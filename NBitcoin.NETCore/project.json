--- conflicted
+++ resolved
@@ -8,30 +8,6 @@
     "HashLib.NETCore": "1.0.0.0"
   },
   "frameworks": {
-<<<<<<< HEAD
-    "netstandard1.3": {
-      "dependencies": {
-        "System.Collections.NonGeneric": "4.0.1",
-        "System.Globalization.Extensions": "4.0.1",
-        "System.Net.NameResolution": "4.0.0",
-        "System.Threading.Tasks.Parallel": "4.0.1",
-        "System.Threading.Thread": "4.0.0",
-        "System.Runtime.InteropServices.RuntimeInformation": "4.0.0"
-      }
-    },
-    "netstandard1.1": {
-      "buildOptions": {
-        "define": [
-          "PORTABLE",
-          "NOSTRNORMALIZE",
-          "NOSOCKET",
-          "NOFILEIO",
-          "USEBC",
-          "NODEFAULTRNG"
-        ]
-      }
-    }
-=======
       "netstandard1.3": {
 		"dependencies": {			
 			"System.Collections.NonGeneric": "4.0.1",
@@ -60,7 +36,6 @@
 			]
 		}
 	}
->>>>>>> d3cbf392
   },
   "buildOptions": {
     "outputName": "nStratis",
