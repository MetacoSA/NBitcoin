--- conflicted
+++ resolved
@@ -1,8 +1,5 @@
-<<<<<<< HEAD
-=======
 ﻿using System;
 
->>>>>>> 56ded6e7
 namespace NBitcoin.Tests
 {
 	public partial class NodeDownloadData
@@ -849,35 +846,6 @@
 			};
 		}
 
-<<<<<<< HEAD
-		public class ParticlNodeDownloadData
-		{
-			public NodeDownloadData v0_17_1_4 = new NodeDownloadData()
-			{
-				Version = "0.17.1.4",
-				Windows = new NodeOSDownloadData()
-				{
-					DownloadLink = "https://github.com/particl/particl-core/releases/download/v{0}/particl-{0}-win64.zip",
-					Archive = "particl-{0}-win64.zip",
-					Executable = "particl-0.16.4/bin/particld.exe",
-					Hash = "ed69ff8be8f4ce76d16f56b7643cd7b8f2b6c9590e15a164f99bc9f4b5d50e75"
-				},
-				Linux = new NodeOSDownloadData()
-				{
-					DownloadLink = "https://github.com/particl/particl-core/releases/download/v{0}/particl-{0}-x86_64-linux-gnu.tar.gz",
-					Archive = "particl-{0}-x86_64-linux-gnu.tar.gz",
-					Executable = "particl-{0}/bin/particld",
-					Hash = "ad198188c9350520d9408ccfc0eaa3c5f8c1f99574d78aac2dff0fce0b9bdadd"
-				},
-				Mac = new NodeOSDownloadData()
-				{
-					DownloadLink = "https://github.com/particl/particl-core/releases/download/v{0}/particl-{0}-osx64.tar.gz",
-					Archive = "particl-{0}-osx64.tar.gz",
-					Executable = "particl-{0}/bin/particld",
-					Hash = "c16385df1698e241b518d03511a65f1567b7edf337265c38ad598c097bd3f2f4"
-				},
-				UseSectionInConfigFile = true,
-=======
 		/// <summary>
 		/// Using Stratis C# full node.
 		/// Should be updated to use official release once it is deployed.
@@ -910,7 +878,36 @@
 				},
 				SupportCookieFile = false,
 				AdditionalRegtestConfig = "defaultwalletname=default" + Environment.NewLine + "maxtipage=2147483647" + Environment.NewLine + "unlockdefaultwallet=1"
->>>>>>> 56ded6e7
+			};
+		}
+
+		public class ParticlNodeDownloadData
+		{
+			public NodeDownloadData v0_17_1_4 = new NodeDownloadData()
+			{
+				Version = "0.17.1.4",
+				Windows = new NodeOSDownloadData()
+				{
+					DownloadLink = "https://github.com/particl/particl-core/releases/download/v{0}/particl-{0}-win64.zip",
+					Archive = "particl-{0}-win64.zip",
+					Executable = "particl-0.16.4/bin/particld.exe",
+					Hash = "ed69ff8be8f4ce76d16f56b7643cd7b8f2b6c9590e15a164f99bc9f4b5d50e75"
+				},
+				Linux = new NodeOSDownloadData()
+				{
+					DownloadLink = "https://github.com/particl/particl-core/releases/download/v{0}/particl-{0}-x86_64-linux-gnu.tar.gz",
+					Archive = "particl-{0}-x86_64-linux-gnu.tar.gz",
+					Executable = "particl-{0}/bin/particld",
+					Hash = "ad198188c9350520d9408ccfc0eaa3c5f8c1f99574d78aac2dff0fce0b9bdadd"
+				},
+				Mac = new NodeOSDownloadData()
+				{
+					DownloadLink = "https://github.com/particl/particl-core/releases/download/v{0}/particl-{0}-osx64.tar.gz",
+					Archive = "particl-{0}-osx64.tar.gz",
+					Executable = "particl-{0}/bin/particld",
+					Hash = "c16385df1698e241b518d03511a65f1567b7edf337265c38ad598c097bd3f2f4"
+				},
+				UseSectionInConfigFile = true,
 			};
 		}
 
@@ -1033,17 +1030,15 @@
 			get; set;
 		} = new ChaincoinNodeDownloadData();
 
-<<<<<<< HEAD
+		public static StratisNodeDownloadData Stratis
+		{
+			get; set;
+		} = new StratisNodeDownloadData();
+
 		public static ParticlNodeDownloadData Particl
 		{
 			get; set;
 		} = new ParticlNodeDownloadData();
-=======
-		public static StratisNodeDownloadData Stratis
-		{
-			get; set;
-		} = new StratisNodeDownloadData();
->>>>>>> 56ded6e7
 
 		public bool UseSectionInConfigFile { get; private set; }
 		public string AdditionalRegtestConfig { get; private set; }
