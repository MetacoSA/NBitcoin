--- conflicted
+++ resolved
@@ -286,40 +286,6 @@
 			};
 		}
 
-<<<<<<< HEAD
-		public class DystemNodeDownloadData
-		{
-			public NodeDownloadData v1_0_8_8 = new NodeDownloadData()
-			{
-				Version = "1.0.8.8",
-				Windows = new NodeOSDownloadData()
-				{//
-					DownloadLink = "https://github.com/Dystem/dystem-core/releases/download/v{0}/dystem-qt-v{0}.exe",
-					Archive = "",
-
-					Executable = "dystemd.exe",
-					Hash = "1cf1f317aaae6e8edf520d2439f9c950aafb01bd5b46c399c8582524c59273dc"
-				},
-				Linux = new NodeOSDownloadData()
-				{
-					DownloadLink = "https://github.com/Dystem/dystem-core/releases/download/v{0}/dystemd.tar.gz",
-					Archive = "dystemd.tar.gz",
-					Executable = "dystemd",
-					//Hash = "8b7c72197f87be1f5d988c274cac06f6539ddb4591a578bfb852a412022378f2"
-				},
-				Mac = new NodeOSDownloadData()
-				{
-					DownloadLink = "https://github.com/Dystem/dystem-core/releases/download/v{0}/DYSTEM-Qt.dmg",
-					Archive = "DYSTEM-Qt.dmg",
-					Executable = "dystemd",
-					//Hash = "90ca27d6733df6fc69b0fc8220f2315623fe5b0cbd1fe31f247684d51808cb81"
-				}
-			};
-		}
-
-
-		
-=======
 		public class MogwaiNodeDownloadData
 		{
 			public NodeDownloadData v0_12_2 = new NodeDownloadData()
@@ -348,7 +314,39 @@
 				}
 			};
 		}
->>>>>>> 3b0951fd
+
+		public class DystemNodeDownloadData
+		{
+			public NodeDownloadData v1_0_8_8 = new NodeDownloadData()
+			{
+				Version = "1.0.8.8",
+				Windows = new NodeOSDownloadData()
+				{//
+					DownloadLink = "https://github.com/Dystem/dystem-core/releases/download/v{0}/dystem-qt-v{0}.exe",
+					Archive = "",
+
+					Executable = "dystemd.exe",
+					Hash = "1cf1f317aaae6e8edf520d2439f9c950aafb01bd5b46c399c8582524c59273dc"
+				},
+				Linux = new NodeOSDownloadData()
+				{
+					DownloadLink = "https://github.com/Dystem/dystem-core/releases/download/v{0}/dystemd.tar.gz",
+					Archive = "dystemd.tar.gz",
+					Executable = "dystemd",
+					//Hash = "8b7c72197f87be1f5d988c274cac06f6539ddb4591a578bfb852a412022378f2"
+				},
+				Mac = new NodeOSDownloadData()
+				{
+					DownloadLink = "https://github.com/Dystem/dystem-core/releases/download/v{0}/DYSTEM-Qt.dmg",
+					Archive = "DYSTEM-Qt.dmg",
+					Executable = "dystemd",
+					//Hash = "90ca27d6733df6fc69b0fc8220f2315623fe5b0cbd1fe31f247684d51808cb81"
+				}
+			};
+		}
+
+
+		
 		public class BGoldNodeDownloadData
 		{
 			public NodeDownloadData v0_15_0 = new NodeDownloadData()
@@ -595,13 +593,9 @@
 			get; set;
 		} = new UfoNodeDownloadData();
 
-<<<<<<< HEAD
-
-=======
 		public static BitcoreNodeDownloadData Bitcore
 		{
 			get; set;
 		} = new BitcoreNodeDownloadData();
->>>>>>> 3b0951fd
 	}
 }