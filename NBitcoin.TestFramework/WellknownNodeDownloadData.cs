﻿using System;
using System.Collections.Generic;
using System.Text;

namespace NBitcoin.Tests
{
	public partial class NodeDownloadData
	{
		public class BitcoinNodeDownloadData
		{
			public NodeDownloadData v0_13_1 = new NodeDownloadData()
			{
				Version = "0.13.1",
				Linux = new NodeOSDownloadData()
				{
					Archive = "bitcoin-{0}-x86_64-linux-gnu.tar.gz",
					DownloadLink = "https://bitcoin.org/bin/bitcoin-core-{0}/bitcoin-{0}-x86_64-linux-gnu.tar.gz",
					Executable = "bitcoin-{0}/bin/bitcoind",
					Hash = "2293de5682375b8edfde612d9e152b42344d25d3852663ba36f7f472b27954a4"
				},
				Mac = new NodeOSDownloadData()
				{
					Archive = "bitcoin-{0}-osx64.tar.gz",
					DownloadLink = "https://bitcoin.org/bin/bitcoin-core-{0}/bitcoin-{0}-osx64.tar.gz",
					Executable = "bitcoin-{0}/bin/bitcoind",
					Hash = "499be4f48c933d92c43468ee2853dddaba4af7e1a17f767a85023b69a21b6e77"
				},
				Windows = new NodeOSDownloadData()
				{
					Executable = "bitcoin-{0}/bin/bitcoind.exe",
					DownloadLink = "https://bitcoin.org/bin/bitcoin-core-{0}/bitcoin-{0}-win32.zip",
					Archive = "bitcoin-{0}-win32.zip",
					Hash = "fcf6089fc013b175e3c5e32580afb3cb4310c62d2e133e992b8a9d2e0cbbafaa"
				}
			};

			public NodeDownloadData v0_16_0 = new NodeDownloadData()
			{
				Version = "0.16.0",
				Linux = new NodeOSDownloadData()
				{
					Archive = "bitcoin-{0}-x86_64-linux-gnu.tar.gz",
					DownloadLink = "https://bitcoin.org/bin/bitcoin-core-{0}/bitcoin-{0}-x86_64-linux-gnu.tar.gz",
					Executable = "bitcoin-{0}/bin/bitcoind",
					Hash = "e6322c69bcc974a29e6a715e0ecb8799d2d21691d683eeb8fef65fc5f6a66477"
				},
				Mac = new NodeOSDownloadData()
				{
					Archive = "bitcoin-{0}-osx64.tar.gz",
					DownloadLink = "https://bitcoin.org/bin/bitcoin-core-{0}/bitcoin-{0}-osx64.tar.gz",
					Executable = "bitcoin-{0}/bin/bitcoind",
					Hash = "ade85a8e39de8c36a134721c3da9853a80f29a8625048e0c2a5295ca8b23a88c"
				},
				Windows = new NodeOSDownloadData()
				{
					Executable = "bitcoin-{0}/bin/bitcoind.exe",
					DownloadLink = "https://bitcoin.org/bin/bitcoin-core-{0}/bitcoin-{0}-win32.zip",
					Archive = "bitcoin-{0}-win32.zip",
					Hash = "60d65d6e57f42164e1c04bb5bb65156d87f0433825a1c1f1f5f6aebf5c8df424"
				}
			};
		}

		public class LitecoinNodeDownloadData
		{
			public NodeDownloadData v0_14_2 = new NodeDownloadData()
			{
				Version = "0.14.2",
				Windows = new NodeOSDownloadData()
				{
					DownloadLink = "https://download.litecoin.org/litecoin-{0}/win/litecoin-{0}-win64.zip",
					Archive = "litecoin-{0}-win64.zip",
					Executable = "litecoin-{0}/bin/litecoind.exe",
					Hash = "c47b196a45f64dbfc9d13b66b50d4da82a263d95b36577e64b31c37590f718b2"
				},
				Linux = new NodeOSDownloadData()
				{
					DownloadLink = "https://download.litecoin.org/litecoin-{0}/linux/litecoin-{0}-x86_64-linux-gnu.tar.gz",
					Archive = "litecoin-{0}-x86_64-linux-gnu.tar.gz",
					Executable = "litecoin-{0}/bin/litecoind",
					Hash = "05f409ee57ce83124f2463a3277dc8d46fca18637052d1021130e4deaca07b3c"
				},
				Mac = new NodeOSDownloadData()
				{
					DownloadLink = "https://download.litecoin.org/litecoin-{0}/osx/litecoin-{0}-osx64.tar.gz",
					Archive = "litecoin-{0}-osx64.tar.gz",
					Executable = "litecoin-{0}/bin/litecoind"
				}
			};

			public NodeDownloadData v0_15_1 = new NodeDownloadData()
			{
				Version = "0.15.1",
				Windows = new NodeOSDownloadData()
				{
					DownloadLink = "https://download.litecoin.org/litecoin-{0}/win/litecoin-{0}-win64.zip",
					Archive = "litecoin-{0}-win64.zip",
					Executable = "litecoin-{0}/bin/litecoind.exe",
					Hash = "eae66242ef66ee22f403ade0c2795ff74f6654bf3fc546e99bde2e6e4c9e148f"
				},
				Linux = new NodeOSDownloadData()
				{
					DownloadLink = "https://download.litecoin.org/litecoin-{0}/linux/litecoin-{0}-x86_64-linux-gnu.tar.gz",
					Archive = "litecoin-{0}-x86_64-linux-gnu.tar.gz",
					Executable = "litecoin-{0}/bin/litecoind",
					Hash = "77062f7bad781dd6667854b3c094dbf51094b33405c6cd25c36d07e0dd5e92e5"
				},
				Mac = new NodeOSDownloadData()
				{
					DownloadLink = "https://download.litecoin.org/litecoin-{0}/osx/litecoin-{0}-osx64.tar.gz",
					Archive = "litecoin-{0}-osx64.tar.gz",
					Executable = "litecoin-{0}/bin/litecoind",
					Hash = "2bb565a77779be4ed5b186c93891bc0a12352c94316a1fc44388898f7afb7bc2"
				}
			};
		}

		public class BCashNodeDownloadData
		{
			public NodeDownloadData v0_16_2 = new NodeDownloadData()
			{
				Version = "0.16.2",
				Windows = new NodeOSDownloadData()
				{
					DownloadLink = "https://download.bitcoinabc.org/{0}/win/bitcoin-abc-{0}-win64.zip",
					Archive = "bitcoin-abc-{0}-win64.zip",
					Executable = "bitcoin-abc-{0}/bin/bitcoind.exe",
					Hash = "af022ccdb7d55fdffd1ddddabc2bcde9d72614a4c8412a74456954bacac0e729"
				},
				Linux = new NodeOSDownloadData()
				{
					DownloadLink = "https://download.bitcoinabc.org/{0}/linux/bitcoin-abc-{0}-x86_64-linux-gnu.tar.gz",
					Archive = "bitcoin-abc-{0}-x86_64-linux-gnu.tar.gz",
					Executable = "bitcoin-abc-{0}/bin/bitcoind",
					Hash = "5eeadea9c23069e08d18e0743f4a86a9774db7574197440c6d795fad5cad2084"
				},
				Mac = new NodeOSDownloadData()
				{
					DownloadLink = "https://download.bitcoinabc.org/{0}/osx/bitcoin-abc-{0}-osx64.tar.gz",
					Archive = "bitcoin-abc-{0}-osx64.tar.gz",
					Executable = "bitcoin-abc-{0}/bin/bitcoind",
					Hash = "5a655ddd8eb6b869b902780efe4ec12de24bbede3f6bf2edc3922048928053e5"
				},
			};
		}

		public class FeathercoinNodeDownloadData
		{
			public NodeDownloadData v0_13_1 = new NodeDownloadData()
			{
				Version = "0.13.1",
				Windows = new NodeOSDownloadData()
				{
					DownloadLink = "https://github.com/FeatherCoin/Feathercoin/releases/download/v{0}.0/feathercoin-{0}-win-setup.exe",
					Archive = "feathercoin-{0}-win64.zip",
					Executable = "feathercoin-{0}/bin/feathercoind.exe",
					Hash = "7eb76875e38bf3c2ed35afe06d2b133780b935b81a285f8de5522ebb6e99523c"
				},
				Linux = new NodeOSDownloadData()
				{
					DownloadLink = "https://github.com/FeatherCoin/Feathercoin/releases/download/v{0}.0/feathercoin-{0}-linux64.tar.gz",
					Archive = "feathercoin-{0}-linux64.tar.gz",
					Executable = "feathercoin-{0}/bin/feathercoind",
					Hash = "a24ec110cc45c935028f64198e054e1a7b096caf7671614f288f38ec516e1fd9"
				},
				Mac = new NodeOSDownloadData()
				{
					DownloadLink = "https://github.com/FeatherCoin/Feathercoin/releases/download/v{0}.0/feathercoin-{0}-mac.dmg",
					Archive = "feathercoin-{0}-osx64.tar.gz",
					Executable = "feathercoin-{0}/bin/feathercoind",
					Hash = "19d243507d8e1ad5de22b82363f5fad069037f9b419f7c01ed56af5150060737"
				}
			};
		}

		public class DogecoinNodeDownloadData
		{
			public NodeDownloadData v1_10_0 = new NodeDownloadData()
			{
				Version = "1.10.0",
				Windows = new NodeOSDownloadData()
				{
					DownloadLink = "https://github.com/dogecoin/dogecoin/releases/download/v{0}/dogecoin-{0}-win64.zip",
					Archive = "dogecoin-{0}-win64.zip",
					Executable = "dogecoin-{0}/bin/dogecoind.exe",
					Hash = "e3a2aa652cb35465d9727b51d1b91094881e6c099883955e9d275add2e26f0ce"
				},
				Linux = new NodeOSDownloadData()
				{
					DownloadLink = "https://github.com/dogecoin/dogecoin/releases/download/v{0}/dogecoin-{0}-linux64.tar.gz",
					Archive = "dogecoin-{0}-linux64.tar.gz",
					Executable = "dogecoin-{0}/bin/dogecoind",
					Hash = "2e5b61842695d74ebcd30f21014cf74b6265f0f7756e9f140f031259bb3cd656"
				},
				Mac = new NodeOSDownloadData()
				{
					DownloadLink = "https://github.com/dogecoin/dogecoin/releases/download/v{0}/dogecoin-{0}-osx-signed.dmg",
					Archive = "dogecoin-{0}-osx64.tar.gz",
					Executable = "dogecoin-{0}/bin/dogecoind",
					Hash = "be854af97efecf30ee18ed846a3bf3a780a0eb0e459a49377d7a8261c212b322"
				}
			};
		}

		public class DashNodeDownloadData
		{
			public NodeDownloadData v0_12_2 = new NodeDownloadData()
			{
				Version = "0.12.2.3",
				Windows = new NodeOSDownloadData()
				{
					DownloadLink = "https://github.com/dashpay/dash/releases/download/v{0}/dashcore-{0}-win64.zip",
					Archive = "dashcore-{0}-win64.zip",
					Executable = "dashcore-0.12.2/bin/dashd.exe",
					Hash = "04e95d11443d785ad9d98b04fd2313ca96d937e424be80f639b73846304d154c"
				},
				Linux = new NodeOSDownloadData()
				{
					DownloadLink = "https://github.com/dashpay/dash/releases/download/v{0}/dashcore-{0}-linux64.tar.gz",
					Archive = "dashcore-{0}-linux64.tar.gz",
					Executable = "dashcore-0.12.2/bin/dashd",
					Hash = "8b7c72197f87be1f5d988c274cac06f6539ddb4591a578bfb852a412022378f2"
				},
				Mac = new NodeOSDownloadData()
				{
					DownloadLink = "https://github.com/dashpay/dash/releases/download/v{0}/dashcore-{0}-osx.dmg",
					Archive = "dashcore-{0}-osx.dmg",
					Executable = "dashcore-0.12.2/bin/dashd",
					Hash = "90ca27d6733df6fc69b0fc8220f2315623fe5b0cbd1fe31f247684d51808cb81"
				}
			};
		}
		
		public class BitcoinGoldNodeDownloadData
		{
			public NodeDownloadData v0_15_0 = new NodeDownloadData()
			{
				Version = "0.15.0",
				Windows = new NodeOSDownloadData()
				{
					DownloadLink = "https://github.com/BTCGPU/BTCGPU/releases/download/v{0}.2/bitcoin-gold-{0}-win64.zip",
					Archive = "bitcoin-gold-{0}-win64.zip",
					Executable = "bitcoin-gold-{0}/bin/bgoldd.exe",
					Hash = "497dba65c2047bc374532d83f91bf38bc7b44eae2eca36b9a375b59abfe9e6fc"
				},
				Linux = new NodeOSDownloadData()
				{
					DownloadLink = "https://github.com/BTCGPU/BTCGPU/releases/download/v{0}.2/bitcoin-gold-{0}-x86_64-linux-gnu.tar.gz",
					Archive = "bitcoin-gold-{0}-x86_64-linux-gnu.tar.gz",
					Executable = "bitcoin-gold-{0}/bin/bgoldd",
					Hash = "c49fa0874333837526cf1b4fce5b58abe6437b48e64dcf095654e6317e1f66a3"
				},
				Mac = new NodeOSDownloadData()
				{
					DownloadLink = "https://github.com/BTCGPU/BTCGPU/releases/download/v{0}.2/bitcoin-gold-{0}-osx64.tar.gz",
					Archive = "bitcoin-gold-{0}-osx64.tar.gz",
					Executable = "bitcoin-gold-{0}/bin/bgoldd",
					Hash = "87bb6dd288ffa3d0cd753a8013a177a2e48b63ddf10f3593634388b59a60c45b"
				},
			};
		}

		public class PolisNodeDownloadData
		{
			public NodeDownloadData v1_3_0 = new NodeDownloadData()
			{
				Version = "1.3.0",
				Windows = new NodeOSDownloadData()
				{
					DownloadLink = "https://github.com/polispay/polis/releases/download/v{0}/poliscore-{0}-win64.zip",
					Archive = "poliscore-{0}-win64.zip",
					Executable = "poliscore-1.3.0/bin/polisd.exe",
					Hash = "eec3d9b0c721d690139bc9ac11344ba370245c4ade5d6ec6750eda27493b2390"
				},
				Linux = new NodeOSDownloadData()
				{
					DownloadLink = "https://github.com/polispay/polis/releases/download/v{0}/poliscore-{0}-x86_64-linux-gnu.tar.gz",
					Archive = "poliscore-{0}-linux64.tar.gz",
					Executable = "poliscore-1.3.0/bin/polisd",
					Hash = "50c3599645fbcfdfa35f4704ed742bbb5fa1ca432067f9b2368deea9784ec771"
				},
				Mac = new NodeOSDownloadData()
				{
					DownloadLink = "https://github.com/polispay/polis/releases/download/v{0}/poliscore-{0}-osx.dmg",
					Archive = "poliscore-{0}-osx.dmg",
					Executable = "poliscore-1.3.0/bin/polisd",
					Hash = "2d67048a8e51d6c1384752cfde6a3562b1b1ba250fce28020e8afe894a9b5afe"
				}
			};
		}

		public static BitcoinNodeDownloadData Bitcoin
		{
			get; set;
		} = new BitcoinNodeDownloadData();

		public static LitecoinNodeDownloadData Litecoin
		{
			get; set;
		} = new LitecoinNodeDownloadData();

		public static BCashNodeDownloadData BCash
		{
			get; set;
		} = new BCashNodeDownloadData();

		public static FeathercoinNodeDownloadData Feathercoin
		{
			get; set;
		} = new FeathercoinNodeDownloadData();

		public static DogecoinNodeDownloadData Dogecoin
		{
			get; set;
		} = new DogecoinNodeDownloadData();

		public static DashNodeDownloadData Dash
		{
			get; set;
		} = new DashNodeDownloadData();

<<<<<<< HEAD
		public static BitcoinGoldNodeDownloadData BitcoinGold
		{
			get; set;
		} = new BitcoinGoldNodeDownloadData();
=======
		public static PolisNodeDownloadData Polis
		{
			get; set;
		} = new PolisNodeDownloadData();
>>>>>>> f28f5a98
	}
}<|MERGE_RESOLUTION|>--- conflicted
+++ resolved
@@ -319,16 +319,15 @@
 			get; set;
 		} = new DashNodeDownloadData();
 
-<<<<<<< HEAD
 		public static BitcoinGoldNodeDownloadData BitcoinGold
 		{
 			get; set;
 		} = new BitcoinGoldNodeDownloadData();
-=======
+
 		public static PolisNodeDownloadData Polis
 		{
 			get; set;
 		} = new PolisNodeDownloadData();
->>>>>>> f28f5a98
+
 	}
 }