--- conflicted
+++ resolved
@@ -1,6 +1,6 @@
-<<<<<<< HEAD
 using System;
 using System.Linq;
+using System.Reflection;
 
 namespace NBitcoin.Tests
 {
@@ -17,7 +17,7 @@
 			/// <returns></returns>
 			public NodeDownloadData FromVersion(string version)
 			{
-				var nodes = this.GetType().GetFields()
+				var nodes = this.GetType().GetTypeInfo().DeclaredFields
 					.Where(v => v.FieldType == typeof(NodeDownloadData))
 					.Select(v => (NodeDownloadData)v.GetValue(this));
 				if (version is "latest" || version is null)
@@ -949,7 +949,8 @@
 			};
 		}
 
-		public class GroestlcoinNodeDownloadData : NodeDownloadDataBase
+		public class GroestlcoinNodeDownloadData
+ : NodeDownloadDataBase
 		{
 			public NodeDownloadData v2_16_0 = new NodeDownloadData()
 			{
@@ -1172,7 +1173,8 @@
 			};
 		}
 
-		public class ZclassicNodeDownloadData : NodeDownloadDataBase
+		public class ZclassicNodeDownloadData
+ : NodeDownloadDataBase
 		{
 			public NodeDownloadData v1_0_14 = new NodeDownloadData()
 			{
@@ -1201,7 +1203,8 @@
 			};
 		}
 
-		public class ElementsNodeDownloadData : NodeDownloadDataBase
+		public class ElementsNodeDownloadData
+ : NodeDownloadDataBase
 		{
 			public NodeDownloadData v0_14_1 = new NodeDownloadData()
 			{
@@ -1234,7 +1237,8 @@
 			};
 
 		}
-		public class LiquidNodeDownloadData : NodeDownloadDataBase
+		public class LiquidNodeDownloadData
+ : NodeDownloadDataBase
 		{
 			public NodeDownloadData v3_14_1_21 = new NodeDownloadData()
 			{
@@ -1285,7 +1289,8 @@
 				AdditionalRegtestConfig = "initialfreecoins=210000000000000\nvalidatepegin=0"
 			};
 		}
-		public class MonoeciNodeDownloadData : NodeDownloadDataBase
+		public class MonoeciNodeDownloadData
+ : NodeDownloadDataBase
 		{
 			public NodeDownloadData v0_12_2_3 = new NodeDownloadData()
 			{
@@ -1316,7 +1321,8 @@
 				}
 			};
 		}
-		public class GoByteNodeDownloadData : NodeDownloadDataBase
+		public class GoByteNodeDownloadData
+ : NodeDownloadDataBase
 		{
 			public NodeDownloadData v0_12_2_4 = new NodeDownloadData()
 			{
@@ -1344,7 +1350,8 @@
 				}
 			};
 		}
-		public class ColossusNodeDownloadData : NodeDownloadDataBase
+		public class ColossusNodeDownloadData
+ : NodeDownloadDataBase
 		{
 			public NodeDownloadData v1_1_1 = new NodeDownloadData()
 			{
@@ -1376,7 +1383,8 @@
 			};
 		}
 
-		public class GincoinNodeDownloadData : NodeDownloadDataBase
+		public class GincoinNodeDownloadData
+ : NodeDownloadDataBase
 		{
 			public NodeDownloadData v1_1_0_0 = new NodeDownloadData()
 			{
@@ -1406,7 +1414,8 @@
 				}
 			};
 		}
-		public class KotoNodeDownloadData : NodeDownloadDataBase
+		public class KotoNodeDownloadData
+ : NodeDownloadDataBase
 		{
 			public NodeDownloadData v2_0_0 = new NodeDownloadData()
 			{
@@ -1435,7 +1444,8 @@
 			};
 		}
 
-		public class BitcoinplusNodeDownloadData : NodeDownloadDataBase
+		public class BitcoinplusNodeDownloadData
+ : NodeDownloadDataBase
 		{
 			public NodeDownloadData v2_7_0 = new NodeDownloadData()
 			{
@@ -1464,7 +1474,8 @@
 			};
 		}
 
-		public class ChaincoinNodeDownloadData : NodeDownloadDataBase
+		public class ChaincoinNodeDownloadData
+ : NodeDownloadDataBase
 		{
 			public NodeDownloadData v0_16_4 = new NodeDownloadData()
 			{
@@ -1486,7 +1497,8 @@
 			};
 		}
 
-		public class ZCoinNodeDownloadData : NodeDownloadDataBase
+		public class ZCoinNodeDownloadData
+ : NodeDownloadDataBase
 		{
 			public NodeDownloadData v0_13_8_3 = new NodeDownloadData()
 			{
@@ -1738,7 +1750,8 @@
 			};
 		}
 
-		public class NeblioNodeDownloadData : NodeDownloadDataBase
+		public class NeblioNodeDownloadData
+ : NodeDownloadDataBase
 		{
 			public NodeDownloadData v3_2_0 = new NodeDownloadData()
 			{
@@ -1755,30 +1768,6 @@
 			};
 		}
 
-
-		public class TriptourcoinNodeDownloadData : NodeDownloadDataBase
-		{
-
-			public NodeDownloadData v0_21_0 = new NodeDownloadData()
-			{
-				Version = "0.21.0",
-				Windows = new NodeOSDownloadData()
-				{
-					DownloadLink = "http://node1.triptourcoin.com/triptourcoin-{0}/triptourcoin-{0}-windows.zip",
-					Archive = "triptourcoin-{0}-windows.zip",
-					Executable = "triptourcoind.exe",
-					Hash = "eb1a3c46f31c8d43757b8ad9435e754d685a1e8a"
-				},
-				Linux = new NodeOSDownloadData()
-				{
-					DownloadLink = "http://node1.triptourcoin.com/triptourcoin-{0}/triptourcoin-{0}-linux.zip",
-					Archive = "Linux/bin/triptourcoin-{0}-linux.zip",
-					Executable = "Linux/bin/triptourcoind",
-					Hash = "299f8a8c2da5f0772bd8adc4f329d61bfd4dfca9"
-				}
-				UseSectionInConfigFile = true
-			};
-		}
 
 		/// <summary>
 		/// Using Stratis C# full node.
@@ -1974,1985 +1963,8 @@
 			get; set;
 		} = new NeblioNodeDownloadData();
 
-		public static TriptourcoinNodeDownloadData Triptourcoin
-		{
-			get; set;
-		} = new TriptourcoinNodeDownloadData();
-
 
 		public bool UseSectionInConfigFile { get; private set; }
 		public string AdditionalRegtestConfig { get; private set; }
 	}
-}
-=======
-using System;
-using System.Linq;
-using System.Reflection;
-
-namespace NBitcoin.Tests
-{
-	public partial class NodeDownloadData
-	{
-		public bool SupportCookieFile { get; set; } = true;
-
-		public class NodeDownloadDataBase
-		{
-			/// <summary>
-			/// Get the specific version from string
-			/// </summary>
-			/// <param name="version">The version number, null or 'latest' if fetching the latest version.</param>
-			/// <returns></returns>
-			public NodeDownloadData FromVersion(string version)
-			{
-				var nodes = this.GetType().GetTypeInfo().DeclaredFields
-					.Where(v => v.FieldType == typeof(NodeDownloadData))
-					.Select(v => (NodeDownloadData)v.GetValue(this));
-				if (version is "latest" || version is null)
-					return nodes.OrderBy(v => v.Version).Last();
-				return nodes.First(n => VersionMach(n.Version, version));
-			}
-
-			private bool VersionMach(string v1, string v2)
-			{
-				v1 = v1.Replace("v", "").Replace("_", ".");
-				v2 = v2.Replace("v", "").Replace("_", ".");
-				return v1.Equals(v2);
-			}
-		}
-		public class BitcoinNodeDownloadData : NodeDownloadDataBase
-		{
-			public NodeDownloadData v0_13_1 = new NodeDownloadData()
-			{
-				Version = "0.13.1",
-				Linux = new NodeOSDownloadData()
-				{
-					Archive = "bitcoin-{0}-x86_64-linux-gnu.tar.gz",
-					DownloadLink = "https://bitcoincore.org/bin/bitcoin-core-{0}/bitcoin-{0}-x86_64-linux-gnu.tar.gz",
-					Executable = "bitcoin-{0}/bin/bitcoind",
-					Hash = "2293de5682375b8edfde612d9e152b42344d25d3852663ba36f7f472b27954a4"
-				},
-				Mac = new NodeOSDownloadData()
-				{
-					Archive = "bitcoin-{0}-osx64.tar.gz",
-					DownloadLink = "https://bitcoincore.org/bin/bitcoin-core-{0}/bitcoin-{0}-osx64.tar.gz",
-					Executable = "bitcoin-{0}/bin/bitcoind",
-					Hash = "499be4f48c933d92c43468ee2853dddaba4af7e1a17f767a85023b69a21b6e77"
-				},
-				Windows = new NodeOSDownloadData()
-				{
-					Executable = "bitcoin-{0}/bin/bitcoind.exe",
-					DownloadLink = "https://bitcoincore.org/bin/bitcoin-core-{0}/bitcoin-{0}-win32.zip",
-					Archive = "bitcoin-{0}-win32.zip",
-					Hash = "fcf6089fc013b175e3c5e32580afb3cb4310c62d2e133e992b8a9d2e0cbbafaa"
-				}
-			};
-
-			public NodeDownloadData v0_16_3 = new NodeDownloadData()
-			{
-				Version = "0.16.3",
-				Linux = new NodeOSDownloadData()
-				{
-					Archive = "bitcoin-{0}-x86_64-linux-gnu.tar.gz",
-					DownloadLink = "https://bitcoincore.org/bin/bitcoin-core-{0}/bitcoin-{0}-x86_64-linux-gnu.tar.gz",
-					Executable = "bitcoin-{0}/bin/bitcoind",
-					Hash = "5d422a9d544742bc0df12427383f9c2517433ce7b58cf672b9a9b17c2ef51e4f"
-				},
-				Mac = new NodeOSDownloadData()
-				{
-					Archive = "bitcoin-{0}-osx64.tar.gz",
-					DownloadLink = "https://bitcoincore.org/bin/bitcoin-core-{0}/bitcoin-{0}-osx64.tar.gz",
-					Executable = "bitcoin-{0}/bin/bitcoind",
-					Hash = "78c3bff3b619a19aed575961ea43cc9e142959218835cf51aede7f0b764fc25d"
-				},
-				Windows = new NodeOSDownloadData()
-				{
-					Executable = "bitcoin-{0}/bin/bitcoind.exe",
-					DownloadLink = "https://bitcoincore.org/bin/bitcoin-core-{0}/bitcoin-{0}-win64.zip",
-					Archive = "bitcoin-{0}-win64.zip",
-					Hash = "52469c56222c1b5344065ef2d3ce6fc58ae42939a7b80643a7e3ee75ec237da9"
-				}
-			};
-
-			public NodeDownloadData v0_17_0 = new NodeDownloadData()
-			{
-				Version = "0.17.0",
-				Linux = new NodeOSDownloadData()
-				{
-					Archive = "bitcoin-{0}-x86_64-linux-gnu.tar.gz",
-					DownloadLink = "https://bitcoincore.org/bin/bitcoin-core-{0}/bitcoin-{0}-x86_64-linux-gnu.tar.gz",
-					Executable = "bitcoin-{0}/bin/bitcoind",
-					Hash = "9d6b472dc2aceedb1a974b93a3003a81b7e0265963bd2aa0acdcb17598215a4f"
-				},
-				Mac = new NodeOSDownloadData()
-				{
-					Archive = "bitcoin-{0}-osx64.tar.gz",
-					DownloadLink = "https://bitcoincore.org/bin/bitcoin-core-{0}/bitcoin-{0}-osx64.tar.gz",
-					Executable = "bitcoin-{0}/bin/bitcoind",
-					Hash = "e4210edfff313e4e00169e9170369537bb45024c318f5b339623d5fd08715d61"
-				},
-				Windows = new NodeOSDownloadData()
-				{
-					Executable = "bitcoin-{0}/bin/bitcoind.exe",
-					DownloadLink = "https://bitcoincore.org/bin/bitcoin-core-{0}/bitcoin-{0}-win64.zip",
-					Archive = "bitcoin-{0}-win64.zip",
-					Hash = "d6312ef594fa701d6bc863415baeccd3a140f200259fcfac56dde81a73d50799"
-				},
-				UseSectionInConfigFile = true
-			};
-
-			public NodeDownloadData v0_18_0 = new NodeDownloadData()
-			{
-				Version = "0.18.0",
-				Linux = new NodeOSDownloadData()
-				{
-					Archive = "bitcoin-{0}-x86_64-linux-gnu.tar.gz",
-					DownloadLink = "https://bitcoincore.org/bin/bitcoin-core-{0}/bitcoin-{0}-x86_64-linux-gnu.tar.gz",
-					Executable = "bitcoin-{0}/bin/bitcoind",
-					Hash = "5146ac5310133fbb01439666131588006543ab5364435b748ddfc95a8cb8d63f"
-				},
-				Mac = new NodeOSDownloadData()
-				{
-					Archive = "bitcoin-{0}-osx64.tar.gz",
-					DownloadLink = "https://bitcoincore.org/bin/bitcoin-core-{0}/bitcoin-{0}-osx64.tar.gz",
-					Executable = "bitcoin-{0}/bin/bitcoind",
-					Hash = "12ae4dfc7566d08116509a592bb3ab5036b50405cba75f7d52105cee98ba47b0"
-				},
-				Windows = new NodeOSDownloadData()
-				{
-					Executable = "bitcoin-{0}/bin/bitcoind.exe",
-					DownloadLink = "https://bitcoincore.org/bin/bitcoin-core-{0}/bitcoin-{0}-win64.zip",
-					Archive = "bitcoin-{0}-win64.zip",
-					Hash = "29f449e2d1986a924b512e043893f932170830a45981323d8943ba6410848153"
-				},
-				UseSectionInConfigFile = true
-			};
-
-			public NodeDownloadData v0_18_1 = new NodeDownloadData()
-			{
-				Version = "0.18.1",
-				Linux = new NodeOSDownloadData()
-				{
-					Archive = "bitcoin-{0}-x86_64-linux-gnu.tar.gz",
-					DownloadLink = "https://bitcoincore.org/bin/bitcoin-core-{0}/bitcoin-{0}-x86_64-linux-gnu.tar.gz",
-					Executable = "bitcoin-{0}/bin/bitcoind",
-					Hash = "600d1db5e751fa85903e935a01a74f5cc57e1e7473c15fd3e17ed21e202cfe5a"
-				},
-				Mac = new NodeOSDownloadData()
-				{
-					Archive = "bitcoin-{0}-osx64.tar.gz",
-					DownloadLink = "https://bitcoincore.org/bin/bitcoin-core-{0}/bitcoin-{0}-osx64.tar.gz",
-					Executable = "bitcoin-{0}/bin/bitcoind",
-					Hash = "b7bbcee7a7540f711b171d6981f939ca8482005fde22689bc016596d80548bb1"
-				},
-				Windows = new NodeOSDownloadData()
-				{
-					Executable = "bitcoin-{0}/bin/bitcoind.exe",
-					DownloadLink = "https://bitcoincore.org/bin/bitcoin-core-{0}/bitcoin-{0}-win64.zip",
-					Archive = "bitcoin-{0}-win64.zip",
-					Hash = "b0f94ab43c068bac9c10a59cb3f1b595817256a00b84f0b724f8504b44e1314f"
-				},
-				UseSectionInConfigFile = true
-			};
-
-			public NodeDownloadData v0_19_0_1 = new NodeDownloadData()
-			{
-				Version = "0.19.0.1",
-				Linux = new NodeOSDownloadData()
-				{
-					Archive = "bitcoin-{0}-x86_64-linux-gnu.tar.gz",
-					DownloadLink = "https://bitcoincore.org/bin/bitcoin-core-{0}/bitcoin-{0}-x86_64-linux-gnu.tar.gz",
-					Executable = "bitcoin-{0}/bin/bitcoind",
-					Hash = "732cc96ae2e5e25603edf76b8c8af976fe518dd925f7e674710c6c8ee5189204"
-				},
-				Mac = new NodeOSDownloadData()
-				{
-					Archive = "bitcoin-{0}-osx64.tar.gz",
-					DownloadLink = "https://bitcoincore.org/bin/bitcoin-core-{0}/bitcoin-{0}-osx64.tar.gz",
-					Executable = "bitcoin-{0}/bin/bitcoind",
-					Hash = "a64e4174e400f3a389abd76f4d6b1853788730013ab1dedc0e64b0a0025a0923"
-				},
-				Windows = new NodeOSDownloadData()
-				{
-					Executable = "bitcoin-{0}/bin/bitcoind.exe",
-					DownloadLink = "https://bitcoincore.org/bin/bitcoin-core-{0}/bitcoin-{0}-win64.zip",
-					Archive = "bitcoin-{0}-win64.zip",
-					Hash = "7706593de727d893e4b1e750dc296ea682ccee79acdd08bbc81eaacf3b3173cf"
-				},
-				UseSectionInConfigFile = true
-			};
-
-			public NodeDownloadData v0_20_0 = new NodeDownloadData()
-			{
-				Version = "0.20.0",
-				Linux = new NodeOSDownloadData()
-				{
-					Archive = "bitcoin-{0}-x86_64-linux-gnu.tar.gz",
-					DownloadLink = "https://bitcoincore.org/bin/bitcoin-core-{0}/bitcoin-{0}-x86_64-linux-gnu.tar.gz",
-					Executable = "bitcoin-{0}/bin/bitcoind",
-					Hash = "35ec10f87b6bc1e44fd9cd1157e5dfa483eaf14d7d9a9c274774539e7824c427"
-				},
-				Mac = new NodeOSDownloadData()
-				{
-					Archive = "bitcoin-{0}-osx64.tar.gz",
-					DownloadLink = "https://bitcoincore.org/bin/bitcoin-core-{0}/bitcoin-{0}-osx64.tar.gz",
-					Executable = "bitcoin-{0}/bin/bitcoind",
-					Hash = "34f377fee2c7adf59981dde7e41215765d47b466f773cf2673137d30495b2675"
-				},
-				Windows = new NodeOSDownloadData()
-				{
-					Executable = "bitcoin-{0}/bin/bitcoind.exe",
-					DownloadLink = "https://bitcoincore.org/bin/bitcoin-core-{0}/bitcoin-{0}-win64.zip",
-					Archive = "bitcoin-{0}-win64.zip",
-					Hash = "3e9ddfa05b7967e43fb502b735b6c4d716ec06f63ab7183df2e006ed4a6a431f"
-				},
-				UseSectionInConfigFile = true
-			};
-
-			public NodeDownloadData v0_20_1 = new NodeDownloadData()
-			{
-				Version = "0.20.1",
-				Linux = new NodeOSDownloadData()
-				{
-					Archive = "bitcoin-{0}-x86_64-linux-gnu.tar.gz",
-					DownloadLink = "https://bitcoincore.org/bin/bitcoin-core-{0}/bitcoin-{0}-x86_64-linux-gnu.tar.gz",
-					Executable = "bitcoin-{0}/bin/bitcoind",
-					Hash = "376194f06596ecfa40331167c39bc70c355f960280bd2a645fdbf18f66527397"
-				},
-				Mac = new NodeOSDownloadData()
-				{
-					Archive = "bitcoin-{0}-osx64.tar.gz",
-					DownloadLink = "https://bitcoincore.org/bin/bitcoin-core-{0}/bitcoin-{0}-osx64.tar.gz",
-					Executable = "bitcoin-{0}/bin/bitcoind",
-					Hash = "b9024dde373ea7dad707363e07ec7e265383204127539ae0c234bff3a61da0d1"
-				},
-				Windows = new NodeOSDownloadData()
-				{
-					Executable = "bitcoin-{0}/bin/bitcoind.exe",
-					DownloadLink = "https://bitcoincore.org/bin/bitcoin-core-{0}/bitcoin-{0}-win64.zip",
-					Archive = "bitcoin-{0}-win64.zip",
-					Hash = "e59fba67afce011d32b5d723a3a0be12da1b8a34f5d7966e504520c48d64716d"
-				},
-				UseSectionInConfigFile = true
-			};
-
-			public NodeDownloadData v0_21_0 = new NodeDownloadData()
-			{
-				Version = "0.21.0",
-				Linux = new NodeOSDownloadData()
-				{
-					Archive = "bitcoin-{0}-x86_64-linux-gnu.tar.gz",
-					DownloadLink = "https://bitcoincore.org/bin/bitcoin-core-{0}/bitcoin-{0}-x86_64-linux-gnu.tar.gz",
-					Executable = "bitcoin-{0}/bin/bitcoind",
-					Hash = "da7766775e3f9c98d7a9145429f2be8297c2672fe5b118fd3dc2411fb48e0032"
-				},
-				Mac = new NodeOSDownloadData()
-				{
-					Archive = "bitcoin-{0}-osx64.tar.gz",
-					DownloadLink = "https://bitcoincore.org/bin/bitcoin-core-{0}/bitcoin-{0}-osx64.tar.gz",
-					Executable = "bitcoin-{0}/bin/bitcoind",
-					Hash = "695fb624fa6423f5da4f443b60763dd1d77488bfe5ef63760904a7b54e91298d"
-				},
-				Windows = new NodeOSDownloadData()
-				{
-					Executable = "bitcoin-{0}/bin/bitcoind.exe",
-					DownloadLink = "https://bitcoincore.org/bin/bitcoin-core-{0}/bitcoin-{0}-win64.zip",
-					Archive = "bitcoin-{0}-win64.zip",
-					Hash = "1d0052c4ce80227fb6d0bc1c4e673ba21033e219c1f935d25f130ef7f43360d4"
-				},
-				UseSectionInConfigFile = true,
-				CreateWallet = true
-			};
-
-			public NodeDownloadData v0_21_1 = new NodeDownloadData()
-			{
-				Version = "0.21.1",
-				Linux = new NodeOSDownloadData()
-				{
-					Archive = "bitcoin-{0}-x86_64-linux-gnu.tar.gz",
-					DownloadLink = "https://bitcoincore.org/bin/bitcoin-core-{0}/bitcoin-{0}-x86_64-linux-gnu.tar.gz",
-					Executable = "bitcoin-{0}/bin/bitcoind",
-					Hash = "366eb44a7a0aa5bd342deea215ec19a184a11f2ca22220304ebb20b9c8917e2b"
-				},
-				Mac = new NodeOSDownloadData()
-				{
-					Archive = "bitcoin-{0}-osx64.tar.gz",
-					DownloadLink = "https://bitcoincore.org/bin/bitcoin-core-{0}/bitcoin-{0}-osx64.tar.gz",
-					Executable = "bitcoin-{0}/bin/bitcoind",
-					Hash = "1ea5cedb64318e9868a66d3ab65de14516f9ada53143e460d50af428b5aec3c7"
-				},
-				Windows = new NodeOSDownloadData()
-				{
-					Executable = "bitcoin-{0}/bin/bitcoind.exe",
-					DownloadLink = "https://bitcoincore.org/bin/bitcoin-core-{0}/bitcoin-{0}-win64.zip",
-					Archive = "bitcoin-{0}-win64.zip",
-					Hash = "94c80f90184cdc7e7e75988a55b38384de262336abd80b1b30121c6e965dc74e"
-				},
-				UseSectionInConfigFile = true,
-				CreateWallet = true
-			};
-		}
-
-		public class LitecoinNodeDownloadData : NodeDownloadDataBase
-		{
-			public NodeDownloadData v0_14_2 = new NodeDownloadData()
-			{
-				Version = "0.14.2",
-				Windows = new NodeOSDownloadData()
-				{
-					DownloadLink = "https://download.litecoin.org/litecoin-{0}/win/litecoin-{0}-win64.zip",
-					Archive = "litecoin-{0}-win64.zip",
-					Executable = "litecoin-{0}/bin/litecoind.exe",
-					Hash = "c47b196a45f64dbfc9d13b66b50d4da82a263d95b36577e64b31c37590f718b2"
-				},
-				Linux = new NodeOSDownloadData()
-				{
-					DownloadLink = "https://download.litecoin.org/litecoin-{0}/linux/litecoin-{0}-x86_64-linux-gnu.tar.gz",
-					Archive = "litecoin-{0}-x86_64-linux-gnu.tar.gz",
-					Executable = "litecoin-{0}/bin/litecoind",
-					Hash = "05f409ee57ce83124f2463a3277dc8d46fca18637052d1021130e4deaca07b3c"
-				},
-				Mac = new NodeOSDownloadData()
-				{
-					DownloadLink = "https://download.litecoin.org/litecoin-{0}/osx/litecoin-{0}-osx64.tar.gz",
-					Archive = "litecoin-{0}-osx64.tar.gz",
-					Executable = "litecoin-{0}/bin/litecoind"
-				}
-			};
-
-			public NodeDownloadData v0_15_1 = new NodeDownloadData()
-			{
-				Version = "0.15.1",
-				Windows = new NodeOSDownloadData()
-				{
-					DownloadLink = "https://download.litecoin.org/litecoin-{0}/win/litecoin-{0}-win64.zip",
-					Archive = "litecoin-{0}-win64.zip",
-					Executable = "litecoin-{0}/bin/litecoind.exe",
-					Hash = "eae66242ef66ee22f403ade0c2795ff74f6654bf3fc546e99bde2e6e4c9e148f"
-				},
-				Linux = new NodeOSDownloadData()
-				{
-					DownloadLink = "https://download.litecoin.org/litecoin-{0}/linux/litecoin-{0}-x86_64-linux-gnu.tar.gz",
-					Archive = "litecoin-{0}-x86_64-linux-gnu.tar.gz",
-					Executable = "litecoin-{0}/bin/litecoind",
-					Hash = "77062f7bad781dd6667854b3c094dbf51094b33405c6cd25c36d07e0dd5e92e5"
-				},
-				Mac = new NodeOSDownloadData()
-				{
-					DownloadLink = "https://download.litecoin.org/litecoin-{0}/osx/litecoin-{0}-osx64.tar.gz",
-					Archive = "litecoin-{0}-osx64.tar.gz",
-					Executable = "litecoin-{0}/bin/litecoind",
-					Hash = "2bb565a77779be4ed5b186c93891bc0a12352c94316a1fc44388898f7afb7bc2"
-				}
-			};
-
-			public NodeDownloadData v0_16_3 = new NodeDownloadData()
-			{
-				Version = "0.16.3",
-				Windows = new NodeOSDownloadData()
-				{
-					DownloadLink = "https://download.litecoin.org/litecoin-{0}/win/litecoin-{0}-win64.zip",
-					Archive = "litecoin-{0}-win64.zip",
-					Executable = "litecoin-{0}/bin/litecoind.exe",
-					Hash = "1958608b52056d0489451cdba4f631b3010419ea85edc9271a9efe4341870b4d"
-				},
-				Linux = new NodeOSDownloadData()
-				{
-					DownloadLink = "https://download.litecoin.org/litecoin-{0}/linux/litecoin-{0}-x86_64-linux-gnu.tar.gz",
-					Archive = "litecoin-{0}-x86_64-linux-gnu.tar.gz",
-					Executable = "litecoin-{0}/bin/litecoind",
-					Hash = "686d99d1746528648c2c54a1363d046436fd172beadaceea80bdc93043805994"
-				},
-				Mac = new NodeOSDownloadData()
-				{
-					DownloadLink = "https://download.litecoin.org/litecoin-{0}/osx/litecoin-{0}-osx64.tar.gz",
-					Archive = "litecoin-{0}-osx64.tar.gz",
-					Executable = "litecoin-{0}/bin/litecoind",
-					Hash = "fe1a593ffb10fec817157903a49d8965c49594dda4021fb76cf7d341e5300e17"
-				}
-			};
-
-			public NodeDownloadData v0_17_1 = new NodeDownloadData()
-			{
-				Version = "0.17.1",
-				Windows = new NodeOSDownloadData()
-				{
-					DownloadLink = "https://download.litecoin.org/litecoin-{0}/win/litecoin-{0}-win64.zip",
-					Archive = "litecoin-{0}-win64.zip",
-					Executable = "litecoin-{0}/bin/litecoind.exe",
-					Hash = "8060e9bface9bbdc22c74a2687b211c8b4e32fe03c0e6c537c12de0ff6f0813b"
-				},
-				Linux = new NodeOSDownloadData()
-				{
-					DownloadLink = "https://download.litecoin.org/litecoin-{0}/linux/litecoin-{0}-x86_64-linux-gnu.tar.gz",
-					Archive = "litecoin-{0}-x86_64-linux-gnu.tar.gz",
-					Executable = "litecoin-{0}/bin/litecoind",
-					Hash = "9cab11ba75ea4fb64474d4fea5c5b6851f9a25fe9b1d4f7fc9c12b9f190fed07"
-				},
-				Mac = new NodeOSDownloadData()
-				{
-					DownloadLink = "https://download.litecoin.org/litecoin-{0}/osx/litecoin-{0}-osx64.tar.gz",
-					Archive = "litecoin-{0}-osx64.tar.gz",
-					Executable = "litecoin-{0}/bin/litecoind",
-					Hash = "b93fa415c84bea1676d0b0ea819dd6e8e4f7b136167d89b18b63240b50757d4f"
-				},
-				UseSectionInConfigFile = true
-			};
-
-			public NodeDownloadData v0_18_1 = new NodeDownloadData()
-			{
-				Version = "0.18.1",
-				Windows = new NodeOSDownloadData()
-				{
-					DownloadLink = "https://download.litecoin.org/litecoin-{0}/win/litecoin-{0}-win64.zip",
-					Archive = "litecoin-{0}-win64.zip",
-					Executable = "litecoin-{0}/bin/litecoind.exe",
-					Hash = "9ff1f552f8ed3f058a56332defa7c61cfb345848428d7b419182096eca2ac99a"
-				},
-				Linux = new NodeOSDownloadData()
-				{
-					DownloadLink = "https://download.litecoin.org/litecoin-{0}/linux/litecoin-{0}-x86_64-linux-gnu.tar.gz",
-					Archive = "litecoin-{0}-x86_64-linux-gnu.tar.gz",
-					Executable = "litecoin-{0}/bin/litecoind",
-					Hash = "ca50936299e2c5a66b954c266dcaaeef9e91b2f5307069b9894048acf3eb5751"
-				},
-				Mac = new NodeOSDownloadData()
-				{
-					DownloadLink = "https://download.litecoin.org/litecoin-{0}/osx/litecoin-{0}-osx64.tar.gz",
-					Archive = "litecoin-{0}-osx64.tar.gz",
-					Executable = "litecoin-{0}/bin/litecoind",
-					Hash = "4ce590ecbaecaced7253473bc574a2b70527c9aeb3a3ab33a843ea1c9caf0c86"
-				},
-				UseSectionInConfigFile = true
-			};
-		}
-
-		public class ViacoinNodeDownloadData : NodeDownloadDataBase
-		{
-			public NodeDownloadData v0_15_2 = new NodeDownloadData()
-			{
-				Version = "0.15.2",
-				Windows = new NodeOSDownloadData()
-				{
-					DownloadLink = "https://github.com/viacoin/viacoin/releases/download/v{0}/viacoin-{0}-win64.zip",
-					Archive = "viacoin-{0}-win64.zip",
-					Executable = "viacoin-{0}/bin/viacoind.exe",
-					Hash = "79e1d052890dae7531b782046ee4af4851778099121442b219d0605bee486789"
-				},
-				Linux = new NodeOSDownloadData()
-				{
-					DownloadLink = "https://github.com/viacoin/viacoin/releases/download/v{0}/viacoin-{0}-x86_64-linux-gnu.tar.gz",
-					Archive = "viacoin-{0}-linux64.tar.gz",
-					Executable = "viacoin-{0}/bin/viacoind",
-					Hash = "bdbd432645a8b4baadddb7169ea4bef3d03f80dc2ce53dce5783d8582ac63bab"
-				},
-				Mac = new NodeOSDownloadData()
-				{
-					DownloadLink = "https://github.com/viacoin/viacoin/releases/download/v{0}/viacoin-{0}-osx64.tar.gz",
-					Archive = "viacoin-{0}-osx64.tar.gz",
-					Executable = "viacoin-{0}/bin/viacoind",
-					Hash = "b2b0ac9cfb354a017df4271a312f604a67d9e7bc4450f796a20cebd15425c052"
-				}
-			};
-		}
-
-		public class BCashNodeDownloadData : NodeDownloadDataBase
-		{
-			public NodeDownloadData v0_16_2 = new NodeDownloadData()
-			{
-				Version = "0.16.2",
-				Windows = new NodeOSDownloadData()
-				{
-					DownloadLink = "https://download.bitcoinabc.org/{0}/win/bitcoin-abc-{0}-win64.zip",
-					Archive = "bitcoin-abc-{0}-win64.zip",
-					Executable = "bitcoin-abc-{0}/bin/bitcoind.exe",
-					Hash = "af022ccdb7d55fdffd1ddddabc2bcde9d72614a4c8412a74456954bacac0e729"
-				},
-				Linux = new NodeOSDownloadData()
-				{
-					DownloadLink = "https://download.bitcoinabc.org/{0}/linux/bitcoin-abc-{0}-x86_64-linux-gnu.tar.gz",
-					Archive = "bitcoin-abc-{0}-x86_64-linux-gnu.tar.gz",
-					Executable = "bitcoin-abc-{0}/bin/bitcoind",
-					Hash = "5eeadea9c23069e08d18e0743f4a86a9774db7574197440c6d795fad5cad2084"
-				},
-				Mac = new NodeOSDownloadData()
-				{
-					DownloadLink = "https://download.bitcoinabc.org/{0}/osx/bitcoin-abc-{0}-osx64.tar.gz",
-					Archive = "bitcoin-abc-{0}-osx64.tar.gz",
-					Executable = "bitcoin-abc-{0}/bin/bitcoind",
-					Hash = "5a655ddd8eb6b869b902780efe4ec12de24bbede3f6bf2edc3922048928053e5"
-				},
-			};
-
-			public NodeDownloadData v0_19_8 = new NodeDownloadData()
-			{
-				Version = "0.19.8",
-				Windows = new NodeOSDownloadData()
-				{
-					DownloadLink = "https://download.bitcoinabc.org/{0}/win/bitcoin-abc-{0}-win64.zip",
-					Archive = "bitcoin-abc-{0}-win64.zip",
-					Executable = "bitcoin-abc-{0}/bin/bitcoind.exe",
-					Hash = "2080955c7cc2af0a84efa4375ea44a581b0e86b8c7cea735edd9ed5e23866069"
-				},
-				Linux = new NodeOSDownloadData()
-				{
-					DownloadLink = "https://download.bitcoinabc.org/{0}/linux/bitcoin-abc-{0}-x86_64-linux-gnu.tar.gz",
-					Archive = "bitcoin-abc-{0}-x86_64-linux-gnu.tar.gz",
-					Executable = "bitcoin-abc-{0}/bin/bitcoind",
-					Hash = "cc40101ffe44340dcc82c6de2bc92040368a857548da133d7f1eb7a45a4c63f5"
-				},
-				Mac = new NodeOSDownloadData()
-				{
-					DownloadLink = "https://download.bitcoinabc.org/{0}/osx/bitcoin-abc-{0}-osx64.tar.gz",
-					Archive = "bitcoin-abc-{0}-osx64.tar.gz",
-					Executable = "bitcoin-abc-{0}/bin/bitcoind",
-					Hash = "7ecb69387fdea63ad87cda726b56da72fc2cf5d2af94393634b776bcda70a906"
-				},
-				UseSectionInConfigFile = true
-			};
-
-			public NodeDownloadData v22_1_0 = new NodeDownloadData()
-			{
-				Version = "22.1.0",
-				Windows = new NodeOSDownloadData()
-				{
-					DownloadLink = "https://github.com/bitcoin-cash-node/bitcoin-cash-node/releases/download/v{0}/bitcoin-cash-node-{0}-win64.zip",
-					Archive = "bitcoin-cash-node-{0}-win64.zip",
-					Executable = "bitcoin-cash-node-{0}/bin/bitcoind.exe",
-					Hash = "03ef21a905667e4482889cd98ecd77c26746b192b97f2bf20cea6327fbdb0f6e"
-				},
-				Linux = new NodeOSDownloadData()
-				{
-					DownloadLink = "https://github.com/bitcoin-cash-node/bitcoin-cash-node/releases/download/v{0}/bitcoin-cash-node-{0}-x86_64-linux-gnu.tar.gz",
-					Archive = "bitcoin-cash-node-{0}-x86_64-linux-gnu.tar.gz",
-					Executable = "bitcoin-cash-node-{0}/bin/bitcoind",
-					Hash = "aa1002d51833b0de44084bde09951223be4f9c455427aef277f91dacd2f0f657"
-				},
-				Mac = new NodeOSDownloadData()
-				{
-					DownloadLink = "https://github.com/bitcoin-cash-node/bitcoin-cash-node/releases/download/v{0}/bitcoin-cash-node-{0}-osx64.tar.gz",
-					Archive = "bitcoin-cash-node-{0}-osx64.tar.gz",
-					Executable = "bitcoin-cash-node-{0}/bin/bitcoind",
-					Hash = "5e5fff474495d3211c3d299dee6224a9fc231f85ca19fa69c7a25d29f92ba745"
-				},
-				UseSectionInConfigFile = true
-			};
-
-			public NodeDownloadData v23_0_0 = new NodeDownloadData()
-			{
-				Version = "23.0.0",
-				Windows = new NodeOSDownloadData()
-				{
-					DownloadLink = "https://github.com/bitcoin-cash-node/bitcoin-cash-node/releases/download/v{0}/bitcoin-cash-node-{0}-win64.zip",
-					Archive = "bitcoin-cash-node-{0}-win64.zip",
-					Executable = "bitcoin-cash-node-{0}/bin/bitcoind.exe",
-					Hash = "c58ad8b5f972059e55aa1553bf4950a574a0579af2d010a62f5f4371f10ef3c2"
-				},
-				Linux = new NodeOSDownloadData()
-				{
-					DownloadLink = "https://github.com/bitcoin-cash-node/bitcoin-cash-node/releases/download/v{0}/bitcoin-cash-node-{0}-x86_64-linux-gnu.tar.gz",
-					Archive = "bitcoin-cash-node-{0}-x86_64-linux-gnu.tar.gz",
-					Executable = "bitcoin-cash-node-{0}/bin/bitcoind",
-					Hash = "474d53ba3dc10cee20da4c1e8d77e31a6b3c54c805f72eab7d705c9211c879bd"
-				},
-				Mac = new NodeOSDownloadData()
-				{
-					DownloadLink = "https://github.com/bitcoin-cash-node/bitcoin-cash-node/releases/download/v{0}/bitcoin-cash-node-{0}-osx64.tar.gz",
-					Archive = "bitcoin-cash-node-{0}-osx64.tar.gz",
-					Executable = "bitcoin-cash-node-{0}/bin/bitcoind",
-					Hash = "b3e51705241352c0f86a36c627aaa33dc74fae4a63e904316c03447550a78ad7"
-				},
-				UseSectionInConfigFile = true
-			};
-		}
-
-		public class FeathercoinNodeDownloadData : NodeDownloadDataBase
-		{
-			public NodeDownloadData v0_16_0 = new NodeDownloadData()
-			{
-				Version = "0.16.0",
-				Windows = new NodeOSDownloadData()
-				{
-					DownloadLink = "https://downloads.feathercoin.com/feathercoin-{0}.zip",
-					Archive = "feathercoin-{0}-win64.zip",
-					Executable = "feathercoin-{0}/bin/feathercoind.exe",
-					Hash = "5BA572C4283E8C4C0332A8072C82B4C8FD6CADD0D15E6400BA1C0C2991575155"
-				},
-				Linux = new NodeOSDownloadData()
-				{
-					DownloadLink = "http://downloads.feathercoin.com/feathercoin-0.16.0-x86_64-linux-gnu.tar.gz",
-					Archive = "feathercoin-{0}-x86_64-linux-gnu.tar.gz",
-					Executable = "feathercoin-{0}/bin/feathercoind",
-					Hash = "5673DA0CE1141D5417D6EE502DAD8741F36100CDF89B4F67A525475E9EB435DE"
-				},
-				Mac = new NodeOSDownloadData()
-				{
-					DownloadLink = "http://downloads.feathercoin.com/feathercoin-{0}-osx64.tar.gz",
-					Archive = "feathercoin-{0}-osx64.tar.gz",
-					Executable = "feathercoin-{0}/bin/feathercoind",
-					Hash = "E6ECE15424DDD83E3FAC64F9A0786AD40F8D89A24ECDC6285353435CD46EEBB1"
-				}
-			};
-		}
-
-		public class DogecoinNodeDownloadData : NodeDownloadDataBase
-		{
-			public NodeDownloadData v1_10_0 = new NodeDownloadData()
-			{
-				Version = "1.10.0",
-				Windows = new NodeOSDownloadData()
-				{
-					DownloadLink = "https://github.com/dogecoin/dogecoin/releases/download/v{0}/dogecoin-{0}-win64.zip",
-					Archive = "dogecoin-{0}-win64.zip",
-					Executable = "dogecoin-{0}/bin/dogecoind.exe",
-					Hash = "e3a2aa652cb35465d9727b51d1b91094881e6c099883955e9d275add2e26f0ce"
-				},
-				Linux = new NodeOSDownloadData()
-				{
-					DownloadLink = "https://github.com/dogecoin/dogecoin/releases/download/v{0}/dogecoin-{0}-linux64.tar.gz",
-					Archive = "dogecoin-{0}-linux64.tar.gz",
-					Executable = "dogecoin-{0}/bin/dogecoind",
-					Hash = "2e5b61842695d74ebcd30f21014cf74b6265f0f7756e9f140f031259bb3cd656"
-				},
-				Mac = new NodeOSDownloadData()
-				{
-					DownloadLink = "https://github.com/dogecoin/dogecoin/releases/download/v{0}/dogecoin-{0}-osx-signed.dmg",
-					Archive = "dogecoin-{0}-osx64.tar.gz",
-					Executable = "dogecoin-{0}/bin/dogecoind",
-					Hash = "be854af97efecf30ee18ed846a3bf3a780a0eb0e459a49377d7a8261c212b322"
-				},
-				SupportCookieFile = false
-			};
-		}
-
-		public class DashNodeDownloadData : NodeDownloadDataBase
-		{
-			public NodeDownloadData v0_13_0 = new NodeDownloadData()
-			{
-				Version = "0.13.0.0",
-				Windows = new NodeOSDownloadData()
-				{
-					DownloadLink = "https://github.com/dashpay/dash/releases/download/v{0}/dashcore-{0}-win64.zip",
-					Archive = "dashcore-{0}-win64.zip",
-					Executable = "dashcore-0.13.0/bin/dashd.exe",
-					Hash = "89d2e06701f948cfecea612fb6b1a0175227108990a29849fc6fcc8a28fb62fd"
-				},
-				Linux = new NodeOSDownloadData()
-				{
-					DownloadLink = "https://github.com/dashpay/dash/releases/download/v{0}/dashcore-{0}-x86_64-linux-gnu.tar.gz",
-					Archive = "dashcore-{0}-x86_64-linux-gnu.tar.gz",
-					Executable = "dashcore-0.13.0/bin/dashd",
-					Hash = "99b4309c7f53b2a93d4b60a45885000b88947af2f329e24ca757ff8cf882ab18"
-				},
-				Mac = new NodeOSDownloadData()
-				{
-					DownloadLink = "https://github.com/dashpay/dash/releases/download/v{0}/dashcore-{0}-osx-unsigned.dmg",
-					Archive = "dashcore-{0}-osx-unsigned.dmg",
-					Executable = "dashcore-0.13.0/bin/dashd",
-					Hash = "6f97f502732e5b63a431d0edb5a9d14e95ff8afb8e7eb94463566a75e7589a70"
-				}
-			};
-
-			// Note that Dash have DISABLED mining in their offical Windows and Mac binaries as per
-			// https://github.com/dashpay/dash/pull/2778 and https://github.com/dashpay/dash/issues/2998.
-			// Without generate or generatetoaddress RPC calls the ability to run automated tests is very limited.
-			//public NodeDownloadData v0_14_0_1 = new NodeDownloadData()
-			//{
-			//	Version = "0.14.0.1",
-			//	Windows = new NodeOSDownloadData()
-			//	{
-			//		DownloadLink = "https://github.com/dashpay/dash/releases/download/v{0}/dashcore-{0}-win64.zip",
-			//		Archive = "dashcore-{0}-win64.zip",
-			//		Executable = "dashcore-0.14.0/bin/dashd.exe",
-			//		Hash = "8d9a0d25cafb166dd49b75b63e059d2896d0162b3e32168c5dddb40c8ac3853b"
-			//	},
-			//	Linux = new NodeOSDownloadData()
-			//	{
-			//		DownloadLink = "https://github.com/dashpay/dash/releases/download/v{0}/dashcore-{0}-x86_64-linux-gnu.tar.gz",
-			//		Archive = "dashcore-{0}-x86_64-linux-gnu.tar.gz",
-			//		Executable = "dashcore-0.14.0/bin/dashd",
-			//		Hash = "c28881104ef7b3bdede7eb2b231b076a6e69213948695b4ec79ccb5621c04d97"
-			//	},
-			//	Mac = new NodeOSDownloadData()
-			//	{
-			//		DownloadLink = "https://github.com/dashpay/dash/releases/download/v{0}/dashcore-{0}-osx-unsigned.dmg",
-			//		Archive = "dashcore-{0}-osx-unsigned.dmg",
-			//		Executable = "dashcore-0.14.0/bin/dashd",
-			//		Hash = "51faffb422fbd3c659ef4b34e7e708174389d8493f2368db4d6c909b52db9115"
-			//	}
-			//};
-		}
-
-		public class TerracoinNodeDownloadData : NodeDownloadDataBase
-		{
-			public NodeDownloadData v0_12_2 = new NodeDownloadData()
-			{
-				Version = "0.12.2.5",
-				Windows = new NodeOSDownloadData()
-				{
-					DownloadLink = "https://terracoin.io/bin/terracoin-core-{0}/terracoin-0.12.2-win64.zip",
-					Archive = "terracoin-0.12.2-win64.zip",
-					Executable = "terracoin-0.12.2/bin/terracoind.exe",
-					Hash = "5d87ede8097557aa02380c6d0b1f15af7e9b3edb0ba31ff6809a33b41051bbef"
-				},
-				Linux = new NodeOSDownloadData()
-				{
-					DownloadLink = "https://terracoin.io/bin/terracoin-core-{0}/terracoin-0.12.2-x86_64-linux-gnu.tar.gz",
-					Archive = "terracoin-0.12.2-x86_64-linux-gnu.tar.gz",
-					Executable = "terracoin-0.12.2/bin/terracoind",
-					Hash = "a983cb9ca990b77566017fbccfaf70b42cf8947a6f82f247bace19a332ce18e3"
-				},
-				Mac = new NodeOSDownloadData()
-				{
-					DownloadLink = "https://terracoin.io/bin/terracoin-core-{0}/terracoin-0.12.2-osx64.tar.gz",
-					Archive = "terracoin-0.12.2-osx64.tar.gz",
-					Executable = "terracoin-0.12.2/bin/terracoind",
-					Hash = "51ae932f276be131c5b938e4d7dd710e8a0af3ea8a5ca46aaac8366eafc22c49"
-				}
-			};
-		}
-
-		public class VergeNodeDownloadData : NodeDownloadDataBase
-		{
-			public NodeDownloadData v6_0_2 = new NodeDownloadData()
-			{
-				Version = "6.0.2",
-				Windows = new NodeOSDownloadData()
-				{
-					DownloadLink = "https://github.com/vergecurrency/verge/releases/download/v6.0.2/verge-6.0.2-win64.zip",
-					Archive = "verge-6.0.2-win64.zip",
-					Executable = "verge-6.0.2/bin/verged.exe",
-					Hash = "6334d5222309337271b47ccf6129a282144c81682c691d9624c35219769e5fb4"
-				},
-				Linux = new NodeOSDownloadData()
-				{
-					DownloadLink = "https://github.com/vergecurrency/verge/releases/download/v6.0.2/verge-6.0.2-x86_64-linux-gnu.tar.gz",
-					Archive = "verge-6.0.2-x86_64-linux-gnu.tar.gz",
-					Executable = "verge-6.0.2/bin/verged",
-					Hash = "cdcb797d9bb11e9fe8062acd9ca46c5bafb02c4868f3c02fd417037584efd721"
-				},
-				Mac = new NodeOSDownloadData()
-				{
-					DownloadLink = "https://github.com/vergecurrency/verge/releases/download/v6.0.2/verge-6.0.2-osx64.tar.gz",
-					Archive = "verge-6.0.2-osx64.tar.gz",
-					Executable = "verge-6.0.2/bin/verged",
-					Hash = "bb3ef22d6e589162c3ff8a3de72a6bd0a80ec0000aa2573960865d3d0f8703c2"
-				}
-			};
-		}
-
-		public class DystemNodeDownloadData : NodeDownloadDataBase
-		{
-			public NodeDownloadData v1_0_9_9 = new NodeDownloadData()
-			{
-				Version = "1.0.9.9",
-				Windows = new NodeOSDownloadData()
-				{//
-					DownloadLink = "https://github.com/Dystem/dystem-core/releases/download/v{0}/dystem-qt-v{0}.exe",
-					Archive = "",
-					Executable = "dystemd.exe",
-					Hash = "1cf1f317aaae6e8edf520d2439f9c950aafb01bd5b46c399c8582524c59273dc"
-				},
-				Linux = new NodeOSDownloadData()
-				{
-					DownloadLink = "https://github.com/Dystem/dystem-core/releases/download/v{0}/dystemd.tar.gz",
-					Archive = "dystemd.tar.gz",
-					Executable = "dystemd",
-					//Hash = "8b7c72197f87be1f5d988c274cac06f6539ddb4591a578bfb852a412022378f2"
-				},
-				Mac = new NodeOSDownloadData()
-				{
-					DownloadLink = "https://github.com/Dystem/dystem-core/releases/download/v{0}/DYSTEM-Qt.dmg",
-					Archive = "DYSTEM-Qt.dmg",
-					Executable = "dystemd",
-					//Hash = "90ca27d6733df6fc69b0fc8220f2315623fe5b0cbd1fe31f247684d51808cb81"
-				}
-			};
-		}
-
-		public class MogwaiNodeDownloadData : NodeDownloadDataBase
-		{
-			public NodeDownloadData v0_12_2 = new NodeDownloadData()
-			{
-				Version = "0.12.2.4",
-				Windows = new NodeOSDownloadData()
-				{
-					DownloadLink = "https://github.com/mogwaicoin/mogwai/releases/download/v{0}/mogwaicore-{0}-win64.zip",
-					Archive = "mogwaicore-{0}-win64.zip",
-					Executable = "mogwaicore-0.12.2/bin/mogwaid.exe",
-					Hash = "af830999026809416cf5b93d840e6e90ce8af0dc61738bd9bf1c5f059439b0a6"
-				},
-				Linux = new NodeOSDownloadData()
-				{
-					DownloadLink = "https://github.com/mogwaicoin/mogwai/releases/download/v{0}/mogwaicore-{0}-linux64.tar.gz",
-					Archive = "mogwaicore-{0}-linux64.tar.gz",
-					Executable = "mogwaicore-0.12.2/bin/mogwaid",
-					Hash = "8b7c72197f87be1f5d988c274cac06f6539ddb4591a578bfb852a412022378f2"
-				},
-				Mac = new NodeOSDownloadData()
-				{
-					DownloadLink = "https://github.com/mogwaicoin/mogwai/releases/download/v{0}/mogwaicore-{0}-osx.dmg",
-					Archive = "mogwaicore-{0}-osx.dmg",
-					Executable = "mogwaicore-0.12.2/bin/mogwaid",
-					Hash = "90ca27d6733df6fc69b0fc8220f2315623fe5b0cbd1fe31f247684d51808cb81"
-				}
-			};
-		}
-		public class BGoldNodeDownloadData : NodeDownloadDataBase
-		{
-			public NodeDownloadData v0_15_0 = new NodeDownloadData()
-			{
-				Version = "0.15.0",
-				Windows = new NodeOSDownloadData()
-				{
-					DownloadLink = "https://github.com/BTCGPU/BTCGPU/releases/download/v{0}.2/bitcoin-gold-{0}-win64.zip",
-					Archive = "bitcoin-gold-{0}-win64.zip",
-					Executable = "bitcoin-gold-{0}/bin/bgoldd.exe",
-					Hash = "497dba65c2047bc374532d83f91bf38bc7b44eae2eca36b9a375b59abfe9e6fc"
-				},
-				Linux = new NodeOSDownloadData()
-				{
-					DownloadLink = "https://github.com/BTCGPU/BTCGPU/releases/download/v{0}.2/bitcoin-gold-{0}-x86_64-linux-gnu.tar.gz",
-					Archive = "bitcoin-gold-{0}-x86_64-linux-gnu.tar.gz",
-					Executable = "bitcoin-gold-{0}/bin/bgoldd",
-					Hash = "c49fa0874333837526cf1b4fce5b58abe6437b48e64dcf095654e6317e1f66a3"
-				},
-				Mac = new NodeOSDownloadData()
-				{
-					DownloadLink = "https://github.com/BTCGPU/BTCGPU/releases/download/v{0}.2/bitcoin-gold-{0}-osx64.tar.gz",
-					Archive = "bitcoin-gold-{0}-osx64.tar.gz",
-					Executable = "bitcoin-gold-{0}/bin/bgoldd",
-					Hash = "87bb6dd288ffa3d0cd753a8013a177a2e48b63ddf10f3593634388b59a60c45b"
-				},
-			};
-		}
-
-		public class PolisNodeDownloadData : NodeDownloadDataBase
-		{
-			public NodeDownloadData v1_4_3 = new NodeDownloadData()
-			{
-				Version = "1.4.3",
-				Windows = new NodeOSDownloadData()
-				{
-					DownloadLink = "https://github.com/polispay/polis/releases/download/v{0}/poliscore-{0}-win64.zip",
-					Archive = "poliscore-{0}-win64.zip",
-					Executable = "poliscore-{0}/bin/polisd.exe",
-					Hash = "ca470f2c4fcee527019f08406d26a469fc84e3118f87b1f4ac1e1f05dcee284e"
-				},
-				Linux = new NodeOSDownloadData()
-				{
-					DownloadLink = "https://github.com/polispay/polis/releases/download/v{0}/poliscore-{0}-x86_64-linux-gnu.tar.gz",
-					Archive = "poliscore-{0}-x86_64-linux-gnu.tar.gz",
-					Executable = "poliscore-{0}/bin/polisd",
-					Hash = "9b49c912b154c4584b7e77ba7665f60cc78cc1c1321f3ca08b36efca016d359f"
-				},
-				Mac = new NodeOSDownloadData()
-				{
-					DownloadLink = "https://github.com/polispay/polis/releases/download/v{0}/poliscore-{0}-osx64.tar.gz",
-					Archive = "poliscore-{0}-osx64.tar.gz",
-					Executable = "poliscore-{0}/bin/polisd",
-					Hash = "9d7ae6cdc6afdecfbf6425e4e652baeb7c6b440c90dc8e7ac1cb30a7f7e0574e"
-				}
-			};
-		}
-
-		public class BitcoreNodeDownloadData : NodeDownloadDataBase
-		{
-			public NodeDownloadData v0_90_9_10 = new NodeDownloadData()
-			{
-				Version = "0.90.9.10",
-				Windows = new NodeOSDownloadData()
-				{
-					DownloadLink = "https://github.com/bitcore-btx/BitCore/releases/download/{0}/bitcore-win64-daemon.zip",
-					Archive = "bitcore-win64-daemon.zip",
-					Executable = "bitcored.exe",
-					Hash = "d50c75d11b88b15f42b8e59919684f61c585009f3a2465ea0fc2890f448d5bb2"
-				},
-				Linux = new NodeOSDownloadData()
-				{
-					DownloadLink = "https://github.com/bitcore-btx/BitCore/releases/download/{0}/bitcore-x86_64-linux-gnu_no-wallet.tar.gz",
-					Archive = "bitcore-x86_64-linux-gnu_no-wallet.tar.gz",
-					Executable = "bin/bitcored",
-					Hash = "1980b85c229e00f58a474858a2da9fe9fc41f0fba06416337ea9f5e4aa197a1b"
-				}
-			};
-		}
-
-		public class MonacoinNodeDownloadData : NodeDownloadDataBase
-		{
-			public NodeDownloadData v0_15_1 = new NodeDownloadData()
-			{
-				Version = "0.15.1",
-				Windows = new NodeOSDownloadData()
-				{
-					DownloadLink = "https://github.com/monacoinproject/monacoin/releases/download/monacoin-{0}/monacoin-{0}-win64.zip",
-					Archive = "monacoin-{0}-win64.zip",
-					Executable = "monacoin-{0}/bin/monacoind.exe",
-					Hash = "420cba3c5e70cc913c2cacab9162e8fd1408fc2aaa345b04d3f44615c63d7b17"
-				},
-				Linux = new NodeOSDownloadData()
-				{
-					DownloadLink = "https://github.com/monacoinproject/monacoin/releases/download/monacoin-{0}/monacoin-{0}-x86_64-linux-gnu.tar.gz",
-					Archive = "monacoin-{0}-linux64.tar.gz",
-					Executable = "monacoin-{0}/bin/monacoind",
-					Hash = "8199f92d4296ea99891db34f5d779d7e95a2338425544b82b04fd8b427dae905"
-				},
-				Mac = new NodeOSDownloadData()
-				{
-					DownloadLink = "https://github.com/monacoinproject/monacoin/releases/download/monacoin-{0}/monacoin-{0}-osx-unsigned.dmg",
-					Archive = "monacoin-{0}-osx.dmg",
-					Executable = "monacoin-{0}/bin/monacoind",
-					Hash = "d19cc2cc12732c49351add23075c4f7a4ec92ee04874ec7037429dc4f9f1c058"
-				}
-			};
-		}
-
-		public class UfoNodeDownloadData
- : NodeDownloadDataBase
-		{
-			public NodeDownloadData v0_16_0 = new NodeDownloadData()
-			{
-				Version = "0.16.0",
-				Windows = new NodeOSDownloadData()
-				{
-					DownloadLink = "https://downloads.ufobject.com/ufo-0.16.0.zip",
-					Archive = "UFO-{0}-win64.zip",
-					Executable = "UFO-{0}/bin/ufod.exe",
-					Hash = "B06D8564CF2BF95EDD4AECEB3F725C12FB18A31398E59B48A242AED210261FAE"
-				},
-				Linux = new NodeOSDownloadData()
-				{
-					DownloadLink = "https://downloads.ufobject.com/ufo-0.16.0-x86_64-linux-gnu.tar.gz",
-					Archive = "UFO-{0}-linux64.tar.gz",
-					Executable = "UFO-{0}/bin/ufod",
-					Hash = "2A0F4ED78EA58C232CCEA6DDD4EB36F766C72663D1DF9B6FDA0CB39143FE0F60"
-				},
-				Mac = new NodeOSDownloadData()
-				{
-					DownloadLink = "https://downloads.ufobject.com/ufo-0.16.0-osx64.tar.gz",
-					Archive = "UFO-{0}-osx.dmg",
-					Executable = "UFO-{0}/bin/ufod",
-					Hash = "5CC7E5F742584BAD0CADD516B09C93566D38B42C352F21D521C84C9490088ACB"
-				}
-			};
-		}
-
-		public class GroestlcoinNodeDownloadData
- : NodeDownloadDataBase
-		{
-			public NodeDownloadData v2_16_0 = new NodeDownloadData()
-			{
-				Version = "2.16.0",
-				Windows = new NodeOSDownloadData()
-				{
-					DownloadLink = "https://github.com/Groestlcoin/groestlcoin/releases/download/v{0}/groestlcoin-{0}-x86_64-w64-mingw32.zip",
-					Archive = "groestlcoin-{0}-x86_64-w64-mingw32.zip",
-					Executable = "GRS-{0}\\groestlcoind.exe",
-					Hash = "5a53dcaaf209d9871be0c297bbdc9b6a03275d3b2f252d03a813043cd98cf892",
-					CreateFolder = "GRS-{0}",
-				},
-				Linux = new NodeOSDownloadData()
-				{
-					DownloadLink = "https://github.com/Groestlcoin/groestlcoin/releases/download/v{0}/groestlcoin-{0}-x86_64-linux-gnu.tar.gz",
-					Archive = "groestlcoin-{0}-x86_64-linux-gnu.tar.gz",
-					Executable = "GRS-{0}/groestlcoind",
-					Hash = "9a57add934d8715090fe6a77867271884495cf53be6fc7ca986b3ddc626772f1",
-					CreateFolder = "GRS-{0}",
-				},
-				Mac = new NodeOSDownloadData()
-				{
-					DownloadLink = "https://github.com/Groestlcoin/groestlcoin/releases/download/v{0}/groestlcoin-{0}-x86_64-apple-darwin11.tar.gz",
-					Archive = "groestlcoin-{0}-x86_64-apple-darwin11.tar.gz",
-					Executable = "GRS-{0}/groestlcoind",
-					Hash = "4cd9c96a54849204002e986458ac35e2f437a187179c6a5e7f518e7bac44b75b",
-					CreateFolder = "GRS-{0}",
-				}
-			};
-
-			public NodeDownloadData v2_16_3 = new NodeDownloadData()
-			{
-				Version = "2.16.3",
-				Windows = new NodeOSDownloadData()
-				{
-					DownloadLink = "https://github.com/Groestlcoin/groestlcoin/releases/download/v{0}/groestlcoin-{0}-x86_64-w64-mingw32.zip",
-					Archive = "groestlcoin-{0}-x86_64-w64-mingw32.zip",
-					Executable = "GRS-{0}\\groestlcoind.exe",
-					Hash = "9617e7ec61a1f8850d11613ff3d4f4e1d8caa29e118ec1c29e07ef323b16557d",
-					CreateFolder = "GRS-{0}"
-				},
-				Linux = new NodeOSDownloadData()
-				{
-					DownloadLink = "https://github.com/Groestlcoin/groestlcoin/releases/download/v{0}/groestlcoin-{0}-x86_64-linux-gnu.tar.gz",
-					Archive = "groestlcoin-{0}-x86_64-linux-gnu.tar.gz",
-					Executable = "GRS-{0}/groestlcoind",
-					Hash = "f15bd5e38b25a103821f1563cd0e1b2cf7146ec9f9835493a30bd57313d3b86f",
-					CreateFolder = "GRS-{0}"
-				},
-				Mac = new NodeOSDownloadData()
-				{
-					DownloadLink = "https://github.com/Groestlcoin/groestlcoin/releases/download/v{0}/groestlcoin-{0}-x86_64-apple-darwin11.tar.gz",
-					Archive = "groestlcoin-{0}-x86_64-apple-darwin11.tar.gz",
-					Executable = "GRS-{0}/groestlcoind",
-					Hash = "4976c8f60105a32bb0d8e230577f60438d5bed45a9aa92c51f0dd79a13c6b89e",
-					CreateFolder = "GRS-{0}"
-				}
-			};
-
-			public NodeDownloadData v2_17_2 = new NodeDownloadData()
-			{
-				Version = "2.17.2",
-				Windows = new NodeOSDownloadData()
-				{
-					DownloadLink = "https://github.com/Groestlcoin/groestlcoin/releases/download/v{0}/groestlcoin-{0}-x86_64-w64-mingw32.zip",
-					Archive = "groestlcoin-{0}-x86_64-w64-mingw32.zip",
-					Executable = "groestlcoin-{0}/bin/groestlcoind.exe",
-					Hash = "2378209ef954d50cd82ae70f04b4fc5e07d16e11f13c7183a6647f8d60de1f85"
-				},
-				Linux = new NodeOSDownloadData()
-				{
-					DownloadLink = "https://github.com/Groestlcoin/groestlcoin/releases/download/v{0}/groestlcoin-{0}-x86_64-linux-gnu.tar.gz",
-					Archive = "groestlcoin-{0}-x86_64-linux-gnu.tar.gz",
-					Executable = "groestlcoin-{0}/bin/groestlcoind",
-					Hash = "e90f6ceb56fbc86ae17ee3c5d6d3913c422b7d98aa605226adb669acdf292e9e"
-				},
-				Mac = new NodeOSDownloadData()
-				{
-					DownloadLink = "https://github.com/Groestlcoin/groestlcoin/releases/download/v{0}/groestlcoin-{0}-x86_64-apple-darwin11.tar.gz",
-					Archive = "groestlcoin-{0}-x86_64-apple-darwin11.tar.gz",
-					Executable = "groestlcoin-{0}/bin/groestlcoind",
-					Hash = "b3fe245752a445ce56cac265af7ed63906c7c1c8e2c932891369be72c290307d"
-				},
-				UseSectionInConfigFile = true
-			};
-
-			public NodeDownloadData v2_18_2 = new NodeDownloadData()
-			{
-				Version = "2.18.2",
-				Windows = new NodeOSDownloadData()
-				{
-					DownloadLink = "https://github.com/Groestlcoin/groestlcoin/releases/download/v{0}/groestlcoin-{0}-win64.zip",
-					Archive = "groestlcoin-{0}-win64.zip",
-					Executable = "groestlcoin-{0}/bin/groestlcoind.exe",
-					Hash = "44ab9b896db1c8492facc1f6353ea6b59e72328a38859a419a08113520e9c0b8"
-				},
-				Linux = new NodeOSDownloadData()
-				{
-					DownloadLink = "https://github.com/Groestlcoin/groestlcoin/releases/download/v{0}/groestlcoin-{0}-x86_64-linux-gnu.tar.gz",
-					Archive = "groestlcoin-{0}-x86_64-linux-gnu.tar.gz",
-					Executable = "groestlcoin-{0}/bin/groestlcoind",
-					Hash = "9ee26e1cd7967d0dc88670dbbdb99f95236ebc218f75977efb23f03ad8b74250"
-				},
-				Mac = new NodeOSDownloadData()
-				{
-					DownloadLink = "https://github.com/Groestlcoin/groestlcoin/releases/download/v{0}/groestlcoin-{0}-osx64.tar.gz",
-					Archive = "groestlcoin-{0}-osx64.tar.gz",
-					Executable = "groestlcoin-{0}/bin/groestlcoind",
-					Hash = "fdb722b326433501b179a33ac20e88b5fd587a249878eb94a9981da2097c42a5"
-				},
-				UseSectionInConfigFile = true
-			};
-
-			public NodeDownloadData v2_19_1 = new NodeDownloadData()
-			{
-				Version = "2.19.1",
-				Windows = new NodeOSDownloadData()
-				{
-					DownloadLink = "https://github.com/Groestlcoin/groestlcoin/releases/download/v{0}/groestlcoin-{0}-win64.zip",
-					Archive = "groestlcoin-{0}-win64.zip",
-					Executable = "groestlcoin-{0}/bin/groestlcoind.exe",
-					Hash = "27e1518b80d6212bc7dcb45fd20d4b12553f8872600996aedd8bf3dd33783e48"
-				},
-				Linux = new NodeOSDownloadData()
-				{
-					DownloadLink = "https://github.com/Groestlcoin/groestlcoin/releases/download/v{0}/groestlcoin-{0}-x86_64-linux-gnu.tar.gz",
-					Archive = "groestlcoin-{0}-x86_64-linux-gnu.tar.gz",
-					Executable = "groestlcoin-{0}/bin/groestlcoind",
-					Hash = "0646cae023a0be0821f357d33bdbf81fc05fc9a9e3e9d4e5936d5053f1a988d4"
-				},
-				Mac = new NodeOSDownloadData()
-				{
-					DownloadLink = "https://github.com/Groestlcoin/groestlcoin/releases/download/v{0}/groestlcoin-{0}-osx64.tar.gz",
-					Archive = "groestlcoin-{0}-osx64.tar.gz",
-					Executable = "groestlcoin-{0}/bin/groestlcoind",
-					Hash = "902d38bea03fded2762acd1855cddd4a7b210acac9921ea56d816e622c4244ba"
-				},
-				UseSectionInConfigFile = true
-			};
-
-			public NodeDownloadData v2_20_1 = new NodeDownloadData()
-			{
-				Version = "2.20.1",
-				Windows = new NodeOSDownloadData()
-				{
-					DownloadLink = "https://github.com/Groestlcoin/groestlcoin/releases/download/v{0}/groestlcoin-{0}-win64.zip",
-					Archive = "groestlcoin-{0}-win64.zip",
-					Executable = "groestlcoin-{0}/bin/groestlcoind.exe",
-					Hash = "d7b506074aa0fe66c77106c4cc7123923be169b17ee015bc0433d6a3edb9278c"
-				},
-				Linux = new NodeOSDownloadData()
-				{
-					DownloadLink = "https://github.com/Groestlcoin/groestlcoin/releases/download/v{0}/groestlcoin-{0}-x86_64-linux-gnu.tar.gz",
-					Archive = "groestlcoin-{0}-x86_64-linux-gnu.tar.gz",
-					Executable = "groestlcoin-{0}/bin/groestlcoind",
-					Hash = "0a877be9dac14f4d9aab95d6bfd51547275acbcc3e6553f0cb82c5c9f35f333c"
-				},
-				Mac = new NodeOSDownloadData()
-				{
-					DownloadLink = "https://github.com/Groestlcoin/groestlcoin/releases/download/v{0}/groestlcoin-{0}-osx64.tar.gz",
-					Archive = "groestlcoin-{0}-osx64.tar.gz",
-					Executable = "groestlcoin-{0}/bin/groestlcoind",
-					Hash = "16564cf6df5f4edead0f8a807f285e34e9f20b2770c2f66ab803de5152e38d3b"
-				},
-				UseSectionInConfigFile = true
-			};
-
-			public NodeDownloadData v2_21_0 = new NodeDownloadData()
-			{
-				Version = "2.21.0",
-				Windows = new NodeOSDownloadData()
-				{
-					DownloadLink = "https://github.com/Groestlcoin/groestlcoin/releases/download/v{0}/groestlcoin-{0}-win64.zip",
-					Archive = "groestlcoin-{0}-win64.zip",
-					Executable = "groestlcoin-{0}/bin/groestlcoind.exe",
-					Hash = "811933f361dbfacda35d8408c333c1777b546dd06e7b5f2884b558f76026cff2"
-				},
-				Linux = new NodeOSDownloadData()
-				{
-					DownloadLink = "https://github.com/Groestlcoin/groestlcoin/releases/download/v{0}/groestlcoin-{0}-x86_64-linux-gnu.tar.gz",
-					Archive = "groestlcoin-{0}-x86_64-linux-gnu.tar.gz",
-					Executable = "groestlcoin-{0}/bin/groestlcoind",
-					Hash = "cc01c2d8a3f5e6730e931fdc579658aff74d9618adadee095bea06da54e75d5b"
-				},
-				Mac = new NodeOSDownloadData()
-				{
-					DownloadLink = "https://github.com/Groestlcoin/groestlcoin/releases/download/v{0}/groestlcoin-{0}-osx64.tar.gz",
-					Archive = "groestlcoin-{0}-osx64.tar.gz",
-					Executable = "groestlcoin-{0}/bin/groestlcoind",
-					Hash = "2c59d56c4a77087f2e3c91423fd444140e200395c1cb9cb35c65e47cf8befc3d"
-				},
-				UseSectionInConfigFile = true
-			};
-
-			public NodeDownloadData v2_21_1 = new NodeDownloadData()
-			{
-				Version = "2.21.1",
-				Windows = new NodeOSDownloadData()
-				{
-					DownloadLink = "https://github.com/Groestlcoin/groestlcoin/releases/download/v{0}/groestlcoin-{0}-win64.zip",
-					Archive = "groestlcoin-{0}-win64.zip",
-					Executable = "groestlcoin-{0}/bin/groestlcoind.exe",
-					Hash = "2d53e696979283c79c9b3a310a0c408dba3732f66c51781179e10da77176aa98"
-				},
-				Linux = new NodeOSDownloadData()
-				{
-					DownloadLink = "https://github.com/Groestlcoin/groestlcoin/releases/download/v{0}/groestlcoin-{0}-x86_64-linux-gnu.tar.gz",
-					Archive = "groestlcoin-{0}-x86_64-linux-gnu.tar.gz",
-					Executable = "groestlcoin-{0}/bin/groestlcoind",
-					Hash = "b03bd4211f9473b39a12f6e57e64fe7bc9f2f54f27491f46f5b1bff5b96db7a5"
-				},
-				Mac = new NodeOSDownloadData()
-				{
-					DownloadLink = "https://github.com/Groestlcoin/groestlcoin/releases/download/v{0}/groestlcoin-{0}-osx64.tar.gz",
-					Archive = "groestlcoin-{0}-osx64.tar.gz",
-					Executable = "groestlcoin-{0}/bin/groestlcoind",
-					Hash = "d3b36a30f2a9a624087414820237df0ec5289a52fc24c3a1a38f67be7698073c"
-				},
-				UseSectionInConfigFile = true
-			};
-		}
-
-		public class ZclassicNodeDownloadData
- : NodeDownloadDataBase
-		{
-			public NodeDownloadData v1_0_14 = new NodeDownloadData()
-			{
-				Version = "1.0.14",
-				Windows = new NodeOSDownloadData()
-				{
-					DownloadLink = "https://github.com/z-classic/zclassic/releases/download/v{0}/zclassic-v{0}-win.zip",
-					Archive = "zclassic-v{0}-win.zip",
-					Executable = "zclassic-{0}/bin/zcld.exe",
-					Hash = "99923ACC9D45609FDD4098AF8033542A34E41840091C9121C326571889811A2A"
-				},
-				Linux = new NodeOSDownloadData()
-				{
-					DownloadLink = "https://github.com/z-classic/zclassic/releases/download/v{0}/zclassic-v{0}-linux.tar.gz",
-					Archive = "zclassic-v{0}-linux.tar.gz",
-					Executable = "zclassic-{0}/bin/zcld",
-					Hash = "51e49a81f8493923c08e3cdd72b253bbcc10fe582e97f6926e6267a4f337b696"
-				},
-				Mac = new NodeOSDownloadData()
-				{
-					DownloadLink = "https://github.com/z-classic/zclassic/releases/download/v{0}/zclassic-v{0}-mac.zip",
-					Archive = "zclassic-v{0}-mac.zip",
-					Executable = "zclassic-{0}/bin/zcld",
-					Hash = ""
-				},
-			};
-		}
-
-		public class ElementsNodeDownloadData
- : NodeDownloadDataBase
-		{
-			public NodeDownloadData v0_14_1 = new NodeDownloadData()
-			{
-				Version = "0.14.1",
-				Windows = new NodeOSDownloadData()
-				{
-					DownloadLink = "https://aois.blob.core.windows.net/public/ElementsBinaries/elements-{0}-win64.zip",
-					Archive = "elements-{0}-win64.zip",
-					Executable = "elements-{0}/bin/elementsd.exe",
-					Hash = "d0d2e2a26d1fb64979e3050aa6b0e5e619d80f0f40552b39c62d07fdb889df90"
-				},
-				RegtestFolderName = "elementsregtest",
-				AdditionalRegtestConfig = "initialfreecoins=210000000000000"
-			};
-
-			public NodeDownloadData v0_18_1_1 = new NodeDownloadData()
-			{
-				Version = "0.18.1.1",
-				Windows = new NodeOSDownloadData()
-				{
-					DownloadLink = "https://github.com/ElementsProject/elements/releases/download/elements-{0}/elements-{0}-win64.zip",
-					Archive = "elements-{0}-win64.zip",
-					Executable = "elements-0.18.1.1/bin/elementsd.exe",
-					Hash = "f6ca18e3f4fe4fb4aadb70b7b447466afb68eec11d9cd5e2cac613414a28a1a5"
-				},
-				RegtestFolderName = "elementsregtest",
-				Chain = "elementsregtest",
-				AdditionalRegtestConfig = "initialfreecoins=210000000000000\nvalidatepegin=0\n\ncon_dyna_deploy_start=99999999999999999",
-				UseSectionInConfigFile = true,
-			};
-
-		}
-		public class LiquidNodeDownloadData
- : NodeDownloadDataBase
-		{
-			public NodeDownloadData v3_14_1_21 = new NodeDownloadData()
-			{
-				Version = "3.14.1.21",
-				Windows = new NodeOSDownloadData()
-				{
-					DownloadLink = "https://aois.blob.core.windows.net/public/LiquidBinaries/liquid-{0}-win64.zip",
-					Archive = "liquid-{0}-win64.zip",
-					Executable = "liquid-{0}/bin/liquidd.exe",
-					Hash = "cedab6e7d3f5b6eac4ce8cf81c480dc49599ac34a2d7ede1d15bb9547f800a8a"
-				},
-				Linux = new NodeOSDownloadData()
-				{
-					DownloadLink = "https://github.com/Blockstream/liquid/releases/download/liquid.{0}/liquid-{0}-x86_64-linux-gnu.tar.gz",
-					Archive = "liquid-{0}-x86_64-linux-gnu.tar.gz",
-					Executable = "liquid-{0}/bin/liquidd",
-					Hash = "ea2836aa267b32b29e890acdd5e724b4be225c34891fd26426ce741c12c1e166"
-				},
-				RegtestFolderName = "liquidregtest",
-				AdditionalRegtestConfig = "initialfreecoins=210000000000000\nvalidatepegin=0"
-			};
-
-			public NodeDownloadData v3_14_1_23 = new NodeDownloadData()
-			{
-				Version = "3.14.1.23",
-				Windows = new NodeOSDownloadData()
-				{
-					DownloadLink = "https://github.com/Blockstream/liquid/releases/download/liquid.{0}/liquid-{0}-win64.zip",
-					Archive = "liquid-{0}-win64.zip",
-					Executable = "liquid-{0}/bin/liquidd.exe",
-					Hash = "8b18aebbbf8092b052db648e34adf52342a02923d758181cfb8bc0894c90dfb5"
-				},
-				Linux = new NodeOSDownloadData()
-				{
-					DownloadLink = "https://github.com/Blockstream/liquid/releases/download/liquid.{0}/liquid-{0}-x86_64-linux-gnu.tar.gz",
-					Archive = "liquid-{0}-x86_64-linux-gnu.tar.gz",
-					Executable = "liquid-{0}/bin/liquidd",
-					Hash = "cb135d60407fd4fcd04d1f021cd314e9f8f50a8f0a660551f5ea251b0fea3ffc"
-				},
-				Mac = new NodeOSDownloadData()
-				{
-					DownloadLink = "https://github.com/Blockstream/liquid/releases/download/liquid.{0}/liquid-{0}-osx64.tar.gz",
-					Archive = "liquid-{0}-x86_64-osx64.tar.gz",
-					Executable = "liquid-{0}/bin/liquidd",
-					Hash = "91f5859414d6bce99695c2de01317ec1454d3d99615f81f301b85f767b5e2cf2  "
-				},
-				RegtestFolderName = "liquidregtest",
-				AdditionalRegtestConfig = "initialfreecoins=210000000000000\nvalidatepegin=0"
-			};
-		}
-		public class MonoeciNodeDownloadData
- : NodeDownloadDataBase
-		{
-			public NodeDownloadData v0_12_2_3 = new NodeDownloadData()
-			{
-				Version = "0.12.2.3",
-				Windows = new NodeOSDownloadData()
-				{
-					DownloadLink = "https://github.com/monacocoin-net/monoeci-core/releases/download/v{0}/monoeciCore-{0}-win32.zip",
-					Archive = "monoeciCore-{0}-win32.zip",
-					Executable = "monoeciCore-{0}/bin/monoecid.exe",
-					Hash = "19172ed041227ce0eaebaa67fd6cd36ea5a1c753013c035da34e7817a30c5c35",
-					CreateFolder = "monoeciCore-{0}",
-				},
-				Linux = new NodeOSDownloadData()
-				{
-					DownloadLink = "https://github.com/monacocoin-net/monoeci-core/releases/download/v{0}/monoeciCore-{0}-linux64.tar.gz",
-					Archive = "monoeciCore-{0}-linux64.tar.gz",
-					Executable = "monoeciCore-{0}/bin/monoecid",
-					Hash = "8cab56a02a2b7f5d41af6dd9e09208be13ded20a06b29c5e2e95bb19db3694f1",
-					CreateFolder = "monoeciCore-{0}",
-				},
-				Mac = new NodeOSDownloadData()
-				{
-					DownloadLink = "https://github.com/monacocoin-net/monoeci-core/releases/download/v{0}/monoeciCore-{0}-osx.tar.gz",
-					Archive = "monoeciCore-{0}-osx.tar.gz",
-					Executable = "monoeciCore-{0}/bin/monoecid",
-					Hash = "60a2414e01950e8f2f91da56334116866261e12240f4da2a698ed142c7c68d4a",
-					CreateFolder = "monoeciCore-{0}",
-				}
-			};
-		}
-		public class GoByteNodeDownloadData
- : NodeDownloadDataBase
-		{
-			public NodeDownloadData v0_12_2_4 = new NodeDownloadData()
-			{
-				Version = "0.12.2.4",
-				Windows = new NodeOSDownloadData()
-				{
-					DownloadLink = "https://github.com/gobytecoin/gobyte/releases/download/v{0}/GoByte_{0}_Windows32.zip",
-					Archive = "GoByte_{0}_Windows32.zip",
-					Executable = "GoByte_{0}_Windows32/gobyted.exe",
-					Hash = "333144de13cb5b1a5e1d81890ed8e91dbc9e52bb63eecd10f397c879f5725de1",
-				},
-				Linux = new NodeOSDownloadData()
-				{
-					DownloadLink = "https://github.com/gobytecoin/gobyte/releases/download/v{0}/GoByteCore-{0}_Linux64.tar.gz",
-					Archive = "GoByteCore-{0}_Linux64.tar.gz",
-					Executable = "GoByteCore-{0}_Linux64/gobyted",
-					Hash = "d2419274d1234b80c5756247775ace04abc85a8f74b91760c8c25f65212e4e57",
-				},
-				Mac = new NodeOSDownloadData()
-				{
-					DownloadLink = "https://github.com/gobytecoin/gobyte/releases/download/v0.12.2.4/GoByte_0.12.2.4_MacOS.dmg",
-					Archive = "GoByte_0.12.2.4_MacOS.dmg",
-					Executable = "gobyted",
-					Hash = "de8fa9bd6aa4dbab2c93627b94185eb58b24cd05d5628ede1086f305362f1b0f",
-				}
-			};
-		}
-		public class ColossusNodeDownloadData
- : NodeDownloadDataBase
-		{
-			public NodeDownloadData v1_1_1 = new NodeDownloadData()
-			{
-				Version = "1.1.1",
-				Windows = new NodeOSDownloadData()
-				{
-					DownloadLink = "https://github.com/ColossusCoinXT/ColossusCoinXT/releases/download/v{0}/colx-v{0}-win32.zip",
-					Archive = "colx-v{0}-win64.zip",
-					Executable = "colx-v{0}/bin/colxd.exe",
-					Hash = "d4ec16815d85a122f57a6a1a1fe9ca19487a1aac3294dc041315bce2e76772bd",
-					CreateFolder = "colx-v{0}",
-				},
-				Linux = new NodeOSDownloadData()
-				{
-					DownloadLink = "https://github.com/ColossusCoinXT/ColossusCoinXT/releases/download/v{0}/colx-v{0}-x86_64-linux-gnu.tar.gz",
-					Archive = "colx-v{0}-x86_64-linux-gnu.tar.gz",
-					Executable = "colx-v{0}/bin/colxd",
-					Hash = "4812cd2296467b0524625a13c205832039d03990eddf7e31e180f6cbdb9f8917",
-					CreateFolder = "colx-v{0}",
-				},
-				Mac = new NodeOSDownloadData()
-				{
-					DownloadLink = "https://github.com/ColossusCoinXT/ColossusCoinXT/releases/download/v{0}/colx-{0}-osx64.tar.gz",
-					Archive = "colx-{0}-osx64.tar.gz",
-					Executable = "colx-{0}/bin/colxd",
-					Hash = "6cb3411ea02d2e7dc17824dffece1ba1e61ea9842eb1f14f15ae78b99bb8493a",
-					CreateFolder = "colx-v{0}",
-				}
-			};
-		}
-
-		public class GincoinNodeDownloadData
- : NodeDownloadDataBase
-		{
-			public NodeDownloadData v1_1_0_0 = new NodeDownloadData()
-			{
-				Version = "1.1.0",
-				Windows = new NodeOSDownloadData()
-				{
-					DownloadLink =
-						"https://github.com/gincoin-dev/gincoin-core/releases/download/{0}.0/gincoincore-{0}-windows-64bit.exe",
-					Archive = "gincoincore-{0}-windows-64bit.exe",
-					Executable = "gincoincore-{0}-windows-64bit.exe",
-					Hash = "B64E4C334D3597FC7A094DE4CA1955DBE06E9C5856598D9A2B3D8E5907D71EF9"
-				},
-				Linux = new NodeOSDownloadData()
-				{
-					DownloadLink =
-						"https://github.com/gincoin-dev/gincoin-core/releases/download/{0}.0/gincoin-binaries-linux-64bit.tar.gz",
-					Archive = "gincoin-binaries-linux-64bit.tar.gz",
-					Executable = "gincoin-binaries/gincoind",
-					Hash = "1C249AEC8CD3D66F8D9D49CF3AD1526736216C76200D4BB83E89657879D55F92"
-				},
-				Mac = new NodeOSDownloadData()
-				{
-					DownloadLink = "https://github.com/gincoin-dev/gincoin-core/releases/download/{0}.0/gincoin-binaries-mac.zip",
-					Archive = "gincoin-binaries-mac.zip",
-					Executable = "gincoin-binaries-mac/gincoind",
-					Hash = "CFFE613A18AB3ABB0200EC5E100036DDF710C4EC832FBB67B3D5196CDBF541EA"
-				}
-			};
-		}
-		public class KotoNodeDownloadData
- : NodeDownloadDataBase
-		{
-			public NodeDownloadData v2_0_0 = new NodeDownloadData()
-			{
-				Version = "2.0.0",
-				Windows = new NodeOSDownloadData()
-				{
-					DownloadLink = "https://github.com/Harumaki-cryptocoin/koto-releases.github.io/releases/download/{0}/koto-{0}-win64.zip",
-					Archive = "koto-{0}-win64.zip",
-					Executable = "koto-{0}-win64/daemon/kotod.exe",
-					Hash = "6bda95dc3f4597d06ecd5c5cbc450d1e0822b126de99d31e8cab1395b8eeac0a"
-				},
-				Linux = new NodeOSDownloadData()
-				{
-					DownloadLink = "https://github.com/Harumaki-cryptocoin/koto-releases.github.io/releases/download/{0}/koto-{0}-linux64.zip",
-					Archive = "koto-{0}-linux64.zip",
-					Executable = "koto-{0}-linux64/bin/kotod",
-					Hash = "77168affc53533833f9f904bba5667629537ec43aedd54845f51096212fe7bcc"
-				},
-				Mac = new NodeOSDownloadData()
-				{
-					DownloadLink = "hhttps://github.com/Harumaki-cryptocoin/koto-releases.github.io/releases/download/{0}/koto-{0}-darwin.dmg",
-					Archive = "koto-{0}-darwin.dmg",
-					Executable = "koto-{0}/bin/kotod",
-					Hash = "6c23e649972b6c9fb828a554c1a170379a7792ad6f1ecc01210d5207d034aaa2"
-				}
-			};
-		}
-
-		public class BitcoinplusNodeDownloadData
- : NodeDownloadDataBase
-		{
-			public NodeDownloadData v2_7_0 = new NodeDownloadData()
-			{
-				Version = "2.7.0",
-				Windows = new NodeOSDownloadData()
-				{
-					DownloadLink = "https://downloads.bitcoinplus.org/bitcoinplus-2.7.0.zip",
-					Archive = "bitcoinplus-{0}-win64.zip",
-					Executable = "bitcoinplus-{0}/bin/bitcoinplusd.exe",
-					Hash = "3eb8fc8c57eba865c4818653f1745adbca7ee5c9065e622311907eb4d5c34273"
-				},
-				Linux = new NodeOSDownloadData()
-				{
-					DownloadLink = "https://downloads.bitcoinplus.org/bitcoinplus-2.7.0-x86_64.tar.gz",
-					Archive = "bitcoinplus-{0}-x86_64-linux-gnu.tar.gz",
-					Executable = "bitcoinplus-{0}/bin/bitcoinplusd",
-					Hash = "753547b23988124defbf9bee029b4902d6277ce467c63f2ad6588c53817b2251"
-				},
-				Mac = new NodeOSDownloadData()
-				{
-					DownloadLink = "https://downloads.bitcoinplus.org/bitcoinplus-2.7.0-osx64.tar.gz",
-					Archive = "Bitcoinplus-Core.dmg",
-					Executable = "bitcoinplusd",
-					Hash = "09d381ed0082fccd6e3af4792b975fee177cffc546fd449181a4c37b4907cff8"
-				}
-			};
-		}
-
-		public class ChaincoinNodeDownloadData
- : NodeDownloadDataBase
-		{
-			public NodeDownloadData v0_16_4 = new NodeDownloadData()
-			{
-				Version = "0.16.4",
-				Windows = new NodeOSDownloadData()
-				{
-					DownloadLink = "https://github.com/fellowserf/chaincoin/releases/download/v{0}/chaincoincore-{0}-win64.zip",
-					Archive = "chaincoincore-{0}-win64.zip",
-					Executable = "chaincoincore-0.16.4/bin/chaincoind.exe",
-					Hash = "58dc6cc513fadcd9216062d332a5214fcb28a51a80883a32b3b9534093cdda2c"
-				},
-				Linux = new NodeOSDownloadData()
-				{
-					DownloadLink = "https://github.com/chaincoin/chaincoin/releases/download/v{0}/chaincoin-{0}-x86_64-linux-gnu.tar.gz",
-					Archive = "chaincoin-{0}-x86_64-linux-gnu.tar.gz",
-					Executable = "chaincoin-0.16.4/bin/chaincoind",
-					Hash = "b841f9c2098e973217a32a6213fe2a5bfe2987dd7b5c851a38082ce191b65283"
-				}
-			};
-		}
-
-		public class ZCoinNodeDownloadData
- : NodeDownloadDataBase
-		{
-			public NodeDownloadData v0_13_8_3 = new NodeDownloadData()
-			{
-				Version = "0.13.8.3",
-				Windows = new NodeOSDownloadData()
-				{
-					DownloadLink = "https://github.com/zcoinofficial/zcoin/releases/download/v{0}/zcoin-{0}-win64.zip",
-					Archive = "zcoin-{0}-win64.zip",
-					Executable = "zcoin-{0}/bin/zcoind.exe",
-					Hash = "f0cca1fca157c8549cdfdbd2587d2dfad9234a63df193f666d8a9d77df5a8eb3"
-				},
-				Linux = new NodeOSDownloadData()
-				{
-					DownloadLink = "https://github.com/zcoinofficial/zcoin/releases/download/v{0}/zcoin-{0}-x86_64-linux-gnu.tar.gz",
-					Archive = "zcoin-{0}-x86_64-linux-gnu.tar.gz",
-					Executable = "zcoin-{0}/bin/zcoind",
-					Hash = "364ea09583b46866a7d84b924355e41cf5d8f2f1a54f8abb6c3f10b63d1933f1"
-				},
-				Mac = new NodeOSDownloadData()
-				{
-					DownloadLink = "https://github.com/zcoinofficial/zcoin/releases/download/v{0}/zcoin-{0}-osx64.tar.gz",
-					Archive = "zcoin-{0}-osx64.tar.gz",
-					Executable = "zcoin-{0}/bin/zcoind",
-					Hash = "9d7ae6cdc6afdecfbf6425e4e652baeb7c6b440c90dc8e7ac1cb30a7f7e0574e"
-				}
-			};
-		}
-
-		/// <summary>
-		/// Using Stratis C# full node.
-		/// Should be updated to use official release once it is deployed.
-		/// </summary>
-		public class StratisNodeDownloadData
- : NodeDownloadDataBase
-		{
-			public NodeDownloadData v3_0_0 = new NodeDownloadData()
-			{
-				Version = "3.0",
-				Windows = new NodeOSDownloadData()
-				{
-					DownloadLink = "https://github.com/mikedennis/StratisBitcoinFullNode/releases/download/{0}/stratis-{0}-win64.zip",
-					Archive = "stratis-{0}-win64.zip",
-					Executable = "stratis-{0}-win64/Stratis.StratisD.exe",
-					Hash = "7B0ABEA75B032D8FAF3BEE071A892E2864A31A8ECC42F7AA4300CC51B1CA1D5A"
-				},
-				Linux = new NodeOSDownloadData()
-				{
-					DownloadLink = "https://github.com/mikedennis/StratisBitcoinFullNode/releases/download/{0}/stratis-{0}-linux64.tgz",
-					Archive = "stratis-{0}-linux64.tgz",
-					Executable = "stratis-{0}-linux64/Stratis.StratisD",
-					Hash = "57965AA4034468ED4C9FDD6CDBAD8A1F722DDE6A6BCAE6291D79BF76C5FC644B"
-				},
-				Mac = new NodeOSDownloadData()
-				{
-					DownloadLink = "https://github.com/mikedennis/StratisBitcoinFullNode/releases/download/{0}/stratis-{0}-osx64.tgz",
-					Archive = "stratis-{0}-osx64.tgz",
-					Executable = "stratis-{0}-osx64/Stratis.StratisD",
-					Hash = "04C4F4EBCA494ABD6C29D834D86AFEA559BB8893A1E74BE849D050FEFC164C72"
-				},
-				SupportCookieFile = false,
-				AdditionalRegtestConfig = "defaultwalletname=default" + Environment.NewLine + "maxtipage=2147483647" + Environment.NewLine + "unlockdefaultwallet=1"
-			};
-		}
-
-		public class DogeCashNodeDownloadData
- : NodeDownloadDataBase
-		{
-			public NodeDownloadData v5_1_1 = new NodeDownloadData()
-			{
-				Version = "5.2.2",
-				Windows = new NodeOSDownloadData()
-				{
-					DownloadLink = "https://github.com/dogecash/dogecash/releases/download/v5.2.2/DogeCash-5.2.2-win32.zip",
-					Archive = "DogeCash-5.2.2-win32.zip",
-					Executable = "dogecashd.exe",
-					Hash = "ca9bb0d8e8dc9733b839ba71e626f8e1d20f4869d7105e2145193a793294acdf"
-				},
-				Linux = new NodeOSDownloadData()
-				{
-					DownloadLink = "https://github.com/dogecash/dogecash/releases/download/v5.2.2/DogeCash-5.2.2-x86_64-linux-gnu.tar.gz",
-					Archive = "DogeCash-5.2.2-x86_64-linux-gnu.tar.gz",
-					Executable = "dogecashd",
-					Hash = "95b5bd3155f5bed6f91aa8a240f525f8f75ff7a6e7e276aa0a1acfa016ddfaae"
-				},
-				Mac = new NodeOSDownloadData()
-				{
-					DownloadLink = "https://github.com/dogecash/dogecash/releases/download/v5.2.2/DogeCash-5.2.2-osx-unsigned.dmg",
-					Archive = "DogeCash-5.2.2-osx-unsigned.dmg",
-					Executable = "DogeCash-5.2.2-osx-unsigned.dmg",
-					Hash = "559ce13c257ed4378ae017d8b9b862d1e5a4a83e8fbe33ce1c51eea2fc088d56"
-				}
-			};
-		}
-
-		public class ArgoneumNodeDownloadData
- : NodeDownloadDataBase
-		{
-			// Note that Argoneum has mining disabled by default in offical Windows and Mac binaries as per
-			// https://github.com/dashpay/dash/pull/2778 and https://github.com/dashpay/dash/issues/2998.
-			// Without generate or generatetoaddress RPC calls the ability to run automated tests is very limited.
-			public NodeDownloadData v1_4_1 = new NodeDownloadData()
-			{
-				Version = "1.4.1",
-				Windows = new NodeOSDownloadData()
-				{
-					DownloadLink = "https://github.com/Argoneum/argoneum/releases/download/v{0}.0/argoneum-{0}-win64.zip",
-					Archive = "argoneum-{0}-win64.zip",
-					Executable = "argoneum-1.4.1/bin/argoneumd.exe",
-					Hash = "06ed74f14135b7fc5d7c6618723cf7e385ac36303e5f83c632241dba9a095248"
-				},
-				Linux = new NodeOSDownloadData()
-				{
-					DownloadLink = "https://github.com/Argoneum/argoneum/releases/download/v{0}.0/argoneum-{0}-x86_64-linux-gnu.tar.gz",
-					Archive = "argoneum-{0}-x86_64-linux-gnu.tar.gz",
-					Executable = "argoneum-1.4.1/bin/argoneumd",
-					Hash = "821e98b2af5c8f12ca39dd399925bdffed400ff702940f45ddf5ad375987d3f6"
-				},
-				Mac = new NodeOSDownloadData()
-				{
-					DownloadLink = "https://github.com/Argoneum/argoneum/releases/download/v{0}.0/argoneum-{0}-osx64.tar.gz",
-					Archive = "argoneum-{0}-osx64.tar.gz",
-					Executable = "argoneum-1.4.1/bin/argoneumd",
-					Hash = "7c6dd15bd87042d57ce73c6b124586d33f014ae74b66299e29b926f7a361e5be"
-				}
-			};
-		}
-
-		public class QtumNodeDownloadData
- : NodeDownloadDataBase
-		{
-			public NodeDownloadData v0_18_3 = new NodeDownloadData()
-			{
-				Version = "0.18.3",
-				Windows = new NodeOSDownloadData()
-				{
-					DownloadLink = "https://github.com/qtumproject/qtum/releases/download/mainnet-ignition-v{0}/qtum-{0}-win64.zip",
-					Archive = "qtum-{0}-win64.zip",
-					Executable = "qtum-{0}/bin/qtumd.exe",
-					Hash = "e328fb5768d573ccca52c8021497f356781c08af80ed87d478627ff311d8996e"
-				},
-				Linux = new NodeOSDownloadData()
-				{
-					DownloadLink = "https://github.com/qtumproject/qtum/releases/download/mainnet-ignition-v{0}/qtum-{0}-x86_64-linux-gnu.tar.gz",
-					Archive = "qtum-{0}-x86_64-linux-gnu.tar.gz",
-					Executable = "qtum-{0}/bin/qtumd",
-					Hash = "f70b21da2ff3e0e7aecfe3a9861df20c6be8d67e5be758f70e6b05c3c9afc951"
-				},
-				Mac = new NodeOSDownloadData()
-				{
-					DownloadLink = "https://github.com/qtumproject/qtum/releases/download/mainnet-ignition-v{0}/qtum-{0}-osx64.tar.gz",
-					Archive = "qtum-{0}-osx64.tar.gz",
-					Executable = "qtum-{0}/bin/qtumd",
-					Hash = "91f5e07fae24c282cb74babb158ce7fe70d6b80ce58f134722d5e7d70f835886"
-				},
-				UseSectionInConfigFile = true
-			};
-		}
-
-		public class MonetaryUnitNodeDownloadData
- : NodeDownloadDataBase
-		{
-			public NodeDownloadData v2_1_6 = new NodeDownloadData()
-			{
-				Version = "2.1.6",
-				Windows = new NodeOSDownloadData()
-				{
-					DownloadLink = "https://github.com/muecoin/MUE/releases/download/v2.1.6/mon-2.1.6-win64.zip",
-					Archive = "mon-2.1.6-win64.zip",
-					Executable = "mon/bin/monetaryunitd.exe",
-					Hash = "32ff392d34396e3b5c123ee629a72aef1bc9380afd9630bb98c0d8a3eaa9ea22"
-				},
-				Linux = new NodeOSDownloadData()
-				{
-					DownloadLink = "https://github.com/muecoin/MUE/releases/download/v2.1.6/mon-2.1.6-x86_64-linux-gnu.tar.gz",
-					Archive = "mon-2.1.6-x86_64-linux-gnu.tar.gz",
-					Executable = "mon/bin/monetaryunitd",
-					Hash = "87aee9fd607af80fded5c8495fbb978f646cd7e7020be071ca3868840c42d62f"
-				},
-				Mac = new NodeOSDownloadData()
-				{
-					DownloadLink = "https://github.com/muecoin/MUE/releases/download/v2.1.6/mon-2.1.6-osx64.tar.gz",
-					Archive = "mon-2.1.6-osx64.tar.gz",
-					Executable = "mon/bin/monetaryunitd",
-					Hash = "af3712f4d6a526d8003198bb8c80d8fbbb97d97249ed9737a829527f8fab1e74"
-				}
-			};
-		}
-
-
-		public class LBRYCreditsNodeDownloadData
- : NodeDownloadDataBase
-		{
-			public NodeDownloadData v2_1_6 = new NodeDownloadData()
-			{
-				Version = "2.1.6",
-				Windows = new NodeOSDownloadData()
-				{
-					DownloadLink = "https://github.com/lbryio/lbrycrd/releases/download/v0.17.3.2/lbrycrd-windows-1732.zip",
-					Archive = "lbrycrd-windows-1732.zip",
-					Executable = "lbrycrdd.exe",
-					Hash = "272bed01b1d62a51f8586c600c2be59f052236760b8f08c9b012ecf64edd726b"
-				},
-				Linux = new NodeOSDownloadData()
-				{
-					DownloadLink = "https://github.com/lbryio/lbrycrd/releases/download/v0.17.3.2/lbrycrd-linux-1732.zip",
-					Archive = "lbrycrd-windows-1732.zip",
-					Executable = "lbrycrdd",
-					Hash = "7d0de93a178553a5832b6c560ceb1c270047a124b834d875a772d4dcebac9056"
-				},
-				Mac = new NodeOSDownloadData()
-				{
-					DownloadLink = "https://github.com/lbryio/lbrycrd/releases/download/v0.17.3.2/lbrycrd-darwin-1732.zip",
-					Archive = "lbrycrd-darwin-1732.zip",
-					Executable = "lbrycrdd",
-					Hash = "65cd5c79c51758def40c723b532760381662c5439ae07f313761446475b73afc"
-				}
-			};
-		}
-
-		public class AlthashNodeDownloadData
- : NodeDownloadDataBase
-		{
-			public NodeDownloadData v2_5_1 = new NodeDownloadData()
-			{
-				Version = "2.5.1",
-				Windows = new NodeOSDownloadData()
-				{
-					DownloadLink = "https://github.com/HTMLCOIN/HTMLCOIN/releases/download/v{0}/htmlcoin-{0}-win64-setup.exe",
-					Archive = "htmlcoin-{0}-win64-setup.exe",
-					Executable = "HTMLCOIN/bin/htmlcoind.exe",
-					Hash = "13262996832e0f32916f5188ab7b80aff08e0920a35d0f317816e46113036c7e"
-				},
-				Linux = new NodeOSDownloadData()
-				{
-					DownloadLink = "https://github.com/HTMLCOIN/HTMLCOIN/releases/download/v{0}/htmlcoin-{0}-linux64.tar.gz",
-					Archive = "htmlcoin-{0}-linux64.tar.gz",
-					Executable = "HTMLCOIN/bin/htmlcoind",
-					Hash = "0863c4f67fc237f563d44d7fa9e6ca4d0e50e5e89172b56034a2c65f7e908c0a"
-				},
-				Mac = new NodeOSDownloadData()
-				{
-					DownloadLink = "https://github.com/HTMLCOIN/HTMLCOIN/releases/download/v{0}/htmlcoin-{0}-mac.dmg",
-					Archive = "htmlcoin-{0}-mac.dmg",
-					Executable = "HTMLCOIN/bin/htmlcoind",
-					Hash = "9dc520cc0068984d825fe0051a33ee717bc04bda9cd4063d2de20897a86bb1d7"
-				},
-
-				UseSectionInConfigFile = true
-			};
-		}
-
-		public class NeblioNodeDownloadData
- : NodeDownloadDataBase
-		{
-			public NodeDownloadData v3_2_0 = new NodeDownloadData()
-			{
-				Version = "3.2.0",
-				Linux = new NodeOSDownloadData()
-				{
-					DownloadLink = "https://github.com/NeblioTeam/neblio/releases/download/v3.2.0/2021-02-01---v3.2.0-5f11d65---nebliod---ubuntu16.04.tar.gz",
-					Archive = "2021-02-01---v3.2.0-5f11d65---nebliod---ubuntu16.04.tar.gz",
-					Executable = "nebliod",
-					Hash = "afc52eeb0726dbb222222debb51e8b8bb333e4987eabae2b12cd95faa3214ec1"
-				},
-
-				UseSectionInConfigFile = true
-			};
-		}
-
-
-		/// <summary>
-		/// Using Stratis C# full node.
-		/// Should be updated to use official release once it is deployed.
-		/// </summary>
-		public class XDSNodeDownloadData
- : NodeDownloadDataBase
-		{
-			public NodeDownloadData v1_0_16 = new NodeDownloadData()
-			{
-				Version = "1.0.16",
-				Windows = new NodeOSDownloadData()
-				{
-					DownloadLink = "https://github.com/xds-playgrounds/xds-blockcore-experimental/releases/download/v{0}/xds-blockcore-v{0}-win-x64.zip",
-					Archive = "xds-blockcore-v{0}-win-x64.zip",
-					Executable = "xds-blockcore-v{0}-win-x64/blockcore.xdsd.exe",
-					Hash = "dd5661dcac7dcba6a78dd1e706623b65ddb1ad15252b286d692e99dd0b653e02"
-				},
-			};
-		}
-
-		public static LBRYCreditsNodeDownloadData LBRYCredits
-		{
-			get; set;
-		} = new LBRYCreditsNodeDownloadData();
-
-		public static GoByteNodeDownloadData GoByte
-		{
-			get; set;
-		} = new GoByteNodeDownloadData();
-
-		public static ColossusNodeDownloadData Colossus
-		{
-			get; set;
-		} = new ColossusNodeDownloadData();
-
-		public static MonoeciNodeDownloadData Monoeci
-		{
-			get; set;
-		} = new MonoeciNodeDownloadData();
-
-		public static GroestlcoinNodeDownloadData Groestlcoin
-		{
-			get; set;
-		} = new GroestlcoinNodeDownloadData();
-
-		public static MogwaiNodeDownloadData Mogwai
-		{
-			get; set;
-		} = new MogwaiNodeDownloadData();
-		public static BitcoinNodeDownloadData Bitcoin
-		{
-			get; set;
-		} = new BitcoinNodeDownloadData();
-
-		public static LitecoinNodeDownloadData Litecoin
-		{
-			get; set;
-		} = new LitecoinNodeDownloadData();
-
-		public static ViacoinNodeDownloadData Viacoin
-		{
-			get; set;
-		} = new ViacoinNodeDownloadData();
-
-		public static BCashNodeDownloadData BCash
-		{
-			get; set;
-		} = new BCashNodeDownloadData();
-
-		public static FeathercoinNodeDownloadData Feathercoin
-		{
-			get; set;
-		} = new FeathercoinNodeDownloadData();
-
-		public static DogecoinNodeDownloadData Dogecoin
-		{
-			get; set;
-		} = new DogecoinNodeDownloadData();
-
-		public static DashNodeDownloadData Dash
-		{
-			get; set;
-		} = new DashNodeDownloadData();
-
-		public static TerracoinNodeDownloadData Terracoin
-		{
-			get; set;
-		} = new TerracoinNodeDownloadData();
-
-		public static BGoldNodeDownloadData BGold
-		{
-			get; set;
-		} = new BGoldNodeDownloadData();
-
-		public static PolisNodeDownloadData Polis
-		{
-			get; set;
-		} = new PolisNodeDownloadData();
-
-		public static MonacoinNodeDownloadData Monacoin
-		{
-			get; set;
-		} = new MonacoinNodeDownloadData();
-
-		public static UfoNodeDownloadData Ufo
-		{
-			get; set;
-		} = new UfoNodeDownloadData();
-
-		public static BitcoreNodeDownloadData Bitcore
-		{
-			get; set;
-		} = new BitcoreNodeDownloadData();
-
-		public static ZclassicNodeDownloadData Zclassic
-		{
-			get; set;
-		} = new ZclassicNodeDownloadData();
-
-		public static ElementsNodeDownloadData Elements
-		{
-			get; set;
-		} = new ElementsNodeDownloadData();
-
-		public static LiquidNodeDownloadData Liquid
-		{
-			get; set;
-		} = new LiquidNodeDownloadData();
-
-		public static GincoinNodeDownloadData Gincoin
-		{
-			get; set;
-		} = new GincoinNodeDownloadData();
-
-		public static KotoNodeDownloadData Koto
-		{
-			get; set;
-		} = new KotoNodeDownloadData();
-
-		public static BitcoinplusNodeDownloadData Bitcoinplus
-		{
-			get; set;
-		} = new BitcoinplusNodeDownloadData();
-
-		public static ChaincoinNodeDownloadData Chaincoin
-		{
-			get; set;
-		} = new ChaincoinNodeDownloadData();
-
-		public static StratisNodeDownloadData Stratis
-		{
-			get; set;
-		} = new StratisNodeDownloadData();
-
-		public static ZCoinNodeDownloadData ZCoin
-		{
-			get; set;
-		} = new ZCoinNodeDownloadData();
-
-		public static DogeCashNodeDownloadData DogeCash
-		{
-			get; set;
-		} = new DogeCashNodeDownloadData();
-
-		public static ArgoneumNodeDownloadData Argoneum
-		{
-			get; set;
-		} = new ArgoneumNodeDownloadData();
-
-		public static QtumNodeDownloadData Qtum
-		{
-			get; set;
-		} = new QtumNodeDownloadData();
-
-		public static MonetaryUnitNodeDownloadData MonetaryUnit
-		{
-			get; set;
-		} = new MonetaryUnitNodeDownloadData();
-
-		public static XDSNodeDownloadData XDS
-		{
-			get; set;
-		} = new XDSNodeDownloadData();
-
-		public static AlthashNodeDownloadData Althash
-		{
-			get; set;
-		} = new AlthashNodeDownloadData();
-
-		public static NeblioNodeDownloadData Neblio
-		{
-			get; set;
-		} = new NeblioNodeDownloadData();
-
-
-		public bool UseSectionInConfigFile { get; private set; }
-		public string AdditionalRegtestConfig { get; private set; }
-	}
-}
->>>>>>> 18e4af54
+}