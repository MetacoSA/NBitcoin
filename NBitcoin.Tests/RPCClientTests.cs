﻿using NBitcoin.DataEncoders;
using NBitcoin.RPC;
using Newtonsoft.Json.Linq;
using System;
using System.Collections.Generic;
using System.Globalization;
using System.IO;
using System.Linq;
using System.Net;
using System.Text;
using System.Threading;
using System.Threading.Tasks;
using Xunit;
using Xunit.Sdk;

namespace NBitcoin.Tests
{
	//Require a rpc server on test network running on default port with -rpcuser=NBitcoin -rpcpassword=NBitcoinPassword
	//For me : 
	//"bitcoin-qt.exe" -testnet -server -rpcuser=NBitcoin -rpcpassword=NBitcoinPassword 
	[Trait("RPCClient", "RPCClient")]
	public class RPCClientTests
	{
		const string TestAccount = "NBitcoin.RPCClientTests";
		[Fact]
		public void InvalidCommandSendRPCException()
		{
			using(var builder = NodeBuilder.Create())
			{
				var rpc = builder.CreateNode().CreateRPCClient();
				builder.StartAll();
				AssertException<RPCException>(() => rpc.SendCommand("donotexist"), (ex) =>
				{
					Assert.True(ex.RPCCode == RPCErrorCode.RPC_METHOD_NOT_FOUND);
				});
			}
		}


		[Fact]
		public void CanSendCommand()
		{
			using(var builder = NodeBuilder.Create())
			{
				var rpc = builder.CreateNode().CreateRPCClient();
				builder.StartAll();
				var response = rpc.SendCommand(RPCOperations.getinfo);
				Assert.NotNull(response.Result);
				var copy = RPCCredentialString.Parse(rpc.CredentialString.ToString());
				copy.Server = rpc.Address.AbsoluteUri;
				rpc = new RPCClient(copy, null as string, Network.RegTest);
				response = rpc.SendCommand(RPCOperations.getinfo);
				Assert.NotNull(response.Result);
			}
		}

		[Fact]
		public void CanUseMultipleWallets()
		{
			using(var builder = NodeBuilder.Create(version: "0.15.0"))
			{
				var node = builder.CreateNode();
				node.ConfigParameters.Add("wallet", "w1");
				//node.ConfigParameters.Add("wallet", "w2");
				node.Start();
				var rpc = node.CreateRPCClient();
				var creds = RPCCredentialString.Parse(rpc.CredentialString.ToString());
				creds.Server = rpc.Address.AbsoluteUri;
				creds.WalletName = "w1";
				rpc = new RPCClient(creds, Network.RegTest);
				rpc.SendCommandAsync(RPCOperations.getwalletinfo).GetAwaiter().GetResult().ThrowIfError();
				Assert.NotNull(rpc.GetBalance());
				Assert.NotNull(rpc.GetBestBlockHash());
				var block = rpc.GetBlock(rpc.Generate(1)[0]);

				rpc = rpc.PrepareBatch();
				var b = rpc.GetBalanceAsync();
				var b2 = rpc.GetBestBlockHashAsync();
				var a = rpc.SendCommandAsync(RPCOperations.gettransaction, block.Transactions.First().GetHash().ToString());
				rpc.SendBatch();
				b.GetAwaiter().GetResult();
				b2.GetAwaiter().GetResult();
				a.GetAwaiter().GetResult();
			}
		}

		[Fact]
		public void CanGetGenesisFromRPC()
		{
			using(var builder = NodeBuilder.Create())
			{
				var rpc = builder.CreateNode().CreateRPCClient();
				builder.StartAll();
				var response = rpc.SendCommand(RPCOperations.getblockhash, 0);
				var actualGenesis = (string)response.Result;
				Assert.Equal(Network.RegTest.GetGenesis().GetHash().ToString(), actualGenesis);
				Assert.Equal(Network.RegTest.GetGenesis().GetHash(), rpc.GetBestBlockHash());
			}
		}

		[Fact]
		public void CanGetRawMemPool()
		{
			using(var builder = NodeBuilder.Create())
			{
				var node = builder.CreateNode();
				var rpc = node.CreateRPCClient();
				builder.StartAll();
				node.Generate(101);
				var txid = rpc.SendToAddress(new Key().PubKey.GetAddress(rpc.Network), Money.Coins(1.0m), "hello", "world");
				var ids = rpc.GetRawMempool();
				Assert.Equal(1, ids.Length);
				Assert.Equal(txid, ids[0]);
			}
		}

		[Fact]
		public void CanUseAsyncRPC()
		{
			using(var builder = NodeBuilder.Create())
			{
				var node = builder.CreateNode();
				var rpc = node.CreateRPCClient();
				builder.StartAll();
				node.Generate(10);
				var blkCount = rpc.GetBlockCountAsync().Result;
				Assert.Equal(10, blkCount);
			}
		}

		[Fact]
		public void CanSignRawTransaction()
		{
			using(var builder = NodeBuilder.Create())
			{
				var node = builder.CreateNode();
				var rpc = node.CreateRPCClient();
				builder.StartAll();
				node.CreateRPCClient().Generate(101);

				var tx = new Transaction();
				tx.Outputs.Add(new TxOut(Money.Coins(1.0m), new Key()));
				var funded = node.CreateRPCClient().FundRawTransaction(tx);
				var signed = node.CreateRPCClient().SignRawTransaction(funded.Transaction);
				node.CreateRPCClient().SendRawTransaction(signed);
			}
		}

		[Fact]
		public void CanGetBlockFromRPC()
		{
			using(var builder = NodeBuilder.Create())
			{
				var rpc = builder.CreateNode().CreateRPCClient();
				builder.StartAll();
				var response = rpc.GetBlockHeader(0);
				AssertEx.CollectionEquals(Network.RegTest.GetGenesis().Header.ToBytes(), response.ToBytes());

				response = rpc.GetBlockHeader(0);
				Assert.Equal(Network.RegTest.GenesisHash, response.GetHash());
			}
		}

		[Fact]
<<<<<<< HEAD
		public async Task CanGetTxOutFromRPCAsync()
		{
			using (var builder = NodeBuilder.Create())
			{
				var rpc = builder.CreateNode().CreateRPCClient();
				builder.StartAll();

				// 1. Generate some blocks and check if gettxout gives the right outputs for the first coin
				var blocksToGenerate = 101;
				uint256[] blockHashes = await rpc.GenerateAsync(blocksToGenerate);
				var txId = rpc.GetTransactions(blockHashes.First()).First().GetHash();
				GetTxOutResponse getTxOutResponse = await rpc.GetTxOutAsync(txId, 0);
				Assert.NotNull(getTxOutResponse); // null if spent
				Assert.Equal(blockHashes.Last(), getTxOutResponse.BestBlock);
				Assert.Equal(getTxOutResponse.Confirmations, blocksToGenerate);
				Assert.Equal(Money.Coins(50), getTxOutResponse.TxOut.Value);
				Assert.NotNull(getTxOutResponse.TxOut.ScriptPubKey);
				Assert.Equal("pubkey", getTxOutResponse.ScriptPubKeyType);
				Assert.True(getTxOutResponse.IsCoinBase);

				// 2. Spend the first coin
				var address = new Key().PubKey.GetAddress(rpc.Network);
				Money sendAmount = Money.Parse("49");
				txId = await rpc.SendToAddressAsync(address, sendAmount);

				// 3. Make sure if we don't include the mempool into the database the txo will not be considered utxo
				getTxOutResponse = await rpc.GetTxOutAsync(txId, 0, false);
				Assert.Null(getTxOutResponse);

				// 4. Find the output index we want to check
				var tx = rpc.GetRawTransaction(txId);
				int index = -1;
				for (int i = 0; i < tx.Outputs.Count; i++)
				{
					if(tx.Outputs[i].Value == sendAmount)
					{
						index = i;
					}
				}
				Assert.NotEqual(index, -1);
				
				// 5. Make sure the expected amounts are received for unconfirmed transactions
				getTxOutResponse = await rpc.GetTxOutAsync(txId, index, true);
				Assert.NotNull(getTxOutResponse); // null if spent
				Assert.Equal(blockHashes.Last(), getTxOutResponse.BestBlock);
				Assert.Equal(getTxOutResponse.Confirmations, 0);
				Assert.Equal(Money.Coins(49), getTxOutResponse.TxOut.Value);
				Assert.NotNull(getTxOutResponse.TxOut.ScriptPubKey);
				Assert.Equal("pubkeyhash", getTxOutResponse.ScriptPubKeyType);
				Assert.False(getTxOutResponse.IsCoinBase);
			}
		}

		[Fact]
		public void EstimateFeeRate()
=======
		public void EstimateSmartFee()
>>>>>>> 684054b0
		{
			using(var builder = NodeBuilder.Create())
			{
				var node = builder.CreateNode();
				node.Start();
				node.Generate(101);
				var rpc = node.CreateRPCClient();
				Assert.Throws<NoEstimationException>(() => rpc.EstimateSmartFee(1));
				Assert.Equal(Money.Coins(50m), rpc.GetBalance(1, false));
				Assert.Equal(Money.Coins(50m), rpc.GetBalance());
			}
		}

		[Fact]
		public void TryEstimateSmartFee()
		{
			using(var builder = NodeBuilder.Create())
			{
				var node = builder.CreateNode();
				node.Start();
				node.Generate(101);
				var rpc = node.CreateRPCClient();
				Assert.Null(rpc.TryEstimateSmartFee(1));
			}
		}

		[Fact]
		public void TestFundRawTransaction()
		{
			using(var builder = NodeBuilder.Create())
			{
				var node = builder.CreateNode();
				node.Start();
				node.Generate(101);

				var k = new Key();
				var tx = new Transaction();
				tx.Outputs.Add(new TxOut(Money.Coins(1), k));
				var rpc = node.CreateRPCClient();
				var result = rpc.FundRawTransaction(tx);
				TestFundRawTransactionResult(tx, result);

				result = rpc.FundRawTransaction(tx, new FundRawTransactionOptions());
				TestFundRawTransactionResult(tx, result);
				var result1 = result;

				var change = rpc.GetNewAddress();
				var change2 = rpc.GetRawChangeAddress();
				result = rpc.FundRawTransaction(tx, new FundRawTransactionOptions()
				{
					FeeRate = new FeeRate(Money.Satoshis(50), 1),
					IncludeWatching = true,
					ChangeAddress = change,
				});
				TestFundRawTransactionResult(tx, result);
				Assert.True(result1.Fee < result.Fee);
				Assert.True(result.Transaction.Outputs.Any(o => o.ScriptPubKey == change.ScriptPubKey));
			}
		}

		private static void TestFundRawTransactionResult(Transaction tx, FundRawTransactionResponse result)
		{
			Assert.Equal(tx.Version, result.Transaction.Version);
			Assert.True(result.Transaction.Inputs.Count > 0);
			Assert.True(result.Transaction.Outputs.Count > 1);
			Assert.True(result.ChangePos != -1);
			Assert.Equal(Money.Coins(50m) - result.Transaction.Outputs.Select(txout => txout.Value).Sum(), result.Fee);
		}

		[Fact]
		public void CanGetTransactionBlockFromRPC()
		{
			using(var builder = NodeBuilder.Create())
			{
				var rpc = builder.CreateNode().CreateRPCClient();
				builder.StartAll();
				var blockId = rpc.GetBestBlockHash();
				var block = rpc.GetBlock(blockId);
				Assert.True(block.CheckMerkleRoot());
			}
		}

		[Fact]
		public void CanGetPrivateKeysFromAccount()
		{
			using(var builder = NodeBuilder.Create())
			{
				var rpc = builder.CreateNode().CreateRPCClient();
				builder.StartAll();
				Key key = new Key();
				rpc.ImportAddress(key.PubKey.GetAddress(Network.RegTest), TestAccount, false);
				BitcoinAddress address = rpc.GetAccountAddress(TestAccount);
				BitcoinSecret secret = rpc.DumpPrivKey(address);
				BitcoinSecret secret2 = rpc.GetAccountSecret(TestAccount);

				Assert.Equal(secret.ToString(), secret2.ToString());
				Assert.Equal(address.ToString(), secret.GetAddress().ToString());
			}
		}

		[Fact]
		public void CanImportMultiAddresses()
		{
			// Test cases borrowed from: https://github.com/bitcoin/bitcoin/blob/master/test/functional/importmulti.py
			using(var builder = NodeBuilder.Create(version: "0.15.1"))
			{
				var rpc = builder.CreateNode().CreateRPCClient();
				builder.StartAll();

				Key key;
				RPCException response;
				List<ImportMultiAddress> multiAddresses;
				Network network = Network.RegTest;

				// 20 total test cases

				#region Bitcoin Address
				Console.WriteLine("Should import an address");
				key = new Key();
				multiAddresses = new List<ImportMultiAddress>
				{
					new ImportMultiAddress
					{
						ScriptPubKey = new ImportMultiAddress.ScriptPubKeyObject { Address = key.PubKey.GetAddress(network) },
						Timestamp = Utils.UnixTimeToDateTime(0)
					}
				};

				rpc.ImportMulti(multiAddresses.ToArray(), false);

				#endregion

				#region ScriptPubKey + internal
				Console.WriteLine("Should import a scriptPubKey with internal flag");
				key = new Key();
				multiAddresses = new List<ImportMultiAddress>
				{
					new ImportMultiAddress
					{
						ScriptPubKey = new ImportMultiAddress.ScriptPubKeyObject (key.ScriptPubKey),
						Internal = true
					}
				};

				rpc.ImportMulti(multiAddresses.ToArray(), false);
				#endregion

				#region ScriptPubKey + !internal
				Console.WriteLine("Should not import a scriptPubKey without internal flag");
				key = new Key();
				multiAddresses = new List<ImportMultiAddress>
				{
					new ImportMultiAddress
					{
						ScriptPubKey = new ImportMultiAddress.ScriptPubKeyObject { ScriptPubKey = key.ScriptPubKey },
					}
				};

				response = Assert.Throws<RPCException>(() => rpc.ImportMulti(multiAddresses.ToArray(), false));
				Assert.Equal(response.RPCCode, RPCErrorCode.RPC_INVALID_PARAMETER);
				Assert.Equal(response.Message, "Internal must be set for hex scriptPubKey");
				#endregion

				#region Address + Public key + !internal
				Console.WriteLine("Should import an address with public key");
				key = new Key();
				multiAddresses = new List<ImportMultiAddress>
				{
					new ImportMultiAddress
					{
						ScriptPubKey = new ImportMultiAddress.ScriptPubKeyObject(key.PubKey.GetAddress(network)),
						PubKeys = new string[] { key.PubKey.ToString() }
					}
				};

				rpc.ImportMulti(multiAddresses.ToArray(), false);
				#endregion

				#region ScriptPubKey + Public key + internal
				Console.WriteLine("Should import a scriptPubKey with internal and with public key");
				key = new Key();
				multiAddresses = new List<ImportMultiAddress>
				{
					new ImportMultiAddress
					{
						ScriptPubKey = new ImportMultiAddress.ScriptPubKeyObject { ScriptPubKey = key.ScriptPubKey },
						PubKeys = new string[] { key.PubKey.ToString() },
						Internal = true
					}
				};

				rpc.ImportMulti(multiAddresses.ToArray(), false);
				#endregion

				#region ScriptPubKey + Public key + !internal
				// Console.WriteLine("Should not import a scriptPubKey without internal and with public key");
				key = new Key();
				multiAddresses = new List<ImportMultiAddress>
				{
					new ImportMultiAddress
					{
						ScriptPubKey = new ImportMultiAddress.ScriptPubKeyObject { ScriptPubKey = key.ScriptPubKey },
						PubKeys = new string[] { key.PubKey.ToString() }
					}
				};

				response = Assert.Throws<RPCException>(() => rpc.ImportMulti(multiAddresses.ToArray(), false));
				Assert.Equal(response.RPCCode, RPCErrorCode.RPC_INVALID_PARAMETER);
				Assert.Equal(response.Message, "Internal must be set for hex scriptPubKey");
				#endregion

				#region Address + Private key + !watchonly
				// Console.WriteLine("Should import an address with private key");
				key = new Key();
				multiAddresses = new List<ImportMultiAddress>
				{
					new ImportMultiAddress
					{
						ScriptPubKey = new ImportMultiAddress.ScriptPubKeyObject { Address = key.PubKey.GetAddress(network) },
						Keys = new string[] { key.GetWif(network).ToString() }
					}
				};

				rpc.ImportMulti(multiAddresses.ToArray(), false);

				Console.WriteLine("Should not import an address with private key if is already imported");
				multiAddresses = new List<ImportMultiAddress>
				{
					new ImportMultiAddress
					{
						ScriptPubKey = new ImportMultiAddress.ScriptPubKeyObject { Address = key.PubKey.GetAddress(network) },
						Keys = new string[] { key.GetWif(network).ToString() }
					}
				};

				response = Assert.Throws<RPCException>(() => rpc.ImportMulti(multiAddresses.ToArray(), false));

				//Assert.False(response.Result[0].Value<bool>());

				#endregion

				#region Address + Private key + watchonly
				Console.WriteLine("Should not import an address with private key and with watchonly");
				key = new Key();
				multiAddresses = new List<ImportMultiAddress>
				{
					new ImportMultiAddress
					{
						ScriptPubKey = new ImportMultiAddress.ScriptPubKeyObject { Address = key.PubKey.GetAddress(network) },
						Keys = new string[] { key.GetWif(network).ToString() },
						WatchOnly = true
					}
				};

				response = Assert.Throws<RPCException>(() => rpc.ImportMulti(multiAddresses.ToArray(), false));
				Assert.Equal(response.RPCCode, RPCErrorCode.RPC_INVALID_PARAMETER);
				Assert.Equal(response.Message, "Incompatibility found between watchonly and keys");
				#endregion

				#region ScriptPubKey + Private key + internal
				Console.WriteLine("Should import a scriptPubKey with internal and with private key");
				key = new Key();
				multiAddresses = new List<ImportMultiAddress>
				{
					new ImportMultiAddress
					{
						ScriptPubKey = new ImportMultiAddress.ScriptPubKeyObject { ScriptPubKey = key.ScriptPubKey },
						Keys = new string[] { key.GetWif(network).ToString() },
						Internal = true
					}
				};

				rpc.ImportMulti(multiAddresses.ToArray(), false);
				#endregion

				#region ScriptPubKey + Private key + !internal
				Console.WriteLine("Should not import a scriptPubKey without internal and with private key");
				key = new Key();
				multiAddresses = new List<ImportMultiAddress>
				{
					new ImportMultiAddress
					{
						ScriptPubKey = new ImportMultiAddress.ScriptPubKeyObject { ScriptPubKey = key.ScriptPubKey },
						Keys = new string[] { key.GetWif(network).ToString() }
					}
				};

				response = Assert.Throws<RPCException>(() => rpc.ImportMulti(multiAddresses.ToArray(), false));
				#endregion

				#region P2SH address
				//Blocked : Dependent on implementation of rpc.CreateMultiSig()
				#endregion

				#region P2SH + Redeem script
				//Blocked : Dependent on implementation of rpc.CreateMultiSig()
				#endregion

				#region P2SH + Redeem script + Private Keys + !Watchonly
				//Blocked : Dependent on implementation of rpc.CreateMultiSig()
				#endregion

				#region P2SH + Redeem script + Private Keys + Watchonly
				//Blocked : Dependent on implementation of rpc.CreateMultiSig()
				#endregion

				#region Address + Public key + !Internal + Wrong pubkey
				Console.WriteLine("Should not import an address with a wrong public key");
				key = new Key();
				multiAddresses = new List<ImportMultiAddress>
				{
					new ImportMultiAddress
					{
						ScriptPubKey = new ImportMultiAddress.ScriptPubKeyObject { Address = key.PubKey.GetAddress(network) },
						PubKeys = new string[] { new Key().PubKey.ToString() }
					}
				};

				response = Assert.Throws<RPCException>(() => rpc.ImportMulti(multiAddresses.ToArray(), false));
				Assert.Equal(response.RPCCode, RPCErrorCode.RPC_INVALID_ADDRESS_OR_KEY);
				Assert.Equal(response.Message, "Consistency check failed");
				#endregion

				#region ScriptPubKey + Public key + internal + Wrong pubkey
				Console.WriteLine("Should not import a scriptPubKey with internal and with a wrong public key");
				key = new Key();
				multiAddresses = new List<ImportMultiAddress>
				{
					new ImportMultiAddress
					{
						ScriptPubKey = new ImportMultiAddress.ScriptPubKeyObject { ScriptPubKey = key.ScriptPubKey },
						PubKeys = new string[] { new Key().PubKey.ToString() },
						Internal = true
					}
				};

				response = Assert.Throws<RPCException>(() => rpc.ImportMulti(multiAddresses.ToArray(), false));
				Assert.Equal(response.RPCCode, RPCErrorCode.RPC_INVALID_ADDRESS_OR_KEY);
				Assert.Equal(response.Message, "Consistency check failed");
				#endregion

				#region Address + Private key + !watchonly + Wrong private key
				Console.WriteLine("Should not import an address with a wrong private key");
				key = new Key();
				multiAddresses = new List<ImportMultiAddress>
				{
					new ImportMultiAddress
					{
						ScriptPubKey = new ImportMultiAddress.ScriptPubKeyObject { Address = key.PubKey.GetAddress(network) },
						Keys = new string[] { new Key().GetWif(network).ToString() }
					}
				};

				response = Assert.Throws<RPCException>(() => rpc.ImportMulti(multiAddresses.ToArray(), false));
				Assert.Equal(response.RPCCode, RPCErrorCode.RPC_INVALID_ADDRESS_OR_KEY);
				Assert.Equal(response.Message, "Consistency check failed");
				#endregion

				#region ScriptPubKey + Private key + internal + Wrong private key
				Console.WriteLine("Should not import a scriptPubKey with internal and with a wrong private key");
				key = new Key();
				multiAddresses = new List<ImportMultiAddress>
				{
					new ImportMultiAddress
					{
						ScriptPubKey = new ImportMultiAddress.ScriptPubKeyObject { ScriptPubKey = key.ScriptPubKey },
						Keys = new string[] { new Key().GetWif(network).ToString() },
						Internal = true
					}
				};

				response = Assert.Throws<RPCException>(() => rpc.ImportMulti(multiAddresses.ToArray(), false));
				Assert.Equal(response.RPCCode, RPCErrorCode.RPC_INVALID_ADDRESS_OR_KEY);
				Assert.Equal(response.Message, "Consistency check failed");
				#endregion

				#region Importing existing watch only address with new timestamp should replace saved timestamp.
				//TODO
				#endregion

				#region restart nodes to check for proper serialization/deserialization of watch only address
				//TODO
				#endregion

			}


		}

		[Fact]
		public void CanGetPrivateKeysFromLockedAccount()
		{
			using(var builder = NodeBuilder.Create())
			{
				var rpc = builder.CreateNode().CreateRPCClient();
				builder.StartAll();
				Key key = new Key();
				var passphrase = "password1234";
				rpc.SendCommand(RPCOperations.encryptwallet, passphrase);
				builder.Nodes[0].Restart();
				rpc.ImportAddress(key.PubKey.GetAddress(Network.RegTest), TestAccount, false);
				BitcoinAddress address = rpc.GetAccountAddress(TestAccount);
				rpc.WalletPassphrase(passphrase, 60);
				BitcoinSecret secret = rpc.DumpPrivKey(address);
				BitcoinSecret secret2 = rpc.GetAccountSecret(TestAccount);

				Assert.Equal(secret.ToString(), secret2.ToString());
				Assert.Equal(address.ToString(), secret.GetAddress().ToString());
			}
		}

		[Fact]
		public void CanDecodeAndEncodeRawTransaction()
		{
			var a = new Protocol.AddressManager().Select();
			var tests = TestCase.read_json("data/tx_raw.json");
			foreach(var test in tests)
			{
				var format = (RawFormat)Enum.Parse(typeof(RawFormat), (string)test[0], true);
				var network = ((string)test[1]) == "Main" ? Network.Main : Network.TestNet;
				var testData = ((JObject)test[2]).ToString();

				Transaction raw = Transaction.Parse(testData, format, network);

				AssertJsonEquals(raw.ToString(format, network), testData);

				var raw3 = Transaction.Parse(raw.ToString(format, network), format);
				Assert.Equal(raw.ToString(format, network), raw3.ToString(format, network));
			}
		}

		[Fact]
		public void CanDecodeUnspentCoinWatchOnlyAddress()
		{
			var testJson =
@"{
	""txid"" : ""d54994ece1d11b19785c7248868696250ab195605b469632b7bd68130e880c9a"",
	""vout"" : 1,
	""address"" : ""mgnucj8nYqdrPFh2JfZSB1NmUThUGnmsqe"",
	""account"" : ""test label"",
	""scriptPubKey"" : ""76a9140dfc8bafc8419853b34d5e072ad37d1a5159f58488ac"",
	""amount"" : 0.00010000,
	""confirmations"" : 6210,
	""spendable"" : false
}";
			var testData = JObject.Parse(testJson);
			var unspentCoin = new UnspentCoin(testData, Network.TestNet);

			Assert.Equal("test label", unspentCoin.Account);
			Assert.False(unspentCoin.IsSpendable);
			Assert.Null(unspentCoin.RedeemScript);
		}

		[Fact]
		public void CanDecodeUnspentCoinLegacyPre_0_10_0()
		{
			var testJson =
@"{
	""txid"" : ""d54994ece1d11b19785c7248868696250ab195605b469632b7bd68130e880c9a"",
	""vout"" : 1,
	""address"" : ""mgnucj8nYqdrPFh2JfZSB1NmUThUGnmsqe"",
	""account"" : ""test label"",
	""scriptPubKey"" : ""76a9140dfc8bafc8419853b34d5e072ad37d1a5159f58488ac"",
	""amount"" : 0.00010000,
	""confirmations"" : 6210
}";
			var testData = JObject.Parse(testJson);
			var unspentCoin = new UnspentCoin(testData, Network.TestNet);

			// Versions prior to 0.10.0 were always spendable (but had no JSON field)
			Assert.True(unspentCoin.IsSpendable);
		}

		[Fact]
		public void CanDecodeUnspentCoinWithRedeemScript()
		{
			var testJson =
@"{
	""txid"" : ""d54994ece1d11b19785c7248868696250ab195605b469632b7bd68130e880c9a"",
	""vout"" : 1,
	""address"" : ""mgnucj8nYqdrPFh2JfZSB1NmUThUGnmsqe"",
	""account"" : ""test label"",
	""scriptPubKey"" : ""76a9140dfc8bafc8419853b34d5e072ad37d1a5159f58488ac"",
	""redeemScript"" : ""522103310188e911026cf18c3ce274e0ebb5f95b007f230d8cb7d09879d96dbeab1aff210243930746e6ed6552e03359db521b088134652905bd2d1541fa9124303a41e95621029e03a901b85534ff1e92c43c74431f7ce72046060fcf7a95c37e148f78c7725553ae"",
	""amount"" : 0.00010000,
	""confirmations"" : 6210,
	""spendable"" : true
}";
			var testData = JObject.Parse(testJson);
			var unspentCoin = new UnspentCoin(testData, Network.TestNet);

			Console.WriteLine("Redeem Script: {0}", unspentCoin.RedeemScript);
			Assert.NotNull(unspentCoin.RedeemScript);
		}

		[Fact]
		public void RawTransactionIsConformsToRPC()
		{
			using(var builder = NodeBuilder.Create())
			{
				var rpc = builder.CreateNode().CreateRPCClient();
				builder.StartAll();
				var tx = Network.TestNet.GetGenesis().Transactions[0];

				var tx2 = rpc.DecodeRawTransaction(tx.ToBytes());
				AssertJsonEquals(tx.ToString(RawFormat.Satoshi), tx2.ToString(RawFormat.Satoshi));
			}
		}
		[Fact]
		public void CanUseBatchedRequests()
		{
			using(var builder = NodeBuilder.Create())
			{
				var nodeA = builder.CreateNode();
				builder.StartAll();
				var rpc = nodeA.CreateRPCClient();
				var blocks = rpc.Generate(10);
				Assert.Throws<InvalidOperationException>(() => rpc.SendBatch());
				rpc = rpc.PrepareBatch();
				List<Task<uint256>> requests = new List<Task<uint256>>();
				for(int i = 1; i < 11; i++)
				{
					requests.Add(rpc.GetBlockHashAsync(i));
				}
				Thread.Sleep(1000);
				foreach(var req in requests)
				{
					Assert.Equal(TaskStatus.WaitingForActivation, req.Status);
				}
				rpc.SendBatch();
				rpc = rpc.PrepareBatch();
				int blockIndex = 0;
				foreach(var req in requests)
				{
					Assert.Equal(blocks[blockIndex], req.Result);
					Assert.Equal(TaskStatus.RanToCompletion, req.Status);
					blockIndex++;
				}
				requests.Clear();

				requests.Add(rpc.GetBlockHashAsync(10));
				requests.Add(rpc.GetBlockHashAsync(11));
				requests.Add(rpc.GetBlockHashAsync(9));
				requests.Add(rpc.GetBlockHashAsync(8));
				rpc.SendBatch();
				rpc = rpc.PrepareBatch();
				Assert.Equal(TaskStatus.RanToCompletion, requests[0].Status);
				Assert.Equal(TaskStatus.Faulted, requests[1].Status);
				Assert.Equal(TaskStatus.RanToCompletion, requests[2].Status);
				Assert.Equal(TaskStatus.RanToCompletion, requests[3].Status);
				requests.Clear();

				requests.Add(rpc.GetBlockHashAsync(10));
				requests.Add(rpc.GetBlockHashAsync(11));
				rpc.CancelBatch();
				rpc = rpc.PrepareBatch();
				Thread.Sleep(100);
				Assert.Equal(TaskStatus.Canceled, requests[0].Status);
				Assert.Equal(TaskStatus.Canceled, requests[1].Status);
			}
		}

#if !PORTABLE
		[Fact]
		public void CanGetPeersInfo()
		{
			using(var builder = NodeBuilder.Create())
			{
				var nodeA = builder.CreateNode();
				builder.StartAll();
				var rpc = nodeA.CreateRPCClient();
				using(var node = nodeA.CreateNodeClient())
				{
					node.VersionHandshake();
					var peers = rpc.GetPeersInfo();
					Assert.NotEmpty(peers);
				}
			}
		}
#endif
#if !NOSOCKET
		[Fact]
		[Trait("UnitTest", "UnitTest")]
		public void CanParseIpEndpoint()
		{
			var endpoint = Utils.ParseIpEndpoint("google.com:94", 90);
			Assert.Equal(94, endpoint.Port);
			endpoint = Utils.ParseIpEndpoint("google.com", 90);
			Assert.Equal(90, endpoint.Port);
			endpoint = Utils.ParseIpEndpoint("10.10.1.3", 90);
			Assert.Equal("10.10.1.3", endpoint.Address.ToString());
			Assert.Equal(90, endpoint.Port);
			endpoint = Utils.ParseIpEndpoint("10.10.1.3:94", 90);
			Assert.Equal("10.10.1.3", endpoint.Address.ToString());
			Assert.Equal(94, endpoint.Port);
			Assert.Throws<System.Net.Sockets.SocketException>(() => Utils.ParseIpEndpoint("2001:db8:1f70::999:de8:7648:6e8:100", 90));
			endpoint = Utils.ParseIpEndpoint("2001:db8:1f70::999:de8:7648:6e8", 90);
			Assert.Equal("2001:db8:1f70:0:999:de8:7648:6e8", endpoint.Address.ToString());
			Assert.Equal(90, endpoint.Port);
			endpoint = Utils.ParseIpEndpoint("[2001:db8:1f70::999:de8:7648:6e8]:94", 90);
			Assert.Equal("2001:db8:1f70:0:999:de8:7648:6e8", endpoint.Address.ToString());
			Assert.Equal(94, endpoint.Port);
		}

		[Fact]
		public void CanAuthWithCookieFile()
		{
#if NOFILEIO
			Assert.Throws<NotSupportedException>(() => new RPCClient(Network.Main));
#else
			using(var builder = NodeBuilder.Create())
			{
				//Sanity check that it does not throw
#pragma warning disable CS0618
				new RPCClient(new NetworkCredential("toto", "tata:blah"), "localhost:10393", Network.Main);

				var node = builder.CreateNode();
				node.CookieAuth = true;
				node.Start();
				var rpc = node.CreateRPCClient();
				rpc.GetBlockCount();
				node.Restart();
				rpc.GetBlockCount();
				Assert.Throws<ArgumentException>(() => new RPCClient("cookiefile=Data\\tx_valid.json", new Uri("http://localhost/"), Network.RegTest));
				Assert.Throws<FileNotFoundException>(() => new RPCClient("cookiefile=Data\\efpwwie.json", new Uri("http://localhost/"), Network.RegTest));

				rpc = new RPCClient("bla:bla", null as Uri, Network.RegTest);
				Assert.Equal("http://127.0.0.1:" + Network.RegTest.RPCPort + "/", rpc.Address.AbsoluteUri);

				rpc = node.CreateRPCClient();
				rpc = rpc.PrepareBatch();
				var blockCountAsync = rpc.GetBlockCountAsync();
				rpc.SendBatch();
				var blockCount = blockCountAsync.GetAwaiter().GetResult();

				node.Restart();

				rpc = rpc.PrepareBatch();
				blockCountAsync = rpc.GetBlockCountAsync();
				rpc.SendBatch();
				blockCount = blockCountAsync.GetAwaiter().GetResult();

				rpc = new RPCClient("bla:bla", "http://toto/", Network.RegTest);
			}
#endif
		}



		[Fact]
		public void RPCSendRPCException()
		{
			using(var builder = NodeBuilder.Create())
			{
				var node = builder.CreateNode();
				builder.StartAll();
				var rpcClient = node.CreateRPCClient();
				try
				{
					rpcClient.SendCommand("whatever");
					Assert.False(true, "Should have thrown");
				}
				catch(RPCException ex)
				{
					if(ex.RPCCode != RPCErrorCode.RPC_METHOD_NOT_FOUND)
					{
						Assert.False(true, "Should have thrown RPC_METHOD_NOT_FOUND");
					}
				}
			}
		}

		//[Fact]
		public void CanAddNodes()
		{
			using(var builder = NodeBuilder.Create())
			{
				var nodeA = builder.CreateNode();
				var nodeB = builder.CreateNode();
				builder.StartAll();
				var rpc = nodeA.CreateRPCClient();
				rpc.RemoveNode(nodeA.Endpoint);
				rpc.AddNode(nodeB.Endpoint);

				AddedNodeInfo[] info = null;
				WaitAssert(() =>
				{
					info = rpc.GetAddedNodeInfo(true);
					Assert.NotNull(info);
					Assert.NotEmpty(info);
				});
				//For some reason this one does not pass anymore in 0.13.1
				//Assert.Equal(nodeB.Endpoint, info.First().Addresses.First().Address);
				var oneInfo = rpc.GetAddedNodeInfo(true, nodeB.Endpoint);
				Assert.NotNull(oneInfo);
				Assert.True(oneInfo.AddedNode.ToString() == nodeB.Endpoint.ToString());
				oneInfo = rpc.GetAddedNodeInfo(true, nodeA.Endpoint);
				Assert.Null(oneInfo);
				rpc.RemoveNode(nodeB.Endpoint);

				WaitAssert(() =>
				{
					info = rpc.GetAddedNodeInfo(true);
					Assert.Equal(0, info.Count());
				});
			}
		}

		void WaitAssert(Action act)
		{
			int totalTry = 30;
			while(totalTry > 0)
			{
				try
				{
					act();
					return;
				}
				catch(AssertActualExpectedException)
				{
					Thread.Sleep(100);
					totalTry--;
				}
			}
		}
#endif
		[Fact]
		public void CanBackupWallet()
		{
			using(var builder = NodeBuilder.Create())
			{
				var node = builder.CreateNode();
				node.Start();
				var buildOutputDir = Path.GetDirectoryName(".");
				var filePath = Path.Combine(buildOutputDir, "wallet_backup.dat");
				try
				{
					var rpc = node.CreateRPCClient();
					rpc.BackupWallet(filePath);
					Assert.True(File.Exists(filePath));
				}
				finally
				{
					if(File.Exists(filePath))
						File.Delete(filePath);
				}
			}
		}

		private void AssertJsonEquals(string json1, string json2)
		{
			foreach(var c in new[] { "\r\n", " ", "\t" })
			{
				json1 = json1.Replace(c, "");
				json2 = json2.Replace(c, "");
			}

			Assert.Equal(json1, json2);
		}

		void AssertException<T>(Action act, Action<T> assert) where T : Exception
		{
			try
			{
				act();
				Assert.False(true, "Should have thrown an exception");
			}
			catch(T ex)
			{
				assert(ex);
			}
		}
	}
}
<|MERGE_RESOLUTION|>--- conflicted
+++ resolved
@@ -1,997 +1,993 @@
-﻿using NBitcoin.DataEncoders;
-using NBitcoin.RPC;
-using Newtonsoft.Json.Linq;
-using System;
-using System.Collections.Generic;
-using System.Globalization;
-using System.IO;
-using System.Linq;
-using System.Net;
-using System.Text;
-using System.Threading;
-using System.Threading.Tasks;
-using Xunit;
-using Xunit.Sdk;
-
-namespace NBitcoin.Tests
-{
-	//Require a rpc server on test network running on default port with -rpcuser=NBitcoin -rpcpassword=NBitcoinPassword
-	//For me : 
-	//"bitcoin-qt.exe" -testnet -server -rpcuser=NBitcoin -rpcpassword=NBitcoinPassword 
-	[Trait("RPCClient", "RPCClient")]
-	public class RPCClientTests
-	{
-		const string TestAccount = "NBitcoin.RPCClientTests";
-		[Fact]
-		public void InvalidCommandSendRPCException()
-		{
-			using(var builder = NodeBuilder.Create())
-			{
-				var rpc = builder.CreateNode().CreateRPCClient();
-				builder.StartAll();
-				AssertException<RPCException>(() => rpc.SendCommand("donotexist"), (ex) =>
-				{
-					Assert.True(ex.RPCCode == RPCErrorCode.RPC_METHOD_NOT_FOUND);
-				});
-			}
-		}
-
-
-		[Fact]
-		public void CanSendCommand()
-		{
-			using(var builder = NodeBuilder.Create())
-			{
-				var rpc = builder.CreateNode().CreateRPCClient();
-				builder.StartAll();
-				var response = rpc.SendCommand(RPCOperations.getinfo);
-				Assert.NotNull(response.Result);
-				var copy = RPCCredentialString.Parse(rpc.CredentialString.ToString());
-				copy.Server = rpc.Address.AbsoluteUri;
-				rpc = new RPCClient(copy, null as string, Network.RegTest);
-				response = rpc.SendCommand(RPCOperations.getinfo);
-				Assert.NotNull(response.Result);
-			}
-		}
-
-		[Fact]
-		public void CanUseMultipleWallets()
-		{
-			using(var builder = NodeBuilder.Create(version: "0.15.0"))
-			{
-				var node = builder.CreateNode();
-				node.ConfigParameters.Add("wallet", "w1");
-				//node.ConfigParameters.Add("wallet", "w2");
-				node.Start();
-				var rpc = node.CreateRPCClient();
-				var creds = RPCCredentialString.Parse(rpc.CredentialString.ToString());
-				creds.Server = rpc.Address.AbsoluteUri;
-				creds.WalletName = "w1";
-				rpc = new RPCClient(creds, Network.RegTest);
-				rpc.SendCommandAsync(RPCOperations.getwalletinfo).GetAwaiter().GetResult().ThrowIfError();
-				Assert.NotNull(rpc.GetBalance());
-				Assert.NotNull(rpc.GetBestBlockHash());
-				var block = rpc.GetBlock(rpc.Generate(1)[0]);
-
-				rpc = rpc.PrepareBatch();
-				var b = rpc.GetBalanceAsync();
-				var b2 = rpc.GetBestBlockHashAsync();
-				var a = rpc.SendCommandAsync(RPCOperations.gettransaction, block.Transactions.First().GetHash().ToString());
-				rpc.SendBatch();
-				b.GetAwaiter().GetResult();
-				b2.GetAwaiter().GetResult();
-				a.GetAwaiter().GetResult();
-			}
-		}
-
-		[Fact]
-		public void CanGetGenesisFromRPC()
-		{
-			using(var builder = NodeBuilder.Create())
-			{
-				var rpc = builder.CreateNode().CreateRPCClient();
-				builder.StartAll();
-				var response = rpc.SendCommand(RPCOperations.getblockhash, 0);
-				var actualGenesis = (string)response.Result;
-				Assert.Equal(Network.RegTest.GetGenesis().GetHash().ToString(), actualGenesis);
-				Assert.Equal(Network.RegTest.GetGenesis().GetHash(), rpc.GetBestBlockHash());
-			}
-		}
-
-		[Fact]
-		public void CanGetRawMemPool()
-		{
-			using(var builder = NodeBuilder.Create())
-			{
-				var node = builder.CreateNode();
-				var rpc = node.CreateRPCClient();
-				builder.StartAll();
-				node.Generate(101);
-				var txid = rpc.SendToAddress(new Key().PubKey.GetAddress(rpc.Network), Money.Coins(1.0m), "hello", "world");
-				var ids = rpc.GetRawMempool();
-				Assert.Equal(1, ids.Length);
-				Assert.Equal(txid, ids[0]);
-			}
-		}
-
-		[Fact]
-		public void CanUseAsyncRPC()
-		{
-			using(var builder = NodeBuilder.Create())
-			{
-				var node = builder.CreateNode();
-				var rpc = node.CreateRPCClient();
-				builder.StartAll();
-				node.Generate(10);
-				var blkCount = rpc.GetBlockCountAsync().Result;
-				Assert.Equal(10, blkCount);
-			}
-		}
-
-		[Fact]
-		public void CanSignRawTransaction()
-		{
-			using(var builder = NodeBuilder.Create())
-			{
-				var node = builder.CreateNode();
-				var rpc = node.CreateRPCClient();
-				builder.StartAll();
-				node.CreateRPCClient().Generate(101);
-
-				var tx = new Transaction();
-				tx.Outputs.Add(new TxOut(Money.Coins(1.0m), new Key()));
-				var funded = node.CreateRPCClient().FundRawTransaction(tx);
-				var signed = node.CreateRPCClient().SignRawTransaction(funded.Transaction);
-				node.CreateRPCClient().SendRawTransaction(signed);
-			}
-		}
-
-		[Fact]
-		public void CanGetBlockFromRPC()
-		{
-			using(var builder = NodeBuilder.Create())
-			{
-				var rpc = builder.CreateNode().CreateRPCClient();
-				builder.StartAll();
-				var response = rpc.GetBlockHeader(0);
-				AssertEx.CollectionEquals(Network.RegTest.GetGenesis().Header.ToBytes(), response.ToBytes());
-
-				response = rpc.GetBlockHeader(0);
-				Assert.Equal(Network.RegTest.GenesisHash, response.GetHash());
-			}
-		}
-
-		[Fact]
-<<<<<<< HEAD
-		public async Task CanGetTxOutFromRPCAsync()
-		{
-			using (var builder = NodeBuilder.Create())
-			{
-				var rpc = builder.CreateNode().CreateRPCClient();
-				builder.StartAll();
-
-				// 1. Generate some blocks and check if gettxout gives the right outputs for the first coin
-				var blocksToGenerate = 101;
-				uint256[] blockHashes = await rpc.GenerateAsync(blocksToGenerate);
-				var txId = rpc.GetTransactions(blockHashes.First()).First().GetHash();
-				GetTxOutResponse getTxOutResponse = await rpc.GetTxOutAsync(txId, 0);
-				Assert.NotNull(getTxOutResponse); // null if spent
-				Assert.Equal(blockHashes.Last(), getTxOutResponse.BestBlock);
-				Assert.Equal(getTxOutResponse.Confirmations, blocksToGenerate);
-				Assert.Equal(Money.Coins(50), getTxOutResponse.TxOut.Value);
-				Assert.NotNull(getTxOutResponse.TxOut.ScriptPubKey);
-				Assert.Equal("pubkey", getTxOutResponse.ScriptPubKeyType);
-				Assert.True(getTxOutResponse.IsCoinBase);
-
-				// 2. Spend the first coin
-				var address = new Key().PubKey.GetAddress(rpc.Network);
-				Money sendAmount = Money.Parse("49");
-				txId = await rpc.SendToAddressAsync(address, sendAmount);
-
-				// 3. Make sure if we don't include the mempool into the database the txo will not be considered utxo
-				getTxOutResponse = await rpc.GetTxOutAsync(txId, 0, false);
-				Assert.Null(getTxOutResponse);
-
-				// 4. Find the output index we want to check
-				var tx = rpc.GetRawTransaction(txId);
-				int index = -1;
-				for (int i = 0; i < tx.Outputs.Count; i++)
-				{
-					if(tx.Outputs[i].Value == sendAmount)
-					{
-						index = i;
-					}
-				}
-				Assert.NotEqual(index, -1);
-				
-				// 5. Make sure the expected amounts are received for unconfirmed transactions
-				getTxOutResponse = await rpc.GetTxOutAsync(txId, index, true);
-				Assert.NotNull(getTxOutResponse); // null if spent
-				Assert.Equal(blockHashes.Last(), getTxOutResponse.BestBlock);
-				Assert.Equal(getTxOutResponse.Confirmations, 0);
-				Assert.Equal(Money.Coins(49), getTxOutResponse.TxOut.Value);
-				Assert.NotNull(getTxOutResponse.TxOut.ScriptPubKey);
-				Assert.Equal("pubkeyhash", getTxOutResponse.ScriptPubKeyType);
-				Assert.False(getTxOutResponse.IsCoinBase);
-			}
-		}
-
-		[Fact]
-		public void EstimateFeeRate()
-=======
-		public void EstimateSmartFee()
->>>>>>> 684054b0
-		{
-			using(var builder = NodeBuilder.Create())
-			{
-				var node = builder.CreateNode();
-				node.Start();
-				node.Generate(101);
-				var rpc = node.CreateRPCClient();
-				Assert.Throws<NoEstimationException>(() => rpc.EstimateSmartFee(1));
-				Assert.Equal(Money.Coins(50m), rpc.GetBalance(1, false));
-				Assert.Equal(Money.Coins(50m), rpc.GetBalance());
-			}
-		}
-
-		[Fact]
-		public void TryEstimateSmartFee()
-		{
-			using(var builder = NodeBuilder.Create())
-			{
-				var node = builder.CreateNode();
-				node.Start();
-				node.Generate(101);
-				var rpc = node.CreateRPCClient();
-				Assert.Null(rpc.TryEstimateSmartFee(1));
-			}
-		}
-
-		[Fact]
-		public void TestFundRawTransaction()
-		{
-			using(var builder = NodeBuilder.Create())
-			{
-				var node = builder.CreateNode();
-				node.Start();
-				node.Generate(101);
-
-				var k = new Key();
-				var tx = new Transaction();
-				tx.Outputs.Add(new TxOut(Money.Coins(1), k));
-				var rpc = node.CreateRPCClient();
-				var result = rpc.FundRawTransaction(tx);
-				TestFundRawTransactionResult(tx, result);
-
-				result = rpc.FundRawTransaction(tx, new FundRawTransactionOptions());
-				TestFundRawTransactionResult(tx, result);
-				var result1 = result;
-
-				var change = rpc.GetNewAddress();
-				var change2 = rpc.GetRawChangeAddress();
-				result = rpc.FundRawTransaction(tx, new FundRawTransactionOptions()
-				{
-					FeeRate = new FeeRate(Money.Satoshis(50), 1),
-					IncludeWatching = true,
-					ChangeAddress = change,
-				});
-				TestFundRawTransactionResult(tx, result);
-				Assert.True(result1.Fee < result.Fee);
-				Assert.True(result.Transaction.Outputs.Any(o => o.ScriptPubKey == change.ScriptPubKey));
-			}
-		}
-
-		private static void TestFundRawTransactionResult(Transaction tx, FundRawTransactionResponse result)
-		{
-			Assert.Equal(tx.Version, result.Transaction.Version);
-			Assert.True(result.Transaction.Inputs.Count > 0);
-			Assert.True(result.Transaction.Outputs.Count > 1);
-			Assert.True(result.ChangePos != -1);
-			Assert.Equal(Money.Coins(50m) - result.Transaction.Outputs.Select(txout => txout.Value).Sum(), result.Fee);
-		}
-
-		[Fact]
-		public void CanGetTransactionBlockFromRPC()
-		{
-			using(var builder = NodeBuilder.Create())
-			{
-				var rpc = builder.CreateNode().CreateRPCClient();
-				builder.StartAll();
-				var blockId = rpc.GetBestBlockHash();
-				var block = rpc.GetBlock(blockId);
-				Assert.True(block.CheckMerkleRoot());
-			}
-		}
-
-		[Fact]
-		public void CanGetPrivateKeysFromAccount()
-		{
-			using(var builder = NodeBuilder.Create())
-			{
-				var rpc = builder.CreateNode().CreateRPCClient();
-				builder.StartAll();
-				Key key = new Key();
-				rpc.ImportAddress(key.PubKey.GetAddress(Network.RegTest), TestAccount, false);
-				BitcoinAddress address = rpc.GetAccountAddress(TestAccount);
-				BitcoinSecret secret = rpc.DumpPrivKey(address);
-				BitcoinSecret secret2 = rpc.GetAccountSecret(TestAccount);
-
-				Assert.Equal(secret.ToString(), secret2.ToString());
-				Assert.Equal(address.ToString(), secret.GetAddress().ToString());
-			}
-		}
-
-		[Fact]
-		public void CanImportMultiAddresses()
-		{
-			// Test cases borrowed from: https://github.com/bitcoin/bitcoin/blob/master/test/functional/importmulti.py
-			using(var builder = NodeBuilder.Create(version: "0.15.1"))
-			{
-				var rpc = builder.CreateNode().CreateRPCClient();
-				builder.StartAll();
-
-				Key key;
-				RPCException response;
-				List<ImportMultiAddress> multiAddresses;
-				Network network = Network.RegTest;
-
-				// 20 total test cases
-
-				#region Bitcoin Address
-				Console.WriteLine("Should import an address");
-				key = new Key();
-				multiAddresses = new List<ImportMultiAddress>
-				{
-					new ImportMultiAddress
-					{
-						ScriptPubKey = new ImportMultiAddress.ScriptPubKeyObject { Address = key.PubKey.GetAddress(network) },
-						Timestamp = Utils.UnixTimeToDateTime(0)
-					}
-				};
-
-				rpc.ImportMulti(multiAddresses.ToArray(), false);
-
-				#endregion
-
-				#region ScriptPubKey + internal
-				Console.WriteLine("Should import a scriptPubKey with internal flag");
-				key = new Key();
-				multiAddresses = new List<ImportMultiAddress>
-				{
-					new ImportMultiAddress
-					{
-						ScriptPubKey = new ImportMultiAddress.ScriptPubKeyObject (key.ScriptPubKey),
-						Internal = true
-					}
-				};
-
-				rpc.ImportMulti(multiAddresses.ToArray(), false);
-				#endregion
-
-				#region ScriptPubKey + !internal
-				Console.WriteLine("Should not import a scriptPubKey without internal flag");
-				key = new Key();
-				multiAddresses = new List<ImportMultiAddress>
-				{
-					new ImportMultiAddress
-					{
-						ScriptPubKey = new ImportMultiAddress.ScriptPubKeyObject { ScriptPubKey = key.ScriptPubKey },
-					}
-				};
-
-				response = Assert.Throws<RPCException>(() => rpc.ImportMulti(multiAddresses.ToArray(), false));
-				Assert.Equal(response.RPCCode, RPCErrorCode.RPC_INVALID_PARAMETER);
-				Assert.Equal(response.Message, "Internal must be set for hex scriptPubKey");
-				#endregion
-
-				#region Address + Public key + !internal
-				Console.WriteLine("Should import an address with public key");
-				key = new Key();
-				multiAddresses = new List<ImportMultiAddress>
-				{
-					new ImportMultiAddress
-					{
-						ScriptPubKey = new ImportMultiAddress.ScriptPubKeyObject(key.PubKey.GetAddress(network)),
-						PubKeys = new string[] { key.PubKey.ToString() }
-					}
-				};
-
-				rpc.ImportMulti(multiAddresses.ToArray(), false);
-				#endregion
-
-				#region ScriptPubKey + Public key + internal
-				Console.WriteLine("Should import a scriptPubKey with internal and with public key");
-				key = new Key();
-				multiAddresses = new List<ImportMultiAddress>
-				{
-					new ImportMultiAddress
-					{
-						ScriptPubKey = new ImportMultiAddress.ScriptPubKeyObject { ScriptPubKey = key.ScriptPubKey },
-						PubKeys = new string[] { key.PubKey.ToString() },
-						Internal = true
-					}
-				};
-
-				rpc.ImportMulti(multiAddresses.ToArray(), false);
-				#endregion
-
-				#region ScriptPubKey + Public key + !internal
-				// Console.WriteLine("Should not import a scriptPubKey without internal and with public key");
-				key = new Key();
-				multiAddresses = new List<ImportMultiAddress>
-				{
-					new ImportMultiAddress
-					{
-						ScriptPubKey = new ImportMultiAddress.ScriptPubKeyObject { ScriptPubKey = key.ScriptPubKey },
-						PubKeys = new string[] { key.PubKey.ToString() }
-					}
-				};
-
-				response = Assert.Throws<RPCException>(() => rpc.ImportMulti(multiAddresses.ToArray(), false));
-				Assert.Equal(response.RPCCode, RPCErrorCode.RPC_INVALID_PARAMETER);
-				Assert.Equal(response.Message, "Internal must be set for hex scriptPubKey");
-				#endregion
-
-				#region Address + Private key + !watchonly
-				// Console.WriteLine("Should import an address with private key");
-				key = new Key();
-				multiAddresses = new List<ImportMultiAddress>
-				{
-					new ImportMultiAddress
-					{
-						ScriptPubKey = new ImportMultiAddress.ScriptPubKeyObject { Address = key.PubKey.GetAddress(network) },
-						Keys = new string[] { key.GetWif(network).ToString() }
-					}
-				};
-
-				rpc.ImportMulti(multiAddresses.ToArray(), false);
-
-				Console.WriteLine("Should not import an address with private key if is already imported");
-				multiAddresses = new List<ImportMultiAddress>
-				{
-					new ImportMultiAddress
-					{
-						ScriptPubKey = new ImportMultiAddress.ScriptPubKeyObject { Address = key.PubKey.GetAddress(network) },
-						Keys = new string[] { key.GetWif(network).ToString() }
-					}
-				};
-
-				response = Assert.Throws<RPCException>(() => rpc.ImportMulti(multiAddresses.ToArray(), false));
-
-				//Assert.False(response.Result[0].Value<bool>());
-
-				#endregion
-
-				#region Address + Private key + watchonly
-				Console.WriteLine("Should not import an address with private key and with watchonly");
-				key = new Key();
-				multiAddresses = new List<ImportMultiAddress>
-				{
-					new ImportMultiAddress
-					{
-						ScriptPubKey = new ImportMultiAddress.ScriptPubKeyObject { Address = key.PubKey.GetAddress(network) },
-						Keys = new string[] { key.GetWif(network).ToString() },
-						WatchOnly = true
-					}
-				};
-
-				response = Assert.Throws<RPCException>(() => rpc.ImportMulti(multiAddresses.ToArray(), false));
-				Assert.Equal(response.RPCCode, RPCErrorCode.RPC_INVALID_PARAMETER);
-				Assert.Equal(response.Message, "Incompatibility found between watchonly and keys");
-				#endregion
-
-				#region ScriptPubKey + Private key + internal
-				Console.WriteLine("Should import a scriptPubKey with internal and with private key");
-				key = new Key();
-				multiAddresses = new List<ImportMultiAddress>
-				{
-					new ImportMultiAddress
-					{
-						ScriptPubKey = new ImportMultiAddress.ScriptPubKeyObject { ScriptPubKey = key.ScriptPubKey },
-						Keys = new string[] { key.GetWif(network).ToString() },
-						Internal = true
-					}
-				};
-
-				rpc.ImportMulti(multiAddresses.ToArray(), false);
-				#endregion
-
-				#region ScriptPubKey + Private key + !internal
-				Console.WriteLine("Should not import a scriptPubKey without internal and with private key");
-				key = new Key();
-				multiAddresses = new List<ImportMultiAddress>
-				{
-					new ImportMultiAddress
-					{
-						ScriptPubKey = new ImportMultiAddress.ScriptPubKeyObject { ScriptPubKey = key.ScriptPubKey },
-						Keys = new string[] { key.GetWif(network).ToString() }
-					}
-				};
-
-				response = Assert.Throws<RPCException>(() => rpc.ImportMulti(multiAddresses.ToArray(), false));
-				#endregion
-
-				#region P2SH address
-				//Blocked : Dependent on implementation of rpc.CreateMultiSig()
-				#endregion
-
-				#region P2SH + Redeem script
-				//Blocked : Dependent on implementation of rpc.CreateMultiSig()
-				#endregion
-
-				#region P2SH + Redeem script + Private Keys + !Watchonly
-				//Blocked : Dependent on implementation of rpc.CreateMultiSig()
-				#endregion
-
-				#region P2SH + Redeem script + Private Keys + Watchonly
-				//Blocked : Dependent on implementation of rpc.CreateMultiSig()
-				#endregion
-
-				#region Address + Public key + !Internal + Wrong pubkey
-				Console.WriteLine("Should not import an address with a wrong public key");
-				key = new Key();
-				multiAddresses = new List<ImportMultiAddress>
-				{
-					new ImportMultiAddress
-					{
-						ScriptPubKey = new ImportMultiAddress.ScriptPubKeyObject { Address = key.PubKey.GetAddress(network) },
-						PubKeys = new string[] { new Key().PubKey.ToString() }
-					}
-				};
-
-				response = Assert.Throws<RPCException>(() => rpc.ImportMulti(multiAddresses.ToArray(), false));
-				Assert.Equal(response.RPCCode, RPCErrorCode.RPC_INVALID_ADDRESS_OR_KEY);
-				Assert.Equal(response.Message, "Consistency check failed");
-				#endregion
-
-				#region ScriptPubKey + Public key + internal + Wrong pubkey
-				Console.WriteLine("Should not import a scriptPubKey with internal and with a wrong public key");
-				key = new Key();
-				multiAddresses = new List<ImportMultiAddress>
-				{
-					new ImportMultiAddress
-					{
-						ScriptPubKey = new ImportMultiAddress.ScriptPubKeyObject { ScriptPubKey = key.ScriptPubKey },
-						PubKeys = new string[] { new Key().PubKey.ToString() },
-						Internal = true
-					}
-				};
-
-				response = Assert.Throws<RPCException>(() => rpc.ImportMulti(multiAddresses.ToArray(), false));
-				Assert.Equal(response.RPCCode, RPCErrorCode.RPC_INVALID_ADDRESS_OR_KEY);
-				Assert.Equal(response.Message, "Consistency check failed");
-				#endregion
-
-				#region Address + Private key + !watchonly + Wrong private key
-				Console.WriteLine("Should not import an address with a wrong private key");
-				key = new Key();
-				multiAddresses = new List<ImportMultiAddress>
-				{
-					new ImportMultiAddress
-					{
-						ScriptPubKey = new ImportMultiAddress.ScriptPubKeyObject { Address = key.PubKey.GetAddress(network) },
-						Keys = new string[] { new Key().GetWif(network).ToString() }
-					}
-				};
-
-				response = Assert.Throws<RPCException>(() => rpc.ImportMulti(multiAddresses.ToArray(), false));
-				Assert.Equal(response.RPCCode, RPCErrorCode.RPC_INVALID_ADDRESS_OR_KEY);
-				Assert.Equal(response.Message, "Consistency check failed");
-				#endregion
-
-				#region ScriptPubKey + Private key + internal + Wrong private key
-				Console.WriteLine("Should not import a scriptPubKey with internal and with a wrong private key");
-				key = new Key();
-				multiAddresses = new List<ImportMultiAddress>
-				{
-					new ImportMultiAddress
-					{
-						ScriptPubKey = new ImportMultiAddress.ScriptPubKeyObject { ScriptPubKey = key.ScriptPubKey },
-						Keys = new string[] { new Key().GetWif(network).ToString() },
-						Internal = true
-					}
-				};
-
-				response = Assert.Throws<RPCException>(() => rpc.ImportMulti(multiAddresses.ToArray(), false));
-				Assert.Equal(response.RPCCode, RPCErrorCode.RPC_INVALID_ADDRESS_OR_KEY);
-				Assert.Equal(response.Message, "Consistency check failed");
-				#endregion
-
-				#region Importing existing watch only address with new timestamp should replace saved timestamp.
-				//TODO
-				#endregion
-
-				#region restart nodes to check for proper serialization/deserialization of watch only address
-				//TODO
-				#endregion
-
-			}
-
-
-		}
-
-		[Fact]
-		public void CanGetPrivateKeysFromLockedAccount()
-		{
-			using(var builder = NodeBuilder.Create())
-			{
-				var rpc = builder.CreateNode().CreateRPCClient();
-				builder.StartAll();
-				Key key = new Key();
-				var passphrase = "password1234";
-				rpc.SendCommand(RPCOperations.encryptwallet, passphrase);
-				builder.Nodes[0].Restart();
-				rpc.ImportAddress(key.PubKey.GetAddress(Network.RegTest), TestAccount, false);
-				BitcoinAddress address = rpc.GetAccountAddress(TestAccount);
-				rpc.WalletPassphrase(passphrase, 60);
-				BitcoinSecret secret = rpc.DumpPrivKey(address);
-				BitcoinSecret secret2 = rpc.GetAccountSecret(TestAccount);
-
-				Assert.Equal(secret.ToString(), secret2.ToString());
-				Assert.Equal(address.ToString(), secret.GetAddress().ToString());
-			}
-		}
-
-		[Fact]
-		public void CanDecodeAndEncodeRawTransaction()
-		{
-			var a = new Protocol.AddressManager().Select();
-			var tests = TestCase.read_json("data/tx_raw.json");
-			foreach(var test in tests)
-			{
-				var format = (RawFormat)Enum.Parse(typeof(RawFormat), (string)test[0], true);
-				var network = ((string)test[1]) == "Main" ? Network.Main : Network.TestNet;
-				var testData = ((JObject)test[2]).ToString();
-
-				Transaction raw = Transaction.Parse(testData, format, network);
-
-				AssertJsonEquals(raw.ToString(format, network), testData);
-
-				var raw3 = Transaction.Parse(raw.ToString(format, network), format);
-				Assert.Equal(raw.ToString(format, network), raw3.ToString(format, network));
-			}
-		}
-
-		[Fact]
-		public void CanDecodeUnspentCoinWatchOnlyAddress()
-		{
-			var testJson =
-@"{
-	""txid"" : ""d54994ece1d11b19785c7248868696250ab195605b469632b7bd68130e880c9a"",
-	""vout"" : 1,
-	""address"" : ""mgnucj8nYqdrPFh2JfZSB1NmUThUGnmsqe"",
-	""account"" : ""test label"",
-	""scriptPubKey"" : ""76a9140dfc8bafc8419853b34d5e072ad37d1a5159f58488ac"",
-	""amount"" : 0.00010000,
-	""confirmations"" : 6210,
-	""spendable"" : false
-}";
-			var testData = JObject.Parse(testJson);
-			var unspentCoin = new UnspentCoin(testData, Network.TestNet);
-
-			Assert.Equal("test label", unspentCoin.Account);
-			Assert.False(unspentCoin.IsSpendable);
-			Assert.Null(unspentCoin.RedeemScript);
-		}
-
-		[Fact]
-		public void CanDecodeUnspentCoinLegacyPre_0_10_0()
-		{
-			var testJson =
-@"{
-	""txid"" : ""d54994ece1d11b19785c7248868696250ab195605b469632b7bd68130e880c9a"",
-	""vout"" : 1,
-	""address"" : ""mgnucj8nYqdrPFh2JfZSB1NmUThUGnmsqe"",
-	""account"" : ""test label"",
-	""scriptPubKey"" : ""76a9140dfc8bafc8419853b34d5e072ad37d1a5159f58488ac"",
-	""amount"" : 0.00010000,
-	""confirmations"" : 6210
-}";
-			var testData = JObject.Parse(testJson);
-			var unspentCoin = new UnspentCoin(testData, Network.TestNet);
-
-			// Versions prior to 0.10.0 were always spendable (but had no JSON field)
-			Assert.True(unspentCoin.IsSpendable);
-		}
-
-		[Fact]
-		public void CanDecodeUnspentCoinWithRedeemScript()
-		{
-			var testJson =
-@"{
-	""txid"" : ""d54994ece1d11b19785c7248868696250ab195605b469632b7bd68130e880c9a"",
-	""vout"" : 1,
-	""address"" : ""mgnucj8nYqdrPFh2JfZSB1NmUThUGnmsqe"",
-	""account"" : ""test label"",
-	""scriptPubKey"" : ""76a9140dfc8bafc8419853b34d5e072ad37d1a5159f58488ac"",
-	""redeemScript"" : ""522103310188e911026cf18c3ce274e0ebb5f95b007f230d8cb7d09879d96dbeab1aff210243930746e6ed6552e03359db521b088134652905bd2d1541fa9124303a41e95621029e03a901b85534ff1e92c43c74431f7ce72046060fcf7a95c37e148f78c7725553ae"",
-	""amount"" : 0.00010000,
-	""confirmations"" : 6210,
-	""spendable"" : true
-}";
-			var testData = JObject.Parse(testJson);
-			var unspentCoin = new UnspentCoin(testData, Network.TestNet);
-
-			Console.WriteLine("Redeem Script: {0}", unspentCoin.RedeemScript);
-			Assert.NotNull(unspentCoin.RedeemScript);
-		}
-
-		[Fact]
-		public void RawTransactionIsConformsToRPC()
-		{
-			using(var builder = NodeBuilder.Create())
-			{
-				var rpc = builder.CreateNode().CreateRPCClient();
-				builder.StartAll();
-				var tx = Network.TestNet.GetGenesis().Transactions[0];
-
-				var tx2 = rpc.DecodeRawTransaction(tx.ToBytes());
-				AssertJsonEquals(tx.ToString(RawFormat.Satoshi), tx2.ToString(RawFormat.Satoshi));
-			}
-		}
-		[Fact]
-		public void CanUseBatchedRequests()
-		{
-			using(var builder = NodeBuilder.Create())
-			{
-				var nodeA = builder.CreateNode();
-				builder.StartAll();
-				var rpc = nodeA.CreateRPCClient();
-				var blocks = rpc.Generate(10);
-				Assert.Throws<InvalidOperationException>(() => rpc.SendBatch());
-				rpc = rpc.PrepareBatch();
-				List<Task<uint256>> requests = new List<Task<uint256>>();
-				for(int i = 1; i < 11; i++)
-				{
-					requests.Add(rpc.GetBlockHashAsync(i));
-				}
-				Thread.Sleep(1000);
-				foreach(var req in requests)
-				{
-					Assert.Equal(TaskStatus.WaitingForActivation, req.Status);
-				}
-				rpc.SendBatch();
-				rpc = rpc.PrepareBatch();
-				int blockIndex = 0;
-				foreach(var req in requests)
-				{
-					Assert.Equal(blocks[blockIndex], req.Result);
-					Assert.Equal(TaskStatus.RanToCompletion, req.Status);
-					blockIndex++;
-				}
-				requests.Clear();
-
-				requests.Add(rpc.GetBlockHashAsync(10));
-				requests.Add(rpc.GetBlockHashAsync(11));
-				requests.Add(rpc.GetBlockHashAsync(9));
-				requests.Add(rpc.GetBlockHashAsync(8));
-				rpc.SendBatch();
-				rpc = rpc.PrepareBatch();
-				Assert.Equal(TaskStatus.RanToCompletion, requests[0].Status);
-				Assert.Equal(TaskStatus.Faulted, requests[1].Status);
-				Assert.Equal(TaskStatus.RanToCompletion, requests[2].Status);
-				Assert.Equal(TaskStatus.RanToCompletion, requests[3].Status);
-				requests.Clear();
-
-				requests.Add(rpc.GetBlockHashAsync(10));
-				requests.Add(rpc.GetBlockHashAsync(11));
-				rpc.CancelBatch();
-				rpc = rpc.PrepareBatch();
-				Thread.Sleep(100);
-				Assert.Equal(TaskStatus.Canceled, requests[0].Status);
-				Assert.Equal(TaskStatus.Canceled, requests[1].Status);
-			}
-		}
-
-#if !PORTABLE
-		[Fact]
-		public void CanGetPeersInfo()
-		{
-			using(var builder = NodeBuilder.Create())
-			{
-				var nodeA = builder.CreateNode();
-				builder.StartAll();
-				var rpc = nodeA.CreateRPCClient();
-				using(var node = nodeA.CreateNodeClient())
-				{
-					node.VersionHandshake();
-					var peers = rpc.GetPeersInfo();
-					Assert.NotEmpty(peers);
-				}
-			}
-		}
-#endif
-#if !NOSOCKET
-		[Fact]
-		[Trait("UnitTest", "UnitTest")]
-		public void CanParseIpEndpoint()
-		{
-			var endpoint = Utils.ParseIpEndpoint("google.com:94", 90);
-			Assert.Equal(94, endpoint.Port);
-			endpoint = Utils.ParseIpEndpoint("google.com", 90);
-			Assert.Equal(90, endpoint.Port);
-			endpoint = Utils.ParseIpEndpoint("10.10.1.3", 90);
-			Assert.Equal("10.10.1.3", endpoint.Address.ToString());
-			Assert.Equal(90, endpoint.Port);
-			endpoint = Utils.ParseIpEndpoint("10.10.1.3:94", 90);
-			Assert.Equal("10.10.1.3", endpoint.Address.ToString());
-			Assert.Equal(94, endpoint.Port);
-			Assert.Throws<System.Net.Sockets.SocketException>(() => Utils.ParseIpEndpoint("2001:db8:1f70::999:de8:7648:6e8:100", 90));
-			endpoint = Utils.ParseIpEndpoint("2001:db8:1f70::999:de8:7648:6e8", 90);
-			Assert.Equal("2001:db8:1f70:0:999:de8:7648:6e8", endpoint.Address.ToString());
-			Assert.Equal(90, endpoint.Port);
-			endpoint = Utils.ParseIpEndpoint("[2001:db8:1f70::999:de8:7648:6e8]:94", 90);
-			Assert.Equal("2001:db8:1f70:0:999:de8:7648:6e8", endpoint.Address.ToString());
-			Assert.Equal(94, endpoint.Port);
-		}
-
-		[Fact]
-		public void CanAuthWithCookieFile()
-		{
-#if NOFILEIO
-			Assert.Throws<NotSupportedException>(() => new RPCClient(Network.Main));
-#else
-			using(var builder = NodeBuilder.Create())
-			{
-				//Sanity check that it does not throw
-#pragma warning disable CS0618
-				new RPCClient(new NetworkCredential("toto", "tata:blah"), "localhost:10393", Network.Main);
-
-				var node = builder.CreateNode();
-				node.CookieAuth = true;
-				node.Start();
-				var rpc = node.CreateRPCClient();
-				rpc.GetBlockCount();
-				node.Restart();
-				rpc.GetBlockCount();
-				Assert.Throws<ArgumentException>(() => new RPCClient("cookiefile=Data\\tx_valid.json", new Uri("http://localhost/"), Network.RegTest));
-				Assert.Throws<FileNotFoundException>(() => new RPCClient("cookiefile=Data\\efpwwie.json", new Uri("http://localhost/"), Network.RegTest));
-
-				rpc = new RPCClient("bla:bla", null as Uri, Network.RegTest);
-				Assert.Equal("http://127.0.0.1:" + Network.RegTest.RPCPort + "/", rpc.Address.AbsoluteUri);
-
-				rpc = node.CreateRPCClient();
-				rpc = rpc.PrepareBatch();
-				var blockCountAsync = rpc.GetBlockCountAsync();
-				rpc.SendBatch();
-				var blockCount = blockCountAsync.GetAwaiter().GetResult();
-
-				node.Restart();
-
-				rpc = rpc.PrepareBatch();
-				blockCountAsync = rpc.GetBlockCountAsync();
-				rpc.SendBatch();
-				blockCount = blockCountAsync.GetAwaiter().GetResult();
-
-				rpc = new RPCClient("bla:bla", "http://toto/", Network.RegTest);
-			}
-#endif
-		}
-
-
-
-		[Fact]
-		public void RPCSendRPCException()
-		{
-			using(var builder = NodeBuilder.Create())
-			{
-				var node = builder.CreateNode();
-				builder.StartAll();
-				var rpcClient = node.CreateRPCClient();
-				try
-				{
-					rpcClient.SendCommand("whatever");
-					Assert.False(true, "Should have thrown");
-				}
-				catch(RPCException ex)
-				{
-					if(ex.RPCCode != RPCErrorCode.RPC_METHOD_NOT_FOUND)
-					{
-						Assert.False(true, "Should have thrown RPC_METHOD_NOT_FOUND");
-					}
-				}
-			}
-		}
-
-		//[Fact]
-		public void CanAddNodes()
-		{
-			using(var builder = NodeBuilder.Create())
-			{
-				var nodeA = builder.CreateNode();
-				var nodeB = builder.CreateNode();
-				builder.StartAll();
-				var rpc = nodeA.CreateRPCClient();
-				rpc.RemoveNode(nodeA.Endpoint);
-				rpc.AddNode(nodeB.Endpoint);
-
-				AddedNodeInfo[] info = null;
-				WaitAssert(() =>
-				{
-					info = rpc.GetAddedNodeInfo(true);
-					Assert.NotNull(info);
-					Assert.NotEmpty(info);
-				});
-				//For some reason this one does not pass anymore in 0.13.1
-				//Assert.Equal(nodeB.Endpoint, info.First().Addresses.First().Address);
-				var oneInfo = rpc.GetAddedNodeInfo(true, nodeB.Endpoint);
-				Assert.NotNull(oneInfo);
-				Assert.True(oneInfo.AddedNode.ToString() == nodeB.Endpoint.ToString());
-				oneInfo = rpc.GetAddedNodeInfo(true, nodeA.Endpoint);
-				Assert.Null(oneInfo);
-				rpc.RemoveNode(nodeB.Endpoint);
-
-				WaitAssert(() =>
-				{
-					info = rpc.GetAddedNodeInfo(true);
-					Assert.Equal(0, info.Count());
-				});
-			}
-		}
-
-		void WaitAssert(Action act)
-		{
-			int totalTry = 30;
-			while(totalTry > 0)
-			{
-				try
-				{
-					act();
-					return;
-				}
-				catch(AssertActualExpectedException)
-				{
-					Thread.Sleep(100);
-					totalTry--;
-				}
-			}
-		}
-#endif
-		[Fact]
-		public void CanBackupWallet()
-		{
-			using(var builder = NodeBuilder.Create())
-			{
-				var node = builder.CreateNode();
-				node.Start();
-				var buildOutputDir = Path.GetDirectoryName(".");
-				var filePath = Path.Combine(buildOutputDir, "wallet_backup.dat");
-				try
-				{
-					var rpc = node.CreateRPCClient();
-					rpc.BackupWallet(filePath);
-					Assert.True(File.Exists(filePath));
-				}
-				finally
-				{
-					if(File.Exists(filePath))
-						File.Delete(filePath);
-				}
-			}
-		}
-
-		private void AssertJsonEquals(string json1, string json2)
-		{
-			foreach(var c in new[] { "\r\n", " ", "\t" })
-			{
-				json1 = json1.Replace(c, "");
-				json2 = json2.Replace(c, "");
-			}
-
-			Assert.Equal(json1, json2);
-		}
-
-		void AssertException<T>(Action act, Action<T> assert) where T : Exception
-		{
-			try
-			{
-				act();
-				Assert.False(true, "Should have thrown an exception");
-			}
-			catch(T ex)
-			{
-				assert(ex);
-			}
-		}
-	}
-}
+﻿using NBitcoin.DataEncoders;
+using NBitcoin.RPC;
+using Newtonsoft.Json.Linq;
+using System;
+using System.Collections.Generic;
+using System.Globalization;
+using System.IO;
+using System.Linq;
+using System.Net;
+using System.Text;
+using System.Threading;
+using System.Threading.Tasks;
+using Xunit;
+using Xunit.Sdk;
+
+namespace NBitcoin.Tests
+{
+	//Require a rpc server on test network running on default port with -rpcuser=NBitcoin -rpcpassword=NBitcoinPassword
+	//For me : 
+	//"bitcoin-qt.exe" -testnet -server -rpcuser=NBitcoin -rpcpassword=NBitcoinPassword 
+	[Trait("RPCClient", "RPCClient")]
+	public class RPCClientTests
+	{
+		const string TestAccount = "NBitcoin.RPCClientTests";
+		[Fact]
+		public void InvalidCommandSendRPCException()
+		{
+			using(var builder = NodeBuilder.Create())
+			{
+				var rpc = builder.CreateNode().CreateRPCClient();
+				builder.StartAll();
+				AssertException<RPCException>(() => rpc.SendCommand("donotexist"), (ex) =>
+				{
+					Assert.True(ex.RPCCode == RPCErrorCode.RPC_METHOD_NOT_FOUND);
+				});
+			}
+		}
+
+
+		[Fact]
+		public void CanSendCommand()
+		{
+			using(var builder = NodeBuilder.Create())
+			{
+				var rpc = builder.CreateNode().CreateRPCClient();
+				builder.StartAll();
+				var response = rpc.SendCommand(RPCOperations.getinfo);
+				Assert.NotNull(response.Result);
+				var copy = RPCCredentialString.Parse(rpc.CredentialString.ToString());
+				copy.Server = rpc.Address.AbsoluteUri;
+				rpc = new RPCClient(copy, null as string, Network.RegTest);
+				response = rpc.SendCommand(RPCOperations.getinfo);
+				Assert.NotNull(response.Result);
+			}
+		}
+
+		[Fact]
+		public void CanUseMultipleWallets()
+		{
+			using(var builder = NodeBuilder.Create(version: "0.15.0"))
+			{
+				var node = builder.CreateNode();
+				node.ConfigParameters.Add("wallet", "w1");
+				//node.ConfigParameters.Add("wallet", "w2");
+				node.Start();
+				var rpc = node.CreateRPCClient();
+				var creds = RPCCredentialString.Parse(rpc.CredentialString.ToString());
+				creds.Server = rpc.Address.AbsoluteUri;
+				creds.WalletName = "w1";
+				rpc = new RPCClient(creds, Network.RegTest);
+				rpc.SendCommandAsync(RPCOperations.getwalletinfo).GetAwaiter().GetResult().ThrowIfError();
+				Assert.NotNull(rpc.GetBalance());
+				Assert.NotNull(rpc.GetBestBlockHash());
+				var block = rpc.GetBlock(rpc.Generate(1)[0]);
+
+				rpc = rpc.PrepareBatch();
+				var b = rpc.GetBalanceAsync();
+				var b2 = rpc.GetBestBlockHashAsync();
+				var a = rpc.SendCommandAsync(RPCOperations.gettransaction, block.Transactions.First().GetHash().ToString());
+				rpc.SendBatch();
+				b.GetAwaiter().GetResult();
+				b2.GetAwaiter().GetResult();
+				a.GetAwaiter().GetResult();
+			}
+		}
+
+		[Fact]
+		public void CanGetGenesisFromRPC()
+		{
+			using(var builder = NodeBuilder.Create())
+			{
+				var rpc = builder.CreateNode().CreateRPCClient();
+				builder.StartAll();
+				var response = rpc.SendCommand(RPCOperations.getblockhash, 0);
+				var actualGenesis = (string)response.Result;
+				Assert.Equal(Network.RegTest.GetGenesis().GetHash().ToString(), actualGenesis);
+				Assert.Equal(Network.RegTest.GetGenesis().GetHash(), rpc.GetBestBlockHash());
+			}
+		}
+
+		[Fact]
+		public void CanGetRawMemPool()
+		{
+			using(var builder = NodeBuilder.Create())
+			{
+				var node = builder.CreateNode();
+				var rpc = node.CreateRPCClient();
+				builder.StartAll();
+				node.Generate(101);
+				var txid = rpc.SendToAddress(new Key().PubKey.GetAddress(rpc.Network), Money.Coins(1.0m), "hello", "world");
+				var ids = rpc.GetRawMempool();
+				Assert.Equal(1, ids.Length);
+				Assert.Equal(txid, ids[0]);
+			}
+		}
+
+		[Fact]
+		public void CanUseAsyncRPC()
+		{
+			using(var builder = NodeBuilder.Create())
+			{
+				var node = builder.CreateNode();
+				var rpc = node.CreateRPCClient();
+				builder.StartAll();
+				node.Generate(10);
+				var blkCount = rpc.GetBlockCountAsync().Result;
+				Assert.Equal(10, blkCount);
+			}
+		}
+
+		[Fact]
+		public void CanSignRawTransaction()
+		{
+			using(var builder = NodeBuilder.Create())
+			{
+				var node = builder.CreateNode();
+				var rpc = node.CreateRPCClient();
+				builder.StartAll();
+				node.CreateRPCClient().Generate(101);
+
+				var tx = new Transaction();
+				tx.Outputs.Add(new TxOut(Money.Coins(1.0m), new Key()));
+				var funded = node.CreateRPCClient().FundRawTransaction(tx);
+				var signed = node.CreateRPCClient().SignRawTransaction(funded.Transaction);
+				node.CreateRPCClient().SendRawTransaction(signed);
+			}
+		}
+
+		[Fact]
+		public void CanGetBlockFromRPC()
+		{
+			using(var builder = NodeBuilder.Create())
+			{
+				var rpc = builder.CreateNode().CreateRPCClient();
+				builder.StartAll();
+				var response = rpc.GetBlockHeader(0);
+				AssertEx.CollectionEquals(Network.RegTest.GetGenesis().Header.ToBytes(), response.ToBytes());
+
+				response = rpc.GetBlockHeader(0);
+				Assert.Equal(Network.RegTest.GenesisHash, response.GetHash());
+			}
+		}
+
+		[Fact]
+		public async Task CanGetTxOutFromRPCAsync()
+		{
+			using (var builder = NodeBuilder.Create())
+			{
+				var rpc = builder.CreateNode().CreateRPCClient();
+				builder.StartAll();
+
+				// 1. Generate some blocks and check if gettxout gives the right outputs for the first coin
+				var blocksToGenerate = 101;
+				uint256[] blockHashes = await rpc.GenerateAsync(blocksToGenerate);
+				var txId = rpc.GetTransactions(blockHashes.First()).First().GetHash();
+				GetTxOutResponse getTxOutResponse = await rpc.GetTxOutAsync(txId, 0);
+				Assert.NotNull(getTxOutResponse); // null if spent
+				Assert.Equal(blockHashes.Last(), getTxOutResponse.BestBlock);
+				Assert.Equal(getTxOutResponse.Confirmations, blocksToGenerate);
+				Assert.Equal(Money.Coins(50), getTxOutResponse.TxOut.Value);
+				Assert.NotNull(getTxOutResponse.TxOut.ScriptPubKey);
+				Assert.Equal("pubkey", getTxOutResponse.ScriptPubKeyType);
+				Assert.True(getTxOutResponse.IsCoinBase);
+
+				// 2. Spend the first coin
+				var address = new Key().PubKey.GetAddress(rpc.Network);
+				Money sendAmount = Money.Parse("49");
+				txId = await rpc.SendToAddressAsync(address, sendAmount);
+
+				// 3. Make sure if we don't include the mempool into the database the txo will not be considered utxo
+				getTxOutResponse = await rpc.GetTxOutAsync(txId, 0, false);
+				Assert.Null(getTxOutResponse);
+
+				// 4. Find the output index we want to check
+				var tx = rpc.GetRawTransaction(txId);
+				int index = -1;
+				for (int i = 0; i < tx.Outputs.Count; i++)
+				{
+					if(tx.Outputs[i].Value == sendAmount)
+					{
+						index = i;
+					}
+				}
+				Assert.NotEqual(index, -1);
+				
+				// 5. Make sure the expected amounts are received for unconfirmed transactions
+				getTxOutResponse = await rpc.GetTxOutAsync(txId, index, true);
+				Assert.NotNull(getTxOutResponse); // null if spent
+				Assert.Equal(blockHashes.Last(), getTxOutResponse.BestBlock);
+				Assert.Equal(getTxOutResponse.Confirmations, 0);
+				Assert.Equal(Money.Coins(49), getTxOutResponse.TxOut.Value);
+				Assert.NotNull(getTxOutResponse.TxOut.ScriptPubKey);
+				Assert.Equal("pubkeyhash", getTxOutResponse.ScriptPubKeyType);
+				Assert.False(getTxOutResponse.IsCoinBase);
+			}
+		}
+
+		[Fact]
+		public void EstimateSmartFee()
+		{
+			using(var builder = NodeBuilder.Create())
+			{
+				var node = builder.CreateNode();
+				node.Start();
+				node.Generate(101);
+				var rpc = node.CreateRPCClient();
+				Assert.Throws<NoEstimationException>(() => rpc.EstimateSmartFee(1));
+				Assert.Equal(Money.Coins(50m), rpc.GetBalance(1, false));
+				Assert.Equal(Money.Coins(50m), rpc.GetBalance());
+			}
+		}
+
+		[Fact]
+		public void TryEstimateSmartFee()
+		{
+			using(var builder = NodeBuilder.Create())
+			{
+				var node = builder.CreateNode();
+				node.Start();
+				node.Generate(101);
+				var rpc = node.CreateRPCClient();
+				Assert.Null(rpc.TryEstimateSmartFee(1));
+			}
+		}
+
+		[Fact]
+		public void TestFundRawTransaction()
+		{
+			using(var builder = NodeBuilder.Create())
+			{
+				var node = builder.CreateNode();
+				node.Start();
+				node.Generate(101);
+
+				var k = new Key();
+				var tx = new Transaction();
+				tx.Outputs.Add(new TxOut(Money.Coins(1), k));
+				var rpc = node.CreateRPCClient();
+				var result = rpc.FundRawTransaction(tx);
+				TestFundRawTransactionResult(tx, result);
+
+				result = rpc.FundRawTransaction(tx, new FundRawTransactionOptions());
+				TestFundRawTransactionResult(tx, result);
+				var result1 = result;
+
+				var change = rpc.GetNewAddress();
+				var change2 = rpc.GetRawChangeAddress();
+				result = rpc.FundRawTransaction(tx, new FundRawTransactionOptions()
+				{
+					FeeRate = new FeeRate(Money.Satoshis(50), 1),
+					IncludeWatching = true,
+					ChangeAddress = change,
+				});
+				TestFundRawTransactionResult(tx, result);
+				Assert.True(result1.Fee < result.Fee);
+				Assert.True(result.Transaction.Outputs.Any(o => o.ScriptPubKey == change.ScriptPubKey));
+			}
+		}
+
+		private static void TestFundRawTransactionResult(Transaction tx, FundRawTransactionResponse result)
+		{
+			Assert.Equal(tx.Version, result.Transaction.Version);
+			Assert.True(result.Transaction.Inputs.Count > 0);
+			Assert.True(result.Transaction.Outputs.Count > 1);
+			Assert.True(result.ChangePos != -1);
+			Assert.Equal(Money.Coins(50m) - result.Transaction.Outputs.Select(txout => txout.Value).Sum(), result.Fee);
+		}
+
+		[Fact]
+		public void CanGetTransactionBlockFromRPC()
+		{
+			using(var builder = NodeBuilder.Create())
+			{
+				var rpc = builder.CreateNode().CreateRPCClient();
+				builder.StartAll();
+				var blockId = rpc.GetBestBlockHash();
+				var block = rpc.GetBlock(blockId);
+				Assert.True(block.CheckMerkleRoot());
+			}
+		}
+
+		[Fact]
+		public void CanGetPrivateKeysFromAccount()
+		{
+			using(var builder = NodeBuilder.Create())
+			{
+				var rpc = builder.CreateNode().CreateRPCClient();
+				builder.StartAll();
+				Key key = new Key();
+				rpc.ImportAddress(key.PubKey.GetAddress(Network.RegTest), TestAccount, false);
+				BitcoinAddress address = rpc.GetAccountAddress(TestAccount);
+				BitcoinSecret secret = rpc.DumpPrivKey(address);
+				BitcoinSecret secret2 = rpc.GetAccountSecret(TestAccount);
+
+				Assert.Equal(secret.ToString(), secret2.ToString());
+				Assert.Equal(address.ToString(), secret.GetAddress().ToString());
+			}
+		}
+
+		[Fact]
+		public void CanImportMultiAddresses()
+		{
+			// Test cases borrowed from: https://github.com/bitcoin/bitcoin/blob/master/test/functional/importmulti.py
+			using(var builder = NodeBuilder.Create(version: "0.15.1"))
+			{
+				var rpc = builder.CreateNode().CreateRPCClient();
+				builder.StartAll();
+
+				Key key;
+				RPCException response;
+				List<ImportMultiAddress> multiAddresses;
+				Network network = Network.RegTest;
+
+				// 20 total test cases
+
+				#region Bitcoin Address
+				Console.WriteLine("Should import an address");
+				key = new Key();
+				multiAddresses = new List<ImportMultiAddress>
+				{
+					new ImportMultiAddress
+					{
+						ScriptPubKey = new ImportMultiAddress.ScriptPubKeyObject { Address = key.PubKey.GetAddress(network) },
+						Timestamp = Utils.UnixTimeToDateTime(0)
+					}
+				};
+
+				rpc.ImportMulti(multiAddresses.ToArray(), false);
+
+				#endregion
+
+				#region ScriptPubKey + internal
+				Console.WriteLine("Should import a scriptPubKey with internal flag");
+				key = new Key();
+				multiAddresses = new List<ImportMultiAddress>
+				{
+					new ImportMultiAddress
+					{
+						ScriptPubKey = new ImportMultiAddress.ScriptPubKeyObject (key.ScriptPubKey),
+						Internal = true
+					}
+				};
+
+				rpc.ImportMulti(multiAddresses.ToArray(), false);
+				#endregion
+
+				#region ScriptPubKey + !internal
+				Console.WriteLine("Should not import a scriptPubKey without internal flag");
+				key = new Key();
+				multiAddresses = new List<ImportMultiAddress>
+				{
+					new ImportMultiAddress
+					{
+						ScriptPubKey = new ImportMultiAddress.ScriptPubKeyObject { ScriptPubKey = key.ScriptPubKey },
+					}
+				};
+
+				response = Assert.Throws<RPCException>(() => rpc.ImportMulti(multiAddresses.ToArray(), false));
+				Assert.Equal(response.RPCCode, RPCErrorCode.RPC_INVALID_PARAMETER);
+				Assert.Equal(response.Message, "Internal must be set for hex scriptPubKey");
+				#endregion
+
+				#region Address + Public key + !internal
+				Console.WriteLine("Should import an address with public key");
+				key = new Key();
+				multiAddresses = new List<ImportMultiAddress>
+				{
+					new ImportMultiAddress
+					{
+						ScriptPubKey = new ImportMultiAddress.ScriptPubKeyObject(key.PubKey.GetAddress(network)),
+						PubKeys = new string[] { key.PubKey.ToString() }
+					}
+				};
+
+				rpc.ImportMulti(multiAddresses.ToArray(), false);
+				#endregion
+
+				#region ScriptPubKey + Public key + internal
+				Console.WriteLine("Should import a scriptPubKey with internal and with public key");
+				key = new Key();
+				multiAddresses = new List<ImportMultiAddress>
+				{
+					new ImportMultiAddress
+					{
+						ScriptPubKey = new ImportMultiAddress.ScriptPubKeyObject { ScriptPubKey = key.ScriptPubKey },
+						PubKeys = new string[] { key.PubKey.ToString() },
+						Internal = true
+					}
+				};
+
+				rpc.ImportMulti(multiAddresses.ToArray(), false);
+				#endregion
+
+				#region ScriptPubKey + Public key + !internal
+				// Console.WriteLine("Should not import a scriptPubKey without internal and with public key");
+				key = new Key();
+				multiAddresses = new List<ImportMultiAddress>
+				{
+					new ImportMultiAddress
+					{
+						ScriptPubKey = new ImportMultiAddress.ScriptPubKeyObject { ScriptPubKey = key.ScriptPubKey },
+						PubKeys = new string[] { key.PubKey.ToString() }
+					}
+				};
+
+				response = Assert.Throws<RPCException>(() => rpc.ImportMulti(multiAddresses.ToArray(), false));
+				Assert.Equal(response.RPCCode, RPCErrorCode.RPC_INVALID_PARAMETER);
+				Assert.Equal(response.Message, "Internal must be set for hex scriptPubKey");
+				#endregion
+
+				#region Address + Private key + !watchonly
+				// Console.WriteLine("Should import an address with private key");
+				key = new Key();
+				multiAddresses = new List<ImportMultiAddress>
+				{
+					new ImportMultiAddress
+					{
+						ScriptPubKey = new ImportMultiAddress.ScriptPubKeyObject { Address = key.PubKey.GetAddress(network) },
+						Keys = new string[] { key.GetWif(network).ToString() }
+					}
+				};
+
+				rpc.ImportMulti(multiAddresses.ToArray(), false);
+
+				Console.WriteLine("Should not import an address with private key if is already imported");
+				multiAddresses = new List<ImportMultiAddress>
+				{
+					new ImportMultiAddress
+					{
+						ScriptPubKey = new ImportMultiAddress.ScriptPubKeyObject { Address = key.PubKey.GetAddress(network) },
+						Keys = new string[] { key.GetWif(network).ToString() }
+					}
+				};
+
+				response = Assert.Throws<RPCException>(() => rpc.ImportMulti(multiAddresses.ToArray(), false));
+
+				//Assert.False(response.Result[0].Value<bool>());
+
+				#endregion
+
+				#region Address + Private key + watchonly
+				Console.WriteLine("Should not import an address with private key and with watchonly");
+				key = new Key();
+				multiAddresses = new List<ImportMultiAddress>
+				{
+					new ImportMultiAddress
+					{
+						ScriptPubKey = new ImportMultiAddress.ScriptPubKeyObject { Address = key.PubKey.GetAddress(network) },
+						Keys = new string[] { key.GetWif(network).ToString() },
+						WatchOnly = true
+					}
+				};
+
+				response = Assert.Throws<RPCException>(() => rpc.ImportMulti(multiAddresses.ToArray(), false));
+				Assert.Equal(response.RPCCode, RPCErrorCode.RPC_INVALID_PARAMETER);
+				Assert.Equal(response.Message, "Incompatibility found between watchonly and keys");
+				#endregion
+
+				#region ScriptPubKey + Private key + internal
+				Console.WriteLine("Should import a scriptPubKey with internal and with private key");
+				key = new Key();
+				multiAddresses = new List<ImportMultiAddress>
+				{
+					new ImportMultiAddress
+					{
+						ScriptPubKey = new ImportMultiAddress.ScriptPubKeyObject { ScriptPubKey = key.ScriptPubKey },
+						Keys = new string[] { key.GetWif(network).ToString() },
+						Internal = true
+					}
+				};
+
+				rpc.ImportMulti(multiAddresses.ToArray(), false);
+				#endregion
+
+				#region ScriptPubKey + Private key + !internal
+				Console.WriteLine("Should not import a scriptPubKey without internal and with private key");
+				key = new Key();
+				multiAddresses = new List<ImportMultiAddress>
+				{
+					new ImportMultiAddress
+					{
+						ScriptPubKey = new ImportMultiAddress.ScriptPubKeyObject { ScriptPubKey = key.ScriptPubKey },
+						Keys = new string[] { key.GetWif(network).ToString() }
+					}
+				};
+
+				response = Assert.Throws<RPCException>(() => rpc.ImportMulti(multiAddresses.ToArray(), false));
+				#endregion
+
+				#region P2SH address
+				//Blocked : Dependent on implementation of rpc.CreateMultiSig()
+				#endregion
+
+				#region P2SH + Redeem script
+				//Blocked : Dependent on implementation of rpc.CreateMultiSig()
+				#endregion
+
+				#region P2SH + Redeem script + Private Keys + !Watchonly
+				//Blocked : Dependent on implementation of rpc.CreateMultiSig()
+				#endregion
+
+				#region P2SH + Redeem script + Private Keys + Watchonly
+				//Blocked : Dependent on implementation of rpc.CreateMultiSig()
+				#endregion
+
+				#region Address + Public key + !Internal + Wrong pubkey
+				Console.WriteLine("Should not import an address with a wrong public key");
+				key = new Key();
+				multiAddresses = new List<ImportMultiAddress>
+				{
+					new ImportMultiAddress
+					{
+						ScriptPubKey = new ImportMultiAddress.ScriptPubKeyObject { Address = key.PubKey.GetAddress(network) },
+						PubKeys = new string[] { new Key().PubKey.ToString() }
+					}
+				};
+
+				response = Assert.Throws<RPCException>(() => rpc.ImportMulti(multiAddresses.ToArray(), false));
+				Assert.Equal(response.RPCCode, RPCErrorCode.RPC_INVALID_ADDRESS_OR_KEY);
+				Assert.Equal(response.Message, "Consistency check failed");
+				#endregion
+
+				#region ScriptPubKey + Public key + internal + Wrong pubkey
+				Console.WriteLine("Should not import a scriptPubKey with internal and with a wrong public key");
+				key = new Key();
+				multiAddresses = new List<ImportMultiAddress>
+				{
+					new ImportMultiAddress
+					{
+						ScriptPubKey = new ImportMultiAddress.ScriptPubKeyObject { ScriptPubKey = key.ScriptPubKey },
+						PubKeys = new string[] { new Key().PubKey.ToString() },
+						Internal = true
+					}
+				};
+
+				response = Assert.Throws<RPCException>(() => rpc.ImportMulti(multiAddresses.ToArray(), false));
+				Assert.Equal(response.RPCCode, RPCErrorCode.RPC_INVALID_ADDRESS_OR_KEY);
+				Assert.Equal(response.Message, "Consistency check failed");
+				#endregion
+
+				#region Address + Private key + !watchonly + Wrong private key
+				Console.WriteLine("Should not import an address with a wrong private key");
+				key = new Key();
+				multiAddresses = new List<ImportMultiAddress>
+				{
+					new ImportMultiAddress
+					{
+						ScriptPubKey = new ImportMultiAddress.ScriptPubKeyObject { Address = key.PubKey.GetAddress(network) },
+						Keys = new string[] { new Key().GetWif(network).ToString() }
+					}
+				};
+
+				response = Assert.Throws<RPCException>(() => rpc.ImportMulti(multiAddresses.ToArray(), false));
+				Assert.Equal(response.RPCCode, RPCErrorCode.RPC_INVALID_ADDRESS_OR_KEY);
+				Assert.Equal(response.Message, "Consistency check failed");
+				#endregion
+
+				#region ScriptPubKey + Private key + internal + Wrong private key
+				Console.WriteLine("Should not import a scriptPubKey with internal and with a wrong private key");
+				key = new Key();
+				multiAddresses = new List<ImportMultiAddress>
+				{
+					new ImportMultiAddress
+					{
+						ScriptPubKey = new ImportMultiAddress.ScriptPubKeyObject { ScriptPubKey = key.ScriptPubKey },
+						Keys = new string[] { new Key().GetWif(network).ToString() },
+						Internal = true
+					}
+				};
+
+				response = Assert.Throws<RPCException>(() => rpc.ImportMulti(multiAddresses.ToArray(), false));
+				Assert.Equal(response.RPCCode, RPCErrorCode.RPC_INVALID_ADDRESS_OR_KEY);
+				Assert.Equal(response.Message, "Consistency check failed");
+				#endregion
+
+				#region Importing existing watch only address with new timestamp should replace saved timestamp.
+				//TODO
+				#endregion
+
+				#region restart nodes to check for proper serialization/deserialization of watch only address
+				//TODO
+				#endregion
+
+			}
+
+
+		}
+
+		[Fact]
+		public void CanGetPrivateKeysFromLockedAccount()
+		{
+			using(var builder = NodeBuilder.Create())
+			{
+				var rpc = builder.CreateNode().CreateRPCClient();
+				builder.StartAll();
+				Key key = new Key();
+				var passphrase = "password1234";
+				rpc.SendCommand(RPCOperations.encryptwallet, passphrase);
+				builder.Nodes[0].Restart();
+				rpc.ImportAddress(key.PubKey.GetAddress(Network.RegTest), TestAccount, false);
+				BitcoinAddress address = rpc.GetAccountAddress(TestAccount);
+				rpc.WalletPassphrase(passphrase, 60);
+				BitcoinSecret secret = rpc.DumpPrivKey(address);
+				BitcoinSecret secret2 = rpc.GetAccountSecret(TestAccount);
+
+				Assert.Equal(secret.ToString(), secret2.ToString());
+				Assert.Equal(address.ToString(), secret.GetAddress().ToString());
+			}
+		}
+
+		[Fact]
+		public void CanDecodeAndEncodeRawTransaction()
+		{
+			var a = new Protocol.AddressManager().Select();
+			var tests = TestCase.read_json("data/tx_raw.json");
+			foreach(var test in tests)
+			{
+				var format = (RawFormat)Enum.Parse(typeof(RawFormat), (string)test[0], true);
+				var network = ((string)test[1]) == "Main" ? Network.Main : Network.TestNet;
+				var testData = ((JObject)test[2]).ToString();
+
+				Transaction raw = Transaction.Parse(testData, format, network);
+
+				AssertJsonEquals(raw.ToString(format, network), testData);
+
+				var raw3 = Transaction.Parse(raw.ToString(format, network), format);
+				Assert.Equal(raw.ToString(format, network), raw3.ToString(format, network));
+			}
+		}
+
+		[Fact]
+		public void CanDecodeUnspentCoinWatchOnlyAddress()
+		{
+			var testJson =
+@"{
+	""txid"" : ""d54994ece1d11b19785c7248868696250ab195605b469632b7bd68130e880c9a"",
+	""vout"" : 1,
+	""address"" : ""mgnucj8nYqdrPFh2JfZSB1NmUThUGnmsqe"",
+	""account"" : ""test label"",
+	""scriptPubKey"" : ""76a9140dfc8bafc8419853b34d5e072ad37d1a5159f58488ac"",
+	""amount"" : 0.00010000,
+	""confirmations"" : 6210,
+	""spendable"" : false
+}";
+			var testData = JObject.Parse(testJson);
+			var unspentCoin = new UnspentCoin(testData, Network.TestNet);
+
+			Assert.Equal("test label", unspentCoin.Account);
+			Assert.False(unspentCoin.IsSpendable);
+			Assert.Null(unspentCoin.RedeemScript);
+		}
+
+		[Fact]
+		public void CanDecodeUnspentCoinLegacyPre_0_10_0()
+		{
+			var testJson =
+@"{
+	""txid"" : ""d54994ece1d11b19785c7248868696250ab195605b469632b7bd68130e880c9a"",
+	""vout"" : 1,
+	""address"" : ""mgnucj8nYqdrPFh2JfZSB1NmUThUGnmsqe"",
+	""account"" : ""test label"",
+	""scriptPubKey"" : ""76a9140dfc8bafc8419853b34d5e072ad37d1a5159f58488ac"",
+	""amount"" : 0.00010000,
+	""confirmations"" : 6210
+}";
+			var testData = JObject.Parse(testJson);
+			var unspentCoin = new UnspentCoin(testData, Network.TestNet);
+
+			// Versions prior to 0.10.0 were always spendable (but had no JSON field)
+			Assert.True(unspentCoin.IsSpendable);
+		}
+
+		[Fact]
+		public void CanDecodeUnspentCoinWithRedeemScript()
+		{
+			var testJson =
+@"{
+	""txid"" : ""d54994ece1d11b19785c7248868696250ab195605b469632b7bd68130e880c9a"",
+	""vout"" : 1,
+	""address"" : ""mgnucj8nYqdrPFh2JfZSB1NmUThUGnmsqe"",
+	""account"" : ""test label"",
+	""scriptPubKey"" : ""76a9140dfc8bafc8419853b34d5e072ad37d1a5159f58488ac"",
+	""redeemScript"" : ""522103310188e911026cf18c3ce274e0ebb5f95b007f230d8cb7d09879d96dbeab1aff210243930746e6ed6552e03359db521b088134652905bd2d1541fa9124303a41e95621029e03a901b85534ff1e92c43c74431f7ce72046060fcf7a95c37e148f78c7725553ae"",
+	""amount"" : 0.00010000,
+	""confirmations"" : 6210,
+	""spendable"" : true
+}";
+			var testData = JObject.Parse(testJson);
+			var unspentCoin = new UnspentCoin(testData, Network.TestNet);
+
+			Console.WriteLine("Redeem Script: {0}", unspentCoin.RedeemScript);
+			Assert.NotNull(unspentCoin.RedeemScript);
+		}
+
+		[Fact]
+		public void RawTransactionIsConformsToRPC()
+		{
+			using(var builder = NodeBuilder.Create())
+			{
+				var rpc = builder.CreateNode().CreateRPCClient();
+				builder.StartAll();
+				var tx = Network.TestNet.GetGenesis().Transactions[0];
+
+				var tx2 = rpc.DecodeRawTransaction(tx.ToBytes());
+				AssertJsonEquals(tx.ToString(RawFormat.Satoshi), tx2.ToString(RawFormat.Satoshi));
+			}
+		}
+		[Fact]
+		public void CanUseBatchedRequests()
+		{
+			using(var builder = NodeBuilder.Create())
+			{
+				var nodeA = builder.CreateNode();
+				builder.StartAll();
+				var rpc = nodeA.CreateRPCClient();
+				var blocks = rpc.Generate(10);
+				Assert.Throws<InvalidOperationException>(() => rpc.SendBatch());
+				rpc = rpc.PrepareBatch();
+				List<Task<uint256>> requests = new List<Task<uint256>>();
+				for(int i = 1; i < 11; i++)
+				{
+					requests.Add(rpc.GetBlockHashAsync(i));
+				}
+				Thread.Sleep(1000);
+				foreach(var req in requests)
+				{
+					Assert.Equal(TaskStatus.WaitingForActivation, req.Status);
+				}
+				rpc.SendBatch();
+				rpc = rpc.PrepareBatch();
+				int blockIndex = 0;
+				foreach(var req in requests)
+				{
+					Assert.Equal(blocks[blockIndex], req.Result);
+					Assert.Equal(TaskStatus.RanToCompletion, req.Status);
+					blockIndex++;
+				}
+				requests.Clear();
+
+				requests.Add(rpc.GetBlockHashAsync(10));
+				requests.Add(rpc.GetBlockHashAsync(11));
+				requests.Add(rpc.GetBlockHashAsync(9));
+				requests.Add(rpc.GetBlockHashAsync(8));
+				rpc.SendBatch();
+				rpc = rpc.PrepareBatch();
+				Assert.Equal(TaskStatus.RanToCompletion, requests[0].Status);
+				Assert.Equal(TaskStatus.Faulted, requests[1].Status);
+				Assert.Equal(TaskStatus.RanToCompletion, requests[2].Status);
+				Assert.Equal(TaskStatus.RanToCompletion, requests[3].Status);
+				requests.Clear();
+
+				requests.Add(rpc.GetBlockHashAsync(10));
+				requests.Add(rpc.GetBlockHashAsync(11));
+				rpc.CancelBatch();
+				rpc = rpc.PrepareBatch();
+				Thread.Sleep(100);
+				Assert.Equal(TaskStatus.Canceled, requests[0].Status);
+				Assert.Equal(TaskStatus.Canceled, requests[1].Status);
+			}
+		}
+
+#if !PORTABLE
+		[Fact]
+		public void CanGetPeersInfo()
+		{
+			using(var builder = NodeBuilder.Create())
+			{
+				var nodeA = builder.CreateNode();
+				builder.StartAll();
+				var rpc = nodeA.CreateRPCClient();
+				using(var node = nodeA.CreateNodeClient())
+				{
+					node.VersionHandshake();
+					var peers = rpc.GetPeersInfo();
+					Assert.NotEmpty(peers);
+				}
+			}
+		}
+#endif
+#if !NOSOCKET
+		[Fact]
+		[Trait("UnitTest", "UnitTest")]
+		public void CanParseIpEndpoint()
+		{
+			var endpoint = Utils.ParseIpEndpoint("google.com:94", 90);
+			Assert.Equal(94, endpoint.Port);
+			endpoint = Utils.ParseIpEndpoint("google.com", 90);
+			Assert.Equal(90, endpoint.Port);
+			endpoint = Utils.ParseIpEndpoint("10.10.1.3", 90);
+			Assert.Equal("10.10.1.3", endpoint.Address.ToString());
+			Assert.Equal(90, endpoint.Port);
+			endpoint = Utils.ParseIpEndpoint("10.10.1.3:94", 90);
+			Assert.Equal("10.10.1.3", endpoint.Address.ToString());
+			Assert.Equal(94, endpoint.Port);
+			Assert.Throws<System.Net.Sockets.SocketException>(() => Utils.ParseIpEndpoint("2001:db8:1f70::999:de8:7648:6e8:100", 90));
+			endpoint = Utils.ParseIpEndpoint("2001:db8:1f70::999:de8:7648:6e8", 90);
+			Assert.Equal("2001:db8:1f70:0:999:de8:7648:6e8", endpoint.Address.ToString());
+			Assert.Equal(90, endpoint.Port);
+			endpoint = Utils.ParseIpEndpoint("[2001:db8:1f70::999:de8:7648:6e8]:94", 90);
+			Assert.Equal("2001:db8:1f70:0:999:de8:7648:6e8", endpoint.Address.ToString());
+			Assert.Equal(94, endpoint.Port);
+		}
+
+		[Fact]
+		public void CanAuthWithCookieFile()
+		{
+#if NOFILEIO
+			Assert.Throws<NotSupportedException>(() => new RPCClient(Network.Main));
+#else
+			using(var builder = NodeBuilder.Create())
+			{
+				//Sanity check that it does not throw
+#pragma warning disable CS0618
+				new RPCClient(new NetworkCredential("toto", "tata:blah"), "localhost:10393", Network.Main);
+
+				var node = builder.CreateNode();
+				node.CookieAuth = true;
+				node.Start();
+				var rpc = node.CreateRPCClient();
+				rpc.GetBlockCount();
+				node.Restart();
+				rpc.GetBlockCount();
+				Assert.Throws<ArgumentException>(() => new RPCClient("cookiefile=Data\\tx_valid.json", new Uri("http://localhost/"), Network.RegTest));
+				Assert.Throws<FileNotFoundException>(() => new RPCClient("cookiefile=Data\\efpwwie.json", new Uri("http://localhost/"), Network.RegTest));
+
+				rpc = new RPCClient("bla:bla", null as Uri, Network.RegTest);
+				Assert.Equal("http://127.0.0.1:" + Network.RegTest.RPCPort + "/", rpc.Address.AbsoluteUri);
+
+				rpc = node.CreateRPCClient();
+				rpc = rpc.PrepareBatch();
+				var blockCountAsync = rpc.GetBlockCountAsync();
+				rpc.SendBatch();
+				var blockCount = blockCountAsync.GetAwaiter().GetResult();
+
+				node.Restart();
+
+				rpc = rpc.PrepareBatch();
+				blockCountAsync = rpc.GetBlockCountAsync();
+				rpc.SendBatch();
+				blockCount = blockCountAsync.GetAwaiter().GetResult();
+
+				rpc = new RPCClient("bla:bla", "http://toto/", Network.RegTest);
+			}
+#endif
+		}
+
+
+
+		[Fact]
+		public void RPCSendRPCException()
+		{
+			using(var builder = NodeBuilder.Create())
+			{
+				var node = builder.CreateNode();
+				builder.StartAll();
+				var rpcClient = node.CreateRPCClient();
+				try
+				{
+					rpcClient.SendCommand("whatever");
+					Assert.False(true, "Should have thrown");
+				}
+				catch(RPCException ex)
+				{
+					if(ex.RPCCode != RPCErrorCode.RPC_METHOD_NOT_FOUND)
+					{
+						Assert.False(true, "Should have thrown RPC_METHOD_NOT_FOUND");
+					}
+				}
+			}
+		}
+
+		//[Fact]
+		public void CanAddNodes()
+		{
+			using(var builder = NodeBuilder.Create())
+			{
+				var nodeA = builder.CreateNode();
+				var nodeB = builder.CreateNode();
+				builder.StartAll();
+				var rpc = nodeA.CreateRPCClient();
+				rpc.RemoveNode(nodeA.Endpoint);
+				rpc.AddNode(nodeB.Endpoint);
+
+				AddedNodeInfo[] info = null;
+				WaitAssert(() =>
+				{
+					info = rpc.GetAddedNodeInfo(true);
+					Assert.NotNull(info);
+					Assert.NotEmpty(info);
+				});
+				//For some reason this one does not pass anymore in 0.13.1
+				//Assert.Equal(nodeB.Endpoint, info.First().Addresses.First().Address);
+				var oneInfo = rpc.GetAddedNodeInfo(true, nodeB.Endpoint);
+				Assert.NotNull(oneInfo);
+				Assert.True(oneInfo.AddedNode.ToString() == nodeB.Endpoint.ToString());
+				oneInfo = rpc.GetAddedNodeInfo(true, nodeA.Endpoint);
+				Assert.Null(oneInfo);
+				rpc.RemoveNode(nodeB.Endpoint);
+
+				WaitAssert(() =>
+				{
+					info = rpc.GetAddedNodeInfo(true);
+					Assert.Equal(0, info.Count());
+				});
+			}
+		}
+
+		void WaitAssert(Action act)
+		{
+			int totalTry = 30;
+			while(totalTry > 0)
+			{
+				try
+				{
+					act();
+					return;
+				}
+				catch(AssertActualExpectedException)
+				{
+					Thread.Sleep(100);
+					totalTry--;
+				}
+			}
+		}
+#endif
+		[Fact]
+		public void CanBackupWallet()
+		{
+			using(var builder = NodeBuilder.Create())
+			{
+				var node = builder.CreateNode();
+				node.Start();
+				var buildOutputDir = Path.GetDirectoryName(".");
+				var filePath = Path.Combine(buildOutputDir, "wallet_backup.dat");
+				try
+				{
+					var rpc = node.CreateRPCClient();
+					rpc.BackupWallet(filePath);
+					Assert.True(File.Exists(filePath));
+				}
+				finally
+				{
+					if(File.Exists(filePath))
+						File.Delete(filePath);
+				}
+			}
+		}
+
+		private void AssertJsonEquals(string json1, string json2)
+		{
+			foreach(var c in new[] { "\r\n", " ", "\t" })
+			{
+				json1 = json1.Replace(c, "");
+				json2 = json2.Replace(c, "");
+			}
+
+			Assert.Equal(json1, json2);
+		}
+
+		void AssertException<T>(Action act, Action<T> assert) where T : Exception
+		{
+			try
+			{
+				act();
+				Assert.False(true, "Should have thrown an exception");
+			}
+			catch(T ex)
+			{
+				assert(ex);
+			}
+		}
+	}
+}