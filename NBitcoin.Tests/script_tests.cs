--- conflicted
+++ resolved
@@ -1,2259 +1,1130 @@
-<<<<<<< HEAD
-﻿#define NOCONSENSUSLIB
-
-using System;
-using System.Collections.Generic;
-using System.IO;
-using System.Linq;
-using System.Numerics;
-using NBitcoin.DataEncoders;
-using NBitcoin.Protocol;
-using Newtonsoft.Json.Linq;
-using Xunit;
-
-#if !NOCONSENSUSLIB
-using System.Net.Http;
-#endif
-
-namespace NBitcoin.Tests
-{
-	public class script_tests
-	{
-
-		static Dictionary<string, OpcodeType> mapOpNames = new Dictionary<string, OpcodeType>();
-		public static Script ParseScript(string s)
-		{
-			MemoryStream result = new MemoryStream();
-			if(mapOpNames.Count == 0)
-			{
-				mapOpNames = new Dictionary<string, OpcodeType>(Op._OpcodeByName);
-				foreach(var kv in mapOpNames.ToArray())
-				{
-					if(kv.Key.StartsWith("OP_", StringComparison.Ordinal))
-					{
-						var name = kv.Key.Substring(3, kv.Key.Length - 3);
-						mapOpNames.AddOrReplace(name, kv.Value);
-					}
-				}
-			}
-
-			var words = s.Split(' ', '\t', '\n');
-
-			foreach(string w in words)
-			{
-				if(w == "")
-					continue;
-				if(w.All(l => l.IsDigit()) ||
-					(w.StartsWith("-") && w.Substring(1).All(l => l.IsDigit())))
-				{
-
-					// Number
-					long n = long.Parse(w);
-					Op.GetPushOp(new BigInteger(n)).WriteTo(result);
-				}
-				else if(w.StartsWith("0x") && HexEncoder.IsWellFormed(w.Substring(2)))
-				{
-					// Raw hex data, inserted NOT pushed onto stack:
-					var raw = Encoders.Hex.DecodeData(w.Substring(2));
-					result.Write(raw, 0, raw.Length);
-				}
-				else if(w.Length >= 2 && w.StartsWith("'") && w.EndsWith("'"))
-				{
-					// Single-quoted string, pushed as data. NOTE: this is poor-man's
-					// parsing, spaces/tabs/newlines in single-quoted strings won't work.
-					var b = TestUtils.ToBytes(w.Substring(1, w.Length - 2));
-					Op.GetPushOp(b).WriteTo(result);
-				}
-				else if(mapOpNames.ContainsKey(w))
-				{
-					// opcode, e.g. OP_ADD or ADD:
-					result.WriteByte((byte)mapOpNames[w]);
-				}
-				else
-				{
-					Assert.True(false, "Invalid test");
-					return null;
-				}
-			}
-
-			return new Script(result.ToArray());
-		}
-
-		[Fact]
-		[Trait("UnitTest", "UnitTest")]
-		public void CanParseNOPs()
-		{
-			new Script("OP_NOP1 OP_NOP2 OP_NOP3 OP_NOP4 OP_NOP5 OP_NOP6 OP_NOP7 OP_NOP8 OP_NOP9");
-		}
-		[Fact]
-		[Trait("UnitTest", "UnitTest")]
-		public void BIP65_tests()
-		{
-			BIP65_testsCore(
-				Utils.UnixTimeToDateTime(510000000),
-				Utils.UnixTimeToDateTime(509999999),
-				false);
-			BIP65_testsCore(
-				Utils.UnixTimeToDateTime(510000000),
-				Utils.UnixTimeToDateTime(510000000),
-				true);
-			BIP65_testsCore(
-				Utils.UnixTimeToDateTime(510000000),
-				Utils.UnixTimeToDateTime(510000001),
-				true);
-
-			BIP65_testsCore(
-				1000,
-				999,
-				false);
-			BIP65_testsCore(
-				1000,
-				1000,
-				true);
-			BIP65_testsCore(
-				1000,
-				1001,
-				true);
-
-			//Bad comparison
-			BIP65_testsCore(
-				1000,
-				Utils.UnixTimeToDateTime(510000001),
-				false);
-			BIP65_testsCore(
-				Utils.UnixTimeToDateTime(510000001),
-				1000,
-				false);
-
-			Script s = new Script(OpcodeType.OP_CHECKLOCKTIMEVERIFY);
-			Assert.Equal("OP_CLTV", s.ToString());
-			s = new Script("OP_CHECKLOCKTIMEVERIFY");
-			Assert.Equal("OP_CLTV", s.ToString());
-
-			s = new Script("OP_NOP2");
-			Assert.Equal("OP_CLTV", s.ToString());
-
-			s = new Script("OP_HODL");
-			Assert.Equal("OP_CLTV", s.ToString());
-		}
-
-		private void BIP65_testsCore(LockTime target, LockTime now, bool expectedResult)
-		{
-			Transaction tx = new Transaction();
-			tx.Outputs.Add(new TxOut()
-			{
-				ScriptPubKey = new Script(Op.GetPushOp(target.Value), OpcodeType.OP_CHECKLOCKTIMEVERIFY)
-			});
-
-			Transaction spending = new Transaction();
-			spending.LockTime = now;
-			spending.Inputs.Add(new TxIn(tx.Outputs.AsCoins().First().Outpoint, new Script()));
-			spending.Inputs[0].Sequence = 1;
-
-			Assert.Equal(expectedResult, spending.Inputs.AsIndexedInputs().First().VerifyScript(tx.Outputs[0].ScriptPubKey));
-
-			spending.Inputs[0].Sequence = uint.MaxValue;
-			Assert.Equal(false, spending.Inputs.AsIndexedInputs().First().VerifyScript(tx.Outputs[0].ScriptPubKey));
-		}
-
-		[Fact]
-		[Trait("UnitTest", "UnitTest")]
-		public void CanUseCompactVarInt()
-		{
-			var tests = new[]{
-				new object[]{0UL, new byte[]{0}},
-				new object[]{1UL, new byte[]{1}},
-				new object[]{127UL, new byte[]{0x7F}},
-				new object[]{128UL, new byte[]{0x80, 0x00}},
-				new object[]{255UL, new byte[]{0x80, 0x7F}},
-				new object[]{256UL, new byte[]{0x81, 0x00}},
-				new object[]{16383UL, new byte[]{0xFE, 0x7F}},
-				//new object[]{16384UL, new byte[]{0xFF, 0x00}},
-				//new object[]{16511UL, new byte[]{0x80, 0xFF, 0x7F}},
-				//new object[]{65535UL, new byte[]{0x82, 0xFD, 0x7F}},
-				new object[]{(ulong)1 << 32, new byte[]{0x8E, 0xFE, 0xFE, 0xFF, 0x00}},
-			};
-			foreach(var test in tests)
-			{
-				ulong val = (ulong)test[0];
-				byte[] expectedBytes = (byte[])test[1];
-
-				AssertEx.CollectionEquals(new CompactVarInt(val, sizeof(ulong)).ToBytes(), expectedBytes);
-				AssertEx.CollectionEquals(new CompactVarInt(val, sizeof(uint)).ToBytes(), expectedBytes);
-
-				var compact = new CompactVarInt(sizeof(ulong));
-				compact.ReadWrite(expectedBytes);
-				Assert.Equal(val, compact.ToLong());
-
-				compact = new CompactVarInt(sizeof(uint));
-				compact.ReadWrite(expectedBytes);
-				Assert.Equal(val, compact.ToLong());
-			}
-
-			foreach(var i in Enumerable.Range(0, 65535 * 4))
-			{
-				var compact = new CompactVarInt((ulong)i, sizeof(ulong));
-				var bytes = compact.ToBytes();
-				compact = new CompactVarInt(sizeof(ulong));
-				compact.ReadWrite(bytes);
-				Assert.Equal((ulong)i, compact.ToLong());
-			}
-		}
-
-		[Fact]
-		[Trait("UnitTest", "UnitTest")]
-		public void CanCompressScript2()
-		{
-			var key = new Key(true);
-			var script = PayToPubkeyHashTemplate.Instance.GenerateScriptPubKey(key.PubKey.Hash);
-			var compressed = script.ToCompressedBytes();
-			Assert.Equal(21, compressed.Length);
-
-			Assert.Equal(script.ToString(), new Script(compressed, true).ToString());
-		}
-
-		[Fact]
-		[Trait("UnitTest", "UnitTest")]
-		public void PayToMultiSigTemplateShouldAcceptNonKeyParameters()
-		{
-			var tx = Transaction.Parse("01000000ec7b1a5802f9cbafc519425637ba4227f8d0a0b7160b4e65168193d5af39747891de98b5b5000000006b4830450221008dd619c563e527c47d9bd53534a770b102e40faa87f61433580e04e271ef2f960220029886434e18122b53d5decd25f1f4acb2480659fea20aabd856987ba3c3907e0121022b78b756e2258af13779c1a1f37ea6800259716ca4b7f0b87610e0bf3ab52a01ffffffff42e7988254800876b69f24676b3e0205b77be476512ca4d970707dd5c60598ab00000000fd260100483045022015bd0139bcccf990a6af6ec5c1c52ed8222e03a0d51c334df139968525d2fcd20221009f9efe325476eb64c3958e4713e9eefe49bf1d820ed58d2112721b134e2a1a53034930460221008431bdfa72bc67f9d41fe72e94c88fb8f359ffa30b33c72c121c5a877d922e1002210089ef5fc22dd8bfc6bf9ffdb01a9862d27687d424d1fefbab9e9c7176844a187a014c9052483045022015bd0139bcccf990a6af6ec5c1c52ed8222e03a0d51c334df139968525d2fcd20221009f9efe325476eb64c3958e4713e9eefe49bf1d820ed58d2112721b134e2a1a5303210378d430274f8c5ec1321338151e9f27f4c676a008bdf8638d07c0b6be9ab35c71210378d430274f8c5ec1321338151e9f27f4c676a008bdf8638d07c0b6be9ab35c7153aeffffffff01a08601000000000017a914d8dacdadb7462ae15cd906f1878706d0da8660e68700000000");
-			var redeemScript = PayToScriptHashTemplate.Instance.ExtractScriptSigParameters(tx.Inputs[1].ScriptSig).RedeemScript;
-			var result = PayToMultiSigTemplate.Instance.ExtractScriptPubKeyParameters(redeemScript);
-			Assert.Equal(2, result.PubKeys.Length);
-			Assert.Equal(2, result.SignatureCount);
-			Assert.Equal(1, result.InvalidPubKeys.Length);
-		}
-
-		[Fact]
-		[Trait("UnitTest", "UnitTest")]
-		public void PayToPubkeyHashTemplateDoNotCrashOnInvalidSig()
-		{
-			var data = Encoders.Hex.DecodeData("035c030441ef8fa580553f149a5422ba4b0038d160b07a28e6fe2e1041b940fe95b1553c040000000000000050db680300000000000002b0466f722050696572636520616e64205061756c");
-
-			PayToPubkeyHashTemplate.Instance.ExtractScriptSigParameters(new Script(data));
-		}
-
-		[Fact]
-		[Trait("UnitTest", "UnitTest")]
-		public void CanCompressScript()
-		{
-			var key = new Key(true);
-
-			//Pay to pubkey hash (encoded as 21 bytes)
-			var script = PayToPubkeyHashTemplate.Instance.GenerateScriptPubKey(key.PubKey.Hash);
-			AssertCompressed(script, 21);
-			script = PayToPubkeyHashTemplate.Instance.GenerateScriptPubKey(key.PubKey.Decompress().Hash);
-			AssertCompressed(script, 21);
-
-			//Pay to script hash (encoded as 21 bytes)
-			script = PayToScriptHashTemplate.Instance.GenerateScriptPubKey(script);
-			AssertCompressed(script, 21);
-
-			//Pay to pubkey starting with 0x02, 0x03 or 0x04 (encoded as 33 bytes)
-			script = PayToPubkeyTemplate.Instance.GenerateScriptPubKey(key.PubKey);
-			script = AssertCompressed(script, 33);
-			var readenKey = PayToPubkeyTemplate.Instance.ExtractScriptPubKeyParameters(script);
-			AssertEx.CollectionEquals(readenKey.ToBytes(), key.PubKey.ToBytes());
-
-			script = PayToPubkeyTemplate.Instance.GenerateScriptPubKey(key.PubKey.Decompress());
-			script = AssertCompressed(script, 33);
-			readenKey = PayToPubkeyTemplate.Instance.ExtractScriptPubKeyParameters(script);
-			AssertEx.CollectionEquals(readenKey.ToBytes(), key.PubKey.Decompress().ToBytes());
-
-
-			//Other scripts up to 121 bytes require 1 byte + script length.
-			script = new Script(Enumerable.Range(0, 60).Select(_ => (Op)OpcodeType.OP_RETURN).ToArray());
-			AssertCompressed(script, 61);
-			script = new Script(Enumerable.Range(0, 120).Select(_ => (Op)OpcodeType.OP_RETURN).ToArray());
-			AssertCompressed(script, 121);
-
-			//Above that, scripts up to 16505 bytes require 2 bytes + script length.
-			script = new Script(Enumerable.Range(0, 122).Select(_ => (Op)OpcodeType.OP_RETURN).ToArray());
-			AssertCompressed(script, 124);
-		}
-
-		private Script AssertCompressed(Script script, int expectedSize)
-		{
-			var compressor = new ScriptCompressor(script);
-			var compressed = compressor.ToBytes();
-			Assert.Equal(expectedSize, compressed.Length);
-
-			compressor = new ScriptCompressor();
-			compressor.ReadWrite(compressed);
-			AssertEx.CollectionEquals(compressor.GetScript().ToBytes(), script.ToBytes());
-
-			var compressed2 = compressor.ToBytes();
-			AssertEx.CollectionEquals(compressed, compressed2);
-			return compressor.GetScript();
-		}
-
-		[Fact]
-		[Trait("Core", "Core")]
-		public void sig_validinvalid()
-		{
-			Assert.False(TransactionSignature.IsValid(new byte[0]));
-			var sigs = JArray.Parse(File.ReadAllText(TestDataLocations.DataFolder(@"sig_canonical.json")));
-			foreach(var sig in sigs)
-			{
-				Assert.True(TransactionSignature.IsValid(Encoders.Hex.DecodeData(sig.ToString())));
-			}
-
-			sigs = JArray.Parse(File.ReadAllText(TestDataLocations.DataFolder(@"sig_noncanonical.json")));
-			foreach(var sig in sigs)
-			{
-				if(((HexEncoder)Encoders.Hex).IsValid(sig.ToString()))
-				{
-					Assert.False(TransactionSignature.IsValid(Encoders.Hex.DecodeData(sig.ToString())));
-				}
-			}
-		}
-
-		//[Fact]
-		//[Trait("Core", "Core")]
-		public void script_json_tests()
-		{
-			// todo: fix script test data, some of the autogenerated test data is failing
-			// this is due to the serialization of a POS trasnaction is different and produces a different signature.
-
-			EnsureHasLibConsensus();
-			var tests = TestCase.read_json(TestDataLocations.DataFolder(@"script_tests.json"));
-			foreach(var test in tests)
-			{
-				if(test.Count == 1)
-					continue;
-				int i = 0;
-
-				Script wit = null;
-				Money amount = Money.Zero;
-				if(test[i] is JArray)
-				{
-					var array = (JArray)test[i];
-					for(int ii = 0; ii < array.Count - 1; ii++)
-					{
-						wit += Encoders.Hex.DecodeData(array[ii].ToString());
-					}
-					amount = Money.Coins(((JValue)(array[array.Count - 1])).Value<decimal>());
-					i++;
-				}
-				var scriptSig = ParseScript((string)test[i++]);
-				var scriptPubKey = ParseScript((string)test[i++]);
-				var flag = ParseFlag((string)test[i++]);
-				var expectedError = ParseScriptError((string)test[i++]);
-				var comment = i < test.Count ? (string)test[i++] : "no comment";
-
-				Assert.Equal(scriptSig.ToString(), new Script(scriptSig.ToString()).ToString());
-				Assert.Equal(scriptPubKey.ToString(), new Script(scriptPubKey.ToString()).ToString());
-
-				AssertVerifyScript(wit, amount, scriptSig, scriptPubKey, flag, test.Index, comment, expectedError);
-			}
-		}
-
-		private void AssertVerifyScript(WitScript wit, Money amount, Script scriptSig, Script scriptPubKey, ScriptVerify flags, int testIndex, string comment, ScriptError expectedError)
-		{
-			if(flags.HasFlag(ScriptVerify.CleanStack))
-			{
-				flags |= ScriptVerify.Witness;
-				flags |= ScriptVerify.P2SH;
-			}
-			var creditingTransaction = CreateCreditingTransaction(scriptPubKey, amount);
-			var spendingTransaction = CreateSpendingTransaction(wit, scriptSig, creditingTransaction);
-			ScriptError actual;
-			Script.VerifyScript(scriptSig, scriptPubKey, spendingTransaction, 0, amount, flags, SigHash.Undefined, out actual);
-			Assert.True(expectedError == actual, "Test : " + testIndex + " " + comment);			
-#if !NOCONSENSUSLIB
-			var ok = Script.VerifyScriptConsensus(scriptPubKey, spendingTransaction, 0, amount, flags);
-			Assert.True(ok == (expectedError == ScriptError.OK), "[ConsensusLib] Test : " + testIndex + " " + comment);
-#endif
-		}
-
-
-		private void EnsureHasLibConsensus()
-		{
-#if !NOCONSENSUSLIB
-			string environment = RuntimeInformation.ProcessArchitecture == Architecture.X64 ? "x64" : "x86";
-			if(File.Exists(Script.LibConsensusDll))
-			{
-				var bytes = File.ReadAllBytes(Script.LibConsensusDll);
-				if(CheckHashConsensus(bytes, environment))
-					return;
-			}
-			HttpClient client = new HttpClient();
-			var libConsensus = client.GetByteArrayAsync("https://aois.blob.core.windows.net/public/libbitcoinconsensus/" + environment + "/libbitcoinconsensus-0.dll").Result;
-			if(!CheckHashConsensus(libConsensus, environment))
-			{
-				throw new InvalidOperationException("Downloaded consensus li has wrong hash");
-			}
-			File.WriteAllBytes(Script.LibConsensusDll, libConsensus);
-#endif
-		}
-#if !NOCONSENSUSLIB
-		private bool CheckHashConsensus(byte[] bytes, string env)
-		{
-			//from bitcoin-0.13.1 rc2
-			if(env == "x86")
-			{
-				var actualHash = Encoders.Hex.EncodeData(Hashes.SHA256(bytes));
-				return actualHash == "1b812e2dad7bf041d16b51654aab029cf547b858d6415456c89f0fd5566a4706";
-			}
-			else
-			{
-				var actualHash = Encoders.Hex.EncodeData(Hashes.SHA256(bytes));
-				return actualHash == "eb099bf52e57add12bb8ec28f10fdfd15f1e066604948c68ea52b69a0d5d32b8";
-			}
-		}
-#endif
-
-		private static Transaction CreateSpendingTransaction(WitScript wit, Script scriptSig, Transaction creditingTransaction)
-		{
-			var spendingTransaction = new Transaction();
-			spendingTransaction.AddInput(new TxIn(new OutPoint(creditingTransaction, 0))
-			{
-				ScriptSig = scriptSig,
-				WitScript = wit ?? WitScript.Empty
-			});
-			spendingTransaction.AddOutput(new TxOut()
-			{
-				ScriptPubKey = new Script(),
-				Value = creditingTransaction.Outputs[0].Value
-			});
-			return spendingTransaction;
-		}
-
-		private static Transaction CreateCreditingTransaction(Script scriptPubKey, Money amount = null)
-		{
-			amount = amount ?? Money.Zero;
-			var creditingTransaction = new Transaction();
-			creditingTransaction.Version = 1;
-			creditingTransaction.LockTime = LockTime.Zero;
-			creditingTransaction.AddInput(new TxIn()
-			{
-				ScriptSig = new Script(OpcodeType.OP_0, OpcodeType.OP_0),
-				Sequence = Sequence.Final
-			});
-			creditingTransaction.AddOutput(amount, scriptPubKey);
-			return creditingTransaction;
-		}
-
-		private ScriptError ParseScriptError(string str)
-		{
-			if(str == "OK")
-				return ScriptError.OK;
-			if(str == "EVAL_FALSE")
-				return ScriptError.EvalFalse;
-			if(str == "BAD_OPCODE")
-				return ScriptError.BadOpCode;
-			if(str == "UNBALANCED_CONDITIONAL")
-				return ScriptError.UnbalancedConditional;
-			if(str == "OP_RETURN")
-				return ScriptError.OpReturn;
-			if(str == "VERIFY")
-				return ScriptError.Verify;
-			if(str == "INVALID_ALTSTACK_OPERATION")
-				return ScriptError.InvalidAltStackOperation;
-			if(str == "INVALID_STACK_OPERATION")
-				return ScriptError.InvalidStackOperation;
-			if(str == "EQUALVERIFY")
-				return ScriptError.EqualVerify;
-			if(str == "DISABLED_OPCODE")
-				return ScriptError.DisabledOpCode;
-			if(str == "UNKNOWN_ERROR")
-				return ScriptError.UnknownError;
-			if(str == "DISCOURAGE_UPGRADABLE_NOPS")
-				return ScriptError.DiscourageUpgradableNops;
-			if(str == "PUSH_SIZE")
-				return ScriptError.PushSize;
-			if(str == "OP_COUNT")
-				return ScriptError.OpCount;
-			if(str == "STACK_SIZE")
-				return ScriptError.StackSize;
-			if(str == "SCRIPT_SIZE")
-				return ScriptError.ScriptSize;
-			if(str == "PUBKEY_COUNT")
-				return ScriptError.PubkeyCount;
-			if(str == "SIG_COUNT")
-				return ScriptError.SigCount;
-			if(str == "SIG_PUSHONLY")
-				return ScriptError.SigPushOnly;
-			if(str == "MINIMALDATA")
-				return ScriptError.MinimalData;
-			if(str == "PUBKEYTYPE")
-				return ScriptError.PubKeyType;
-			if(str == "SIG_DER")
-				return ScriptError.SigDer;
-			if(str == "WITNESS_MALLEATED")
-				return ScriptError.WitnessMalleated;
-			if(str == "WITNESS_MALLEATED_P2SH")
-				return ScriptError.WitnessMalleatedP2SH;
-			if(str == "WITNESS_PROGRAM_WITNESS_EMPTY")
-				return ScriptError.WitnessProgramEmpty;
-			if(str == "WITNESS_PROGRAM_MISMATCH")
-				return ScriptError.WitnessProgramMissmatch;
-			if(str == "WITNESS_PROGRAM_WRONG_LENGTH")
-				return ScriptError.WitnessProgramWrongLength;
-			if(str == "WITNESS_UNEXPECTED")
-				return ScriptError.WitnessUnexpected;
-			if(str == "SIG_HIGH_S")
-				return ScriptError.SigHighS;
-			if(str == "SIG_HASHTYPE")
-				return ScriptError.SigHashType;
-			if(str == "SIG_NULLDUMMY")
-				return ScriptError.SigNullDummy;
-			if(str == "CLEANSTACK")
-				return ScriptError.CleanStack;
-			if(str == "DISCOURAGE_UPGRADABLE_WITNESS_PROGRAM")
-				return ScriptError.DiscourageUpgradableWitnessProgram;
-			if(str == "NULLFAIL")
-				return ScriptError.NullFail;
-			if(str == "NEGATIVE_LOCKTIME")
-				return ScriptError.NegativeLockTime;
-			if(str == "UNSATISFIED_LOCKTIME")
-				return ScriptError.UnsatisfiedLockTime;
-			if(str == "MINIMALIF")
-				return ScriptError.MinimalIf;
-			if(str == "WITNESS_PUBKEYTYPE")
-				return ScriptError.WitnessPubkeyType;
-			throw new NotSupportedException(str);
-		}
-
-		private ScriptVerify ParseFlag(string flag)
-		{
-			ScriptVerify result = ScriptVerify.None;
-			foreach(var p in flag.Split(',', '|').Select(p => p.Trim().ToUpperInvariant()))
-			{
-				if(p == "P2SH")
-					result |= ScriptVerify.P2SH;
-				else if(p == "STRICTENC")
-					result |= ScriptVerify.StrictEnc;
-				else if(p == "MINIMALDATA")
-				{
-					result |= ScriptVerify.MinimalData;
-				}
-				else if(p == "DERSIG")
-				{
-					result |= ScriptVerify.DerSig;
-				}
-				else if(p == "SIGPUSHONLY")
-				{
-					result |= ScriptVerify.SigPushOnly;
-				}
-				else if(p == "NULLDUMMY")
-				{
-					result |= ScriptVerify.NullDummy;
-				}
-				else if(p == "LOW_S")
-				{
-					result |= ScriptVerify.LowS;
-				}
-				else if(p == "")
-				{
-				}
-				else if(p == "DISCOURAGE_UPGRADABLE_NOPS")
-				{
-					result |= ScriptVerify.DiscourageUpgradableNops;
-				}
-				else if(p == "CLEANSTACK")
-				{
-					result |= ScriptVerify.CleanStack;
-				}
-				else if(p == "WITNESS")
-				{
-					result |= ScriptVerify.Witness;
-				}
-				else if(p == "DISCOURAGE_UPGRADABLE_WITNESS_PROGRAM")
-				{
-					result |= ScriptVerify.DiscourageUpgradableWitnessProgram;
-				}
-				else if(p == "CHECKSEQUENCEVERIFY")
-				{
-					result |= ScriptVerify.CheckSequenceVerify;
-				}
-				else if(p == "NULLFAIL")
-				{
-					result |= ScriptVerify.NullFail;
-				}
-				else if(p == "MINIMALIF")
-				{
-					result |= ScriptVerify.MinimalIf;
-				}
-				else if(p == "WITNESS_PUBKEYTYPE")
-				{
-					result |= ScriptVerify.WitnessPubkeyType;
-				}
-				else
-					throw new NotSupportedException(p);
-			}
-			return result;
-		}
-
-		[Fact]
-		[Trait("Core", "Core")]
-		public void script_standard_push()
-		{
-			for(int i = -1; i < 1000; i++)
-			{
-				Script script = new Script(Op.GetPushOp(i).ToBytes());
-				Assert.True(script.IsPushOnly, "Number " + i + " is not pure push.");
-				Assert.True(script.HasCanonicalPushes, "Number " + i + " push is not canonical.");
-			}
-
-			for(int i = 0; i < 1000; i++)
-			{
-				var data = Enumerable.Range(0, i).Select(_ => (byte)0x49).ToArray();
-				Script script = new Script(Op.GetPushOp(data).ToBytes());
-				Assert.True(script.IsPushOnly, "Length " + i + " is not pure push.");
-				Assert.True(script.HasCanonicalPushes, "Length " + i + " push is not canonical.");
-			}
-		}
-
-		Script sign_multisig(Script scriptPubKey, Key[] keys, Transaction transaction)
-		{
-			uint256 hash = Script.SignatureHash(scriptPubKey, transaction, 0, SigHash.All);
-
-			List<Op> ops = new List<Op>();
-			//CScript result;
-			//
-			// NOTE: CHECKMULTISIG has an unfortunate bug; it requires
-			// one extra item on the stack, before the signatures.
-			// Putting OP_0 on the stack is the workaround;
-			// fixing the bug would mean splitting the block chain (old
-			// clients would not accept new CHECKMULTISIG transactions,
-			// and vice-versa)
-			//
-			ops.Add(OpcodeType.OP_0);
-			foreach(Key key in keys)
-			{
-				var vchSig = key.Sign(hash).ToDER().ToList();
-				vchSig.Add((byte)SigHash.All);
-				ops.Add(Op.GetPushOp(vchSig.ToArray()));
-			}
-			return new Script(ops.ToArray());
-		}
-
-		Script sign_multisig(Script scriptPubKey, Key key, Transaction transaction)
-		{
-			return sign_multisig(scriptPubKey, new Key[] { key }, transaction);
-		}
-		ScriptVerify flags = ScriptVerify.P2SH | ScriptVerify.StrictEnc;
-		[Fact]
-		[Trait("Core", "Core")]
-		public void script_CHECKMULTISIG12()
-		{ 
-			EnsureHasLibConsensus();
-			Key key1 = new Key(true);
-			Key key2 = new Key(false);
-			Key key3 = new Key(true);
-
-			Script scriptPubKey12 = new Script(
-					OpcodeType.OP_1,
-					Op.GetPushOp(key1.PubKey.ToBytes()),
-					Op.GetPushOp(key2.PubKey.ToBytes()),
-					OpcodeType.OP_2,
-					OpcodeType.OP_CHECKMULTISIG
-				);
-
-			Transaction txFrom12 = new Transaction();
-			txFrom12.Outputs.Add(new TxOut());
-			txFrom12.Outputs[0].ScriptPubKey = scriptPubKey12;
-
-
-			Transaction txTo12 = new Transaction();
-			txTo12.Inputs.Add(new TxIn());
-			txTo12.Outputs.Add(new TxOut());
-			txTo12.Inputs[0].PrevOut.N = 0;
-			txTo12.Inputs[0].PrevOut.Hash = txFrom12.GetHash();
-			txTo12.Outputs[0].Value = 1;
-			txTo12.Inputs[0].ScriptSig = sign_multisig(scriptPubKey12, key1, txTo12);
-
-			AssertValidScript(scriptPubKey12, txTo12, 0, flags);
-			txTo12.Outputs[0].Value = 2;
-			AssertInvalidScript(scriptPubKey12, txTo12, 0, flags);
-
-			txTo12.Inputs[0].ScriptSig = sign_multisig(scriptPubKey12, key2, txTo12);
-			AssertValidScript(scriptPubKey12, txTo12, 0, flags);
-
-			txTo12.Inputs[0].ScriptSig = sign_multisig(scriptPubKey12, key3, txTo12);
-			AssertInvalidScript(scriptPubKey12, txTo12, 0, flags);
-		}
-
-		[Fact]
-		[Trait("Core", "Core")]
-		public void script_CHECKMULTISIG23()
-		{
-			EnsureHasLibConsensus();
-			Key key1 = new Key(true);
-			Key key2 = new Key(false);
-			Key key3 = new Key(true);
-			Key key4 = new Key(false);
-
-			Script scriptPubKey23 = new Script(
-					OpcodeType.OP_2,
-					Op.GetPushOp(key1.PubKey.ToBytes()),
-					Op.GetPushOp(key2.PubKey.ToBytes()),
-					Op.GetPushOp(key3.PubKey.ToBytes()),
-					OpcodeType.OP_3,
-					OpcodeType.OP_CHECKMULTISIG
-				);
-
-
-			var txFrom23 = new Transaction();
-			txFrom23.Outputs.Add(new TxOut());
-			txFrom23.Outputs[0].ScriptPubKey = scriptPubKey23;
-
-			var txTo23 = new Transaction();
-			txTo23.Inputs.Add(new TxIn());
-			txTo23.Outputs.Add(new TxOut());
-			txTo23.Inputs[0].PrevOut.N = 0;
-			txTo23.Inputs[0].PrevOut.Hash = txFrom23.GetHash();
-			txTo23.Outputs[0].Value = 1;
-
-			var keys = new Key[] { key1, key2 };
-			txTo23.Inputs[0].ScriptSig = sign_multisig(scriptPubKey23, keys, txTo23);
-			AssertValidScript(scriptPubKey23, txTo23, 0, flags);
-
-			keys = new Key[] { key1, key3 };
-			txTo23.Inputs[0].ScriptSig = sign_multisig(scriptPubKey23, keys, txTo23);
-			AssertValidScript(scriptPubKey23, txTo23, 0, flags);
-
-			keys = new Key[] { key2, key3 };
-			txTo23.Inputs[0].ScriptSig = sign_multisig(scriptPubKey23, keys, txTo23);
-			AssertValidScript(scriptPubKey23, txTo23, 0, flags);
-
-			keys = new Key[] { key2, key2 }; // Can't re-use sig
-			txTo23.Inputs[0].ScriptSig = sign_multisig(scriptPubKey23, keys, txTo23);
-			AssertInvalidScript(scriptPubKey23, txTo23, 0, flags);
-
-			keys = new Key[] { key2, key1 }; // sigs must be in correct order
-			txTo23.Inputs[0].ScriptSig = sign_multisig(scriptPubKey23, keys, txTo23);
-			AssertInvalidScript(scriptPubKey23, txTo23, 0, flags);
-
-			keys = new Key[] { key3, key2 }; // sigs must be in correct order
-			txTo23.Inputs[0].ScriptSig = sign_multisig(scriptPubKey23, keys, txTo23);
-			AssertInvalidScript(scriptPubKey23, txTo23, 0, flags);
-
-			keys = new Key[] { key4, key2 };// sigs must match pubkeys
-			txTo23.Inputs[0].ScriptSig = sign_multisig(scriptPubKey23, keys, txTo23);
-			AssertInvalidScript(scriptPubKey23, txTo23, 0, flags);
-
-			keys = new Key[] { key1, key4 };// sigs must match pubkeys
-			txTo23.Inputs[0].ScriptSig = sign_multisig(scriptPubKey23, keys, txTo23);
-			AssertInvalidScript(scriptPubKey23, txTo23, 0, flags);
-
-			keys = new Key[0]; // Must have signatures
-			txTo23.Inputs[0].ScriptSig = sign_multisig(scriptPubKey23, keys, txTo23);
-			AssertInvalidScript(scriptPubKey23, txTo23, 0, flags);
-		}
-
-		private void AssertInvalidScript(Script scriptPubKey, Transaction tx, int n, ScriptVerify verify)
-		{
-			Assert.False(Script.VerifyScript(scriptPubKey, tx, n, null, flags));
-#if !NOCONSENSUSLIB
-			Assert.False(Script.VerifyScriptConsensus(scriptPubKey, tx, (uint)n, flags));
-#endif
-		}
-
-		private void AssertValidScript(Script scriptPubKey, Transaction tx, int n, ScriptVerify verify)
-		{
-			Assert.True(Script.VerifyScript(scriptPubKey, tx, n, null, flags));
-#if !NOCONSENSUSLIB
-			Assert.True(Script.VerifyScriptConsensus(scriptPubKey, tx, (uint)n, flags));
-#endif
-		}
-
-		[Fact]
-		[Trait("Core", "Core")]
-		public void script_combineSigs()
-		{
-			Key[] keys = new[] { new Key(), new Key(), new Key() };
-			var txFrom = CreateCreditingTransaction(keys[0].PubKey.Hash.ScriptPubKey);
-			var txTo = CreateSpendingTransaction(null, new Script(), txFrom);
-
-			Script scriptPubKey = txFrom.Outputs[0].ScriptPubKey;
-			Script scriptSig = txTo.Inputs[0].ScriptSig;
-
-			Script empty = new Script();
-			Script combined = Script.CombineSignatures(scriptPubKey, txTo, 0, empty, empty);
-			Assert.True(combined.ToBytes().Length == 0);
-
-			// Single signature case:
-			SignSignature(keys, txFrom, txTo, 0); // changes scriptSig
-			scriptSig = txTo.Inputs[0].ScriptSig;
-			combined = Script.CombineSignatures(scriptPubKey, txTo, 0, scriptSig, empty);
-			Assert.True(combined == scriptSig);
-			combined = Script.CombineSignatures(scriptPubKey, txTo, 0, empty, scriptSig);
-			Assert.True(combined == scriptSig);
-			Script scriptSigCopy = scriptSig.Clone();
-			// Signing again will give a different, valid signature:
-			SignSignature(keys, txFrom, txTo, 0);
-			scriptSig = txTo.Inputs[0].ScriptSig;
-
-			combined = Script.CombineSignatures(scriptPubKey, txTo, 0, scriptSigCopy, scriptSig);
-			Assert.True(combined == scriptSigCopy || combined == scriptSig);
-
-
-			// P2SH, single-signature case:
-			Script pkSingle = PayToPubkeyTemplate.Instance.GenerateScriptPubKey(keys[0].PubKey);
-			scriptPubKey = pkSingle.Hash.ScriptPubKey;
-			txFrom.Outputs[0].ScriptPubKey = scriptPubKey;
-			txTo.Inputs[0].PrevOut = new OutPoint(txFrom, 0);
-
-			SignSignature(keys, txFrom, txTo, 0, pkSingle);
-			scriptSig = txTo.Inputs[0].ScriptSig;
-
-			combined = Script.CombineSignatures(scriptPubKey, txTo, 0, scriptSig, empty);
-			Assert.True(combined == scriptSig);
-
-			combined = Script.CombineSignatures(scriptPubKey, txTo, 0, empty, scriptSig);
-			scriptSig = txTo.Inputs[0].ScriptSig;
-			Assert.True(combined == scriptSig);
-			scriptSigCopy = scriptSig.Clone();
-
-			SignSignature(keys, txFrom, txTo, 0);
-			scriptSig = txTo.Inputs[0].ScriptSig;
-
-			combined = Script.CombineSignatures(scriptPubKey, txTo, 0, scriptSigCopy, scriptSig);
-			Assert.True(combined == scriptSigCopy || combined == scriptSig);
-			// dummy scriptSigCopy with placeholder, should always choose non-placeholder:
-			scriptSigCopy = new Script(OpcodeType.OP_0, Op.GetPushOp(pkSingle.ToBytes()));
-			combined = Script.CombineSignatures(scriptPubKey, txTo, 0, scriptSigCopy, scriptSig);
-			Assert.True(combined == scriptSig);
-			combined = Script.CombineSignatures(scriptPubKey, txTo, 0, scriptSig, scriptSigCopy);
-			Assert.True(combined == scriptSig);
-
-			// Hardest case:  Multisig 2-of-3
-			scriptPubKey = PayToMultiSigTemplate.Instance.GenerateScriptPubKey(2, keys.Select(k => k.PubKey).ToArray());
-			txFrom.Outputs[0].ScriptPubKey = scriptPubKey;
-			txTo.Inputs[0].PrevOut = new OutPoint(txFrom, 0);
-
-			SignSignature(keys, txFrom, txTo, 0);
-			scriptSig = txTo.Inputs[0].ScriptSig;
-
-			combined = Script.CombineSignatures(scriptPubKey, txTo, 0, scriptSig, empty);
-			Assert.True(combined == scriptSig);
-			combined = Script.CombineSignatures(scriptPubKey, txTo, 0, empty, scriptSig);
-			Assert.True(combined == scriptSig);
-
-			// A couple of partially-signed versions:
-			uint256 hash1 = Script.SignatureHash(scriptPubKey, txTo, 0, SigHash.All);
-			var sig1 = new TransactionSignature(keys[0].Sign(hash1), SigHash.All);
-
-			uint256 hash2 = Script.SignatureHash(scriptPubKey, txTo, 0, SigHash.None);
-			var sig2 = new TransactionSignature(keys[1].Sign(hash2), SigHash.None);
-
-
-			uint256 hash3 = Script.SignatureHash(scriptPubKey, txTo, 0, SigHash.Single);
-			var sig3 = new TransactionSignature(keys[2].Sign(hash3), SigHash.Single);
-
-
-			// Not fussy about order (or even existence) of placeholders or signatures:
-			Script partial1a = new Script() + OpcodeType.OP_0 + Op.GetPushOp(sig1.ToBytes()) + OpcodeType.OP_0;
-			Script partial1b = new Script() + OpcodeType.OP_0 + OpcodeType.OP_0 + Op.GetPushOp(sig1.ToBytes());
-			Script partial2a = new Script() + OpcodeType.OP_0 + Op.GetPushOp(sig2.ToBytes());
-			Script partial2b = new Script() + Op.GetPushOp(sig2.ToBytes()) + OpcodeType.OP_0;
-			Script partial3a = new Script() + Op.GetPushOp(sig3.ToBytes());
-			Script partial3b = new Script() + OpcodeType.OP_0 + OpcodeType.OP_0 + Op.GetPushOp(sig3.ToBytes());
-			Script partial3c = new Script() + OpcodeType.OP_0 + Op.GetPushOp(sig3.ToBytes()) + OpcodeType.OP_0;
-			Script complete12 = new Script() + OpcodeType.OP_0 + Op.GetPushOp(sig1.ToBytes()) + Op.GetPushOp(sig2.ToBytes());
-			Script complete13 = new Script() + OpcodeType.OP_0 + Op.GetPushOp(sig1.ToBytes()) + Op.GetPushOp(sig3.ToBytes());
-			Script complete23 = new Script() + OpcodeType.OP_0 + Op.GetPushOp(sig2.ToBytes()) + Op.GetPushOp(sig3.ToBytes());
-
-			combined = Script.CombineSignatures(scriptPubKey, txTo, 0, partial1a, partial1b);
-			Assert.True(combined == partial1a);
-			combined = Script.CombineSignatures(scriptPubKey, txTo, 0, partial1a, partial2a);
-			Assert.True(combined == complete12);
-			combined = Script.CombineSignatures(scriptPubKey, txTo, 0, partial2a, partial1a);
-			Assert.True(combined == complete12);
-			combined = Script.CombineSignatures(scriptPubKey, txTo, 0, partial1b, partial2b);
-			Assert.True(combined == complete12);
-			combined = Script.CombineSignatures(scriptPubKey, txTo, 0, partial3b, partial1b);
-			Assert.True(combined == complete13);
-			combined = Script.CombineSignatures(scriptPubKey, txTo, 0, partial2a, partial3a);
-			Assert.True(combined == complete23);
-			combined = Script.CombineSignatures(scriptPubKey, txTo, 0, partial3b, partial2b);
-			Assert.True(combined == complete23);
-			combined = Script.CombineSignatures(scriptPubKey, txTo, 0, partial3b, partial3a);
-			Assert.True(combined == partial3c);
-		}
-
-		private void SignSignature(Key[] keys, Transaction txFrom, Transaction txTo, int n, params Script[] knownRedeems)
-		{
-			new TransactionBuilder()
-				.AddKeys(keys)
-				.AddKnownRedeems(knownRedeems)
-				.AddCoins(txFrom)
-				.SignTransactionInPlace(txTo);
-		}
-
-		[Fact]
-		[Trait("Core", "Core")]
-		public void script_PushData()
-		{
-			// Check that PUSHDATA1, PUSHDATA2, and PUSHDATA4 create the same value on
-			// the stack as the 1-75 opcodes do.
-			var direct = new Script(new byte[] { 1, 0x5a });
-			var pushdata1 = new Script(new byte[] { (byte)OpcodeType.OP_PUSHDATA1, 1, 0x5a });
-			var pushdata2 = new Script(new byte[] { (byte)OpcodeType.OP_PUSHDATA2, 1, 0, 0x5a });
-			var pushdata4 = new Script(new byte[] { (byte)OpcodeType.OP_PUSHDATA4, 1, 0, 0, 0, 0x5a });
-
-			var context = new ScriptEvaluationContext()
-			{
-				ScriptVerify = ScriptVerify.P2SH,
-				SigHash = 0
-			};
-			var directStack = context.Clone();
-			Assert.True(directStack.EvalScript(direct, new Transaction(), 0));
-
-			var pushdata1Stack = context.Clone();
-			Assert.True(pushdata1Stack.EvalScript(pushdata1, new Transaction(), 0));
-			AssertEx.StackEquals(pushdata1Stack.Stack, directStack.Stack);
-
-
-			var pushdata2Stack = context.Clone();
-			Assert.True(pushdata2Stack.EvalScript(pushdata2, new Transaction(), 0));
-			AssertEx.StackEquals(pushdata2Stack.Stack, directStack.Stack);
-
-			var pushdata4Stack = context.Clone();
-			Assert.True(pushdata4Stack.EvalScript(pushdata4, new Transaction(), 0));
-			AssertEx.StackEquals(pushdata4Stack.Stack, directStack.Stack);
-		}
-
-		[Fact]
-		[Trait("UnitTest", "UnitTest")]
-		public void CanParseAndGeneratePayToPubKeyScript()
-		{
-			var scriptPubKey = new Script("OP_DUP OP_HASH160 b72a6481ec2c2e65aa6bd9b42e213dce16fc6217 OP_EQUALVERIFY OP_CHECKSIG");
-			var pubKey = PayToPubkeyHashTemplate.Instance.ExtractScriptPubKeyParameters(scriptPubKey);
-			Assert.Equal("b72a6481ec2c2e65aa6bd9b42e213dce16fc6217", pubKey.ToString());
-			var scriptSig = new Script("3044022064f45a382a15d3eb5e7fe72076eec4ef0f56fde1adfd710866e729b9e5f3383d02202720a895914c69ab49359087364f06d337a2138305fbc19e20d18da78415ea9301 0364bd4b02a752798342ed91c681a48793bb1c0853cbcd0b978c55e53485b8e27c");
-
-			var sigResult = PayToPubkeyHashTemplate.Instance.ExtractScriptSigParameters(scriptSig);
-			Assert.Equal("3044022064f45a382a15d3eb5e7fe72076eec4ef0f56fde1adfd710866e729b9e5f3383d02202720a895914c69ab49359087364f06d337a2138305fbc19e20d18da78415ea9301", Encoders.Hex.EncodeData(sigResult.TransactionSignature.ToBytes()));
-			Assert.Equal("0364bd4b02a752798342ed91c681a48793bb1c0853cbcd0b978c55e53485b8e27c", sigResult.PublicKey.ToString());
-
-			Assert.Equal(PayToPubkeyHashTemplate.Instance.GenerateScriptSig(sigResult.TransactionSignature, sigResult.PublicKey).ToString(), scriptSig.ToString());
-			Assert.Equal(PayToPubkeyHashTemplate.Instance.GenerateScriptPubKey(pubKey).ToString(), scriptPubKey.ToString());
-
-			scriptSig = new Script("0 0364bd4b02a752798342ed91c681a48793bb1c0853cbcd0b978c55e53485b8e27c");
-
-			sigResult = PayToPubkeyHashTemplate.Instance.ExtractScriptSigParameters(scriptSig);
-			Assert.Null(sigResult.TransactionSignature);
-
-			var scriptSig2 = PayToPubkeyHashTemplate.Instance.GenerateScriptSig(sigResult);
-			Assert.Equal(scriptSig.ToString(), scriptSig2.ToString());
-		}
-
-		[Fact]
-		[Trait("UnitTest", "UnitTest")]
-		public void CanParseAndGeneratePayToPubkey()
-		{
-			string scriptPubKey = "0364bd4b02a752798342ed91c681a48793bb1c0853cbcd0b978c55e53485b8e27c OP_CHECKSIG";
-			var pub = PayToPubkeyTemplate.Instance.ExtractScriptPubKeyParameters(new Script(scriptPubKey));
-			Assert.Equal("0364bd4b02a752798342ed91c681a48793bb1c0853cbcd0b978c55e53485b8e27c", pub.ToHex());
-
-			scriptPubKey = "0464bd4b02a752798342ed91c681a48793bb1c0853cbcd0b978c55e53485b8e27cff45c67d5f7be479215e9a27cea37afe1a00fa968ae3cbad128c9cee403844b7 OP_CHECKSIG";
-			pub = PayToPubkeyTemplate.Instance.ExtractScriptPubKeyParameters(new Script(scriptPubKey));
-			Assert.Equal("0464bd4b02a752798342ed91c681a48793bb1c0853cbcd0b978c55e53485b8e27cff45c67d5f7be479215e9a27cea37afe1a00fa968ae3cbad128c9cee403844b7", pub.ToHex());
-
-			scriptPubKey = "9964bd4b02a752798342ed91c681a48793bb1c0853cbcd0b978c55e53485b8e27c OP_CHECKSIG";
-			pub = PayToPubkeyTemplate.Instance.ExtractScriptPubKeyParameters(new Script(scriptPubKey));
-			Assert.Null(pub);
-
-			string scriptSig = "3044022064f45a382a15d3eb5e7fe72076eec4ef0f56fde1adfd710866e729b9e5f3383d02202720a895914c69ab49359087364f06d337a2138305fbc19e20d18da78415ea9301";
-			var sig = PayToPubkeyTemplate.Instance.ExtractScriptSigParameters(new Script(scriptSig));
-			Assert.NotNull(sig);
-			Assert.True(PayToPubkeyTemplate.Instance.CheckScriptSig(new Script(scriptSig), null));
-
-			scriptSig = "0044022064f45a382a15d3eb5e7fe72076eec4ef0f56fde1adfd710866e729b9e5f3383d02202720a895914c69ab49359087364f06d337a2138305fbc19e20d18da78415ea9301";
-			sig = PayToPubkeyTemplate.Instance.ExtractScriptSigParameters(new Script(scriptSig));
-			Assert.Null(sig);
-			Assert.False(PayToPubkeyTemplate.Instance.CheckScriptSig(new Script(scriptSig), null));
-
-			scriptSig = Encoders.Hex.EncodeData(TransactionSignature.Empty.ToBytes());
-			sig = PayToPubkeyTemplate.Instance.ExtractScriptSigParameters(new Script(scriptSig));
-			Assert.NotNull(sig);
-			Assert.True(PayToPubkeyTemplate.Instance.CheckScriptSig(new Script(scriptSig), null));
-		}
-
-		[Fact]
-		[Trait("UnitTest", "UnitTest")]
-		public void CanParseAndGenerateSegwitScripts()
-		{
-			var pubkey = new PubKey("03a65786c1a48d4167aca08cf6eb8eed081e13f45c02dc6000fd8f3bb16242579a");
-			var scriptPubKey = new Script("0 05481b7f1d90c5a167a15b00e8af76eb6984ea59");
-			Assert.Equal(scriptPubKey, PayToWitPubKeyHashTemplate.Instance.GenerateScriptPubKey(pubkey));
-			Assert.Equal(scriptPubKey, PayToWitPubKeyHashTemplate.Instance.GenerateScriptPubKey(pubkey.WitHash));
-			Assert.Equal(scriptPubKey, PayToWitPubKeyHashTemplate.Instance.GenerateScriptPubKey((BitcoinWitPubKeyAddress)pubkey.WitHash.GetAddress(Network.Main)));
-			var expected = new WitScript("304402206104c335e4adbb920184957f9f710b09de17d015329fde6807b9d321fd2142db02200b24ad996b4aa4ff103000348b5ad690abfd9fddae546af9e568394ed4a8311301 03a65786c1a48d4167aca08cf6eb8eed081e13f45c02dc6000fd8f3bb16242579a");
-			var actual = PayToWitPubKeyHashTemplate.Instance.GenerateWitScript(new PayToWitPubkeyHashScriptSigParameters()
-			{
-				PublicKey = pubkey,
-				TransactionSignature = new TransactionSignature(Encoders.Hex.DecodeData("304402206104c335e4adbb920184957f9f710b09de17d015329fde6807b9d321fd2142db02200b24ad996b4aa4ff103000348b5ad690abfd9fddae546af9e568394ed4a8311301"))
-			});
-			Assert.Equal(expected, actual);
-
-			var scriptSig = new Script("304402206b782f095f52f12133a96c078b558458b84c925afdb620d96c5f5bbf483e28d502206206796ff45d80216b83c77bafc4e7951fdb10a5bf3e4041c0e6c0938079b22b01 2103");
-			var redeem = new Script(Encoders.Hex.DecodeData("2103a65786c1a48d4167aca08cf6eb8eed081e13f45c02dc6000fd8f3bb16242579aac"));
-			expected = new WitScript(new Script("304402206b782f095f52f12133a96c078b558458b84c925afdb620d96c5f5bbf483e28d502206206796ff45d80216b83c77bafc4e7951fdb10a5bf3e4041c0e6c0938079b22b01 2103 2103a65786c1a48d4167aca08cf6eb8eed081e13f45c02dc6000fd8f3bb16242579aac"));
-			actual = PayToWitScriptHashTemplate.Instance.GenerateWitScript(scriptSig, redeem);
-			Assert.Equal(expected, actual);
-			actual = PayToWitScriptHashTemplate.Instance.GenerateWitScript(scriptSig.ToOps().ToArray(), redeem);
-			Assert.Equal(expected, actual);
-			var extract = PayToWitScriptHashTemplate.Instance.ExtractWitScriptParameters(actual, null);
-			Assert.Equal(extract, redeem);
-			extract = PayToWitScriptHashTemplate.Instance.ExtractWitScriptParameters(actual, new Key().ScriptPubKey.WitHash);
-			Assert.Null(extract);
-		}
-
-		[Fact]
-		[Trait("UnitTest", "UnitTest")]
-		public void CanParseAndGeneratePayToMultiSig()
-		{
-			string scriptPubKey = "1 0364bd4b02a752798342ed91c681a48793bb1c0853cbcd0b978c55e53485b8e27c 0364bd4b02a752798342ed91c681a48793bb1c0853cbcd0b978c55e53485b8e27d 2 OP_CHECKMULTISIG";
-			var scriptPubKeyResult = PayToMultiSigTemplate.Instance.ExtractScriptPubKeyParameters(new Script(scriptPubKey));
-			Assert.Equal("0364bd4b02a752798342ed91c681a48793bb1c0853cbcd0b978c55e53485b8e27c", scriptPubKeyResult.PubKeys[0].ToString());
-			Assert.Equal("0364bd4b02a752798342ed91c681a48793bb1c0853cbcd0b978c55e53485b8e27d", scriptPubKeyResult.PubKeys[1].ToString());
-			Assert.Equal(1, scriptPubKeyResult.SignatureCount);
-			Assert.Equal(scriptPubKey, PayToMultiSigTemplate.Instance.GenerateScriptPubKey(1, scriptPubKeyResult.PubKeys).ToString());
-
-			var scriptSig = "0 3044022064f45a382a15d3eb5e7fe72076eec4ef0f56fde1adfd710866e729b9e5f3383d02202720a895914c69ab49359087364f06d337a2138305fbc19e20d18da78415ea9301 3044022064f45a382a15d3eb5e7fe72076eec4ef0f56fde1adfd710866e729b9e5f3383d02202720a895914c69ab49359087364f06d337a2138305fbc19e20d18da78415ea9302";
-
-			var result = PayToMultiSigTemplate.Instance.ExtractScriptSigParameters(new Script(scriptSig));
-			Assert.Equal("3044022064f45a382a15d3eb5e7fe72076eec4ef0f56fde1adfd710866e729b9e5f3383d02202720a895914c69ab49359087364f06d337a2138305fbc19e20d18da78415ea9301", Encoders.Hex.EncodeData(result[0].ToBytes()));
-			Assert.Equal("3044022064f45a382a15d3eb5e7fe72076eec4ef0f56fde1adfd710866e729b9e5f3383d02202720a895914c69ab49359087364f06d337a2138305fbc19e20d18da78415ea9302", Encoders.Hex.EncodeData(result[1].ToBytes()));
-
-			Assert.Equal(scriptSig, PayToMultiSigTemplate.Instance.GenerateScriptSig(result).ToString());
-
-			scriptSig = "0 0 3044022064f45a382a15d3eb5e7fe72076eec4ef0f56fde1adfd710866e729b9e5f3383d02202720a895914c69ab49359087364f06d337a2138305fbc19e20d18da78415ea9302";
-			result = PayToMultiSigTemplate.Instance.ExtractScriptSigParameters(new Script(scriptSig));
-			Assert.Null(result[0]);
-			Assert.Equal("3044022064f45a382a15d3eb5e7fe72076eec4ef0f56fde1adfd710866e729b9e5f3383d02202720a895914c69ab49359087364f06d337a2138305fbc19e20d18da78415ea9302", Encoders.Hex.EncodeData(result[1].ToBytes()));
-
-			var scriptSig2 = PayToMultiSigTemplate.Instance.GenerateScriptSig(result);
-			Assert.Equal(scriptSig, scriptSig2.ToString());
-
-
-			var sig = new TransactionSignature(Encoders.Hex.DecodeData("3044022064f45a382a15d3eb5e7fe72076eec4ef0f56fde1adfd710866e729b9e5f3383d02202720a895914c69ab49359087364f06d337a2138305fbc19e20d18da78415ea9301"));
-			var actual = PayToScriptHashTemplate.Instance.GenerateScriptSig(new[] { sig, sig }, new Script(scriptPubKey));
-			var expected = new Script("0 3044022064f45a382a15d3eb5e7fe72076eec4ef0f56fde1adfd710866e729b9e5f3383d02202720a895914c69ab49359087364f06d337a2138305fbc19e20d18da78415ea9301 3044022064f45a382a15d3eb5e7fe72076eec4ef0f56fde1adfd710866e729b9e5f3383d02202720a895914c69ab49359087364f06d337a2138305fbc19e20d18da78415ea9301 " + new Script(scriptPubKey).ToHex());
-			Assert.Equal(expected, actual);
-		}
-
-		[Fact]
-		[Trait("UnitTest", "UnitTest")]
-		public void CanExtractAddressesFromScript()
-		{
-			var payToMultiSig = new Script("1 0364bd4b02a752798342ed91c681a48793bb1c0853cbcd0b978c55e53485b8e27c 0364bd4b02a752798342ed91c681a48793bb1c0853cbcd0b978c55e53485b8e27d 2 OP_CHECKMULTISIG");
-
-			Assert.Null(payToMultiSig.GetSigner());
-			var destinations = payToMultiSig.GetDestinationPublicKeys();
-			Assert.Equal(2, destinations.Length);
-			Assert.Equal("0364bd4b02a752798342ed91c681a48793bb1c0853cbcd0b978c55e53485b8e27c", destinations[0].ToHex());
-			Assert.Equal("0364bd4b02a752798342ed91c681a48793bb1c0853cbcd0b978c55e53485b8e27d", destinations[1].ToHex());
-
-			var payToScriptHash = new Script("OP_HASH160 b5b88dd9befc9236915fcdbb7fd50052df50c855 OP_EQUAL");
-			Assert.NotNull(payToScriptHash.GetDestination());
-			Assert.IsType<ScriptId>(payToScriptHash.GetDestination());
-			Assert.Equal("b5b88dd9befc9236915fcdbb7fd50052df50c855", payToScriptHash.GetDestination().ToString());
-			Assert.True(payToScriptHash.GetDestination().GetAddress(Network.Main).GetType() == typeof(BitcoinScriptAddress));
-
-			var payToPubKeyHash = new Script("OP_DUP OP_HASH160 356facdac5f5bcae995d13e667bb5864fd1e7d59 OP_EQUALVERIFY OP_CHECKSIG");
-			Assert.NotNull(payToPubKeyHash.GetDestination());
-			Assert.IsType<KeyId>(payToPubKeyHash.GetDestination());
-			Assert.Equal("356facdac5f5bcae995d13e667bb5864fd1e7d59", payToPubKeyHash.GetDestination().ToString());
-			Assert.True(payToPubKeyHash.GetDestination().GetAddress(Network.Main).GetType() == typeof(BitcoinPubKeyAddress));
-
-			var p2shScriptSig = new Script("0 3044022064f45a382a15d3eb5e7fe72076eec4ef0f56fde1adfd710866e729b9e5f3383d02202720a895914c69ab49359087364f06d337a2138305fbc19e20d18da78415ea9301 51210364bd4b02a752798342ed91c681a48793bb1c0853cbcd0b978c55e53485b8e27c210364bd4b02a752798342ed91c681a48793bb1c0853cbcd0b978c55e53485b8e27d52ae");
-
-			Assert.NotNull(p2shScriptSig.GetSigner());
-			Assert.IsType<ScriptId>(p2shScriptSig.GetSigner());
-			Assert.Equal("b5b88dd9befc9236915fcdbb7fd50052df50c855", p2shScriptSig.GetSigner().ToString());
-
-			var p2phScriptSig = new Script("3045022100af878a48aab5a71397d518ee1ae3c35267cb559240bc4a06926d65d575090e7f02202a9208e1f13683b4e450b349ae3e7bd4498d5d808f06c4b8059ea41595447af401 02a71e88db4924c7620f3b27fa748817444b6ad02cd8cea32ed3cf2deb8b5ccae7");
-
-			Assert.NotNull(p2phScriptSig.GetSigner());
-			Assert.IsType<KeyId>(p2phScriptSig.GetSigner());
-			Assert.Equal("352183abbcc80a0cd7c051a28df0abbf1e80ac3e", p2phScriptSig.GetSigner().ToString());
-		}
-
-
-		[Fact]
-		[Trait("UnitTest", "UnitTest")]
-		public void P2PKHScriptSigShouldNotBeMistakenForP2SHScriptSig()
-		{
-			var p2pkhScriptSig = new Script("304402206e3f2f829644ffe78b56ec8d0ea3715aee66e533a8195220bdea1526dc6ed3b202205eabcae791abfea55d54f8ec4e6de1bad1f7aa90e91687e81150b411e457025701 029f4485fddb359aeed82d71dc8df2fb0e83e31601c749d468ea92c99c13c5558b");
-			p2pkhScriptSig.ToString();
-			var result = PayToScriptHashTemplate.Instance.ExtractScriptSigParameters(p2pkhScriptSig);
-
-			Assert.Null(result);
-		}
-
-		[Fact]
-		[Trait("UnitTest", "UnitTest")]
-		public void CanParseAndGeneratePayToScript()
-		{
-			var redeem = "1 0364bd4b02a752798342ed91c681a48793bb1c0853cbcd0b978c55e53485b8e27c 0364bd4b02a752798342ed91c681a48793bb1c0853cbcd0b978c55e53485b8e27d 2 OP_CHECKMULTISIG";
-
-			var scriptPubkey = "OP_HASH160 b5b88dd9befc9236915fcdbb7fd50052df50c855 OP_EQUAL";
-
-			var scriptSig = "0 3044022064f45a382a15d3eb5e7fe72076eec4ef0f56fde1adfd710866e729b9e5f3383d02202720a895914c69ab49359087364f06d337a2138305fbc19e20d18da78415ea9301 51210364bd4b02a752798342ed91c681a48793bb1c0853cbcd0b978c55e53485b8e27c210364bd4b02a752798342ed91c681a48793bb1c0853cbcd0b978c55e53485b8e27d52ae";
-
-			var pubParams = PayToScriptHashTemplate.Instance.ExtractScriptPubKeyParameters(new Script(scriptPubkey));
-			Assert.Equal("b5b88dd9befc9236915fcdbb7fd50052df50c855", pubParams.ToString());
-			Assert.Equal(scriptPubkey, PayToScriptHashTemplate.Instance.GenerateScriptPubKey(pubParams).ToString());
-			new ScriptId(new Script());
-			var sigParams = PayToScriptHashTemplate.Instance.ExtractScriptSigParameters(new Script(scriptSig));
-			Assert.Equal("3044022064f45a382a15d3eb5e7fe72076eec4ef0f56fde1adfd710866e729b9e5f3383d02202720a895914c69ab49359087364f06d337a2138305fbc19e20d18da78415ea9301", Encoders.Hex.EncodeData(sigParams.GetMultisigSignatures()[0].ToBytes()));
-			Assert.Equal(redeem, sigParams.RedeemScript.ToString());
-			Assert.Equal(scriptSig, PayToScriptHashTemplate.Instance.GenerateScriptSig(sigParams).ToString());
-
-			//If scriptPubKey is provided, is it verifying the provided scriptSig is coherent with it ?
-			sigParams = PayToScriptHashTemplate.Instance.ExtractScriptSigParameters(new Script(scriptSig), sigParams.RedeemScript.PaymentScript);
-			Assert.NotNull(sigParams);
-			sigParams = PayToScriptHashTemplate.Instance.ExtractScriptSigParameters(new Script(scriptSig), new Script("OP_HASH160 b5b88dd9befc9236915fcdbb7fd50052df50c853 OP_EQUAL"));
-			Assert.Null(sigParams);
-			sigParams = PayToScriptHashTemplate.Instance.ExtractScriptSigParameters(new Script(scriptSig), new Script("OP_HASH160 OP_EQUAL"));
-			Assert.Null(sigParams);
-			///
-
-			scriptSig = "0 0 51210364bd4b02a752798342ed91c681a48793bb1c0853cbcd0b978c55e53485b8e27c210364bd4b02a752798342ed91c681a48793bb1c0853cbcd0b978c55e53485b8e27d52ae";
-
-			sigParams = PayToScriptHashTemplate.Instance.ExtractScriptSigParameters(new Script(scriptSig));
-			Assert.Null(sigParams.GetMultisigSignatures()[0]);
-			var scriptSig2 = PayToScriptHashTemplate.Instance.GenerateScriptSig(sigParams);
-			Assert.Equal(scriptSig2.ToString(), scriptSig);
-		}
-	}
-}
-=======
-﻿using NBitcoin.Crypto;
-using NBitcoin.DataEncoders;
-using NBitcoin.Protocol;
-using System;
-using System.Collections.Generic;
-using System.Diagnostics;
-using System.IO;
-using System.Linq;
-#if !NOCONSENSUSLIB
-using System.Net.Http;
-#endif
-using System.Numerics;
-using System.Text;
-using System.Threading.Tasks;
-using Xunit;
-using Newtonsoft.Json.Linq;
-using System.Runtime.InteropServices;
-
-namespace NBitcoin.Tests
-{
-	public class script_tests
-	{
-
-		static Dictionary<string, OpcodeType> mapOpNames = new Dictionary<string, OpcodeType>();
-		public static Script ParseScript(string s)
-		{
-			MemoryStream result = new MemoryStream();
-			if(mapOpNames.Count == 0)
-			{
-				mapOpNames = new Dictionary<string, OpcodeType>(Op._OpcodeByName);
-				foreach(var kv in mapOpNames.ToArray())
-				{
-					if(kv.Key.StartsWith("OP_", StringComparison.Ordinal))
-					{
-						var name = kv.Key.Substring(3, kv.Key.Length - 3);
-						mapOpNames.AddOrReplace(name, kv.Value);
-					}
-				}
-			}
-
-			var words = s.Split(' ', '\t', '\n');
-
-			foreach(string w in words)
-			{
-				if(w == "")
-					continue;
-				if(w.All(l => l.IsDigit()) ||
-					(w.StartsWith("-") && w.Substring(1).All(l => l.IsDigit())))
-				{
-
-					// Number
-					long n = long.Parse(w);
-					Op.GetPushOp(n).WriteTo(result);
-				}
-				else if(w.StartsWith("0x") && HexEncoder.IsWellFormed(w.Substring(2)))
-				{
-					// Raw hex data, inserted NOT pushed onto stack:
-					var raw = Encoders.Hex.DecodeData(w.Substring(2));
-					result.Write(raw, 0, raw.Length);
-				}
-				else if(w.Length >= 2 && w.StartsWith("'") && w.EndsWith("'"))
-				{
-					// Single-quoted string, pushed as data. NOTE: this is poor-man's
-					// parsing, spaces/tabs/newlines in single-quoted strings won't work.
-					var b = TestUtils.ToBytes(w.Substring(1, w.Length - 2));
-					Op.GetPushOp(b).WriteTo(result);
-				}
-				else if(mapOpNames.ContainsKey(w))
-				{
-					// opcode, e.g. OP_ADD or ADD:
-					result.WriteByte((byte)mapOpNames[w]);
-				}
-				else
-				{
-					Assert.True(false, "Invalid test");
-					return null;
-				}
-			}
-
-			return new Script(result.ToArray());
-		}
-
-		[Fact]
-		[Trait("UnitTest", "UnitTest")]
-		public void CanParseNOPs()
-		{
-			new Script("OP_NOP1 OP_NOP2 OP_NOP3 OP_NOP4 OP_NOP5 OP_NOP6 OP_NOP7 OP_NOP8 OP_NOP9");
-		}
-		[Fact]
-		[Trait("UnitTest", "UnitTest")]
-		public void BIP65_tests()
-		{
-			BIP65_testsCore(
-				Utils.UnixTimeToDateTime(510000000),
-				Utils.UnixTimeToDateTime(509999999),
-				false);
-			BIP65_testsCore(
-				Utils.UnixTimeToDateTime(510000000),
-				Utils.UnixTimeToDateTime(510000000),
-				true);
-			BIP65_testsCore(
-				Utils.UnixTimeToDateTime(510000000),
-				Utils.UnixTimeToDateTime(510000001),
-				true);
-
-			BIP65_testsCore(
-				1000,
-				999,
-				false);
-			BIP65_testsCore(
-				1000,
-				1000,
-				true);
-			BIP65_testsCore(
-				1000,
-				1001,
-				true);
-
-			//Bad comparison
-			BIP65_testsCore(
-				1000,
-				Utils.UnixTimeToDateTime(510000001),
-				false);
-			BIP65_testsCore(
-				Utils.UnixTimeToDateTime(510000001),
-				1000,
-				false);
-
-			Script s = new Script(OpcodeType.OP_CHECKLOCKTIMEVERIFY);
-			Assert.Equal("OP_CLTV", s.ToString());
-			s = new Script("OP_CHECKLOCKTIMEVERIFY");
-			Assert.Equal("OP_CLTV", s.ToString());
-
-			s = new Script("OP_NOP2");
-			Assert.Equal("OP_CLTV", s.ToString());
-
-			s = new Script("OP_HODL");
-			Assert.Equal("OP_CLTV", s.ToString());
-		}
-
-		private void BIP65_testsCore(LockTime target, LockTime now, bool expectedResult)
-		{
-			Transaction tx = new Transaction();
-			tx.Outputs.Add(new TxOut()
-			{
-				ScriptPubKey = new Script(Op.GetPushOp(target.Value), OpcodeType.OP_CHECKLOCKTIMEVERIFY)
-			});
-
-			Transaction spending = new Transaction();
-			spending.LockTime = now;
-			spending.Inputs.Add(new TxIn(tx.Outputs.AsCoins().First().Outpoint, new Script()));
-			spending.Inputs[0].Sequence = 1;
-
-			Assert.Equal(expectedResult, spending.Inputs.AsIndexedInputs().First().VerifyScript(tx.Outputs[0].ScriptPubKey));
-
-			spending.Inputs[0].Sequence = uint.MaxValue;
-			Assert.Equal(false, spending.Inputs.AsIndexedInputs().First().VerifyScript(tx.Outputs[0].ScriptPubKey));
-		}
-
-
-
-		[Fact]
-		[Trait("UnitTest", "UnitTest")]
-		public void CanUseCompactVarInt()
-		{
-			var tests = new[]{
-				new object[]{0UL, new byte[]{0}},
-				new object[]{1UL, new byte[]{1}},
-				new object[]{127UL, new byte[]{0x7F}},
-				new object[]{128UL, new byte[]{0x80, 0x00}},
-				new object[]{255UL, new byte[]{0x80, 0x7F}},
-				new object[]{256UL, new byte[]{0x81, 0x00}},
-				new object[]{16383UL, new byte[]{0xFE, 0x7F}},
-				//new object[]{16384UL, new byte[]{0xFF, 0x00}},
-				//new object[]{16511UL, new byte[]{0x80, 0xFF, 0x7F}},
-				//new object[]{65535UL, new byte[]{0x82, 0xFD, 0x7F}},
-				new object[]{(ulong)1 << 32, new byte[]{0x8E, 0xFE, 0xFE, 0xFF, 0x00}},
-			};
-			foreach(var test in tests)
-			{
-				ulong val = (ulong)test[0];
-				byte[] expectedBytes = (byte[])test[1];
-
-				AssertEx.CollectionEquals(new CompactVarInt(val, sizeof(ulong)).ToBytes(), expectedBytes);
-				AssertEx.CollectionEquals(new CompactVarInt(val, sizeof(uint)).ToBytes(), expectedBytes);
-
-				var compact = new CompactVarInt(sizeof(ulong));
-				compact.ReadWrite(expectedBytes);
-				Assert.Equal(val, compact.ToLong());
-
-				compact = new CompactVarInt(sizeof(uint));
-				compact.ReadWrite(expectedBytes);
-				Assert.Equal(val, compact.ToLong());
-			}
-
-			foreach(var i in Enumerable.Range(0, 65535 * 4))
-			{
-				var compact = new CompactVarInt((ulong)i, sizeof(ulong));
-				var bytes = compact.ToBytes();
-				compact = new CompactVarInt(sizeof(ulong));
-				compact.ReadWrite(bytes);
-				Assert.Equal((ulong)i, compact.ToLong());
-			}
-		}
-
-		[Fact]
-		[Trait("UnitTest", "UnitTest")]
-		public void CanCompressScript2()
-		{
-			var key = new Key(true);
-			var script = PayToPubkeyHashTemplate.Instance.GenerateScriptPubKey(key.PubKey.Hash);
-			var compressed = script.ToCompressedBytes();
-			Assert.Equal(21, compressed.Length);
-
-			Assert.Equal(script.ToString(), new Script(compressed, true).ToString());
-		}
-
-		[Fact]
-		[Trait("UnitTest", "UnitTest")]
-		public void PayToMultiSigTemplateShouldAcceptNonKeyParameters()
-		{
-			var tx = Transaction.Parse("0100000002f9cbafc519425637ba4227f8d0a0b7160b4e65168193d5af39747891de98b5b5000000006b4830450221008dd619c563e527c47d9bd53534a770b102e40faa87f61433580e04e271ef2f960220029886434e18122b53d5decd25f1f4acb2480659fea20aabd856987ba3c3907e0121022b78b756e2258af13779c1a1f37ea6800259716ca4b7f0b87610e0bf3ab52a01ffffffff42e7988254800876b69f24676b3e0205b77be476512ca4d970707dd5c60598ab00000000fd260100483045022015bd0139bcccf990a6af6ec5c1c52ed8222e03a0d51c334df139968525d2fcd20221009f9efe325476eb64c3958e4713e9eefe49bf1d820ed58d2112721b134e2a1a53034930460221008431bdfa72bc67f9d41fe72e94c88fb8f359ffa30b33c72c121c5a877d922e1002210089ef5fc22dd8bfc6bf9ffdb01a9862d27687d424d1fefbab9e9c7176844a187a014c9052483045022015bd0139bcccf990a6af6ec5c1c52ed8222e03a0d51c334df139968525d2fcd20221009f9efe325476eb64c3958e4713e9eefe49bf1d820ed58d2112721b134e2a1a5303210378d430274f8c5ec1321338151e9f27f4c676a008bdf8638d07c0b6be9ab35c71210378d430274f8c5ec1321338151e9f27f4c676a008bdf8638d07c0b6be9ab35c7153aeffffffff01a08601000000000017a914d8dacdadb7462ae15cd906f1878706d0da8660e68700000000");
-			var redeemScript = PayToScriptHashTemplate.Instance.ExtractScriptSigParameters(tx.Inputs[1].ScriptSig).RedeemScript;
-			var result = PayToMultiSigTemplate.Instance.ExtractScriptPubKeyParameters(redeemScript);
-			Assert.Equal(2, result.PubKeys.Length);
-			Assert.Equal(2, result.SignatureCount);
-			Assert.Equal(1, result.InvalidPubKeys.Length);
-		}
-
-		[Fact]
-		[Trait("UnitTest", "UnitTest")]
-		public void PayToPubkeyHashTemplateDoNotCrashOnInvalidSig()
-		{
-			var data = Encoders.Hex.DecodeData("035c030441ef8fa580553f149a5422ba4b0038d160b07a28e6fe2e1041b940fe95b1553c040000000000000050db680300000000000002b0466f722050696572636520616e64205061756c");
-
-			PayToPubkeyHashTemplate.Instance.ExtractScriptSigParameters(new Script(data));
-		}
-
-		[Fact]
-		[Trait("UnitTest", "UnitTest")]
-		public void CanCompressScript()
-		{
-			//Testing some strange key
-			var txx = new Transaction("01000000016244e8baca71666b77677882f3451e9a83b2b9e5fec71128e6cfb7c95e04297700000000494830450220572d08a87f14917a016a8c70e473162a0edc5bc099f4395f4aaa1141c6800b07022100e7e3dbe9885c0e78725907a9b0cdc6083a3460735753686567fd8b68a0d3267f01ffffffff025e489800000000001976a9145ea25a1d1791557fe831b139fd1c7b089121919a88ac010000000000000043410431415926535897932384626433832795028841971693993751058209749445923078164062862089986280348253421170679821480865132823066470938446ac00000000");
-			var coins = new BitcoinCore.Coins(txx, 0);
-			BitcoinSerializableExtensions.Clone(coins);
-			/////
-
-			var key = new Key(true);
-
-			//Pay to pubkey hash (encoded as 21 bytes)
-			var script = PayToPubkeyHashTemplate.Instance.GenerateScriptPubKey(key.PubKey.Hash);
-			AssertCompressed(script, 21);
-			script = PayToPubkeyHashTemplate.Instance.GenerateScriptPubKey(key.PubKey.Decompress().Hash);
-			AssertCompressed(script, 21);
-
-			//Pay to script hash (encoded as 21 bytes)
-			script = PayToScriptHashTemplate.Instance.GenerateScriptPubKey(script);
-			AssertCompressed(script, 21);
-
-			//Pay to pubkey starting with 0x02, 0x03 or 0x04 (encoded as 33 bytes)
-			script = PayToPubkeyTemplate.Instance.GenerateScriptPubKey(key.PubKey);
-			script = AssertCompressed(script, 33);
-			var readenKey = PayToPubkeyTemplate.Instance.ExtractScriptPubKeyParameters(script);
-			AssertEx.CollectionEquals(readenKey.ToBytes(), key.PubKey.ToBytes());
-
-			script = PayToPubkeyTemplate.Instance.GenerateScriptPubKey(key.PubKey.Decompress());
-			script = AssertCompressed(script, 33);
-			readenKey = PayToPubkeyTemplate.Instance.ExtractScriptPubKeyParameters(script);
-			AssertEx.CollectionEquals(readenKey.ToBytes(), key.PubKey.Decompress().ToBytes());
-
-
-			//Other scripts up to 121 bytes require 1 byte + script length.
-			script = new Script(Enumerable.Range(0, 60).Select(_ => (Op)OpcodeType.OP_RETURN).ToArray());
-			AssertCompressed(script, 61);
-			script = new Script(Enumerable.Range(0, 120).Select(_ => (Op)OpcodeType.OP_RETURN).ToArray());
-			AssertCompressed(script, 121);
-
-			//Above that, scripts up to 16505 bytes require 2 bytes + script length.
-			script = new Script(Enumerable.Range(0, 122).Select(_ => (Op)OpcodeType.OP_RETURN).ToArray());
-			AssertCompressed(script, 124);
-		}
-
-		private Script AssertCompressed(Script script, int expectedSize)
-		{
-			var compressor = new ScriptCompressor(script);
-			var compressed = compressor.ToBytes();
-			Assert.Equal(expectedSize, compressed.Length);
-
-			compressor = new ScriptCompressor();
-			compressor.ReadWrite(compressed);
-			AssertEx.CollectionEquals(compressor.GetScript().ToBytes(), script.ToBytes());
-
-			var compressed2 = compressor.ToBytes();
-			AssertEx.CollectionEquals(compressed, compressed2);
-			return compressor.GetScript();
-		}
-
-		[Fact]
-		[Trait("Core", "Core")]
-		public void sig_validinvalid()
-		{
-			Assert.False(TransactionSignature.IsValid(new byte[0]));
-			var sigs = JArray.Parse(File.ReadAllText("data/sig_canonical.json"));
-			foreach(var sig in sigs)
-			{
-				Assert.True(TransactionSignature.IsValid(Encoders.Hex.DecodeData(sig.ToString())));
-			}
-
-			sigs = JArray.Parse(File.ReadAllText("data/sig_noncanonical.json"));
-			foreach(var sig in sigs)
-			{
-				if(((HexEncoder)Encoders.Hex).IsValid(sig.ToString()))
-				{
-					Assert.False(TransactionSignature.IsValid(Encoders.Hex.DecodeData(sig.ToString())));
-				}
-			}
-		}
-
-		[Fact]
-		[Trait("Core", "Core")]
-		public void script_json_tests()
-		{
-			EnsureHasLibConsensus();
-			var tests = TestCase.read_json("data/script_tests.json");
-			foreach(var test in tests)
-			{
-				if(test.Count == 1)
-					continue;
-				int i = 0;
-
-				Script wit = null;
-				Money amount = Money.Zero;
-				if(test[i] is JArray)
-				{
-					var array = (JArray)test[i];
-					for(int ii = 0; ii < array.Count - 1; ii++)
-					{
-						wit += Encoders.Hex.DecodeData(array[ii].ToString());
-					}
-					amount = Money.Coins(((JValue)(array[array.Count - 1])).Value<decimal>());
-					i++;
-				}
-				var scriptSig = ParseScript((string)test[i++]);
-				var scriptPubKey = ParseScript((string)test[i++]);
-				var flag = ParseFlag((string)test[i++]);
-				var expectedError = ParseScriptError((string)test[i++]);
-				var comment = i < test.Count ? (string)test[i++] : "no comment";
-
-				Assert.Equal(scriptSig.ToString(), new Script(scriptSig.ToString()).ToString());
-				Assert.Equal(scriptPubKey.ToString(), new Script(scriptPubKey.ToString()).ToString());
-
-				AssertVerifyScript(wit, amount, scriptSig, scriptPubKey, flag, test.Index, comment, expectedError);
-			}
-		}
-
-		private void AssertVerifyScript(WitScript wit, Money amount, Script scriptSig, Script scriptPubKey, ScriptVerify flags, int testIndex, string comment, ScriptError expectedError)
-		{
-			if(flags.HasFlag(ScriptVerify.CleanStack))
-			{
-				flags |= ScriptVerify.Witness;
-				flags |= ScriptVerify.P2SH;
-			}
-			var creditingTransaction = CreateCreditingTransaction(scriptPubKey, amount);
-			var spendingTransaction = CreateSpendingTransaction(wit, scriptSig, creditingTransaction);
-			ScriptError actual;
-			Script.VerifyScript(scriptSig, scriptPubKey, spendingTransaction, 0, amount, flags, SigHash.Undefined, out actual);
-			Assert.True(expectedError == actual, "Test : " + testIndex + " " + comment);			
-#if !NOCONSENSUSLIB
-			var ok = Script.VerifyScriptConsensus(scriptPubKey, spendingTransaction, 0, amount, flags);
-			Assert.True(ok == (expectedError == ScriptError.OK), "[ConsensusLib] Test : " + testIndex + " " + comment);
-#endif
-		}
-
-
-		private void EnsureHasLibConsensus()
-		{
-#if !NOCONSENSUSLIB
-			string environment = RuntimeInformation.ProcessArchitecture == Architecture.X64 ? "x64" : "x86";
-			if(File.Exists(Script.LibConsensusDll))
-			{
-				var bytes = File.ReadAllBytes(Script.LibConsensusDll);
-				if(CheckHashConsensus(bytes, environment))
-					return;
-			}
-			HttpClient client = new HttpClient();
-			var libConsensus = client.GetByteArrayAsync("https://aois.blob.core.windows.net/public/libbitcoinconsensus/" + environment + "/libbitcoinconsensus-0.dll").Result;
-			if(!CheckHashConsensus(libConsensus, environment))
-			{
-				throw new InvalidOperationException("Downloaded consensus li has wrong hash");
-			}
-			File.WriteAllBytes(Script.LibConsensusDll, libConsensus);
-#endif
-		}
-#if !NOCONSENSUSLIB
-		private bool CheckHashConsensus(byte[] bytes, string env)
-		{
-			//from bitcoin-0.13.1 rc2
-			if(env == "x86")
-			{
-				var actualHash = Encoders.Hex.EncodeData(Hashes.SHA256(bytes));
-				return actualHash == "1b812e2dad7bf041d16b51654aab029cf547b858d6415456c89f0fd5566a4706";
-			}
-			else
-			{
-				var actualHash = Encoders.Hex.EncodeData(Hashes.SHA256(bytes));
-				return actualHash == "eb099bf52e57add12bb8ec28f10fdfd15f1e066604948c68ea52b69a0d5d32b8";
-			}
-		}
-#endif
-
-		private static Transaction CreateSpendingTransaction(WitScript wit, Script scriptSig, Transaction creditingTransaction)
-		{
-			var spendingTransaction = new Transaction();
-			spendingTransaction.AddInput(new TxIn(new OutPoint(creditingTransaction, 0))
-			{
-				ScriptSig = scriptSig,
-				WitScript = wit ?? WitScript.Empty
-			});
-			spendingTransaction.AddOutput(new TxOut()
-			{
-				ScriptPubKey = new Script(),
-				Value = creditingTransaction.Outputs[0].Value
-			});
-			return spendingTransaction;
-		}
-
-		private static Transaction CreateCreditingTransaction(Script scriptPubKey, Money amount = null)
-		{
-			amount = amount ?? Money.Zero;
-			var creditingTransaction = new Transaction();
-			creditingTransaction.Version = 1;
-			creditingTransaction.LockTime = LockTime.Zero;
-			creditingTransaction.AddInput(new TxIn()
-			{
-				ScriptSig = new Script(OpcodeType.OP_0, OpcodeType.OP_0),
-				Sequence = Sequence.Final
-			});
-			creditingTransaction.AddOutput(amount, scriptPubKey);
-			return creditingTransaction;
-		}
-
-		private ScriptError ParseScriptError(string str)
-		{
-			if(str == "OK")
-				return ScriptError.OK;
-			if(str == "EVAL_FALSE")
-				return ScriptError.EvalFalse;
-			if(str == "BAD_OPCODE")
-				return ScriptError.BadOpCode;
-			if(str == "UNBALANCED_CONDITIONAL")
-				return ScriptError.UnbalancedConditional;
-			if(str == "OP_RETURN")
-				return ScriptError.OpReturn;
-			if(str == "VERIFY")
-				return ScriptError.Verify;
-			if(str == "INVALID_ALTSTACK_OPERATION")
-				return ScriptError.InvalidAltStackOperation;
-			if(str == "INVALID_STACK_OPERATION")
-				return ScriptError.InvalidStackOperation;
-			if(str == "EQUALVERIFY")
-				return ScriptError.EqualVerify;
-			if(str == "DISABLED_OPCODE")
-				return ScriptError.DisabledOpCode;
-			if(str == "UNKNOWN_ERROR")
-				return ScriptError.UnknownError;
-			if(str == "DISCOURAGE_UPGRADABLE_NOPS")
-				return ScriptError.DiscourageUpgradableNops;
-			if(str == "PUSH_SIZE")
-				return ScriptError.PushSize;
-			if(str == "OP_COUNT")
-				return ScriptError.OpCount;
-			if(str == "STACK_SIZE")
-				return ScriptError.StackSize;
-			if(str == "SCRIPT_SIZE")
-				return ScriptError.ScriptSize;
-			if(str == "PUBKEY_COUNT")
-				return ScriptError.PubkeyCount;
-			if(str == "SIG_COUNT")
-				return ScriptError.SigCount;
-			if(str == "SIG_PUSHONLY")
-				return ScriptError.SigPushOnly;
-			if(str == "MINIMALDATA")
-				return ScriptError.MinimalData;
-			if(str == "PUBKEYTYPE")
-				return ScriptError.PubKeyType;
-			if(str == "SIG_DER")
-				return ScriptError.SigDer;
-			if(str == "WITNESS_MALLEATED")
-				return ScriptError.WitnessMalleated;
-			if(str == "WITNESS_MALLEATED_P2SH")
-				return ScriptError.WitnessMalleatedP2SH;
-			if(str == "WITNESS_PROGRAM_WITNESS_EMPTY")
-				return ScriptError.WitnessProgramEmpty;
-			if(str == "WITNESS_PROGRAM_MISMATCH")
-				return ScriptError.WitnessProgramMissmatch;
-			if(str == "WITNESS_PROGRAM_WRONG_LENGTH")
-				return ScriptError.WitnessProgramWrongLength;
-			if(str == "WITNESS_UNEXPECTED")
-				return ScriptError.WitnessUnexpected;
-			if(str == "SIG_HIGH_S")
-				return ScriptError.SigHighS;
-			if(str == "SIG_HASHTYPE")
-				return ScriptError.SigHashType;
-			if(str == "SIG_NULLDUMMY")
-				return ScriptError.SigNullDummy;
-			if(str == "CLEANSTACK")
-				return ScriptError.CleanStack;
-			if(str == "DISCOURAGE_UPGRADABLE_WITNESS_PROGRAM")
-				return ScriptError.DiscourageUpgradableWitnessProgram;
-			if(str == "NULLFAIL")
-				return ScriptError.NullFail;
-			if(str == "NEGATIVE_LOCKTIME")
-				return ScriptError.NegativeLockTime;
-			if(str == "UNSATISFIED_LOCKTIME")
-				return ScriptError.UnsatisfiedLockTime;
-			if(str == "MINIMALIF")
-				return ScriptError.MinimalIf;
-			if(str == "WITNESS_PUBKEYTYPE")
-				return ScriptError.WitnessPubkeyType;
-			throw new NotSupportedException(str);
-		}
-
-		private ScriptVerify ParseFlag(string flag)
-		{
-			ScriptVerify result = ScriptVerify.None;
-			foreach(var p in flag.Split(',', '|').Select(p => p.Trim().ToUpperInvariant()))
-			{
-				if(p == "P2SH")
-					result |= ScriptVerify.P2SH;
-				else if(p == "STRICTENC")
-					result |= ScriptVerify.StrictEnc;
-				else if(p == "MINIMALDATA")
-				{
-					result |= ScriptVerify.MinimalData;
-				}
-				else if(p == "DERSIG")
-				{
-					result |= ScriptVerify.DerSig;
-				}
-				else if(p == "SIGPUSHONLY")
-				{
-					result |= ScriptVerify.SigPushOnly;
-				}
-				else if(p == "NULLDUMMY")
-				{
-					result |= ScriptVerify.NullDummy;
-				}
-				else if(p == "LOW_S")
-				{
-					result |= ScriptVerify.LowS;
-				}
-				else if(p == "")
-				{
-				}
-				else if(p == "DISCOURAGE_UPGRADABLE_NOPS")
-				{
-					result |= ScriptVerify.DiscourageUpgradableNops;
-				}
-				else if(p == "CLEANSTACK")
-				{
-					result |= ScriptVerify.CleanStack;
-				}
-				else if(p == "WITNESS")
-				{
-					result |= ScriptVerify.Witness;
-				}
-				else if(p == "DISCOURAGE_UPGRADABLE_WITNESS_PROGRAM")
-				{
-					result |= ScriptVerify.DiscourageUpgradableWitnessProgram;
-				}
-				else if(p == "CHECKSEQUENCEVERIFY")
-				{
-					result |= ScriptVerify.CheckSequenceVerify;
-				}
-				else if(p == "NULLFAIL")
-				{
-					result |= ScriptVerify.NullFail;
-				}
-				else if(p == "MINIMALIF")
-				{
-					result |= ScriptVerify.MinimalIf;
-				}
-				else if(p == "WITNESS_PUBKEYTYPE")
-				{
-					result |= ScriptVerify.WitnessPubkeyType;
-				}
-				else
-					throw new NotSupportedException(p);
-			}
-			return result;
-		}
-
-		[Fact]
-		[Trait("Core", "Core")]
-		public void script_standard_push()
-		{
-			for(int i = -1; i < 1000; i++)
-			{
-				Script script = new Script(Op.GetPushOp(i).ToBytes());
-				Assert.True(script.IsPushOnly, "Number " + i + " is not pure push.");
-				Assert.True(script.HasCanonicalPushes, "Number " + i + " push is not canonical.");
-			}
-
-			for(int i = 0; i < 1000; i++)
-			{
-				var data = Enumerable.Range(0, i).Select(_ => (byte)0x49).ToArray();
-				Script script = new Script(Op.GetPushOp(data).ToBytes());
-				Assert.True(script.IsPushOnly, "Length " + i + " is not pure push.");
-				Assert.True(script.HasCanonicalPushes, "Length " + i + " push is not canonical.");
-			}
-		}
-
-
-		Script sign_multisig(Script scriptPubKey, Key[] keys, Transaction transaction)
-		{
-			uint256 hash = Script.SignatureHash(scriptPubKey, transaction, 0, SigHash.All);
-
-			List<Op> ops = new List<Op>();
-			//CScript result;
-			//
-			// NOTE: CHECKMULTISIG has an unfortunate bug; it requires
-			// one extra item on the stack, before the signatures.
-			// Putting OP_0 on the stack is the workaround;
-			// fixing the bug would mean splitting the block chain (old
-			// clients would not accept new CHECKMULTISIG transactions,
-			// and vice-versa)
-			//
-			ops.Add(OpcodeType.OP_0);
-			foreach(Key key in keys)
-			{
-				var vchSig = key.Sign(hash).ToDER().ToList();
-				vchSig.Add((byte)SigHash.All);
-				ops.Add(Op.GetPushOp(vchSig.ToArray()));
-			}
-			return new Script(ops.ToArray());
-		}
-
-		Script sign_multisig(Script scriptPubKey, Key key, Transaction transaction)
-		{
-			return sign_multisig(scriptPubKey, new Key[] { key }, transaction);
-		}
-		ScriptVerify flags = ScriptVerify.P2SH | ScriptVerify.StrictEnc;
-		[Fact]
-		[Trait("Core", "Core")]
-		public void script_CHECKMULTISIG12()
-		{
-			EnsureHasLibConsensus();
-			Key key1 = new Key(true);
-			Key key2 = new Key(false);
-			Key key3 = new Key(true);
-
-			Script scriptPubKey12 = new Script(
-					OpcodeType.OP_1,
-					Op.GetPushOp(key1.PubKey.ToBytes()),
-					Op.GetPushOp(key2.PubKey.ToBytes()),
-					OpcodeType.OP_2,
-					OpcodeType.OP_CHECKMULTISIG
-				);
-
-			Transaction txFrom12 = new Transaction();
-			txFrom12.Outputs.Add(new TxOut());
-			txFrom12.Outputs[0].ScriptPubKey = scriptPubKey12;
-
-
-			Transaction txTo12 = new Transaction();
-			txTo12.Inputs.Add(new TxIn());
-			txTo12.Outputs.Add(new TxOut());
-			txTo12.Inputs[0].PrevOut.N = 0;
-			txTo12.Inputs[0].PrevOut.Hash = txFrom12.GetHash();
-			txTo12.Outputs[0].Value = 1;
-			txTo12.Inputs[0].ScriptSig = sign_multisig(scriptPubKey12, key1, txTo12);
-
-			AssertValidScript(scriptPubKey12, txTo12, 0, flags);
-			txTo12.Outputs[0].Value = 2;
-			AssertInvalidScript(scriptPubKey12, txTo12, 0, flags);
-
-			txTo12.Inputs[0].ScriptSig = sign_multisig(scriptPubKey12, key2, txTo12);
-			AssertValidScript(scriptPubKey12, txTo12, 0, flags);
-
-			txTo12.Inputs[0].ScriptSig = sign_multisig(scriptPubKey12, key3, txTo12);
-			AssertInvalidScript(scriptPubKey12, txTo12, 0, flags);
-		}
-
-		[Fact]
-		[Trait("Core", "Core")]
-		public void script_CHECKMULTISIG23()
-		{
-			EnsureHasLibConsensus();
-			Key key1 = new Key(true);
-			Key key2 = new Key(false);
-			Key key3 = new Key(true);
-			Key key4 = new Key(false);
-
-			Script scriptPubKey23 = new Script(
-					OpcodeType.OP_2,
-					Op.GetPushOp(key1.PubKey.ToBytes()),
-					Op.GetPushOp(key2.PubKey.ToBytes()),
-					Op.GetPushOp(key3.PubKey.ToBytes()),
-					OpcodeType.OP_3,
-					OpcodeType.OP_CHECKMULTISIG
-				);
-
-
-			var txFrom23 = new Transaction();
-			txFrom23.Outputs.Add(new TxOut());
-			txFrom23.Outputs[0].ScriptPubKey = scriptPubKey23;
-
-			var txTo23 = new Transaction();
-			txTo23.Inputs.Add(new TxIn());
-			txTo23.Outputs.Add(new TxOut());
-			txTo23.Inputs[0].PrevOut.N = 0;
-			txTo23.Inputs[0].PrevOut.Hash = txFrom23.GetHash();
-			txTo23.Outputs[0].Value = 1;
-
-			var keys = new Key[] { key1, key2 };
-			txTo23.Inputs[0].ScriptSig = sign_multisig(scriptPubKey23, keys, txTo23);
-			AssertValidScript(scriptPubKey23, txTo23, 0, flags);
-
-			keys = new Key[] { key1, key3 };
-			txTo23.Inputs[0].ScriptSig = sign_multisig(scriptPubKey23, keys, txTo23);
-			AssertValidScript(scriptPubKey23, txTo23, 0, flags);
-
-			keys = new Key[] { key2, key3 };
-			txTo23.Inputs[0].ScriptSig = sign_multisig(scriptPubKey23, keys, txTo23);
-			AssertValidScript(scriptPubKey23, txTo23, 0, flags);
-
-			keys = new Key[] { key2, key2 }; // Can't re-use sig
-			txTo23.Inputs[0].ScriptSig = sign_multisig(scriptPubKey23, keys, txTo23);
-			AssertInvalidScript(scriptPubKey23, txTo23, 0, flags);
-
-			keys = new Key[] { key2, key1 }; // sigs must be in correct order
-			txTo23.Inputs[0].ScriptSig = sign_multisig(scriptPubKey23, keys, txTo23);
-			AssertInvalidScript(scriptPubKey23, txTo23, 0, flags);
-
-			keys = new Key[] { key3, key2 }; // sigs must be in correct order
-			txTo23.Inputs[0].ScriptSig = sign_multisig(scriptPubKey23, keys, txTo23);
-			AssertInvalidScript(scriptPubKey23, txTo23, 0, flags);
-
-			keys = new Key[] { key4, key2 };// sigs must match pubkeys
-			txTo23.Inputs[0].ScriptSig = sign_multisig(scriptPubKey23, keys, txTo23);
-			AssertInvalidScript(scriptPubKey23, txTo23, 0, flags);
-
-			keys = new Key[] { key1, key4 };// sigs must match pubkeys
-			txTo23.Inputs[0].ScriptSig = sign_multisig(scriptPubKey23, keys, txTo23);
-			AssertInvalidScript(scriptPubKey23, txTo23, 0, flags);
-
-			keys = new Key[0]; // Must have signatures
-			txTo23.Inputs[0].ScriptSig = sign_multisig(scriptPubKey23, keys, txTo23);
-			AssertInvalidScript(scriptPubKey23, txTo23, 0, flags);
-		}
-
-		private void AssertInvalidScript(Script scriptPubKey, Transaction tx, int n, ScriptVerify verify)
-		{
-			Assert.False(Script.VerifyScript(scriptPubKey, tx, n, null, flags));
-#if !NOCONSENSUSLIB
-			Assert.False(Script.VerifyScriptConsensus(scriptPubKey, tx, (uint)n, flags));
-#endif
-		}
-
-		private void AssertValidScript(Script scriptPubKey, Transaction tx, int n, ScriptVerify verify)
-		{
-			Assert.True(Script.VerifyScript(scriptPubKey, tx, n, null, flags));
-#if !NOCONSENSUSLIB
-			Assert.True(Script.VerifyScriptConsensus(scriptPubKey, tx, (uint)n, flags));
-#endif
-		}
-
-		[Fact]
-		[Trait("Core", "Core")]
-		public void script_combineSigs()
-		{
-			Key[] keys = new[] { new Key(), new Key(), new Key() };
-			var txFrom = CreateCreditingTransaction(keys[0].PubKey.Hash.ScriptPubKey);
-			var txTo = CreateSpendingTransaction(null, new Script(), txFrom);
-
-			Script scriptPubKey = txFrom.Outputs[0].ScriptPubKey;
-			Script scriptSig = txTo.Inputs[0].ScriptSig;
-
-			Script empty = new Script();
-			Script combined = Script.CombineSignatures(scriptPubKey, txTo, 0, empty, empty);
-			Assert.True(combined.ToBytes().Length == 0);
-
-			// Single signature case:
-			SignSignature(keys, txFrom, txTo, 0); // changes scriptSig
-			scriptSig = txTo.Inputs[0].ScriptSig;
-			combined = Script.CombineSignatures(scriptPubKey, txTo, 0, scriptSig, empty);
-			Assert.True(combined == scriptSig);
-			combined = Script.CombineSignatures(scriptPubKey, txTo, 0, empty, scriptSig);
-			Assert.True(combined == scriptSig);
-			Script scriptSigCopy = scriptSig.Clone();
-			// Signing again will give a different, valid signature:
-			SignSignature(keys, txFrom, txTo, 0);
-			scriptSig = txTo.Inputs[0].ScriptSig;
-
-			combined = Script.CombineSignatures(scriptPubKey, txTo, 0, scriptSigCopy, scriptSig);
-			Assert.True(combined == scriptSigCopy || combined == scriptSig);
-
-
-			// P2SH, single-signature case:
-			Script pkSingle = PayToPubkeyTemplate.Instance.GenerateScriptPubKey(keys[0].PubKey);
-			scriptPubKey = pkSingle.Hash.ScriptPubKey;
-			txFrom.Outputs[0].ScriptPubKey = scriptPubKey;
-			txTo.Inputs[0].PrevOut = new OutPoint(txFrom, 0);
-
-			SignSignature(keys, txFrom, txTo, 0, pkSingle);
-			scriptSig = txTo.Inputs[0].ScriptSig;
-
-			combined = Script.CombineSignatures(scriptPubKey, txTo, 0, scriptSig, empty);
-			Assert.True(combined == scriptSig);
-
-			combined = Script.CombineSignatures(scriptPubKey, txTo, 0, empty, scriptSig);
-			scriptSig = txTo.Inputs[0].ScriptSig;
-			Assert.True(combined == scriptSig);
-			scriptSigCopy = scriptSig.Clone();
-
-			SignSignature(keys, txFrom, txTo, 0);
-			scriptSig = txTo.Inputs[0].ScriptSig;
-
-			combined = Script.CombineSignatures(scriptPubKey, txTo, 0, scriptSigCopy, scriptSig);
-			Assert.True(combined == scriptSigCopy || combined == scriptSig);
-			// dummy scriptSigCopy with placeholder, should always choose non-placeholder:
-			scriptSigCopy = new Script(OpcodeType.OP_0, Op.GetPushOp(pkSingle.ToBytes()));
-			combined = Script.CombineSignatures(scriptPubKey, txTo, 0, scriptSigCopy, scriptSig);
-			Assert.True(combined == scriptSig);
-			combined = Script.CombineSignatures(scriptPubKey, txTo, 0, scriptSig, scriptSigCopy);
-			Assert.True(combined == scriptSig);
-
-			// Hardest case:  Multisig 2-of-3
-			scriptPubKey = PayToMultiSigTemplate.Instance.GenerateScriptPubKey(2, keys.Select(k => k.PubKey).ToArray());
-			txFrom.Outputs[0].ScriptPubKey = scriptPubKey;
-			txTo.Inputs[0].PrevOut = new OutPoint(txFrom, 0);
-
-			SignSignature(keys, txFrom, txTo, 0);
-			scriptSig = txTo.Inputs[0].ScriptSig;
-
-			combined = Script.CombineSignatures(scriptPubKey, txTo, 0, scriptSig, empty);
-			Assert.True(combined == scriptSig);
-			combined = Script.CombineSignatures(scriptPubKey, txTo, 0, empty, scriptSig);
-			Assert.True(combined == scriptSig);
-
-			// A couple of partially-signed versions:
-			uint256 hash1 = Script.SignatureHash(scriptPubKey, txTo, 0, SigHash.All);
-			var sig1 = new TransactionSignature(keys[0].Sign(hash1), SigHash.All);
-
-			uint256 hash2 = Script.SignatureHash(scriptPubKey, txTo, 0, SigHash.None);
-			var sig2 = new TransactionSignature(keys[1].Sign(hash2), SigHash.None);
-
-
-			uint256 hash3 = Script.SignatureHash(scriptPubKey, txTo, 0, SigHash.Single);
-			var sig3 = new TransactionSignature(keys[2].Sign(hash3), SigHash.Single);
-
-
-			// Not fussy about order (or even existence) of placeholders or signatures:
-			Script partial1a = new Script() + OpcodeType.OP_0 + Op.GetPushOp(sig1.ToBytes()) + OpcodeType.OP_0;
-			Script partial1b = new Script() + OpcodeType.OP_0 + OpcodeType.OP_0 + Op.GetPushOp(sig1.ToBytes());
-			Script partial2a = new Script() + OpcodeType.OP_0 + Op.GetPushOp(sig2.ToBytes());
-			Script partial2b = new Script() + Op.GetPushOp(sig2.ToBytes()) + OpcodeType.OP_0;
-			Script partial3a = new Script() + Op.GetPushOp(sig3.ToBytes());
-			Script partial3b = new Script() + OpcodeType.OP_0 + OpcodeType.OP_0 + Op.GetPushOp(sig3.ToBytes());
-			Script partial3c = new Script() + OpcodeType.OP_0 + Op.GetPushOp(sig3.ToBytes()) + OpcodeType.OP_0;
-			Script complete12 = new Script() + OpcodeType.OP_0 + Op.GetPushOp(sig1.ToBytes()) + Op.GetPushOp(sig2.ToBytes());
-			Script complete13 = new Script() + OpcodeType.OP_0 + Op.GetPushOp(sig1.ToBytes()) + Op.GetPushOp(sig3.ToBytes());
-			Script complete23 = new Script() + OpcodeType.OP_0 + Op.GetPushOp(sig2.ToBytes()) + Op.GetPushOp(sig3.ToBytes());
-
-			combined = Script.CombineSignatures(scriptPubKey, txTo, 0, partial1a, partial1b);
-			Assert.True(combined == partial1a);
-			combined = Script.CombineSignatures(scriptPubKey, txTo, 0, partial1a, partial2a);
-			Assert.True(combined == complete12);
-			combined = Script.CombineSignatures(scriptPubKey, txTo, 0, partial2a, partial1a);
-			Assert.True(combined == complete12);
-			combined = Script.CombineSignatures(scriptPubKey, txTo, 0, partial1b, partial2b);
-			Assert.True(combined == complete12);
-			combined = Script.CombineSignatures(scriptPubKey, txTo, 0, partial3b, partial1b);
-			Assert.True(combined == complete13);
-			combined = Script.CombineSignatures(scriptPubKey, txTo, 0, partial2a, partial3a);
-			Assert.True(combined == complete23);
-			combined = Script.CombineSignatures(scriptPubKey, txTo, 0, partial3b, partial2b);
-			Assert.True(combined == complete23);
-			combined = Script.CombineSignatures(scriptPubKey, txTo, 0, partial3b, partial3a);
-			Assert.True(combined == partial3c);
-		}
-
-		private void SignSignature(Key[] keys, Transaction txFrom, Transaction txTo, int n, params Script[] knownRedeems)
-		{
-			new TransactionBuilder()
-				.AddKeys(keys)
-				.AddKnownRedeems(knownRedeems)
-				.AddCoins(txFrom)
-				.SignTransactionInPlace(txTo);
-		}
-
-		[Fact]
-		[Trait("Core", "Core")]
-		public void script_PushData()
-		{
-			// Check that PUSHDATA1, PUSHDATA2, and PUSHDATA4 create the same value on
-			// the stack as the 1-75 opcodes do.
-			var direct = new Script(new byte[] { 1, 0x5a });
-			var pushdata1 = new Script(new byte[] { (byte)OpcodeType.OP_PUSHDATA1, 1, 0x5a });
-			var pushdata2 = new Script(new byte[] { (byte)OpcodeType.OP_PUSHDATA2, 1, 0, 0x5a });
-			var pushdata4 = new Script(new byte[] { (byte)OpcodeType.OP_PUSHDATA4, 1, 0, 0, 0, 0x5a });
-
-			var context = new ScriptEvaluationContext()
-			{
-				ScriptVerify = ScriptVerify.P2SH,
-				SigHash = 0
-			};
-			var directStack = context.Clone();
-			Assert.True(directStack.EvalScript(direct, new Transaction(), 0));
-
-			var pushdata1Stack = context.Clone();
-			Assert.True(pushdata1Stack.EvalScript(pushdata1, new Transaction(), 0));
-			AssertEx.StackEquals(pushdata1Stack.Stack, directStack.Stack);
-
-
-			var pushdata2Stack = context.Clone();
-			Assert.True(pushdata2Stack.EvalScript(pushdata2, new Transaction(), 0));
-			AssertEx.StackEquals(pushdata2Stack.Stack, directStack.Stack);
-
-			var pushdata4Stack = context.Clone();
-			Assert.True(pushdata4Stack.EvalScript(pushdata4, new Transaction(), 0));
-			AssertEx.StackEquals(pushdata4Stack.Stack, directStack.Stack);
-		}
-
-		[Fact]
-		[Trait("UnitTest", "UnitTest")]
-		public void CanParseAndGeneratePayToPubKeyScript()
-		{
-			var scriptPubKey = new Script("OP_DUP OP_HASH160 b72a6481ec2c2e65aa6bd9b42e213dce16fc6217 OP_EQUALVERIFY OP_CHECKSIG");
-			var pubKey = PayToPubkeyHashTemplate.Instance.ExtractScriptPubKeyParameters(scriptPubKey);
-			Assert.Equal("b72a6481ec2c2e65aa6bd9b42e213dce16fc6217", pubKey.ToString());
-			var scriptSig = new Script("3044022064f45a382a15d3eb5e7fe72076eec4ef0f56fde1adfd710866e729b9e5f3383d02202720a895914c69ab49359087364f06d337a2138305fbc19e20d18da78415ea9301 0364bd4b02a752798342ed91c681a48793bb1c0853cbcd0b978c55e53485b8e27c");
-
-			var sigResult = PayToPubkeyHashTemplate.Instance.ExtractScriptSigParameters(scriptSig);
-			Assert.Equal("3044022064f45a382a15d3eb5e7fe72076eec4ef0f56fde1adfd710866e729b9e5f3383d02202720a895914c69ab49359087364f06d337a2138305fbc19e20d18da78415ea9301", Encoders.Hex.EncodeData(sigResult.TransactionSignature.ToBytes()));
-			Assert.Equal("0364bd4b02a752798342ed91c681a48793bb1c0853cbcd0b978c55e53485b8e27c", sigResult.PublicKey.ToString());
-
-			Assert.Equal(PayToPubkeyHashTemplate.Instance.GenerateScriptSig(sigResult.TransactionSignature, sigResult.PublicKey).ToString(), scriptSig.ToString());
-			Assert.Equal(PayToPubkeyHashTemplate.Instance.GenerateScriptPubKey(pubKey).ToString(), scriptPubKey.ToString());
-
-			scriptSig = new Script("0 0364bd4b02a752798342ed91c681a48793bb1c0853cbcd0b978c55e53485b8e27c");
-
-			sigResult = PayToPubkeyHashTemplate.Instance.ExtractScriptSigParameters(scriptSig);
-			Assert.Null(sigResult.TransactionSignature);
-
-			var scriptSig2 = PayToPubkeyHashTemplate.Instance.GenerateScriptSig(sigResult);
-			Assert.Equal(scriptSig.ToString(), scriptSig2.ToString());
-		}
-
-		[Fact]
-		[Trait("UnitTest", "UnitTest")]
-		public void CanParseAndGeneratePayToPubkey()
-		{
-			string scriptPubKey = "0364bd4b02a752798342ed91c681a48793bb1c0853cbcd0b978c55e53485b8e27c OP_CHECKSIG";
-			var pub = PayToPubkeyTemplate.Instance.ExtractScriptPubKeyParameters(new Script(scriptPubKey));
-			Assert.Equal("0364bd4b02a752798342ed91c681a48793bb1c0853cbcd0b978c55e53485b8e27c", pub.ToHex());
-
-			scriptPubKey = "0464bd4b02a752798342ed91c681a48793bb1c0853cbcd0b978c55e53485b8e27cff45c67d5f7be479215e9a27cea37afe1a00fa968ae3cbad128c9cee403844b7 OP_CHECKSIG";
-			pub = PayToPubkeyTemplate.Instance.ExtractScriptPubKeyParameters(new Script(scriptPubKey));
-			Assert.Equal("0464bd4b02a752798342ed91c681a48793bb1c0853cbcd0b978c55e53485b8e27cff45c67d5f7be479215e9a27cea37afe1a00fa968ae3cbad128c9cee403844b7", pub.ToHex());
-
-			scriptPubKey = "9964bd4b02a752798342ed91c681a48793bb1c0853cbcd0b978c55e53485b8e27c OP_CHECKSIG";
-			pub = PayToPubkeyTemplate.Instance.ExtractScriptPubKeyParameters(new Script(scriptPubKey));
-			Assert.Null(pub);
-
-			string scriptSig = "3044022064f45a382a15d3eb5e7fe72076eec4ef0f56fde1adfd710866e729b9e5f3383d02202720a895914c69ab49359087364f06d337a2138305fbc19e20d18da78415ea9301";
-			var sig = PayToPubkeyTemplate.Instance.ExtractScriptSigParameters(new Script(scriptSig));
-			Assert.NotNull(sig);
-			Assert.True(PayToPubkeyTemplate.Instance.CheckScriptSig(new Script(scriptSig), null));
-
-			scriptSig = "0044022064f45a382a15d3eb5e7fe72076eec4ef0f56fde1adfd710866e729b9e5f3383d02202720a895914c69ab49359087364f06d337a2138305fbc19e20d18da78415ea9301";
-			sig = PayToPubkeyTemplate.Instance.ExtractScriptSigParameters(new Script(scriptSig));
-			Assert.Null(sig);
-			Assert.False(PayToPubkeyTemplate.Instance.CheckScriptSig(new Script(scriptSig), null));
-
-			scriptSig = Encoders.Hex.EncodeData(TransactionSignature.Empty.ToBytes());
-			sig = PayToPubkeyTemplate.Instance.ExtractScriptSigParameters(new Script(scriptSig));
-			Assert.NotNull(sig);
-			Assert.True(PayToPubkeyTemplate.Instance.CheckScriptSig(new Script(scriptSig), null));
-		}
-
-		[Fact]
-		[Trait("UnitTest", "UnitTest")]
-		public void CanParseAndGenerateSegwitScripts()
-		{
-			var pubkey = new PubKey("03a65786c1a48d4167aca08cf6eb8eed081e13f45c02dc6000fd8f3bb16242579a");
-			var scriptPubKey = new Script("0 05481b7f1d90c5a167a15b00e8af76eb6984ea59");
-			Assert.Equal(scriptPubKey, PayToWitPubKeyHashTemplate.Instance.GenerateScriptPubKey(pubkey));
-			Assert.Equal(scriptPubKey, PayToWitPubKeyHashTemplate.Instance.GenerateScriptPubKey(pubkey.WitHash));
-			Assert.Equal(scriptPubKey, PayToWitPubKeyHashTemplate.Instance.GenerateScriptPubKey((BitcoinWitPubKeyAddress)pubkey.WitHash.GetAddress(Network.Main)));
-			var expected = new WitScript("304402206104c335e4adbb920184957f9f710b09de17d015329fde6807b9d321fd2142db02200b24ad996b4aa4ff103000348b5ad690abfd9fddae546af9e568394ed4a8311301 03a65786c1a48d4167aca08cf6eb8eed081e13f45c02dc6000fd8f3bb16242579a");
-			var actual = PayToWitPubKeyHashTemplate.Instance.GenerateWitScript(new PayToWitPubkeyHashScriptSigParameters()
-			{
-				PublicKey = pubkey,
-				TransactionSignature = new TransactionSignature(Encoders.Hex.DecodeData("304402206104c335e4adbb920184957f9f710b09de17d015329fde6807b9d321fd2142db02200b24ad996b4aa4ff103000348b5ad690abfd9fddae546af9e568394ed4a8311301"))
-			});
-			Assert.Equal(expected, actual);
-
-			var scriptSig = new Script("304402206b782f095f52f12133a96c078b558458b84c925afdb620d96c5f5bbf483e28d502206206796ff45d80216b83c77bafc4e7951fdb10a5bf3e4041c0e6c0938079b22b01 2103");
-			var redeem = new Script(Encoders.Hex.DecodeData("2103a65786c1a48d4167aca08cf6eb8eed081e13f45c02dc6000fd8f3bb16242579aac"));
-			expected = new WitScript(new Script("304402206b782f095f52f12133a96c078b558458b84c925afdb620d96c5f5bbf483e28d502206206796ff45d80216b83c77bafc4e7951fdb10a5bf3e4041c0e6c0938079b22b01 2103 2103a65786c1a48d4167aca08cf6eb8eed081e13f45c02dc6000fd8f3bb16242579aac"));
-			actual = PayToWitScriptHashTemplate.Instance.GenerateWitScript(scriptSig, redeem);
-			Assert.Equal(expected, actual);
-			actual = PayToWitScriptHashTemplate.Instance.GenerateWitScript(scriptSig.ToOps().ToArray(), redeem);
-			Assert.Equal(expected, actual);
-			var extract = PayToWitScriptHashTemplate.Instance.ExtractWitScriptParameters(actual, null);
-			Assert.Equal(extract, redeem);
-			extract = PayToWitScriptHashTemplate.Instance.ExtractWitScriptParameters(actual, new Key().ScriptPubKey.WitHash);
-			Assert.Null(extract);
-		}
-
-		[Fact]
-		[Trait("UnitTest", "UnitTest")]
-		public void CanParseAndGeneratePayToMultiSig()
-		{
-			string scriptPubKey = "1 0364bd4b02a752798342ed91c681a48793bb1c0853cbcd0b978c55e53485b8e27c 0364bd4b02a752798342ed91c681a48793bb1c0853cbcd0b978c55e53485b8e27d 2 OP_CHECKMULTISIG";
-			var scriptPubKeyResult = PayToMultiSigTemplate.Instance.ExtractScriptPubKeyParameters(new Script(scriptPubKey));
-			Assert.Equal("0364bd4b02a752798342ed91c681a48793bb1c0853cbcd0b978c55e53485b8e27c", scriptPubKeyResult.PubKeys[0].ToString());
-			Assert.Equal("0364bd4b02a752798342ed91c681a48793bb1c0853cbcd0b978c55e53485b8e27d", scriptPubKeyResult.PubKeys[1].ToString());
-			Assert.Equal(1, scriptPubKeyResult.SignatureCount);
-			Assert.Equal(scriptPubKey, PayToMultiSigTemplate.Instance.GenerateScriptPubKey(1, scriptPubKeyResult.PubKeys).ToString());
-
-			var scriptSig = "0 3044022064f45a382a15d3eb5e7fe72076eec4ef0f56fde1adfd710866e729b9e5f3383d02202720a895914c69ab49359087364f06d337a2138305fbc19e20d18da78415ea9301 3044022064f45a382a15d3eb5e7fe72076eec4ef0f56fde1adfd710866e729b9e5f3383d02202720a895914c69ab49359087364f06d337a2138305fbc19e20d18da78415ea9302";
-
-			var result = PayToMultiSigTemplate.Instance.ExtractScriptSigParameters(new Script(scriptSig));
-			Assert.Equal("3044022064f45a382a15d3eb5e7fe72076eec4ef0f56fde1adfd710866e729b9e5f3383d02202720a895914c69ab49359087364f06d337a2138305fbc19e20d18da78415ea9301", Encoders.Hex.EncodeData(result[0].ToBytes()));
-			Assert.Equal("3044022064f45a382a15d3eb5e7fe72076eec4ef0f56fde1adfd710866e729b9e5f3383d02202720a895914c69ab49359087364f06d337a2138305fbc19e20d18da78415ea9302", Encoders.Hex.EncodeData(result[1].ToBytes()));
-
-			Assert.Equal(scriptSig, PayToMultiSigTemplate.Instance.GenerateScriptSig(result).ToString());
-
-			scriptSig = "0 0 3044022064f45a382a15d3eb5e7fe72076eec4ef0f56fde1adfd710866e729b9e5f3383d02202720a895914c69ab49359087364f06d337a2138305fbc19e20d18da78415ea9302";
-			result = PayToMultiSigTemplate.Instance.ExtractScriptSigParameters(new Script(scriptSig));
-			Assert.Null(result[0]);
-			Assert.Equal("3044022064f45a382a15d3eb5e7fe72076eec4ef0f56fde1adfd710866e729b9e5f3383d02202720a895914c69ab49359087364f06d337a2138305fbc19e20d18da78415ea9302", Encoders.Hex.EncodeData(result[1].ToBytes()));
-
-			var scriptSig2 = PayToMultiSigTemplate.Instance.GenerateScriptSig(result);
-			Assert.Equal(scriptSig, scriptSig2.ToString());
-
-
-			var sig = new TransactionSignature(Encoders.Hex.DecodeData("3044022064f45a382a15d3eb5e7fe72076eec4ef0f56fde1adfd710866e729b9e5f3383d02202720a895914c69ab49359087364f06d337a2138305fbc19e20d18da78415ea9301"));
-			var actual = PayToScriptHashTemplate.Instance.GenerateScriptSig(new[] { sig, sig }, new Script(scriptPubKey));
-			var expected = new Script("0 3044022064f45a382a15d3eb5e7fe72076eec4ef0f56fde1adfd710866e729b9e5f3383d02202720a895914c69ab49359087364f06d337a2138305fbc19e20d18da78415ea9301 3044022064f45a382a15d3eb5e7fe72076eec4ef0f56fde1adfd710866e729b9e5f3383d02202720a895914c69ab49359087364f06d337a2138305fbc19e20d18da78415ea9301 " + new Script(scriptPubKey).ToHex());
-			Assert.Equal(expected, actual);
-		}
-
-		[Fact]
-		[Trait("UnitTest", "UnitTest")]
-		public void CanExtractAddressesFromScript()
-		{
-			var payToMultiSig = new Script("1 0364bd4b02a752798342ed91c681a48793bb1c0853cbcd0b978c55e53485b8e27c 0364bd4b02a752798342ed91c681a48793bb1c0853cbcd0b978c55e53485b8e27d 2 OP_CHECKMULTISIG");
-
-			Assert.Null(payToMultiSig.GetSigner());
-			var destinations = payToMultiSig.GetDestinationPublicKeys();
-			Assert.Equal(2, destinations.Length);
-			Assert.Equal("0364bd4b02a752798342ed91c681a48793bb1c0853cbcd0b978c55e53485b8e27c", destinations[0].ToHex());
-			Assert.Equal("0364bd4b02a752798342ed91c681a48793bb1c0853cbcd0b978c55e53485b8e27d", destinations[1].ToHex());
-
-			var payToScriptHash = new Script("OP_HASH160 b5b88dd9befc9236915fcdbb7fd50052df50c855 OP_EQUAL");
-			Assert.NotNull(payToScriptHash.GetDestination());
-			Assert.IsType<ScriptId>(payToScriptHash.GetDestination());
-			Assert.Equal("b5b88dd9befc9236915fcdbb7fd50052df50c855", payToScriptHash.GetDestination().ToString());
-			Assert.True(payToScriptHash.GetDestination().GetAddress(Network.Main).GetType() == typeof(BitcoinScriptAddress));
-
-			var payToPubKeyHash = new Script("OP_DUP OP_HASH160 356facdac5f5bcae995d13e667bb5864fd1e7d59 OP_EQUALVERIFY OP_CHECKSIG");
-			Assert.NotNull(payToPubKeyHash.GetDestination());
-			Assert.IsType<KeyId>(payToPubKeyHash.GetDestination());
-			Assert.Equal("356facdac5f5bcae995d13e667bb5864fd1e7d59", payToPubKeyHash.GetDestination().ToString());
-			Assert.True(payToPubKeyHash.GetDestination().GetAddress(Network.Main).GetType() == typeof(BitcoinPubKeyAddress));
-
-			var p2shScriptSig = new Script("0 3044022064f45a382a15d3eb5e7fe72076eec4ef0f56fde1adfd710866e729b9e5f3383d02202720a895914c69ab49359087364f06d337a2138305fbc19e20d18da78415ea9301 51210364bd4b02a752798342ed91c681a48793bb1c0853cbcd0b978c55e53485b8e27c210364bd4b02a752798342ed91c681a48793bb1c0853cbcd0b978c55e53485b8e27d52ae");
-
-			Assert.NotNull(p2shScriptSig.GetSigner());
-			Assert.IsType<ScriptId>(p2shScriptSig.GetSigner());
-			Assert.Equal("b5b88dd9befc9236915fcdbb7fd50052df50c855", p2shScriptSig.GetSigner().ToString());
-
-			var p2phScriptSig = new Script("3045022100af878a48aab5a71397d518ee1ae3c35267cb559240bc4a06926d65d575090e7f02202a9208e1f13683b4e450b349ae3e7bd4498d5d808f06c4b8059ea41595447af401 02a71e88db4924c7620f3b27fa748817444b6ad02cd8cea32ed3cf2deb8b5ccae7");
-
-			Assert.NotNull(p2phScriptSig.GetSigner());
-			Assert.IsType<KeyId>(p2phScriptSig.GetSigner());
-			Assert.Equal("352183abbcc80a0cd7c051a28df0abbf1e80ac3e", p2phScriptSig.GetSigner().ToString());
-		}
-
-
-		[Fact]
-		[Trait("UnitTest", "UnitTest")]
-		public void P2PKHScriptSigShouldNotBeMistakenForP2SHScriptSig()
-		{
-			var p2pkhScriptSig = new Script("304402206e3f2f829644ffe78b56ec8d0ea3715aee66e533a8195220bdea1526dc6ed3b202205eabcae791abfea55d54f8ec4e6de1bad1f7aa90e91687e81150b411e457025701 029f4485fddb359aeed82d71dc8df2fb0e83e31601c749d468ea92c99c13c5558b");
-			p2pkhScriptSig.ToString();
-			var result = PayToScriptHashTemplate.Instance.ExtractScriptSigParameters(p2pkhScriptSig);
-
-			Assert.Null(result);
-		}
-
-		[Fact]
-		[Trait("UnitTest", "UnitTest")]
-		public void CanParseAndGeneratePayToScript()
-		{
-			var redeem = "1 0364bd4b02a752798342ed91c681a48793bb1c0853cbcd0b978c55e53485b8e27c 0364bd4b02a752798342ed91c681a48793bb1c0853cbcd0b978c55e53485b8e27d 2 OP_CHECKMULTISIG";
-
-			var scriptPubkey = "OP_HASH160 b5b88dd9befc9236915fcdbb7fd50052df50c855 OP_EQUAL";
-
-			var scriptSig = "0 3044022064f45a382a15d3eb5e7fe72076eec4ef0f56fde1adfd710866e729b9e5f3383d02202720a895914c69ab49359087364f06d337a2138305fbc19e20d18da78415ea9301 51210364bd4b02a752798342ed91c681a48793bb1c0853cbcd0b978c55e53485b8e27c210364bd4b02a752798342ed91c681a48793bb1c0853cbcd0b978c55e53485b8e27d52ae";
-
-			var pubParams = PayToScriptHashTemplate.Instance.ExtractScriptPubKeyParameters(new Script(scriptPubkey));
-			Assert.Equal("b5b88dd9befc9236915fcdbb7fd50052df50c855", pubParams.ToString());
-			Assert.Equal(scriptPubkey, PayToScriptHashTemplate.Instance.GenerateScriptPubKey(pubParams).ToString());
-			new ScriptId(new Script());
-			var sigParams = PayToScriptHashTemplate.Instance.ExtractScriptSigParameters(new Script(scriptSig));
-			Assert.Equal("3044022064f45a382a15d3eb5e7fe72076eec4ef0f56fde1adfd710866e729b9e5f3383d02202720a895914c69ab49359087364f06d337a2138305fbc19e20d18da78415ea9301", Encoders.Hex.EncodeData(sigParams.GetMultisigSignatures()[0].ToBytes()));
-			Assert.Equal(redeem, sigParams.RedeemScript.ToString());
-			Assert.Equal(scriptSig, PayToScriptHashTemplate.Instance.GenerateScriptSig(sigParams).ToString());
-
-			//If scriptPubKey is provided, is it verifying the provided scriptSig is coherent with it ?
-			sigParams = PayToScriptHashTemplate.Instance.ExtractScriptSigParameters(new Script(scriptSig), sigParams.RedeemScript.PaymentScript);
-			Assert.NotNull(sigParams);
-			sigParams = PayToScriptHashTemplate.Instance.ExtractScriptSigParameters(new Script(scriptSig), new Script("OP_HASH160 b5b88dd9befc9236915fcdbb7fd50052df50c853 OP_EQUAL"));
-			Assert.Null(sigParams);
-			sigParams = PayToScriptHashTemplate.Instance.ExtractScriptSigParameters(new Script(scriptSig), new Script("OP_HASH160 OP_EQUAL"));
-			Assert.Null(sigParams);
-			///
-
-			scriptSig = "0 0 51210364bd4b02a752798342ed91c681a48793bb1c0853cbcd0b978c55e53485b8e27c210364bd4b02a752798342ed91c681a48793bb1c0853cbcd0b978c55e53485b8e27d52ae";
-
-			sigParams = PayToScriptHashTemplate.Instance.ExtractScriptSigParameters(new Script(scriptSig));
-			Assert.Null(sigParams.GetMultisigSignatures()[0]);
-			var scriptSig2 = PayToScriptHashTemplate.Instance.GenerateScriptSig(sigParams);
-			Assert.Equal(scriptSig2.ToString(), scriptSig);
-		}
-	}
-}
->>>>>>> d3cbf392
+﻿#define NOCONSENSUSLIB
+
+using System;
+using System.Collections.Generic;
+using System.IO;
+using System.Linq;
+using System.Numerics;
+using NBitcoin.DataEncoders;
+using NBitcoin.Protocol;
+using Newtonsoft.Json.Linq;
+using Xunit;
+
+#if !NOCONSENSUSLIB
+using System.Net.Http;
+#endif
+
+namespace NBitcoin.Tests
+{
+	public class script_tests
+	{
+
+		static Dictionary<string, OpcodeType> mapOpNames = new Dictionary<string, OpcodeType>();
+		public static Script ParseScript(string s)
+		{
+			MemoryStream result = new MemoryStream();
+			if(mapOpNames.Count == 0)
+			{
+				mapOpNames = new Dictionary<string, OpcodeType>(Op._OpcodeByName);
+				foreach(var kv in mapOpNames.ToArray())
+				{
+					if(kv.Key.StartsWith("OP_", StringComparison.Ordinal))
+					{
+						var name = kv.Key.Substring(3, kv.Key.Length - 3);
+						mapOpNames.AddOrReplace(name, kv.Value);
+					}
+				}
+			}
+
+			var words = s.Split(' ', '\t', '\n');
+
+			foreach(string w in words)
+			{
+				if(w == "")
+					continue;
+				if(w.All(l => l.IsDigit()) ||
+					(w.StartsWith("-") && w.Substring(1).All(l => l.IsDigit())))
+				{
+
+					// Number
+					long n = long.Parse(w);
+					Op.GetPushOp(n).WriteTo(result);
+				}
+				else if(w.StartsWith("0x") && HexEncoder.IsWellFormed(w.Substring(2)))
+				{
+					// Raw hex data, inserted NOT pushed onto stack:
+					var raw = Encoders.Hex.DecodeData(w.Substring(2));
+					result.Write(raw, 0, raw.Length);
+				}
+				else if(w.Length >= 2 && w.StartsWith("'") && w.EndsWith("'"))
+				{
+					// Single-quoted string, pushed as data. NOTE: this is poor-man's
+					// parsing, spaces/tabs/newlines in single-quoted strings won't work.
+					var b = TestUtils.ToBytes(w.Substring(1, w.Length - 2));
+					Op.GetPushOp(b).WriteTo(result);
+				}
+				else if(mapOpNames.ContainsKey(w))
+				{
+					// opcode, e.g. OP_ADD or ADD:
+					result.WriteByte((byte)mapOpNames[w]);
+				}
+				else
+				{
+					Assert.True(false, "Invalid test");
+					return null;
+				}
+			}
+
+			return new Script(result.ToArray());
+		}
+
+		[Fact]
+		[Trait("UnitTest", "UnitTest")]
+		public void CanParseNOPs()
+		{
+			new Script("OP_NOP1 OP_NOP2 OP_NOP3 OP_NOP4 OP_NOP5 OP_NOP6 OP_NOP7 OP_NOP8 OP_NOP9");
+		}
+		[Fact]
+		[Trait("UnitTest", "UnitTest")]
+		public void BIP65_tests()
+		{
+			BIP65_testsCore(
+				Utils.UnixTimeToDateTime(510000000),
+				Utils.UnixTimeToDateTime(509999999),
+				false);
+			BIP65_testsCore(
+				Utils.UnixTimeToDateTime(510000000),
+				Utils.UnixTimeToDateTime(510000000),
+				true);
+			BIP65_testsCore(
+				Utils.UnixTimeToDateTime(510000000),
+				Utils.UnixTimeToDateTime(510000001),
+				true);
+
+			BIP65_testsCore(
+				1000,
+				999,
+				false);
+			BIP65_testsCore(
+				1000,
+				1000,
+				true);
+			BIP65_testsCore(
+				1000,
+				1001,
+				true);
+
+			//Bad comparison
+			BIP65_testsCore(
+				1000,
+				Utils.UnixTimeToDateTime(510000001),
+				false);
+			BIP65_testsCore(
+				Utils.UnixTimeToDateTime(510000001),
+				1000,
+				false);
+
+			Script s = new Script(OpcodeType.OP_CHECKLOCKTIMEVERIFY);
+			Assert.Equal("OP_CLTV", s.ToString());
+			s = new Script("OP_CHECKLOCKTIMEVERIFY");
+			Assert.Equal("OP_CLTV", s.ToString());
+
+			s = new Script("OP_NOP2");
+			Assert.Equal("OP_CLTV", s.ToString());
+
+			s = new Script("OP_HODL");
+			Assert.Equal("OP_CLTV", s.ToString());
+		}
+
+		private void BIP65_testsCore(LockTime target, LockTime now, bool expectedResult)
+		{
+			Transaction tx = new Transaction();
+			tx.Outputs.Add(new TxOut()
+			{
+				ScriptPubKey = new Script(Op.GetPushOp(target.Value), OpcodeType.OP_CHECKLOCKTIMEVERIFY)
+			});
+
+			Transaction spending = new Transaction();
+			spending.LockTime = now;
+			spending.Inputs.Add(new TxIn(tx.Outputs.AsCoins().First().Outpoint, new Script()));
+			spending.Inputs[0].Sequence = 1;
+
+			Assert.Equal(expectedResult, spending.Inputs.AsIndexedInputs().First().VerifyScript(tx.Outputs[0].ScriptPubKey));
+
+			spending.Inputs[0].Sequence = uint.MaxValue;
+			Assert.Equal(false, spending.Inputs.AsIndexedInputs().First().VerifyScript(tx.Outputs[0].ScriptPubKey));
+		}
+
+		[Fact]
+		[Trait("UnitTest", "UnitTest")]
+		public void CanUseCompactVarInt()
+		{
+			var tests = new[]{
+				new object[]{0UL, new byte[]{0}},
+				new object[]{1UL, new byte[]{1}},
+				new object[]{127UL, new byte[]{0x7F}},
+				new object[]{128UL, new byte[]{0x80, 0x00}},
+				new object[]{255UL, new byte[]{0x80, 0x7F}},
+				new object[]{256UL, new byte[]{0x81, 0x00}},
+				new object[]{16383UL, new byte[]{0xFE, 0x7F}},
+				//new object[]{16384UL, new byte[]{0xFF, 0x00}},
+				//new object[]{16511UL, new byte[]{0x80, 0xFF, 0x7F}},
+				//new object[]{65535UL, new byte[]{0x82, 0xFD, 0x7F}},
+				new object[]{(ulong)1 << 32, new byte[]{0x8E, 0xFE, 0xFE, 0xFF, 0x00}},
+			};
+			foreach(var test in tests)
+			{
+				ulong val = (ulong)test[0];
+				byte[] expectedBytes = (byte[])test[1];
+
+				AssertEx.CollectionEquals(new CompactVarInt(val, sizeof(ulong)).ToBytes(), expectedBytes);
+				AssertEx.CollectionEquals(new CompactVarInt(val, sizeof(uint)).ToBytes(), expectedBytes);
+
+				var compact = new CompactVarInt(sizeof(ulong));
+				compact.ReadWrite(expectedBytes);
+				Assert.Equal(val, compact.ToLong());
+
+				compact = new CompactVarInt(sizeof(uint));
+				compact.ReadWrite(expectedBytes);
+				Assert.Equal(val, compact.ToLong());
+			}
+
+			foreach(var i in Enumerable.Range(0, 65535 * 4))
+			{
+				var compact = new CompactVarInt((ulong)i, sizeof(ulong));
+				var bytes = compact.ToBytes();
+				compact = new CompactVarInt(sizeof(ulong));
+				compact.ReadWrite(bytes);
+				Assert.Equal((ulong)i, compact.ToLong());
+			}
+		}
+
+		[Fact]
+		[Trait("UnitTest", "UnitTest")]
+		public void CanCompressScript2()
+		{
+			var key = new Key(true);
+			var script = PayToPubkeyHashTemplate.Instance.GenerateScriptPubKey(key.PubKey.Hash);
+			var compressed = script.ToCompressedBytes();
+			Assert.Equal(21, compressed.Length);
+
+			Assert.Equal(script.ToString(), new Script(compressed, true).ToString());
+		}
+
+		[Fact]
+		[Trait("UnitTest", "UnitTest")]
+		public void PayToMultiSigTemplateShouldAcceptNonKeyParameters()
+		{
+			var tx = Transaction.Parse("01000000ec7b1a5802f9cbafc519425637ba4227f8d0a0b7160b4e65168193d5af39747891de98b5b5000000006b4830450221008dd619c563e527c47d9bd53534a770b102e40faa87f61433580e04e271ef2f960220029886434e18122b53d5decd25f1f4acb2480659fea20aabd856987ba3c3907e0121022b78b756e2258af13779c1a1f37ea6800259716ca4b7f0b87610e0bf3ab52a01ffffffff42e7988254800876b69f24676b3e0205b77be476512ca4d970707dd5c60598ab00000000fd260100483045022015bd0139bcccf990a6af6ec5c1c52ed8222e03a0d51c334df139968525d2fcd20221009f9efe325476eb64c3958e4713e9eefe49bf1d820ed58d2112721b134e2a1a53034930460221008431bdfa72bc67f9d41fe72e94c88fb8f359ffa30b33c72c121c5a877d922e1002210089ef5fc22dd8bfc6bf9ffdb01a9862d27687d424d1fefbab9e9c7176844a187a014c9052483045022015bd0139bcccf990a6af6ec5c1c52ed8222e03a0d51c334df139968525d2fcd20221009f9efe325476eb64c3958e4713e9eefe49bf1d820ed58d2112721b134e2a1a5303210378d430274f8c5ec1321338151e9f27f4c676a008bdf8638d07c0b6be9ab35c71210378d430274f8c5ec1321338151e9f27f4c676a008bdf8638d07c0b6be9ab35c7153aeffffffff01a08601000000000017a914d8dacdadb7462ae15cd906f1878706d0da8660e68700000000");
+			var redeemScript = PayToScriptHashTemplate.Instance.ExtractScriptSigParameters(tx.Inputs[1].ScriptSig).RedeemScript;
+			var result = PayToMultiSigTemplate.Instance.ExtractScriptPubKeyParameters(redeemScript);
+			Assert.Equal(2, result.PubKeys.Length);
+			Assert.Equal(2, result.SignatureCount);
+			Assert.Equal(1, result.InvalidPubKeys.Length);
+		}
+
+		[Fact]
+		[Trait("UnitTest", "UnitTest")]
+		public void PayToPubkeyHashTemplateDoNotCrashOnInvalidSig()
+		{
+			var data = Encoders.Hex.DecodeData("035c030441ef8fa580553f149a5422ba4b0038d160b07a28e6fe2e1041b940fe95b1553c040000000000000050db680300000000000002b0466f722050696572636520616e64205061756c");
+
+			PayToPubkeyHashTemplate.Instance.ExtractScriptSigParameters(new Script(data));
+		}
+
+		[Fact]
+		[Trait("UnitTest", "UnitTest")]
+		public void CanCompressScript()
+		{
+			//Testing some strange key
+			var txx = new Transaction("01000000016244e8baca71666b77677882f3451e9a83b2b9e5fec71128e6cfb7c95e04297700000000494830450220572d08a87f14917a016a8c70e473162a0edc5bc099f4395f4aaa1141c6800b07022100e7e3dbe9885c0e78725907a9b0cdc6083a3460735753686567fd8b68a0d3267f01ffffffff025e489800000000001976a9145ea25a1d1791557fe831b139fd1c7b089121919a88ac010000000000000043410431415926535897932384626433832795028841971693993751058209749445923078164062862089986280348253421170679821480865132823066470938446ac00000000");
+			var coins = new BitcoinCore.Coins(txx, 0);
+			BitcoinSerializableExtensions.Clone(coins);
+			/////
+
+			var key = new Key(true);
+
+			//Pay to pubkey hash (encoded as 21 bytes)
+			var script = PayToPubkeyHashTemplate.Instance.GenerateScriptPubKey(key.PubKey.Hash);
+			AssertCompressed(script, 21);
+			script = PayToPubkeyHashTemplate.Instance.GenerateScriptPubKey(key.PubKey.Decompress().Hash);
+			AssertCompressed(script, 21);
+
+			//Pay to script hash (encoded as 21 bytes)
+			script = PayToScriptHashTemplate.Instance.GenerateScriptPubKey(script);
+			AssertCompressed(script, 21);
+
+			//Pay to pubkey starting with 0x02, 0x03 or 0x04 (encoded as 33 bytes)
+			script = PayToPubkeyTemplate.Instance.GenerateScriptPubKey(key.PubKey);
+			script = AssertCompressed(script, 33);
+			var readenKey = PayToPubkeyTemplate.Instance.ExtractScriptPubKeyParameters(script);
+			AssertEx.CollectionEquals(readenKey.ToBytes(), key.PubKey.ToBytes());
+
+			script = PayToPubkeyTemplate.Instance.GenerateScriptPubKey(key.PubKey.Decompress());
+			script = AssertCompressed(script, 33);
+			readenKey = PayToPubkeyTemplate.Instance.ExtractScriptPubKeyParameters(script);
+			AssertEx.CollectionEquals(readenKey.ToBytes(), key.PubKey.Decompress().ToBytes());
+
+
+			//Other scripts up to 121 bytes require 1 byte + script length.
+			script = new Script(Enumerable.Range(0, 60).Select(_ => (Op)OpcodeType.OP_RETURN).ToArray());
+			AssertCompressed(script, 61);
+			script = new Script(Enumerable.Range(0, 120).Select(_ => (Op)OpcodeType.OP_RETURN).ToArray());
+			AssertCompressed(script, 121);
+
+			//Above that, scripts up to 16505 bytes require 2 bytes + script length.
+			script = new Script(Enumerable.Range(0, 122).Select(_ => (Op)OpcodeType.OP_RETURN).ToArray());
+			AssertCompressed(script, 124);
+		}
+
+		private Script AssertCompressed(Script script, int expectedSize)
+		{
+			var compressor = new ScriptCompressor(script);
+			var compressed = compressor.ToBytes();
+			Assert.Equal(expectedSize, compressed.Length);
+
+			compressor = new ScriptCompressor();
+			compressor.ReadWrite(compressed);
+			AssertEx.CollectionEquals(compressor.GetScript().ToBytes(), script.ToBytes());
+
+			var compressed2 = compressor.ToBytes();
+			AssertEx.CollectionEquals(compressed, compressed2);
+			return compressor.GetScript();
+		}
+
+		[Fact]
+		[Trait("Core", "Core")]
+		public void sig_validinvalid()
+		{
+			Assert.False(TransactionSignature.IsValid(new byte[0]));
+			var sigs = JArray.Parse(File.ReadAllText(TestDataLocations.DataFolder(@"sig_canonical.json")));
+			foreach(var sig in sigs)
+			{
+				Assert.True(TransactionSignature.IsValid(Encoders.Hex.DecodeData(sig.ToString())));
+			}
+
+			sigs = JArray.Parse(File.ReadAllText(TestDataLocations.DataFolder(@"sig_noncanonical.json")));
+			foreach(var sig in sigs)
+			{
+				if(((HexEncoder)Encoders.Hex).IsValid(sig.ToString()))
+				{
+					Assert.False(TransactionSignature.IsValid(Encoders.Hex.DecodeData(sig.ToString())));
+				}
+			}
+		}
+
+		//[Fact]
+		//[Trait("Core", "Core")]
+		public void script_json_tests()
+		{
+			// todo: fix script test data, some of the autogenerated test data is failing
+			// this is due to the serialization of a POS trasnaction is different and produces a different signature.
+
+			EnsureHasLibConsensus();
+			var tests = TestCase.read_json(TestDataLocations.DataFolder(@"script_tests.json"));
+			foreach(var test in tests)
+			{
+				if(test.Count == 1)
+					continue;
+				int i = 0;
+
+				Script wit = null;
+				Money amount = Money.Zero;
+				if(test[i] is JArray)
+				{
+					var array = (JArray)test[i];
+					for(int ii = 0; ii < array.Count - 1; ii++)
+					{
+						wit += Encoders.Hex.DecodeData(array[ii].ToString());
+					}
+					amount = Money.Coins(((JValue)(array[array.Count - 1])).Value<decimal>());
+					i++;
+				}
+				var scriptSig = ParseScript((string)test[i++]);
+				var scriptPubKey = ParseScript((string)test[i++]);
+				var flag = ParseFlag((string)test[i++]);
+				var expectedError = ParseScriptError((string)test[i++]);
+				var comment = i < test.Count ? (string)test[i++] : "no comment";
+
+				Assert.Equal(scriptSig.ToString(), new Script(scriptSig.ToString()).ToString());
+				Assert.Equal(scriptPubKey.ToString(), new Script(scriptPubKey.ToString()).ToString());
+
+				AssertVerifyScript(wit, amount, scriptSig, scriptPubKey, flag, test.Index, comment, expectedError);
+			}
+		}
+
+		private void AssertVerifyScript(WitScript wit, Money amount, Script scriptSig, Script scriptPubKey, ScriptVerify flags, int testIndex, string comment, ScriptError expectedError)
+		{
+			if(flags.HasFlag(ScriptVerify.CleanStack))
+			{
+				flags |= ScriptVerify.Witness;
+				flags |= ScriptVerify.P2SH;
+			}
+			var creditingTransaction = CreateCreditingTransaction(scriptPubKey, amount);
+			var spendingTransaction = CreateSpendingTransaction(wit, scriptSig, creditingTransaction);
+			ScriptError actual;
+			Script.VerifyScript(scriptSig, scriptPubKey, spendingTransaction, 0, amount, flags, SigHash.Undefined, out actual);
+			Assert.True(expectedError == actual, "Test : " + testIndex + " " + comment);			
+#if !NOCONSENSUSLIB
+			var ok = Script.VerifyScriptConsensus(scriptPubKey, spendingTransaction, 0, amount, flags);
+			Assert.True(ok == (expectedError == ScriptError.OK), "[ConsensusLib] Test : " + testIndex + " " + comment);
+#endif
+		}
+
+
+		private void EnsureHasLibConsensus()
+		{
+#if !NOCONSENSUSLIB
+			string environment = RuntimeInformation.ProcessArchitecture == Architecture.X64 ? "x64" : "x86";
+			if(File.Exists(Script.LibConsensusDll))
+			{
+				var bytes = File.ReadAllBytes(Script.LibConsensusDll);
+				if(CheckHashConsensus(bytes, environment))
+					return;
+			}
+			HttpClient client = new HttpClient();
+			var libConsensus = client.GetByteArrayAsync("https://aois.blob.core.windows.net/public/libbitcoinconsensus/" + environment + "/libbitcoinconsensus-0.dll").Result;
+			if(!CheckHashConsensus(libConsensus, environment))
+			{
+				throw new InvalidOperationException("Downloaded consensus li has wrong hash");
+			}
+			File.WriteAllBytes(Script.LibConsensusDll, libConsensus);
+#endif
+		}
+#if !NOCONSENSUSLIB
+		private bool CheckHashConsensus(byte[] bytes, string env)
+		{
+			//from bitcoin-0.13.1 rc2
+			if(env == "x86")
+			{
+				var actualHash = Encoders.Hex.EncodeData(Hashes.SHA256(bytes));
+				return actualHash == "1b812e2dad7bf041d16b51654aab029cf547b858d6415456c89f0fd5566a4706";
+			}
+			else
+			{
+				var actualHash = Encoders.Hex.EncodeData(Hashes.SHA256(bytes));
+				return actualHash == "eb099bf52e57add12bb8ec28f10fdfd15f1e066604948c68ea52b69a0d5d32b8";
+			}
+		}
+#endif
+
+		private static Transaction CreateSpendingTransaction(WitScript wit, Script scriptSig, Transaction creditingTransaction)
+		{
+			var spendingTransaction = new Transaction();
+			spendingTransaction.AddInput(new TxIn(new OutPoint(creditingTransaction, 0))
+			{
+				ScriptSig = scriptSig,
+				WitScript = wit ?? WitScript.Empty
+			});
+			spendingTransaction.AddOutput(new TxOut()
+			{
+				ScriptPubKey = new Script(),
+				Value = creditingTransaction.Outputs[0].Value
+			});
+			return spendingTransaction;
+		}
+
+		private static Transaction CreateCreditingTransaction(Script scriptPubKey, Money amount = null)
+		{
+			amount = amount ?? Money.Zero;
+			var creditingTransaction = new Transaction();
+			creditingTransaction.Version = 1;
+			creditingTransaction.LockTime = LockTime.Zero;
+			creditingTransaction.AddInput(new TxIn()
+			{
+				ScriptSig = new Script(OpcodeType.OP_0, OpcodeType.OP_0),
+				Sequence = Sequence.Final
+			});
+			creditingTransaction.AddOutput(amount, scriptPubKey);
+			return creditingTransaction;
+		}
+
+		private ScriptError ParseScriptError(string str)
+		{
+			if(str == "OK")
+				return ScriptError.OK;
+			if(str == "EVAL_FALSE")
+				return ScriptError.EvalFalse;
+			if(str == "BAD_OPCODE")
+				return ScriptError.BadOpCode;
+			if(str == "UNBALANCED_CONDITIONAL")
+				return ScriptError.UnbalancedConditional;
+			if(str == "OP_RETURN")
+				return ScriptError.OpReturn;
+			if(str == "VERIFY")
+				return ScriptError.Verify;
+			if(str == "INVALID_ALTSTACK_OPERATION")
+				return ScriptError.InvalidAltStackOperation;
+			if(str == "INVALID_STACK_OPERATION")
+				return ScriptError.InvalidStackOperation;
+			if(str == "EQUALVERIFY")
+				return ScriptError.EqualVerify;
+			if(str == "DISABLED_OPCODE")
+				return ScriptError.DisabledOpCode;
+			if(str == "UNKNOWN_ERROR")
+				return ScriptError.UnknownError;
+			if(str == "DISCOURAGE_UPGRADABLE_NOPS")
+				return ScriptError.DiscourageUpgradableNops;
+			if(str == "PUSH_SIZE")
+				return ScriptError.PushSize;
+			if(str == "OP_COUNT")
+				return ScriptError.OpCount;
+			if(str == "STACK_SIZE")
+				return ScriptError.StackSize;
+			if(str == "SCRIPT_SIZE")
+				return ScriptError.ScriptSize;
+			if(str == "PUBKEY_COUNT")
+				return ScriptError.PubkeyCount;
+			if(str == "SIG_COUNT")
+				return ScriptError.SigCount;
+			if(str == "SIG_PUSHONLY")
+				return ScriptError.SigPushOnly;
+			if(str == "MINIMALDATA")
+				return ScriptError.MinimalData;
+			if(str == "PUBKEYTYPE")
+				return ScriptError.PubKeyType;
+			if(str == "SIG_DER")
+				return ScriptError.SigDer;
+			if(str == "WITNESS_MALLEATED")
+				return ScriptError.WitnessMalleated;
+			if(str == "WITNESS_MALLEATED_P2SH")
+				return ScriptError.WitnessMalleatedP2SH;
+			if(str == "WITNESS_PROGRAM_WITNESS_EMPTY")
+				return ScriptError.WitnessProgramEmpty;
+			if(str == "WITNESS_PROGRAM_MISMATCH")
+				return ScriptError.WitnessProgramMissmatch;
+			if(str == "WITNESS_PROGRAM_WRONG_LENGTH")
+				return ScriptError.WitnessProgramWrongLength;
+			if(str == "WITNESS_UNEXPECTED")
+				return ScriptError.WitnessUnexpected;
+			if(str == "SIG_HIGH_S")
+				return ScriptError.SigHighS;
+			if(str == "SIG_HASHTYPE")
+				return ScriptError.SigHashType;
+			if(str == "SIG_NULLDUMMY")
+				return ScriptError.SigNullDummy;
+			if(str == "CLEANSTACK")
+				return ScriptError.CleanStack;
+			if(str == "DISCOURAGE_UPGRADABLE_WITNESS_PROGRAM")
+				return ScriptError.DiscourageUpgradableWitnessProgram;
+			if(str == "NULLFAIL")
+				return ScriptError.NullFail;
+			if(str == "NEGATIVE_LOCKTIME")
+				return ScriptError.NegativeLockTime;
+			if(str == "UNSATISFIED_LOCKTIME")
+				return ScriptError.UnsatisfiedLockTime;
+			if(str == "MINIMALIF")
+				return ScriptError.MinimalIf;
+			if(str == "WITNESS_PUBKEYTYPE")
+				return ScriptError.WitnessPubkeyType;
+			throw new NotSupportedException(str);
+		}
+
+		private ScriptVerify ParseFlag(string flag)
+		{
+			ScriptVerify result = ScriptVerify.None;
+			foreach(var p in flag.Split(',', '|').Select(p => p.Trim().ToUpperInvariant()))
+			{
+				if(p == "P2SH")
+					result |= ScriptVerify.P2SH;
+				else if(p == "STRICTENC")
+					result |= ScriptVerify.StrictEnc;
+				else if(p == "MINIMALDATA")
+				{
+					result |= ScriptVerify.MinimalData;
+				}
+				else if(p == "DERSIG")
+				{
+					result |= ScriptVerify.DerSig;
+				}
+				else if(p == "SIGPUSHONLY")
+				{
+					result |= ScriptVerify.SigPushOnly;
+				}
+				else if(p == "NULLDUMMY")
+				{
+					result |= ScriptVerify.NullDummy;
+				}
+				else if(p == "LOW_S")
+				{
+					result |= ScriptVerify.LowS;
+				}
+				else if(p == "")
+				{
+				}
+				else if(p == "DISCOURAGE_UPGRADABLE_NOPS")
+				{
+					result |= ScriptVerify.DiscourageUpgradableNops;
+				}
+				else if(p == "CLEANSTACK")
+				{
+					result |= ScriptVerify.CleanStack;
+				}
+				else if(p == "WITNESS")
+				{
+					result |= ScriptVerify.Witness;
+				}
+				else if(p == "DISCOURAGE_UPGRADABLE_WITNESS_PROGRAM")
+				{
+					result |= ScriptVerify.DiscourageUpgradableWitnessProgram;
+				}
+				else if(p == "CHECKSEQUENCEVERIFY")
+				{
+					result |= ScriptVerify.CheckSequenceVerify;
+				}
+				else if(p == "NULLFAIL")
+				{
+					result |= ScriptVerify.NullFail;
+				}
+				else if(p == "MINIMALIF")
+				{
+					result |= ScriptVerify.MinimalIf;
+				}
+				else if(p == "WITNESS_PUBKEYTYPE")
+				{
+					result |= ScriptVerify.WitnessPubkeyType;
+				}
+				else
+					throw new NotSupportedException(p);
+			}
+			return result;
+		}
+
+		[Fact]
+		[Trait("Core", "Core")]
+		public void script_standard_push()
+		{
+			for(int i = -1; i < 1000; i++)
+			{
+				Script script = new Script(Op.GetPushOp(i).ToBytes());
+				Assert.True(script.IsPushOnly, "Number " + i + " is not pure push.");
+				Assert.True(script.HasCanonicalPushes, "Number " + i + " push is not canonical.");
+			}
+
+			for(int i = 0; i < 1000; i++)
+			{
+				var data = Enumerable.Range(0, i).Select(_ => (byte)0x49).ToArray();
+				Script script = new Script(Op.GetPushOp(data).ToBytes());
+				Assert.True(script.IsPushOnly, "Length " + i + " is not pure push.");
+				Assert.True(script.HasCanonicalPushes, "Length " + i + " push is not canonical.");
+			}
+		}
+
+		Script sign_multisig(Script scriptPubKey, Key[] keys, Transaction transaction)
+		{
+			uint256 hash = Script.SignatureHash(scriptPubKey, transaction, 0, SigHash.All);
+
+			List<Op> ops = new List<Op>();
+			//CScript result;
+			//
+			// NOTE: CHECKMULTISIG has an unfortunate bug; it requires
+			// one extra item on the stack, before the signatures.
+			// Putting OP_0 on the stack is the workaround;
+			// fixing the bug would mean splitting the block chain (old
+			// clients would not accept new CHECKMULTISIG transactions,
+			// and vice-versa)
+			//
+			ops.Add(OpcodeType.OP_0);
+			foreach(Key key in keys)
+			{
+				var vchSig = key.Sign(hash).ToDER().ToList();
+				vchSig.Add((byte)SigHash.All);
+				ops.Add(Op.GetPushOp(vchSig.ToArray()));
+			}
+			return new Script(ops.ToArray());
+		}
+
+		Script sign_multisig(Script scriptPubKey, Key key, Transaction transaction)
+		{
+			return sign_multisig(scriptPubKey, new Key[] { key }, transaction);
+		}
+		ScriptVerify flags = ScriptVerify.P2SH | ScriptVerify.StrictEnc;
+		[Fact]
+		[Trait("Core", "Core")]
+		public void script_CHECKMULTISIG12()
+		{ 
+			EnsureHasLibConsensus();
+			Key key1 = new Key(true);
+			Key key2 = new Key(false);
+			Key key3 = new Key(true);
+
+			Script scriptPubKey12 = new Script(
+					OpcodeType.OP_1,
+					Op.GetPushOp(key1.PubKey.ToBytes()),
+					Op.GetPushOp(key2.PubKey.ToBytes()),
+					OpcodeType.OP_2,
+					OpcodeType.OP_CHECKMULTISIG
+				);
+
+			Transaction txFrom12 = new Transaction();
+			txFrom12.Outputs.Add(new TxOut());
+			txFrom12.Outputs[0].ScriptPubKey = scriptPubKey12;
+
+
+			Transaction txTo12 = new Transaction();
+			txTo12.Inputs.Add(new TxIn());
+			txTo12.Outputs.Add(new TxOut());
+			txTo12.Inputs[0].PrevOut.N = 0;
+			txTo12.Inputs[0].PrevOut.Hash = txFrom12.GetHash();
+			txTo12.Outputs[0].Value = 1;
+			txTo12.Inputs[0].ScriptSig = sign_multisig(scriptPubKey12, key1, txTo12);
+
+			AssertValidScript(scriptPubKey12, txTo12, 0, flags);
+			txTo12.Outputs[0].Value = 2;
+			AssertInvalidScript(scriptPubKey12, txTo12, 0, flags);
+
+			txTo12.Inputs[0].ScriptSig = sign_multisig(scriptPubKey12, key2, txTo12);
+			AssertValidScript(scriptPubKey12, txTo12, 0, flags);
+
+			txTo12.Inputs[0].ScriptSig = sign_multisig(scriptPubKey12, key3, txTo12);
+			AssertInvalidScript(scriptPubKey12, txTo12, 0, flags);
+		}
+
+		[Fact]
+		[Trait("Core", "Core")]
+		public void script_CHECKMULTISIG23()
+		{
+			EnsureHasLibConsensus();
+			Key key1 = new Key(true);
+			Key key2 = new Key(false);
+			Key key3 = new Key(true);
+			Key key4 = new Key(false);
+
+			Script scriptPubKey23 = new Script(
+					OpcodeType.OP_2,
+					Op.GetPushOp(key1.PubKey.ToBytes()),
+					Op.GetPushOp(key2.PubKey.ToBytes()),
+					Op.GetPushOp(key3.PubKey.ToBytes()),
+					OpcodeType.OP_3,
+					OpcodeType.OP_CHECKMULTISIG
+				);
+
+
+			var txFrom23 = new Transaction();
+			txFrom23.Outputs.Add(new TxOut());
+			txFrom23.Outputs[0].ScriptPubKey = scriptPubKey23;
+
+			var txTo23 = new Transaction();
+			txTo23.Inputs.Add(new TxIn());
+			txTo23.Outputs.Add(new TxOut());
+			txTo23.Inputs[0].PrevOut.N = 0;
+			txTo23.Inputs[0].PrevOut.Hash = txFrom23.GetHash();
+			txTo23.Outputs[0].Value = 1;
+
+			var keys = new Key[] { key1, key2 };
+			txTo23.Inputs[0].ScriptSig = sign_multisig(scriptPubKey23, keys, txTo23);
+			AssertValidScript(scriptPubKey23, txTo23, 0, flags);
+
+			keys = new Key[] { key1, key3 };
+			txTo23.Inputs[0].ScriptSig = sign_multisig(scriptPubKey23, keys, txTo23);
+			AssertValidScript(scriptPubKey23, txTo23, 0, flags);
+
+			keys = new Key[] { key2, key3 };
+			txTo23.Inputs[0].ScriptSig = sign_multisig(scriptPubKey23, keys, txTo23);
+			AssertValidScript(scriptPubKey23, txTo23, 0, flags);
+
+			keys = new Key[] { key2, key2 }; // Can't re-use sig
+			txTo23.Inputs[0].ScriptSig = sign_multisig(scriptPubKey23, keys, txTo23);
+			AssertInvalidScript(scriptPubKey23, txTo23, 0, flags);
+
+			keys = new Key[] { key2, key1 }; // sigs must be in correct order
+			txTo23.Inputs[0].ScriptSig = sign_multisig(scriptPubKey23, keys, txTo23);
+			AssertInvalidScript(scriptPubKey23, txTo23, 0, flags);
+
+			keys = new Key[] { key3, key2 }; // sigs must be in correct order
+			txTo23.Inputs[0].ScriptSig = sign_multisig(scriptPubKey23, keys, txTo23);
+			AssertInvalidScript(scriptPubKey23, txTo23, 0, flags);
+
+			keys = new Key[] { key4, key2 };// sigs must match pubkeys
+			txTo23.Inputs[0].ScriptSig = sign_multisig(scriptPubKey23, keys, txTo23);
+			AssertInvalidScript(scriptPubKey23, txTo23, 0, flags);
+
+			keys = new Key[] { key1, key4 };// sigs must match pubkeys
+			txTo23.Inputs[0].ScriptSig = sign_multisig(scriptPubKey23, keys, txTo23);
+			AssertInvalidScript(scriptPubKey23, txTo23, 0, flags);
+
+			keys = new Key[0]; // Must have signatures
+			txTo23.Inputs[0].ScriptSig = sign_multisig(scriptPubKey23, keys, txTo23);
+			AssertInvalidScript(scriptPubKey23, txTo23, 0, flags);
+		}
+
+		private void AssertInvalidScript(Script scriptPubKey, Transaction tx, int n, ScriptVerify verify)
+		{
+			Assert.False(Script.VerifyScript(scriptPubKey, tx, n, null, flags));
+#if !NOCONSENSUSLIB
+			Assert.False(Script.VerifyScriptConsensus(scriptPubKey, tx, (uint)n, flags));
+#endif
+		}
+
+		private void AssertValidScript(Script scriptPubKey, Transaction tx, int n, ScriptVerify verify)
+		{
+			Assert.True(Script.VerifyScript(scriptPubKey, tx, n, null, flags));
+#if !NOCONSENSUSLIB
+			Assert.True(Script.VerifyScriptConsensus(scriptPubKey, tx, (uint)n, flags));
+#endif
+		}
+
+		[Fact]
+		[Trait("Core", "Core")]
+		public void script_combineSigs()
+		{
+			Key[] keys = new[] { new Key(), new Key(), new Key() };
+			var txFrom = CreateCreditingTransaction(keys[0].PubKey.Hash.ScriptPubKey);
+			var txTo = CreateSpendingTransaction(null, new Script(), txFrom);
+
+			Script scriptPubKey = txFrom.Outputs[0].ScriptPubKey;
+			Script scriptSig = txTo.Inputs[0].ScriptSig;
+
+			Script empty = new Script();
+			Script combined = Script.CombineSignatures(scriptPubKey, txTo, 0, empty, empty);
+			Assert.True(combined.ToBytes().Length == 0);
+
+			// Single signature case:
+			SignSignature(keys, txFrom, txTo, 0); // changes scriptSig
+			scriptSig = txTo.Inputs[0].ScriptSig;
+			combined = Script.CombineSignatures(scriptPubKey, txTo, 0, scriptSig, empty);
+			Assert.True(combined == scriptSig);
+			combined = Script.CombineSignatures(scriptPubKey, txTo, 0, empty, scriptSig);
+			Assert.True(combined == scriptSig);
+			Script scriptSigCopy = scriptSig.Clone();
+			// Signing again will give a different, valid signature:
+			SignSignature(keys, txFrom, txTo, 0);
+			scriptSig = txTo.Inputs[0].ScriptSig;
+
+			combined = Script.CombineSignatures(scriptPubKey, txTo, 0, scriptSigCopy, scriptSig);
+			Assert.True(combined == scriptSigCopy || combined == scriptSig);
+
+
+			// P2SH, single-signature case:
+			Script pkSingle = PayToPubkeyTemplate.Instance.GenerateScriptPubKey(keys[0].PubKey);
+			scriptPubKey = pkSingle.Hash.ScriptPubKey;
+			txFrom.Outputs[0].ScriptPubKey = scriptPubKey;
+			txTo.Inputs[0].PrevOut = new OutPoint(txFrom, 0);
+
+			SignSignature(keys, txFrom, txTo, 0, pkSingle);
+			scriptSig = txTo.Inputs[0].ScriptSig;
+
+			combined = Script.CombineSignatures(scriptPubKey, txTo, 0, scriptSig, empty);
+			Assert.True(combined == scriptSig);
+
+			combined = Script.CombineSignatures(scriptPubKey, txTo, 0, empty, scriptSig);
+			scriptSig = txTo.Inputs[0].ScriptSig;
+			Assert.True(combined == scriptSig);
+			scriptSigCopy = scriptSig.Clone();
+
+			SignSignature(keys, txFrom, txTo, 0);
+			scriptSig = txTo.Inputs[0].ScriptSig;
+
+			combined = Script.CombineSignatures(scriptPubKey, txTo, 0, scriptSigCopy, scriptSig);
+			Assert.True(combined == scriptSigCopy || combined == scriptSig);
+			// dummy scriptSigCopy with placeholder, should always choose non-placeholder:
+			scriptSigCopy = new Script(OpcodeType.OP_0, Op.GetPushOp(pkSingle.ToBytes()));
+			combined = Script.CombineSignatures(scriptPubKey, txTo, 0, scriptSigCopy, scriptSig);
+			Assert.True(combined == scriptSig);
+			combined = Script.CombineSignatures(scriptPubKey, txTo, 0, scriptSig, scriptSigCopy);
+			Assert.True(combined == scriptSig);
+
+			// Hardest case:  Multisig 2-of-3
+			scriptPubKey = PayToMultiSigTemplate.Instance.GenerateScriptPubKey(2, keys.Select(k => k.PubKey).ToArray());
+			txFrom.Outputs[0].ScriptPubKey = scriptPubKey;
+			txTo.Inputs[0].PrevOut = new OutPoint(txFrom, 0);
+
+			SignSignature(keys, txFrom, txTo, 0);
+			scriptSig = txTo.Inputs[0].ScriptSig;
+
+			combined = Script.CombineSignatures(scriptPubKey, txTo, 0, scriptSig, empty);
+			Assert.True(combined == scriptSig);
+			combined = Script.CombineSignatures(scriptPubKey, txTo, 0, empty, scriptSig);
+			Assert.True(combined == scriptSig);
+
+			// A couple of partially-signed versions:
+			uint256 hash1 = Script.SignatureHash(scriptPubKey, txTo, 0, SigHash.All);
+			var sig1 = new TransactionSignature(keys[0].Sign(hash1), SigHash.All);
+
+			uint256 hash2 = Script.SignatureHash(scriptPubKey, txTo, 0, SigHash.None);
+			var sig2 = new TransactionSignature(keys[1].Sign(hash2), SigHash.None);
+
+
+			uint256 hash3 = Script.SignatureHash(scriptPubKey, txTo, 0, SigHash.Single);
+			var sig3 = new TransactionSignature(keys[2].Sign(hash3), SigHash.Single);
+
+
+			// Not fussy about order (or even existence) of placeholders or signatures:
+			Script partial1a = new Script() + OpcodeType.OP_0 + Op.GetPushOp(sig1.ToBytes()) + OpcodeType.OP_0;
+			Script partial1b = new Script() + OpcodeType.OP_0 + OpcodeType.OP_0 + Op.GetPushOp(sig1.ToBytes());
+			Script partial2a = new Script() + OpcodeType.OP_0 + Op.GetPushOp(sig2.ToBytes());
+			Script partial2b = new Script() + Op.GetPushOp(sig2.ToBytes()) + OpcodeType.OP_0;
+			Script partial3a = new Script() + Op.GetPushOp(sig3.ToBytes());
+			Script partial3b = new Script() + OpcodeType.OP_0 + OpcodeType.OP_0 + Op.GetPushOp(sig3.ToBytes());
+			Script partial3c = new Script() + OpcodeType.OP_0 + Op.GetPushOp(sig3.ToBytes()) + OpcodeType.OP_0;
+			Script complete12 = new Script() + OpcodeType.OP_0 + Op.GetPushOp(sig1.ToBytes()) + Op.GetPushOp(sig2.ToBytes());
+			Script complete13 = new Script() + OpcodeType.OP_0 + Op.GetPushOp(sig1.ToBytes()) + Op.GetPushOp(sig3.ToBytes());
+			Script complete23 = new Script() + OpcodeType.OP_0 + Op.GetPushOp(sig2.ToBytes()) + Op.GetPushOp(sig3.ToBytes());
+
+			combined = Script.CombineSignatures(scriptPubKey, txTo, 0, partial1a, partial1b);
+			Assert.True(combined == partial1a);
+			combined = Script.CombineSignatures(scriptPubKey, txTo, 0, partial1a, partial2a);
+			Assert.True(combined == complete12);
+			combined = Script.CombineSignatures(scriptPubKey, txTo, 0, partial2a, partial1a);
+			Assert.True(combined == complete12);
+			combined = Script.CombineSignatures(scriptPubKey, txTo, 0, partial1b, partial2b);
+			Assert.True(combined == complete12);
+			combined = Script.CombineSignatures(scriptPubKey, txTo, 0, partial3b, partial1b);
+			Assert.True(combined == complete13);
+			combined = Script.CombineSignatures(scriptPubKey, txTo, 0, partial2a, partial3a);
+			Assert.True(combined == complete23);
+			combined = Script.CombineSignatures(scriptPubKey, txTo, 0, partial3b, partial2b);
+			Assert.True(combined == complete23);
+			combined = Script.CombineSignatures(scriptPubKey, txTo, 0, partial3b, partial3a);
+			Assert.True(combined == partial3c);
+		}
+
+		private void SignSignature(Key[] keys, Transaction txFrom, Transaction txTo, int n, params Script[] knownRedeems)
+		{
+			new TransactionBuilder()
+				.AddKeys(keys)
+				.AddKnownRedeems(knownRedeems)
+				.AddCoins(txFrom)
+				.SignTransactionInPlace(txTo);
+		}
+
+		[Fact]
+		[Trait("Core", "Core")]
+		public void script_PushData()
+		{
+			// Check that PUSHDATA1, PUSHDATA2, and PUSHDATA4 create the same value on
+			// the stack as the 1-75 opcodes do.
+			var direct = new Script(new byte[] { 1, 0x5a });
+			var pushdata1 = new Script(new byte[] { (byte)OpcodeType.OP_PUSHDATA1, 1, 0x5a });
+			var pushdata2 = new Script(new byte[] { (byte)OpcodeType.OP_PUSHDATA2, 1, 0, 0x5a });
+			var pushdata4 = new Script(new byte[] { (byte)OpcodeType.OP_PUSHDATA4, 1, 0, 0, 0, 0x5a });
+
+			var context = new ScriptEvaluationContext()
+			{
+				ScriptVerify = ScriptVerify.P2SH,
+				SigHash = 0
+			};
+			var directStack = context.Clone();
+			Assert.True(directStack.EvalScript(direct, new Transaction(), 0));
+
+			var pushdata1Stack = context.Clone();
+			Assert.True(pushdata1Stack.EvalScript(pushdata1, new Transaction(), 0));
+			AssertEx.StackEquals(pushdata1Stack.Stack, directStack.Stack);
+
+
+			var pushdata2Stack = context.Clone();
+			Assert.True(pushdata2Stack.EvalScript(pushdata2, new Transaction(), 0));
+			AssertEx.StackEquals(pushdata2Stack.Stack, directStack.Stack);
+
+			var pushdata4Stack = context.Clone();
+			Assert.True(pushdata4Stack.EvalScript(pushdata4, new Transaction(), 0));
+			AssertEx.StackEquals(pushdata4Stack.Stack, directStack.Stack);
+		}
+
+		[Fact]
+		[Trait("UnitTest", "UnitTest")]
+		public void CanParseAndGeneratePayToPubKeyScript()
+		{
+			var scriptPubKey = new Script("OP_DUP OP_HASH160 b72a6481ec2c2e65aa6bd9b42e213dce16fc6217 OP_EQUALVERIFY OP_CHECKSIG");
+			var pubKey = PayToPubkeyHashTemplate.Instance.ExtractScriptPubKeyParameters(scriptPubKey);
+			Assert.Equal("b72a6481ec2c2e65aa6bd9b42e213dce16fc6217", pubKey.ToString());
+			var scriptSig = new Script("3044022064f45a382a15d3eb5e7fe72076eec4ef0f56fde1adfd710866e729b9e5f3383d02202720a895914c69ab49359087364f06d337a2138305fbc19e20d18da78415ea9301 0364bd4b02a752798342ed91c681a48793bb1c0853cbcd0b978c55e53485b8e27c");
+
+			var sigResult = PayToPubkeyHashTemplate.Instance.ExtractScriptSigParameters(scriptSig);
+			Assert.Equal("3044022064f45a382a15d3eb5e7fe72076eec4ef0f56fde1adfd710866e729b9e5f3383d02202720a895914c69ab49359087364f06d337a2138305fbc19e20d18da78415ea9301", Encoders.Hex.EncodeData(sigResult.TransactionSignature.ToBytes()));
+			Assert.Equal("0364bd4b02a752798342ed91c681a48793bb1c0853cbcd0b978c55e53485b8e27c", sigResult.PublicKey.ToString());
+
+			Assert.Equal(PayToPubkeyHashTemplate.Instance.GenerateScriptSig(sigResult.TransactionSignature, sigResult.PublicKey).ToString(), scriptSig.ToString());
+			Assert.Equal(PayToPubkeyHashTemplate.Instance.GenerateScriptPubKey(pubKey).ToString(), scriptPubKey.ToString());
+
+			scriptSig = new Script("0 0364bd4b02a752798342ed91c681a48793bb1c0853cbcd0b978c55e53485b8e27c");
+
+			sigResult = PayToPubkeyHashTemplate.Instance.ExtractScriptSigParameters(scriptSig);
+			Assert.Null(sigResult.TransactionSignature);
+
+			var scriptSig2 = PayToPubkeyHashTemplate.Instance.GenerateScriptSig(sigResult);
+			Assert.Equal(scriptSig.ToString(), scriptSig2.ToString());
+		}
+
+		[Fact]
+		[Trait("UnitTest", "UnitTest")]
+		public void CanParseAndGeneratePayToPubkey()
+		{
+			string scriptPubKey = "0364bd4b02a752798342ed91c681a48793bb1c0853cbcd0b978c55e53485b8e27c OP_CHECKSIG";
+			var pub = PayToPubkeyTemplate.Instance.ExtractScriptPubKeyParameters(new Script(scriptPubKey));
+			Assert.Equal("0364bd4b02a752798342ed91c681a48793bb1c0853cbcd0b978c55e53485b8e27c", pub.ToHex());
+
+			scriptPubKey = "0464bd4b02a752798342ed91c681a48793bb1c0853cbcd0b978c55e53485b8e27cff45c67d5f7be479215e9a27cea37afe1a00fa968ae3cbad128c9cee403844b7 OP_CHECKSIG";
+			pub = PayToPubkeyTemplate.Instance.ExtractScriptPubKeyParameters(new Script(scriptPubKey));
+			Assert.Equal("0464bd4b02a752798342ed91c681a48793bb1c0853cbcd0b978c55e53485b8e27cff45c67d5f7be479215e9a27cea37afe1a00fa968ae3cbad128c9cee403844b7", pub.ToHex());
+
+			scriptPubKey = "9964bd4b02a752798342ed91c681a48793bb1c0853cbcd0b978c55e53485b8e27c OP_CHECKSIG";
+			pub = PayToPubkeyTemplate.Instance.ExtractScriptPubKeyParameters(new Script(scriptPubKey));
+			Assert.Null(pub);
+
+			string scriptSig = "3044022064f45a382a15d3eb5e7fe72076eec4ef0f56fde1adfd710866e729b9e5f3383d02202720a895914c69ab49359087364f06d337a2138305fbc19e20d18da78415ea9301";
+			var sig = PayToPubkeyTemplate.Instance.ExtractScriptSigParameters(new Script(scriptSig));
+			Assert.NotNull(sig);
+			Assert.True(PayToPubkeyTemplate.Instance.CheckScriptSig(new Script(scriptSig), null));
+
+			scriptSig = "0044022064f45a382a15d3eb5e7fe72076eec4ef0f56fde1adfd710866e729b9e5f3383d02202720a895914c69ab49359087364f06d337a2138305fbc19e20d18da78415ea9301";
+			sig = PayToPubkeyTemplate.Instance.ExtractScriptSigParameters(new Script(scriptSig));
+			Assert.Null(sig);
+			Assert.False(PayToPubkeyTemplate.Instance.CheckScriptSig(new Script(scriptSig), null));
+
+			scriptSig = Encoders.Hex.EncodeData(TransactionSignature.Empty.ToBytes());
+			sig = PayToPubkeyTemplate.Instance.ExtractScriptSigParameters(new Script(scriptSig));
+			Assert.NotNull(sig);
+			Assert.True(PayToPubkeyTemplate.Instance.CheckScriptSig(new Script(scriptSig), null));
+		}
+
+		[Fact]
+		[Trait("UnitTest", "UnitTest")]
+		public void CanParseAndGenerateSegwitScripts()
+		{
+			var pubkey = new PubKey("03a65786c1a48d4167aca08cf6eb8eed081e13f45c02dc6000fd8f3bb16242579a");
+			var scriptPubKey = new Script("0 05481b7f1d90c5a167a15b00e8af76eb6984ea59");
+			Assert.Equal(scriptPubKey, PayToWitPubKeyHashTemplate.Instance.GenerateScriptPubKey(pubkey));
+			Assert.Equal(scriptPubKey, PayToWitPubKeyHashTemplate.Instance.GenerateScriptPubKey(pubkey.WitHash));
+			Assert.Equal(scriptPubKey, PayToWitPubKeyHashTemplate.Instance.GenerateScriptPubKey((BitcoinWitPubKeyAddress)pubkey.WitHash.GetAddress(Network.Main)));
+			var expected = new WitScript("304402206104c335e4adbb920184957f9f710b09de17d015329fde6807b9d321fd2142db02200b24ad996b4aa4ff103000348b5ad690abfd9fddae546af9e568394ed4a8311301 03a65786c1a48d4167aca08cf6eb8eed081e13f45c02dc6000fd8f3bb16242579a");
+			var actual = PayToWitPubKeyHashTemplate.Instance.GenerateWitScript(new PayToWitPubkeyHashScriptSigParameters()
+			{
+				PublicKey = pubkey,
+				TransactionSignature = new TransactionSignature(Encoders.Hex.DecodeData("304402206104c335e4adbb920184957f9f710b09de17d015329fde6807b9d321fd2142db02200b24ad996b4aa4ff103000348b5ad690abfd9fddae546af9e568394ed4a8311301"))
+			});
+			Assert.Equal(expected, actual);
+
+			var scriptSig = new Script("304402206b782f095f52f12133a96c078b558458b84c925afdb620d96c5f5bbf483e28d502206206796ff45d80216b83c77bafc4e7951fdb10a5bf3e4041c0e6c0938079b22b01 2103");
+			var redeem = new Script(Encoders.Hex.DecodeData("2103a65786c1a48d4167aca08cf6eb8eed081e13f45c02dc6000fd8f3bb16242579aac"));
+			expected = new WitScript(new Script("304402206b782f095f52f12133a96c078b558458b84c925afdb620d96c5f5bbf483e28d502206206796ff45d80216b83c77bafc4e7951fdb10a5bf3e4041c0e6c0938079b22b01 2103 2103a65786c1a48d4167aca08cf6eb8eed081e13f45c02dc6000fd8f3bb16242579aac"));
+			actual = PayToWitScriptHashTemplate.Instance.GenerateWitScript(scriptSig, redeem);
+			Assert.Equal(expected, actual);
+			actual = PayToWitScriptHashTemplate.Instance.GenerateWitScript(scriptSig.ToOps().ToArray(), redeem);
+			Assert.Equal(expected, actual);
+			var extract = PayToWitScriptHashTemplate.Instance.ExtractWitScriptParameters(actual, null);
+			Assert.Equal(extract, redeem);
+			extract = PayToWitScriptHashTemplate.Instance.ExtractWitScriptParameters(actual, new Key().ScriptPubKey.WitHash);
+			Assert.Null(extract);
+		}
+
+		[Fact]
+		[Trait("UnitTest", "UnitTest")]
+		public void CanParseAndGeneratePayToMultiSig()
+		{
+			string scriptPubKey = "1 0364bd4b02a752798342ed91c681a48793bb1c0853cbcd0b978c55e53485b8e27c 0364bd4b02a752798342ed91c681a48793bb1c0853cbcd0b978c55e53485b8e27d 2 OP_CHECKMULTISIG";
+			var scriptPubKeyResult = PayToMultiSigTemplate.Instance.ExtractScriptPubKeyParameters(new Script(scriptPubKey));
+			Assert.Equal("0364bd4b02a752798342ed91c681a48793bb1c0853cbcd0b978c55e53485b8e27c", scriptPubKeyResult.PubKeys[0].ToString());
+			Assert.Equal("0364bd4b02a752798342ed91c681a48793bb1c0853cbcd0b978c55e53485b8e27d", scriptPubKeyResult.PubKeys[1].ToString());
+			Assert.Equal(1, scriptPubKeyResult.SignatureCount);
+			Assert.Equal(scriptPubKey, PayToMultiSigTemplate.Instance.GenerateScriptPubKey(1, scriptPubKeyResult.PubKeys).ToString());
+
+			var scriptSig = "0 3044022064f45a382a15d3eb5e7fe72076eec4ef0f56fde1adfd710866e729b9e5f3383d02202720a895914c69ab49359087364f06d337a2138305fbc19e20d18da78415ea9301 3044022064f45a382a15d3eb5e7fe72076eec4ef0f56fde1adfd710866e729b9e5f3383d02202720a895914c69ab49359087364f06d337a2138305fbc19e20d18da78415ea9302";
+
+			var result = PayToMultiSigTemplate.Instance.ExtractScriptSigParameters(new Script(scriptSig));
+			Assert.Equal("3044022064f45a382a15d3eb5e7fe72076eec4ef0f56fde1adfd710866e729b9e5f3383d02202720a895914c69ab49359087364f06d337a2138305fbc19e20d18da78415ea9301", Encoders.Hex.EncodeData(result[0].ToBytes()));
+			Assert.Equal("3044022064f45a382a15d3eb5e7fe72076eec4ef0f56fde1adfd710866e729b9e5f3383d02202720a895914c69ab49359087364f06d337a2138305fbc19e20d18da78415ea9302", Encoders.Hex.EncodeData(result[1].ToBytes()));
+
+			Assert.Equal(scriptSig, PayToMultiSigTemplate.Instance.GenerateScriptSig(result).ToString());
+
+			scriptSig = "0 0 3044022064f45a382a15d3eb5e7fe72076eec4ef0f56fde1adfd710866e729b9e5f3383d02202720a895914c69ab49359087364f06d337a2138305fbc19e20d18da78415ea9302";
+			result = PayToMultiSigTemplate.Instance.ExtractScriptSigParameters(new Script(scriptSig));
+			Assert.Null(result[0]);
+			Assert.Equal("3044022064f45a382a15d3eb5e7fe72076eec4ef0f56fde1adfd710866e729b9e5f3383d02202720a895914c69ab49359087364f06d337a2138305fbc19e20d18da78415ea9302", Encoders.Hex.EncodeData(result[1].ToBytes()));
+
+			var scriptSig2 = PayToMultiSigTemplate.Instance.GenerateScriptSig(result);
+			Assert.Equal(scriptSig, scriptSig2.ToString());
+
+
+			var sig = new TransactionSignature(Encoders.Hex.DecodeData("3044022064f45a382a15d3eb5e7fe72076eec4ef0f56fde1adfd710866e729b9e5f3383d02202720a895914c69ab49359087364f06d337a2138305fbc19e20d18da78415ea9301"));
+			var actual = PayToScriptHashTemplate.Instance.GenerateScriptSig(new[] { sig, sig }, new Script(scriptPubKey));
+			var expected = new Script("0 3044022064f45a382a15d3eb5e7fe72076eec4ef0f56fde1adfd710866e729b9e5f3383d02202720a895914c69ab49359087364f06d337a2138305fbc19e20d18da78415ea9301 3044022064f45a382a15d3eb5e7fe72076eec4ef0f56fde1adfd710866e729b9e5f3383d02202720a895914c69ab49359087364f06d337a2138305fbc19e20d18da78415ea9301 " + new Script(scriptPubKey).ToHex());
+			Assert.Equal(expected, actual);
+		}
+
+		[Fact]
+		[Trait("UnitTest", "UnitTest")]
+		public void CanExtractAddressesFromScript()
+		{
+			var payToMultiSig = new Script("1 0364bd4b02a752798342ed91c681a48793bb1c0853cbcd0b978c55e53485b8e27c 0364bd4b02a752798342ed91c681a48793bb1c0853cbcd0b978c55e53485b8e27d 2 OP_CHECKMULTISIG");
+
+			Assert.Null(payToMultiSig.GetSigner());
+			var destinations = payToMultiSig.GetDestinationPublicKeys();
+			Assert.Equal(2, destinations.Length);
+			Assert.Equal("0364bd4b02a752798342ed91c681a48793bb1c0853cbcd0b978c55e53485b8e27c", destinations[0].ToHex());
+			Assert.Equal("0364bd4b02a752798342ed91c681a48793bb1c0853cbcd0b978c55e53485b8e27d", destinations[1].ToHex());
+
+			var payToScriptHash = new Script("OP_HASH160 b5b88dd9befc9236915fcdbb7fd50052df50c855 OP_EQUAL");
+			Assert.NotNull(payToScriptHash.GetDestination());
+			Assert.IsType<ScriptId>(payToScriptHash.GetDestination());
+			Assert.Equal("b5b88dd9befc9236915fcdbb7fd50052df50c855", payToScriptHash.GetDestination().ToString());
+			Assert.True(payToScriptHash.GetDestination().GetAddress(Network.Main).GetType() == typeof(BitcoinScriptAddress));
+
+			var payToPubKeyHash = new Script("OP_DUP OP_HASH160 356facdac5f5bcae995d13e667bb5864fd1e7d59 OP_EQUALVERIFY OP_CHECKSIG");
+			Assert.NotNull(payToPubKeyHash.GetDestination());
+			Assert.IsType<KeyId>(payToPubKeyHash.GetDestination());
+			Assert.Equal("356facdac5f5bcae995d13e667bb5864fd1e7d59", payToPubKeyHash.GetDestination().ToString());
+			Assert.True(payToPubKeyHash.GetDestination().GetAddress(Network.Main).GetType() == typeof(BitcoinPubKeyAddress));
+
+			var p2shScriptSig = new Script("0 3044022064f45a382a15d3eb5e7fe72076eec4ef0f56fde1adfd710866e729b9e5f3383d02202720a895914c69ab49359087364f06d337a2138305fbc19e20d18da78415ea9301 51210364bd4b02a752798342ed91c681a48793bb1c0853cbcd0b978c55e53485b8e27c210364bd4b02a752798342ed91c681a48793bb1c0853cbcd0b978c55e53485b8e27d52ae");
+
+			Assert.NotNull(p2shScriptSig.GetSigner());
+			Assert.IsType<ScriptId>(p2shScriptSig.GetSigner());
+			Assert.Equal("b5b88dd9befc9236915fcdbb7fd50052df50c855", p2shScriptSig.GetSigner().ToString());
+
+			var p2phScriptSig = new Script("3045022100af878a48aab5a71397d518ee1ae3c35267cb559240bc4a06926d65d575090e7f02202a9208e1f13683b4e450b349ae3e7bd4498d5d808f06c4b8059ea41595447af401 02a71e88db4924c7620f3b27fa748817444b6ad02cd8cea32ed3cf2deb8b5ccae7");
+
+			Assert.NotNull(p2phScriptSig.GetSigner());
+			Assert.IsType<KeyId>(p2phScriptSig.GetSigner());
+			Assert.Equal("352183abbcc80a0cd7c051a28df0abbf1e80ac3e", p2phScriptSig.GetSigner().ToString());
+		}
+
+
+		[Fact]
+		[Trait("UnitTest", "UnitTest")]
+		public void P2PKHScriptSigShouldNotBeMistakenForP2SHScriptSig()
+		{
+			var p2pkhScriptSig = new Script("304402206e3f2f829644ffe78b56ec8d0ea3715aee66e533a8195220bdea1526dc6ed3b202205eabcae791abfea55d54f8ec4e6de1bad1f7aa90e91687e81150b411e457025701 029f4485fddb359aeed82d71dc8df2fb0e83e31601c749d468ea92c99c13c5558b");
+			p2pkhScriptSig.ToString();
+			var result = PayToScriptHashTemplate.Instance.ExtractScriptSigParameters(p2pkhScriptSig);
+
+			Assert.Null(result);
+		}
+
+		[Fact]
+		[Trait("UnitTest", "UnitTest")]
+		public void CanParseAndGeneratePayToScript()
+		{
+			var redeem = "1 0364bd4b02a752798342ed91c681a48793bb1c0853cbcd0b978c55e53485b8e27c 0364bd4b02a752798342ed91c681a48793bb1c0853cbcd0b978c55e53485b8e27d 2 OP_CHECKMULTISIG";
+
+			var scriptPubkey = "OP_HASH160 b5b88dd9befc9236915fcdbb7fd50052df50c855 OP_EQUAL";
+
+			var scriptSig = "0 3044022064f45a382a15d3eb5e7fe72076eec4ef0f56fde1adfd710866e729b9e5f3383d02202720a895914c69ab49359087364f06d337a2138305fbc19e20d18da78415ea9301 51210364bd4b02a752798342ed91c681a48793bb1c0853cbcd0b978c55e53485b8e27c210364bd4b02a752798342ed91c681a48793bb1c0853cbcd0b978c55e53485b8e27d52ae";
+
+			var pubParams = PayToScriptHashTemplate.Instance.ExtractScriptPubKeyParameters(new Script(scriptPubkey));
+			Assert.Equal("b5b88dd9befc9236915fcdbb7fd50052df50c855", pubParams.ToString());
+			Assert.Equal(scriptPubkey, PayToScriptHashTemplate.Instance.GenerateScriptPubKey(pubParams).ToString());
+			new ScriptId(new Script());
+			var sigParams = PayToScriptHashTemplate.Instance.ExtractScriptSigParameters(new Script(scriptSig));
+			Assert.Equal("3044022064f45a382a15d3eb5e7fe72076eec4ef0f56fde1adfd710866e729b9e5f3383d02202720a895914c69ab49359087364f06d337a2138305fbc19e20d18da78415ea9301", Encoders.Hex.EncodeData(sigParams.GetMultisigSignatures()[0].ToBytes()));
+			Assert.Equal(redeem, sigParams.RedeemScript.ToString());
+			Assert.Equal(scriptSig, PayToScriptHashTemplate.Instance.GenerateScriptSig(sigParams).ToString());
+
+			//If scriptPubKey is provided, is it verifying the provided scriptSig is coherent with it ?
+			sigParams = PayToScriptHashTemplate.Instance.ExtractScriptSigParameters(new Script(scriptSig), sigParams.RedeemScript.PaymentScript);
+			Assert.NotNull(sigParams);
+			sigParams = PayToScriptHashTemplate.Instance.ExtractScriptSigParameters(new Script(scriptSig), new Script("OP_HASH160 b5b88dd9befc9236915fcdbb7fd50052df50c853 OP_EQUAL"));
+			Assert.Null(sigParams);
+			sigParams = PayToScriptHashTemplate.Instance.ExtractScriptSigParameters(new Script(scriptSig), new Script("OP_HASH160 OP_EQUAL"));
+			Assert.Null(sigParams);
+			///
+
+			scriptSig = "0 0 51210364bd4b02a752798342ed91c681a48793bb1c0853cbcd0b978c55e53485b8e27c210364bd4b02a752798342ed91c681a48793bb1c0853cbcd0b978c55e53485b8e27d52ae";
+
+			sigParams = PayToScriptHashTemplate.Instance.ExtractScriptSigParameters(new Script(scriptSig));
+			Assert.Null(sigParams.GetMultisigSignatures()[0]);
+			var scriptSig2 = PayToScriptHashTemplate.Instance.GenerateScriptSig(sigParams);
+			Assert.Equal(scriptSig2.ToString(), scriptSig);
+		}
+	}
+}