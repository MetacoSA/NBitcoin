<<<<<<< HEAD
﻿#if !NOFILEIO
using System;
using System.Collections.Generic;
using System.IO;
using System.Linq;
using System.Net;
using System.Runtime.CompilerServices;
using System.Threading;
using NBitcoin.BitcoinCore;
using NBitcoin.DataEncoders;
using NBitcoin.RPC;
using Xunit;

namespace NBitcoin.Tests
{
	public class RepositoryTests
	{
		public class RawData : IBitcoinSerializable
		{
			public RawData()
			{

			}
			public RawData(byte[] data)
			{
				_Data = data;
			}
			#region IBitcoinSerializable Members

			public void ReadWrite(BitcoinStream stream)
			{
				stream.ReadWriteAsVarString(ref _Data);
			}

			private byte[] _Data = new byte[0];
			public byte[] Data
			{
				get
				{
					return _Data;
				}
			}

			#endregion
		}
		[Fact]
		[Trait("UnitTest", "UnitTest")]
		public void CanReadStoredBlockFile()
		{
			int count = 0;
			foreach (var stored in StoredBlock.EnumerateFile(TestDataLocations.DataBlockFolder("blk0001.dat")))
			{
				Assert.True(stored.Item.Check());
				count++;
			}
			Assert.Equal(2000, count);
			count = 0;
			var twoLast = StoredBlock.EnumerateFile(TestDataLocations.DataBlockFolder("blk0001.dat")).Skip(1998).ToList();
			foreach(var stored in StoredBlock.EnumerateFile(TestDataLocations.DataBlockFolder("blk0001.dat"), range: new DiskBlockPosRange(twoLast[0].BlockPosition)))
			{
				count++;
			}
			Assert.Equal(2, count);
		}

		[Fact]
		[Trait("UnitTest", "UnitTest")]
		public void CanEnumerateBlockCountRange()
		{
			var store = new BlockStore(TestDataLocations.DataFolder(@"blocks"), Network.Main);
			var expectedBlock = store.Enumerate(false).Skip(4).First();
			var actualBlocks = store.Enumerate(false, 4, 2).ToArray();
			Assert.Equal(2, actualBlocks.Length);
			Assert.Equal(expectedBlock.Item.Header.GetHash(), actualBlocks[0].Item.Header.GetHash());
			Assert.True(actualBlocks[0].Item.CheckMerkleRoot());
		}

		[Fact]
		[Trait("UnitTest", "UnitTest")]
		public void CanEnumerateBlockInAFileRange()
		{
			var store = new BlockStore(TestDataLocations.DataFolder(@"blocks"), Network.Main);
			var result = store.Enumerate(new DiskBlockPosRange(new DiskBlockPos(1, 0), new DiskBlockPos(2, 0))).ToList();
			Assert.Equal(2000, result.Count);
		}

		[Fact]
		[Trait("UnitTest", "UnitTest")]
		//The last block is off by 1 byte + lots of padding zero at the end
		public void CanEnumerateIncompleteBlk()
		{
			Assert.Equal(300, StoredBlock.EnumerateFile(TestDataLocations.DataBlockFolder("incompleteblk.dat")).Count());
		}

		[Fact]
		[Trait("UnitTest", "UnitTest")]
		public void CanBuildChainFromBlocks()
		{
			var store = new BlockStore(TestDataLocations.DataFolder(@"blocks"), Network.Main);
			var chain = store.GetChain();
			Assert.True(chain.Height == 3999);

		}

		[Fact]
		[Trait("UnitTest", "UnitTest")]
		public void CanIndexBlock()
		{
			var index = CreateIndexedStore();
			foreach(var block in StoredBlock.EnumerateFile(TestDataLocations.DataBlockFolder("blk0001.dat")).Take(50))
			{
				index.Put(block.Item);
			}
			var genesis = index.Get(uint256.Parse("0x0000066e91e46e5a264d42c89e1204963b2ee6be230b443e9159020539d972af"));
			Assert.NotNull(genesis);
			var invalidBlock = index.Get(uint256.Parse("0x0000066e91e46e5a264d42c89e1204963b2ee6be230b443e9159020539d972ae"));
			Assert.Null(invalidBlock);
		}


		public static IndexedBlockStore CreateIndexedStore([CallerMemberName]string folderName = null)
		{
			TestUtils.EnsureNew(folderName);
			return new IndexedBlockStore(new InMemoryNoSqlRepository(), new BlockStore(folderName, Network.Main));
		}

		[Fact]
		[Trait("UnitTest", "UnitTest")]
		public void CanStoreBlocks()
		{
			var store = CreateBlockStore();
			var allBlocks = StoredBlock.EnumerateFile(TestDataLocations.DataBlockFolder("blk0001.dat")).Take(50).ToList();

			foreach(var s in allBlocks)
			{
				store.Append(s.Item);
			}
			var storedBlocks = store.Enumerate(true).ToList();
			Assert.Equal(allBlocks.Count, storedBlocks.Count);

			foreach(var s in allBlocks)
			{
				var retrieved = store.Enumerate(true).First(b => b.Item.GetHash() == s.Item.GetHash());
				Assert.True(retrieved.Item.HeaderOnly);
			}
		}
		[Fact]
		[Trait("UnitTest", "UnitTest")]
		public void CanStoreBlocksInMultipleFiles()
		{
			var store = CreateBlockStore();
			store.MaxFileSize = 10; //Verify break all block in one respective file with extreme settings
			var allBlocks = StoredBlock.EnumerateFile(TestDataLocations.DataBlockFolder("blk0001.dat")).Take(10).ToList();
			foreach(var s in allBlocks)
			{
				store.Append(s.Item);
			}
			var storedBlocks = store.Enumerate(true).ToList();
			Assert.Equal(allBlocks.Count, storedBlocks.Count);
			Assert.Equal(11, store.Folder.GetFiles().Length); //10 files + lock file
		}


		[Fact]
		[Trait("UnitTest", "UnitTest")]
		public void CanReIndex()
		{
			var source = new BlockStore(TestDataLocations.DataFolder(@"blocks"), Network.Main);
			var store = CreateBlockStore("CanReIndexFolder");
			store.AppendAll(source.Enumerate(false).Take(100).Select(b => b.Item));


			var test = new IndexedBlockStore(new InMemoryNoSqlRepository(), store);
			var reIndexed = test.ReIndex();
			Assert.Equal(100, reIndexed);
			int i = 0;
			foreach(var b in store.Enumerate(true))
			{
				var result = test.Get(b.Item.GetHash());
				Assert.Equal(result.GetHash(), b.Item.GetHash());
				i++;
			}
			Assert.Equal(100, i);

			var last = source.Enumerate(false).Skip(100).FirstOrDefault();
			store.Append(last.Item);

			reIndexed = test.ReIndex();
			Assert.Equal(1, reIndexed);

			reIndexed = test.ReIndex();
			Assert.Equal(0, reIndexed);
		}

		[Fact]
		[Trait("UnitTest", "UnitTest")]
		public static void CanParseRev()
		{
			BlockUndoStore src = new BlockUndoStore(TestDataLocations.DataFolder(@"blocks"), Network.Main);
			BlockUndoStore dest = CreateBlockUndoStore();
			int count = 0;
			foreach(var un in src.EnumerateFolder())
			{
				var expectedSize = un.Header.ItemSize;
				var actualSize = (uint)un.Item.GetSerializedSize();
				Assert.Equal(expectedSize, actualSize);
				dest.Append(un.Item);
				count++;
			}
			Assert.Equal(8, count);

			count = 0;
			foreach(var un in dest.EnumerateFolder())
			{
				var expectedSize = un.Header.ItemSize;
				var actualSize = (uint)un.Item.GetSerializedSize();
				Assert.Equal(expectedSize, actualSize);
				count++;
			}
			Assert.Equal(8, count);
		}
		
		[Fact]
		[Trait("UnitTest", "UnitTest")]
		public void CanStoreInBlockRepository()
		{
			var blockRepository = CreateBlockRepository();
			var firstblk1 = StoredBlock.EnumerateFile(TestDataLocations.DataBlockFolder("blk0001.dat")).First();
			blockRepository.WriteBlockHeader(firstblk1.Item.Header);
			var result = blockRepository.GetBlock(firstblk1.Item.GetHash());
			Assert.True(result.HeaderOnly);

			blockRepository.WriteBlock(firstblk1.Item);
			result = blockRepository.GetBlock(firstblk1.Item.GetHash());
			Assert.False(result.HeaderOnly);
		}


		[Fact]
		[Trait("UnitTest", "UnitTest")]
		public void CanReadStoredBlockFolder()
		{
			var blk0 = StoredBlock.EnumerateFile(TestDataLocations.DataBlockFolder("blk0001.dat"), (uint)1).ToList();
			var blk1 = StoredBlock.EnumerateFile(TestDataLocations.DataBlockFolder("blk0002.dat"), (uint)2).ToList();

			int count = 0;
			foreach(var stored in StoredBlock.EnumerateFolder(TestDataLocations.DataFolder(@"blocks")))
			{
				if(count == 0)
					Assert.Equal(blk0[0].Item.GetHash(), stored.Item.GetHash());
				if(count == 2000)
					Assert.Equal(blk1[0].Item.GetHash(), stored.Item.GetHash());
				Assert.True(stored.Item.Check());
				count++;
			}
			Assert.Equal(4000, count);

			count = 0;
			foreach(var stored in StoredBlock.EnumerateFolder(TestDataLocations.DataFolder(@"blocks"), new DiskBlockPosRange(blk1[1998].BlockPosition)))
			{
				count++;
			}
			Assert.Equal(2, count);

			count = 0;
			foreach(var stored in StoredBlock.EnumerateFolder(TestDataLocations.DataFolder(@"blocks"), new DiskBlockPosRange(blk0[1998].BlockPosition)))
			{
				count++;
			}
			Assert.Equal(2002, count);

			count = 0;
			foreach(var stored in StoredBlock.EnumerateFolder(TestDataLocations.DataFolder(@"blocks"), new DiskBlockPosRange(blk0[1998].BlockPosition, blk1[2].BlockPosition)))
			{
				count++;
			}
			Assert.Equal(4, count);

			count = 0;
			foreach(var stored in StoredBlock.EnumerateFolder(TestDataLocations.DataFolder(@"blocks"), new DiskBlockPosRange(blk0[30].BlockPosition, blk0[34].BlockPosition)))
			{
				count++;
			}
			Assert.Equal(4, count);
		}

		[Fact]
		[Trait("UnitTest", "UnitTest")]
		public void CanCacheNoSqlRepository()
		{
			var cached = new CachedNoSqlRepository(new InMemoryNoSqlRepository());
			byte[] data1 = new byte[] { 1, 2, 3, 4, 5, 6 };
			byte[] data2 = new byte[] { 11, 22, 33, 4, 5, 66 };
			cached.InnerRepository.Put("data1", new RawData(data1));
			Assert.NotNull(cached.Get<RawData>("data1"));
			cached.InnerRepository.Put("data1", new RawData(data2));
			cached.Flush();
			var data1Actual = cached.InnerRepository.Get<RawData>("data1");
			AssertEx.CollectionEquals(data1Actual.Data, data2);
			cached.Put("data1", new RawData(data1));

			data1Actual = cached.InnerRepository.Get<RawData>("data1");
			AssertEx.CollectionEquals(data1Actual.Data, data2);

			cached.Flush();

			data1Actual = cached.InnerRepository.Get<RawData>("data1");
			AssertEx.CollectionEquals(data1Actual.Data, data1);

			cached.Put("data1", null);
			cached.Flush();
			Assert.Null(cached.InnerRepository.Get<RawData>("data1"));

			cached.Put("data1", new RawData(data1));
			cached.Put("data1", null);
			cached.Flush();
			Assert.Null(cached.InnerRepository.Get<RawData>("data1"));

			cached.Put("data1", null);
			cached.Put("data1", new RawData(data1));
			cached.Flush();
			Assert.NotNull(cached.InnerRepository.Get<RawData>("data1"));
		}

		[Fact]
		[Trait("UnitTest", "UnitTest")]
		public void CanStoreInNoSql()
		{
			var repositories = new NoSqlRepository[]
			{
				new InMemoryNoSqlRepository(),
				new CachedNoSqlRepository(new InMemoryNoSqlRepository())
			};

			foreach(var repository in repositories)
			{
				byte[] data1 = new byte[] { 1, 2, 3, 4, 5, 6 };
				byte[] data2 = new byte[] { 11, 22, 33, 4, 5, 66 };
				Assert.Null(repository.Get<RawData>("data1"));

				repository.Put("data1", new RawData(data1));
				var actual = repository.Get<RawData>("data1");
				Assert.NotNull(actual);
				AssertEx.CollectionEquals(actual.Data, data1);

				repository.Put("data1", new RawData(data2));
				actual = repository.Get<RawData>("data1");
				Assert.NotNull(actual);
				AssertEx.CollectionEquals(actual.Data, data2);

				repository.Put("data1", null as RawData);
				actual = repository.Get<RawData>("data1");
				Assert.Null(actual);

				repository.Put("data1", null as RawData);
				actual = repository.Get<RawData>("data1");
				Assert.Null(actual);

				//Test batch
				repository.PutBatch(new[] {new Tuple<string,IBitcoinSerializable>("data1",new RawData(data1)),
									   new Tuple<string,IBitcoinSerializable>("data2",new RawData(data2))});

				actual = repository.Get<RawData>("data1");
				Assert.NotNull(actual);
				AssertEx.CollectionEquals(actual.Data, data1);

				actual = repository.Get<RawData>("data2");
				Assert.NotNull(actual);
				AssertEx.CollectionEquals(actual.Data, data2);
			}
		}


		private static BlockStore CreateBlockStore([CallerMemberName]string folderName = null)
		{
			if(Directory.Exists(folderName))
				Directory.Delete(folderName, true);
			Thread.Sleep(50);
			Directory.CreateDirectory(folderName);
			Thread.Sleep(50);
			return new BlockStore(folderName, Network.Main);
		}
		private static BlockUndoStore CreateBlockUndoStore([CallerMemberName]string folderName = null)
		{
			TestUtils.EnsureNew(folderName);
			return new BlockUndoStore(folderName, Network.Main);
		}

		private BlockRepository CreateBlockRepository([CallerMemberName]string folderName = null)
		{
			return new BlockRepository(CreateIndexedStore(folderName + "-Blocks"), CreateIndexedStore(folderName + "-Headers"));
		}

        //[Fact]
        //[Trait("UnitTest", "UnitTest")]
        public void EnumerateRawStratisBlockcahinAndWriteResultsToFile()
        {
            var inserts = this.ManuallyEnumerateTheBlockchainFile();

            List<string> fileInserts = new List<string>();
            foreach (var blockHex in inserts.Where(s => !string.IsNullOrEmpty(s)))
            {
                fileInserts.Add(blockHex);
                var rem = blockHex.Substring(8);// the magic bytes
                var bt = Encoders.Hex.DecodeData(rem); // pars to bytes
                var size = BitConverter.ToUInt32(bt, 0); // first 4 bytes are a uint size 
                var b = new Block(bt.Skip(4).ToArray()); // create the block
                var str = $"hash={b.GetHash()} ver={b.Header.Version} size={size} nonc={b.Header.Nonce} bits={b.Header.Bits} prv={b.Header.HashPrevBlock} mrk={b.Header.HashMerkleRoot}";
                fileInserts.Add(str);
            }
            var pathFile = $@"{TestDataLocations.BlockFolderLocation}\compare-blocks.txt";
            File.WriteAllLines(pathFile, fileInserts);
        }

        private IEnumerable<string> ManuallyEnumerateTheBlockchainFile()
        {
            // read all bytes form the first block file
            var byts = File.ReadAllBytes(TestDataLocations.Block0001Location);
            // the magic byte separator of blocks
            var m = new byte[4] { 0x70, 0x35, 0x22, 0x05 };
            // first bytes must be magic
            Assert.True(m[0] == byts[0] && m[1] == byts[1] && m[2] == byts[2] && m[3] == byts[3]);
            // enumerate over all the bytes and separate the blocks to hex representations
            var current = new List<byte>();
            for (int i = 0; i < byts.Length; i++) // start from 1 to skip first check
            {
                // check for the magic byte
                if ((m[0] == byts[i] &&
                    m[1] == byts[i + 1] &&
                    m[2] == byts[i + 2] &&
                    m[3] == byts[i + 3]) && i > 0)
                {
                    // if we reached the magic byte we got to the end of the block
                    yield return Encoders.Hex.EncodeData(current.ToArray());
                    current.Clear();
                }
                current.Add(byts[i]);
            }
            // read the last block
            yield return Encoders.Hex.EncodeData(current.ToArray());
        }

        //[Fact]
        //[Trait("UnitTest", "UnitTest")]
        public void EnumerateRawStratisBlockcahinAndCompareWithRpcServer()
        {
            // this is a long running tests and take a few hours to complete.
            // the tests requires a stratis full node rpc server to be running
            // validate all blocks with the full node rpc server
            // at the time of writing the test the stratis blockchain was just beyond the 90k mark
            // I will cap this test to 90k for that reason

            var inserts = this.ManuallyEnumerateTheBlockchainFile();

            // now we try 
            List<Block> blocks = new List<Block>();
            foreach (var blockHex in inserts)
            {
                var rem = blockHex.Substring(8);// the magic bytes
                var bt = Encoders.Hex.DecodeData(rem); // pars to bytes
                var size = BitConverter.ToUInt32(bt, 0); // first 4 bytes are a uint size 
                var b = new Block(bt.Skip(4).ToArray()); // create the block
                blocks.Add(b);
            }

            var client = new RPCClient(new NetworkCredential("rpcuser", "rpcpassword"), new Uri("http://127.0.0.1:5000"), Network.Main);
            Dictionary<int, string> blocksNotFound = new Dictionary<int, string>();
            var index = 0;
            while (index <= 9000)
            {
                var blk = client.GetBlockHash(index);
                var res = blocks.FirstOrDefault(f => f.GetHash() == blk);

                if (res == null)
                {
                    blocksNotFound.Add(index, blk.ToString());
                }
                index++;
            }

            // check that all the blocks where found
            Assert.Empty(blocksNotFound);
        }

        [Fact]
        [Trait("UnitTest", "UnitTest")]
        public void EnumerateAndValidateAllBlocks()
        {
			var listAll = new Dictionary<string, StoredBlock>();
			var store = new BlockStore(TestDataLocations.BlockFolderLocation, Network.Main);
			foreach (var block in store.EnumerateFolder())
            {
                var hash = block.Item.GetHash();
                listAll.Add(hash.ToString(), block);
                Assert.True(block.Item.CheckMerkleRoot());
                Assert.True(block.Item.CheckProofOfWork());
                Assert.True(block.Item.CheckProofOfStake());
            }

            // walk the chain and check that all block are loaded correctly 
            var block100K = uint256.Parse("af380a53467b70bc5d1ee61441586398a0a5907bb4fad7855442575483effa54");
            var genesis = Network.Main.GetGenesis().GetHash();
            uint256 current = block100K;
            while (true)
            {
                StoredBlock foundBlock;
                var found = listAll.TryGetValue(current.ToString(), out foundBlock);
                Assert.True(found);
                if (current == genesis) break;
                current = foundBlock.Item.Header.HashPrevBlock;
            }            
        }

        [Fact]
        [Trait("UnitTest", "UnitTest")]
        public void EnumerateAndCheckTipBlock()
        {
            var store = new BlockStore(TestDataLocations.BlockFolderLocation, Network.Main);

			// use the synchronize chain method to load all blocks and look for the tip (currently block 100k)
			var block100K = uint256.Parse("af380a53467b70bc5d1ee61441586398a0a5907bb4fad7855442575483effa54");
            var chain = store.GetChain();
            var lastblk = chain.GetBlock(block100K);
            Assert.Equal(block100K, lastblk.Header.GetHash());
            Assert.Equal(100000, lastblk.Height);
        }

		[Fact]
		[Trait("UnitTest", "UnitTest")]
		public void IndexTheFullChain()
		{
			var store = new BlockStore(TestDataLocations.BlockFolderLocation, Network.Main);
			var indexStore = new IndexedBlockStore(new InMemoryNoSqlRepository(), store);
			var reindexed = indexStore.ReIndex();
			Assert.Equal(reindexed, 103952);

			var chain = store.GetChain();
			
			foreach(var item in chain.ToEnumerable(false))
			{
				var block = indexStore.Get(item.HashBlock);
				Assert.True(BlockValidator.CheckBlock(block));
			}			
		}

		[Fact]
		[Trait("UnitTest", "UnitTest")]
		public void CheckBlockProofOfStake()
		{
			var totalblocks = 5000;  // fill only a small portion so test wont be too long
			var mainStore = new BlockStore(TestDataLocations.BlockFolderLocation, Network.Main);

			// create the stores
			var store = CreateBlockStore();

			var index = 0;
			var blockStore = new NoSqlBlockRepository();
			foreach (var storedBlock in mainStore.Enumerate(false).Take(totalblocks))
			{
				store.Append(storedBlock.Item);
				blockStore.PutAsync(storedBlock.Item);
				index++;
			}
			
			// build the chain
			var chain = store.GetChain();

			// fill the transaction store
			var trxStore = new NoSqlTransactionRepository();
			var mapStore = new BlockTransactionMapStore();
			foreach (var chainedBlock in chain.ToEnumerable(false).Take(totalblocks))
			{
				var block = blockStore.GetBlock(chainedBlock.HashBlock);
				foreach (var blockTransaction in block.Transactions)
				{
					trxStore.Put(blockTransaction);
					mapStore.PutAsync(blockTransaction.GetHash(), block.GetHash());
				}
			}

			RPCClient client = null;// new RPCClient(new NetworkCredential("rpcuser", "rpcpassword"), new Uri("http://127.0.0.1:" + Network.Main.RPCPort), Network.Main);

			// validate the stake trasnaction
			foreach (var item in chain.ToEnumerable(false).Take(totalblocks).ToList())
			{
				var block = blockStore.GetBlock(item.HashBlock);
				Assert.True(BlockValidator.CheckAndComputeStake(blockStore, trxStore, mapStore, chain, item, block));

				if (item.Height == 1125)
				{
					var g = block.ToHex();
				}

				if (client != null)
				{
					var fetched = client.GetRPCBlock(item.HashBlock).Result;
					Assert.Equal(uint256.Parse(fetched.modifierv2), item.Header.PosParameters.StakeModifierV2);
					Assert.Equal(uint256.Parse(fetched.proofhash), item.Header.PosParameters.HashProof);
				}
			}
		}
	}
}
=======
﻿#if !NOFILEIO
using NBitcoin.BitcoinCore;
using NBitcoin.DataEncoders;
using NBitcoin.OpenAsset;
using NBitcoin.Protocol;
using NBitcoin.Protocol.Behaviors;
using NBitcoin.RPC;
using NBitcoin.SPV;
using NBitcoin.Stealth;
using Newtonsoft.Json.Linq;
using System;
using System.Collections.Generic;
using System.Diagnostics;
using System.Globalization;
using System.IO;
using System.Linq;
using System.Net;
using System.Net.Http;
using System.Runtime.CompilerServices;
using System.Text;
using System.Threading;
using System.Threading.Tasks;
using Xunit;

namespace NBitcoin.Tests
{
	public class RepositoryTests
	{
		public class RawData : IBitcoinSerializable
		{
			public RawData()
			{

			}
			public RawData(byte[] data)
			{
				_Data = data;
			}
			#region IBitcoinSerializable Members

			public void ReadWrite(BitcoinStream stream)
			{
				stream.ReadWriteAsVarString(ref _Data);
			}

			private byte[] _Data = new byte[0];
			public byte[] Data
			{
				get
				{
					return _Data;
				}
			}

			#endregion
		}
		[Fact]
		[Trait("UnitTest", "UnitTest")]
		public void CanReadStoredBlockFile()
		{
			int count = 0;

			foreach(var stored in StoredBlock.EnumerateFile(@"data\blocks\blk00000.dat"))
			{
				Assert.True(stored.Item.Header.CheckProofOfWork());
				Assert.True(stored.Item.CheckMerkleRoot());
				count++;
			}
			Assert.Equal(300, count);
			count = 0;
			var twoLast = StoredBlock.EnumerateFile(@"data\blocks\blk00000.dat").Skip(298).ToList();
			foreach(var stored in StoredBlock.EnumerateFile(@"data\blocks\blk00000.dat", range: new DiskBlockPosRange(twoLast[0].BlockPosition)))
			{
				count++;
			}
			Assert.Equal(2, count);
		}

		[Fact]
		[Trait("UnitTest", "UnitTest")]
		public void CanEnumerateBlockCountRange()
		{
			var store = new BlockStore(@"data\blocks", Network.Main);
			var expectedBlock = store.Enumerate(false).Skip(4).First();
			var actualBlocks = store.Enumerate(false, 4, 2).ToArray();
			Assert.Equal(2, actualBlocks.Length);
			Assert.Equal(expectedBlock.Item.Header.GetHash(), actualBlocks[0].Item.Header.GetHash());
			Assert.True(actualBlocks[0].Item.CheckMerkleRoot());
		}

		[Fact]
		[Trait("UnitTest", "UnitTest")]
		public void CanEnumerateBlockInAFileRange()
		{
			var store = new BlockStore(@"data\blocks", Network.Main);
			var result = store.Enumerate(new DiskBlockPosRange(new DiskBlockPos(0, 0), new DiskBlockPos(1, 0))).ToList();
			Assert.Equal(300, result.Count);
		}

		[Fact]
		[Trait("UnitTest", "UnitTest")]
		//The last block is off by 1 byte + lots of padding zero at the end
		public void CanEnumerateIncompleteBlk()
		{
			Assert.Equal(301, StoredBlock.EnumerateFile(@"data\blocks\incompleteblk.dat").Count());
		}

		[Fact]
		[Trait("UnitTest", "UnitTest")]
		public void CanBuildChainFromBlocks()
		{
			var store = new BlockStore(@"data\blocks", Network.Main);
			var chain = store.GetChain();
			Assert.True(chain.Height == 599);

		}

		[Fact]
		[Trait("UnitTest", "UnitTest")]
		public void CanIndexBlock()
		{
			var index = CreateIndexedStore();
			foreach(var block in StoredBlock.EnumerateFile(@"data\blocks\blk00000.dat").Take(50))
			{
				index.Put(block.Item);
			}
			var genesis = index.Get(uint256.Parse("000000000019d6689c085ae165831e934ff763ae46a2a6c172b3f1b60a8ce26f"));
			Assert.NotNull(genesis);
			var invalidBlock = index.Get(uint256.Parse("000000000019d6689c085ae165831e934ff763ae46a2a6c172b3f1b60a8ce26e"));
			Assert.Null(invalidBlock);
		}


		public static IndexedBlockStore CreateIndexedStore([CallerMemberName]string folderName = null)
		{
			TestUtils.EnsureNew(folderName);
			return new IndexedBlockStore(new InMemoryNoSqlRepository(), new BlockStore(folderName, Network.Main));
		}

		[Fact]
		[Trait("UnitTest", "UnitTest")]
		public void CanStoreBlocks()
		{
			var store = CreateBlockStore();
			var allBlocks = StoredBlock.EnumerateFile(@"data\blocks\blk00000.dat").Take(50).ToList();

			foreach(var s in allBlocks)
			{
				store.Append(s.Item);
			}
			var storedBlocks = store.Enumerate(true).ToList();
			Assert.Equal(allBlocks.Count, storedBlocks.Count);

			foreach(var s in allBlocks)
			{
				var retrieved = store.Enumerate(true).First(b => b.BlockPosition == s.BlockPosition);
				Assert.True(retrieved.Item.HeaderOnly);
			}
		}
		[Fact]
		[Trait("UnitTest", "UnitTest")]
		public void CanStoreBlocksInMultipleFiles()
		{
			var store = CreateBlockStore();
			store.MaxFileSize = 10; //Verify break all block in one respective file with extreme settings
			var allBlocks = StoredBlock.EnumerateFile(@"data\blocks\blk00000.dat").Take(10).ToList();
			foreach(var s in allBlocks)
			{
				store.Append(s.Item);
			}
			var storedBlocks = store.Enumerate(true).ToList();
			Assert.Equal(allBlocks.Count, storedBlocks.Count);
			Assert.Equal(11, store.Folder.GetFiles().Length); //10 files + lock file
		}


		[Fact]
		[Trait("UnitTest", "UnitTest")]
		public void CanReIndex()
		{
			var source = new BlockStore(@"data\blocks", Network.Main);
			var store = CreateBlockStore("CanReIndexFolder");
			store.AppendAll(source.Enumerate(false).Take(100).Select(b => b.Item));


			var test = new IndexedBlockStore(new InMemoryNoSqlRepository(), store);
			var reIndexed = test.ReIndex();
			Assert.Equal(100, reIndexed);
			int i = 0;
			foreach(var b in store.Enumerate(true))
			{
				var result = test.Get(b.Item.GetHash());
				Assert.Equal(result.GetHash(), b.Item.GetHash());
				i++;
			}
			Assert.Equal(100, i);

			var last = source.Enumerate(false).Skip(100).FirstOrDefault();
			store.Append(last.Item);

			reIndexed = test.ReIndex();
			Assert.Equal(1, reIndexed);

			reIndexed = test.ReIndex();
			Assert.Equal(0, reIndexed);
		}


		[Fact]
		[Trait("UnitTest", "UnitTest")]
		public static void CanParseRev()
		{
			BlockUndoStore src = new BlockUndoStore(@"data\blocks", Network.Main);
			BlockUndoStore dest = CreateBlockUndoStore();
			int count = 0;
			foreach(var un in src.EnumerateFolder())
			{
				var expectedSize = un.Header.ItemSize;
				var actualSize = (uint)un.Item.GetSerializedSize();
				Assert.Equal(expectedSize, actualSize);
				dest.Append(un.Item);
				count++;
			}
			Assert.Equal(40, count);

			count = 0;
			foreach(var un in dest.EnumerateFolder())
			{
				var expectedSize = un.Header.ItemSize;
				var actualSize = (uint)un.Item.GetSerializedSize();
				Assert.Equal(expectedSize, actualSize);
				count++;
			}
			Assert.Equal(40, count);
		}
		[Fact]
		[Trait("UnitTest", "UnitTest")]
		public static void CanRequestBlockr()
		{
			var repo = new BlockrTransactionRepository(Network.Main);
			var result = repo.Get("c3462373f1a722c66cbb1b93712df94aa7b3731f4142cd8413f10c9e872927de");
			Assert.NotNull(result);
			Assert.Equal("c3462373f1a722c66cbb1b93712df94aa7b3731f4142cd8413f10c9e872927de", result.GetHash().ToString());

			result = repo.Get("c3462373f1a722c66cbb1b93712df94aa7b3731f4142cd8413f10c9e872927df");
			Assert.Null(result);

			var unspent = repo.GetUnspentAsync("1KF8kUVHK42XzgcmJF4Lxz4wcL5WDL97PB").Result;
			Assert.True(unspent.Count != 0);

			repo = new BlockrTransactionRepository(Network.TestNet);
			result = repo.Get("7d4c5d69a85c70ff70daff789114b9b76fb6d2613ac18764bd96f0a2b9358782");
			Assert.NotNull(result);

			unspent = repo.GetUnspentAsync("2N66DDrmjDCMM3yMSYtAQyAqRtasSkFhbmX").Result;
			Assert.True(unspent.Count != 0);
		}
		[Fact]
		[Trait("UnitTest", "UnitTest")]
		public static void CanPushTxBlockr()
		{
			var repo = new BlockrTransactionRepository(Network.Main);
			var result = repo.Get("c3462373f1a722c66cbb1b93712df94aa7b3731f4142cd8413f10c9e872927de");
			Assert.NotNull(result);
			Assert.Equal("c3462373f1a722c66cbb1b93712df94aa7b3731f4142cd8413f10c9e872927de", result.GetHash().ToString());

			var pushPath = BlockrTransactionRepository.BroadcastPath;

			try
			{
				BlockrTransactionRepository.BroadcastPath = "tx/decode";
				repo.BroadcastAsync(result).GetAwaiter().GetResult();
			}
			finally
			{
				BlockrTransactionRepository.BroadcastPath = pushPath;
			}
		}

		[Fact]
		[Trait("UnitTest", "UnitTest")]
		public static void CanRequestTransactionOnQBit()
		{
			var repo = new QBitNinjaTransactionRepository(Network.Main);
			var result = repo.Get("c3462373f1a722c66cbb1b93712df94aa7b3731f4142cd8413f10c9e872927de");
			Assert.NotNull(result);
			Assert.Equal("c3462373f1a722c66cbb1b93712df94aa7b3731f4142cd8413f10c9e872927de", result.GetHash().ToString());

			result = repo.Get("c3462373f1a722c66cbb1b93712df94aa7b3731f4142cd8413f10c9e872927df");
			Assert.Null(result);

			repo = new QBitNinjaTransactionRepository(Network.TestNet);
			result = repo.Get("7d4c5d69a85c70ff70daff789114b9b76fb6d2613ac18764bd96f0a2b9358782");
			Assert.NotNull(result);
		}

		private static Coin RandomCoin(Key bob, Money amount, bool p2pkh = false)
		{
			return new Coin(new uint256(Enumerable.Range(0, 32).Select(i => (byte)0xaa).ToArray()), 0, amount, p2pkh ? bob.PubKey.Hash.ScriptPubKey : bob.PubKey.WitHash.ScriptPubKey);
		}

		[Fact]
		public void Play()
		{
			var tx = new Transaction("0100000001c68e0b29cd00bc5557d81844c8b9145b1e67006572f4801872eba1a4c10c792f00000000fdae01004daa0174608763a6142a05e92814a7698d96737968e36068f2e068497588a614ec699defb1dca11d73583b98d5016542b51f158788a61470bdebf38acd970afa88e364b2a80ef7cb6bff4488a614e6c9eabf1b9428f96fa4224d14ca4e2de14ce8db88a614f476d430b98e90ff59de08d7f35fc7313a4d926788a61406b27071338ff1732f7292ee43b4b87cce524d8f88a61426f54b93dfedf83c159bebfb73a6dc6751bf6b4d88a6140c88a93da127c4a756e769b68dd8ecbac76222a888a61452bf85e329e9a74f90abb71d512869715a68ce9788a614b5fdc1662b345d9033879179427b57286317a3a388a614e40e1311303e4681932f4c3af9a87b44176ffefe88a61445b1b74fb6abdce74ee1bb338415b3b056b724f988a614a39f2e05a24216648139a7f1538ef6de962b201488a614d2346f225dded92c187bc30357d15e91e02f04b188a614132edc21acfb3eaac2f46c54824c22fa3a1ac5dc8821030aec375b5d49baaa8966037d639d07d385e2b5c2d09c1ccbcf022ed43ad4a24667036da410b1752103b26d75ce682232e946f3647967e115a544ea05a960ae6fcff6d052d9ec8cad4d68ac0000000001a4bf0406000000001976a9144e932520f9b5ead95a3227944a7325bc0680a90788ac6da41000");

			var prev = new Transaction("01000000017bffaa7dca6d0722ddef74cb2a42d13e45f6e7ea92f7cec844fe35fde5b556d201000000fd0a0100483045022100d0541dc318b1c1c900cf80353de1abd18c4ec2457ad6f940a648c2b95c4b45a602202add27f6e825551b9a052cba74bb27264ab1a18e8865490d87d14247da52e54b01473044022051e0d254c43ddfd229902803bec6010ff6f1beb65fe5ef61688c22a724fbe2f1022077d171c054cca280c4b8331c8a4e744ca7eb2d61ce6e06eb4c961e11d8cb0623014c76745387635221029c9b96dd3bb1f8c79dbc5402cf692e698d1fed8c1ddb42d4e4385a0b8e7e1aae2103b8a6758106d44ee9042f562edf57951ce3fd8f29b8f1d7d9b9eec747f335d0d852ae67036da410b1752103b26d75ce682232e946f3647967e115a544ea05a960ae6fcff6d052d9ec8cad4dac68ffffffff01dedf04060000000017a914e6bd2395b1fbcf2afba03efc46dfa1bd5d2f2f4a8700000000");

			ScriptError err;
			tx.Inputs.AsIndexedInputs().First().VerifyScript(prev.Outputs.AsCoins().ToArray()[0], out err);
		}

		[Fact]
		[Trait("UnitTest", "UnitTest")]
		public void CanStoreInBlockRepository()
		{
			var blockRepository = CreateBlockRepository();
			var firstblk1 = StoredBlock.EnumerateFile(@"data\blocks\blk00000.dat").First();
			blockRepository.WriteBlockHeader(firstblk1.Item.Header);
			var result = blockRepository.GetBlock(firstblk1.Item.GetHash());
			Assert.True(result.HeaderOnly);

			blockRepository.WriteBlock(firstblk1.Item);
			result = blockRepository.GetBlock(firstblk1.Item.GetHash());
			Assert.False(result.HeaderOnly);
		}


		[Fact]
		[Trait("UnitTest", "UnitTest")]
		public void CanReadStoredBlockFolder()
		{
			var blk0 = StoredBlock.EnumerateFile(@"data\blocks\blk00000.dat", (uint)0).ToList();
			var blk1 = StoredBlock.EnumerateFile(@"data\blocks\blk00001.dat", (uint)1).ToList();

			int count = 0;
			foreach(var stored in StoredBlock.EnumerateFolder(@"data\blocks"))
			{
				if(count == 0)
					Assert.Equal(blk0[0].Item.GetHash(), stored.Item.GetHash());
				if(count == 300)
					Assert.Equal(blk1[0].Item.GetHash(), stored.Item.GetHash());
				Assert.True(stored.Item.Header.CheckProofOfWork());
				Assert.True(stored.Item.CheckMerkleRoot());
				count++;
			}
			Assert.Equal(600, count);

			count = 0;
			foreach(var stored in StoredBlock.EnumerateFolder(@"data\blocks", new DiskBlockPosRange(blk1[298].BlockPosition)))
			{
				count++;
			}
			Assert.Equal(2, count);

			count = 0;
			foreach(var stored in StoredBlock.EnumerateFolder(@"data\blocks", new DiskBlockPosRange(blk0[298].BlockPosition)))
			{
				count++;
			}
			Assert.Equal(302, count);

			count = 0;
			foreach(var stored in StoredBlock.EnumerateFolder(@"data\blocks",
														new DiskBlockPosRange(blk0[298].BlockPosition, blk1[2].BlockPosition)))
			{
				count++;
			}
			Assert.Equal(4, count);

			count = 0;
			foreach(var stored in StoredBlock.EnumerateFolder(@"data\blocks", new DiskBlockPosRange(blk0[30].BlockPosition, blk0[34].BlockPosition)))
			{
				count++;
			}
			Assert.Equal(4, count);
		}

		[Fact]
		[Trait("UnitTest", "UnitTest")]
		public void CanCacheNoSqlRepository()
		{
			var cached = new CachedNoSqlRepository(new InMemoryNoSqlRepository());
			byte[] data1 = new byte[] { 1, 2, 3, 4, 5, 6 };
			byte[] data2 = new byte[] { 11, 22, 33, 4, 5, 66 };
			cached.InnerRepository.Put("data1", new RawData(data1));
			Assert.NotNull(cached.Get<RawData>("data1"));
			cached.InnerRepository.Put("data1", new RawData(data2));
			cached.Flush();
			var data1Actual = cached.InnerRepository.Get<RawData>("data1");
			AssertEx.CollectionEquals(data1Actual.Data, data2);
			cached.Put("data1", new RawData(data1));

			data1Actual = cached.InnerRepository.Get<RawData>("data1");
			AssertEx.CollectionEquals(data1Actual.Data, data2);

			cached.Flush();

			data1Actual = cached.InnerRepository.Get<RawData>("data1");
			AssertEx.CollectionEquals(data1Actual.Data, data1);

			cached.Put("data1", null);
			cached.Flush();
			Assert.Null(cached.InnerRepository.Get<RawData>("data1"));

			cached.Put("data1", new RawData(data1));
			cached.Put("data1", null);
			cached.Flush();
			Assert.Null(cached.InnerRepository.Get<RawData>("data1"));

			cached.Put("data1", null);
			cached.Put("data1", new RawData(data1));
			cached.Flush();
			Assert.NotNull(cached.InnerRepository.Get<RawData>("data1"));
		}

		[Fact]
		[Trait("UnitTest", "UnitTest")]
		public void CanStoreInNoSql()
		{
			var repositories = new NoSqlRepository[]
			{
				new InMemoryNoSqlRepository(),
				new CachedNoSqlRepository(new InMemoryNoSqlRepository())
			};

			foreach(var repository in repositories)
			{
				byte[] data1 = new byte[] { 1, 2, 3, 4, 5, 6 };
				byte[] data2 = new byte[] { 11, 22, 33, 4, 5, 66 };
				Assert.Null(repository.Get<RawData>("data1"));

				repository.Put("data1", new RawData(data1));
				var actual = repository.Get<RawData>("data1");
				Assert.NotNull(actual);
				AssertEx.CollectionEquals(actual.Data, data1);

				repository.Put("data1", new RawData(data2));
				actual = repository.Get<RawData>("data1");
				Assert.NotNull(actual);
				AssertEx.CollectionEquals(actual.Data, data2);

				repository.Put("data1", null as RawData);
				actual = repository.Get<RawData>("data1");
				Assert.Null(actual);

				repository.Put("data1", null as RawData);
				actual = repository.Get<RawData>("data1");
				Assert.Null(actual);

				//Test batch
				repository.PutBatch(new[] {new Tuple<string,IBitcoinSerializable>("data1",new RawData(data1)),
									   new Tuple<string,IBitcoinSerializable>("data2",new RawData(data2))});

				actual = repository.Get<RawData>("data1");
				Assert.NotNull(actual);
				AssertEx.CollectionEquals(actual.Data, data1);

				actual = repository.Get<RawData>("data2");
				Assert.NotNull(actual);
				AssertEx.CollectionEquals(actual.Data, data2);
			}
		}


		private static BlockStore CreateBlockStore([CallerMemberName]string folderName = null)
		{
			if(Directory.Exists(folderName))
				Directory.Delete(folderName, true);
			Thread.Sleep(50);
			Directory.CreateDirectory(folderName);
			Thread.Sleep(50);
			return new BlockStore(folderName, Network.Main);
		}
		private static BlockUndoStore CreateBlockUndoStore([CallerMemberName]string folderName = null)
		{
			TestUtils.EnsureNew(folderName);
			return new BlockUndoStore(folderName, Network.Main);
		}

		private BlockRepository CreateBlockRepository([CallerMemberName]string folderName = null)
		{
			return new BlockRepository(CreateIndexedStore(folderName + "-Blocks"), CreateIndexedStore(folderName + "-Headers"));
		}

	}
}
>>>>>>> d3cbf392
#endif<|MERGE_RESOLUTION|>--- conflicted
+++ resolved
@@ -1,1094 +1,604 @@
-<<<<<<< HEAD
-﻿#if !NOFILEIO
-using System;
-using System.Collections.Generic;
-using System.IO;
-using System.Linq;
-using System.Net;
-using System.Runtime.CompilerServices;
-using System.Threading;
-using NBitcoin.BitcoinCore;
-using NBitcoin.DataEncoders;
-using NBitcoin.RPC;
-using Xunit;
-
-namespace NBitcoin.Tests
-{
-	public class RepositoryTests
-	{
-		public class RawData : IBitcoinSerializable
-		{
-			public RawData()
-			{
-
-			}
-			public RawData(byte[] data)
-			{
-				_Data = data;
-			}
-			#region IBitcoinSerializable Members
-
-			public void ReadWrite(BitcoinStream stream)
-			{
-				stream.ReadWriteAsVarString(ref _Data);
-			}
-
-			private byte[] _Data = new byte[0];
-			public byte[] Data
-			{
-				get
-				{
-					return _Data;
-				}
-			}
-
-			#endregion
-		}
-		[Fact]
-		[Trait("UnitTest", "UnitTest")]
-		public void CanReadStoredBlockFile()
-		{
-			int count = 0;
-			foreach (var stored in StoredBlock.EnumerateFile(TestDataLocations.DataBlockFolder("blk0001.dat")))
-			{
-				Assert.True(stored.Item.Check());
-				count++;
-			}
-			Assert.Equal(2000, count);
-			count = 0;
-			var twoLast = StoredBlock.EnumerateFile(TestDataLocations.DataBlockFolder("blk0001.dat")).Skip(1998).ToList();
-			foreach(var stored in StoredBlock.EnumerateFile(TestDataLocations.DataBlockFolder("blk0001.dat"), range: new DiskBlockPosRange(twoLast[0].BlockPosition)))
-			{
-				count++;
-			}
-			Assert.Equal(2, count);
-		}
-
-		[Fact]
-		[Trait("UnitTest", "UnitTest")]
-		public void CanEnumerateBlockCountRange()
-		{
-			var store = new BlockStore(TestDataLocations.DataFolder(@"blocks"), Network.Main);
-			var expectedBlock = store.Enumerate(false).Skip(4).First();
-			var actualBlocks = store.Enumerate(false, 4, 2).ToArray();
-			Assert.Equal(2, actualBlocks.Length);
-			Assert.Equal(expectedBlock.Item.Header.GetHash(), actualBlocks[0].Item.Header.GetHash());
-			Assert.True(actualBlocks[0].Item.CheckMerkleRoot());
-		}
-
-		[Fact]
-		[Trait("UnitTest", "UnitTest")]
-		public void CanEnumerateBlockInAFileRange()
-		{
-			var store = new BlockStore(TestDataLocations.DataFolder(@"blocks"), Network.Main);
-			var result = store.Enumerate(new DiskBlockPosRange(new DiskBlockPos(1, 0), new DiskBlockPos(2, 0))).ToList();
-			Assert.Equal(2000, result.Count);
-		}
-
-		[Fact]
-		[Trait("UnitTest", "UnitTest")]
-		//The last block is off by 1 byte + lots of padding zero at the end
-		public void CanEnumerateIncompleteBlk()
-		{
-			Assert.Equal(300, StoredBlock.EnumerateFile(TestDataLocations.DataBlockFolder("incompleteblk.dat")).Count());
-		}
-
-		[Fact]
-		[Trait("UnitTest", "UnitTest")]
-		public void CanBuildChainFromBlocks()
-		{
-			var store = new BlockStore(TestDataLocations.DataFolder(@"blocks"), Network.Main);
-			var chain = store.GetChain();
-			Assert.True(chain.Height == 3999);
-
-		}
-
-		[Fact]
-		[Trait("UnitTest", "UnitTest")]
-		public void CanIndexBlock()
-		{
-			var index = CreateIndexedStore();
-			foreach(var block in StoredBlock.EnumerateFile(TestDataLocations.DataBlockFolder("blk0001.dat")).Take(50))
-			{
-				index.Put(block.Item);
-			}
-			var genesis = index.Get(uint256.Parse("0x0000066e91e46e5a264d42c89e1204963b2ee6be230b443e9159020539d972af"));
-			Assert.NotNull(genesis);
-			var invalidBlock = index.Get(uint256.Parse("0x0000066e91e46e5a264d42c89e1204963b2ee6be230b443e9159020539d972ae"));
-			Assert.Null(invalidBlock);
-		}
-
-
-		public static IndexedBlockStore CreateIndexedStore([CallerMemberName]string folderName = null)
-		{
-			TestUtils.EnsureNew(folderName);
-			return new IndexedBlockStore(new InMemoryNoSqlRepository(), new BlockStore(folderName, Network.Main));
-		}
-
-		[Fact]
-		[Trait("UnitTest", "UnitTest")]
-		public void CanStoreBlocks()
-		{
-			var store = CreateBlockStore();
-			var allBlocks = StoredBlock.EnumerateFile(TestDataLocations.DataBlockFolder("blk0001.dat")).Take(50).ToList();
-
-			foreach(var s in allBlocks)
-			{
-				store.Append(s.Item);
-			}
-			var storedBlocks = store.Enumerate(true).ToList();
-			Assert.Equal(allBlocks.Count, storedBlocks.Count);
-
-			foreach(var s in allBlocks)
-			{
-				var retrieved = store.Enumerate(true).First(b => b.Item.GetHash() == s.Item.GetHash());
-				Assert.True(retrieved.Item.HeaderOnly);
-			}
-		}
-		[Fact]
-		[Trait("UnitTest", "UnitTest")]
-		public void CanStoreBlocksInMultipleFiles()
-		{
-			var store = CreateBlockStore();
-			store.MaxFileSize = 10; //Verify break all block in one respective file with extreme settings
-			var allBlocks = StoredBlock.EnumerateFile(TestDataLocations.DataBlockFolder("blk0001.dat")).Take(10).ToList();
-			foreach(var s in allBlocks)
-			{
-				store.Append(s.Item);
-			}
-			var storedBlocks = store.Enumerate(true).ToList();
-			Assert.Equal(allBlocks.Count, storedBlocks.Count);
-			Assert.Equal(11, store.Folder.GetFiles().Length); //10 files + lock file
-		}
-
-
-		[Fact]
-		[Trait("UnitTest", "UnitTest")]
-		public void CanReIndex()
-		{
-			var source = new BlockStore(TestDataLocations.DataFolder(@"blocks"), Network.Main);
-			var store = CreateBlockStore("CanReIndexFolder");
-			store.AppendAll(source.Enumerate(false).Take(100).Select(b => b.Item));
-
-
-			var test = new IndexedBlockStore(new InMemoryNoSqlRepository(), store);
-			var reIndexed = test.ReIndex();
-			Assert.Equal(100, reIndexed);
-			int i = 0;
-			foreach(var b in store.Enumerate(true))
-			{
-				var result = test.Get(b.Item.GetHash());
-				Assert.Equal(result.GetHash(), b.Item.GetHash());
-				i++;
-			}
-			Assert.Equal(100, i);
-
-			var last = source.Enumerate(false).Skip(100).FirstOrDefault();
-			store.Append(last.Item);
-
-			reIndexed = test.ReIndex();
-			Assert.Equal(1, reIndexed);
-
-			reIndexed = test.ReIndex();
-			Assert.Equal(0, reIndexed);
-		}
-
-		[Fact]
-		[Trait("UnitTest", "UnitTest")]
-		public static void CanParseRev()
-		{
-			BlockUndoStore src = new BlockUndoStore(TestDataLocations.DataFolder(@"blocks"), Network.Main);
-			BlockUndoStore dest = CreateBlockUndoStore();
-			int count = 0;
-			foreach(var un in src.EnumerateFolder())
-			{
-				var expectedSize = un.Header.ItemSize;
-				var actualSize = (uint)un.Item.GetSerializedSize();
-				Assert.Equal(expectedSize, actualSize);
-				dest.Append(un.Item);
-				count++;
-			}
-			Assert.Equal(8, count);
-
-			count = 0;
-			foreach(var un in dest.EnumerateFolder())
-			{
-				var expectedSize = un.Header.ItemSize;
-				var actualSize = (uint)un.Item.GetSerializedSize();
-				Assert.Equal(expectedSize, actualSize);
-				count++;
-			}
-			Assert.Equal(8, count);
-		}
-		
-		[Fact]
-		[Trait("UnitTest", "UnitTest")]
-		public void CanStoreInBlockRepository()
-		{
-			var blockRepository = CreateBlockRepository();
-			var firstblk1 = StoredBlock.EnumerateFile(TestDataLocations.DataBlockFolder("blk0001.dat")).First();
-			blockRepository.WriteBlockHeader(firstblk1.Item.Header);
-			var result = blockRepository.GetBlock(firstblk1.Item.GetHash());
-			Assert.True(result.HeaderOnly);
-
-			blockRepository.WriteBlock(firstblk1.Item);
-			result = blockRepository.GetBlock(firstblk1.Item.GetHash());
-			Assert.False(result.HeaderOnly);
-		}
-
-
-		[Fact]
-		[Trait("UnitTest", "UnitTest")]
-		public void CanReadStoredBlockFolder()
-		{
-			var blk0 = StoredBlock.EnumerateFile(TestDataLocations.DataBlockFolder("blk0001.dat"), (uint)1).ToList();
-			var blk1 = StoredBlock.EnumerateFile(TestDataLocations.DataBlockFolder("blk0002.dat"), (uint)2).ToList();
-
-			int count = 0;
-			foreach(var stored in StoredBlock.EnumerateFolder(TestDataLocations.DataFolder(@"blocks")))
-			{
-				if(count == 0)
-					Assert.Equal(blk0[0].Item.GetHash(), stored.Item.GetHash());
-				if(count == 2000)
-					Assert.Equal(blk1[0].Item.GetHash(), stored.Item.GetHash());
-				Assert.True(stored.Item.Check());
-				count++;
-			}
-			Assert.Equal(4000, count);
-
-			count = 0;
-			foreach(var stored in StoredBlock.EnumerateFolder(TestDataLocations.DataFolder(@"blocks"), new DiskBlockPosRange(blk1[1998].BlockPosition)))
-			{
-				count++;
-			}
-			Assert.Equal(2, count);
-
-			count = 0;
-			foreach(var stored in StoredBlock.EnumerateFolder(TestDataLocations.DataFolder(@"blocks"), new DiskBlockPosRange(blk0[1998].BlockPosition)))
-			{
-				count++;
-			}
-			Assert.Equal(2002, count);
-
-			count = 0;
-			foreach(var stored in StoredBlock.EnumerateFolder(TestDataLocations.DataFolder(@"blocks"), new DiskBlockPosRange(blk0[1998].BlockPosition, blk1[2].BlockPosition)))
-			{
-				count++;
-			}
-			Assert.Equal(4, count);
-
-			count = 0;
-			foreach(var stored in StoredBlock.EnumerateFolder(TestDataLocations.DataFolder(@"blocks"), new DiskBlockPosRange(blk0[30].BlockPosition, blk0[34].BlockPosition)))
-			{
-				count++;
-			}
-			Assert.Equal(4, count);
-		}
-
-		[Fact]
-		[Trait("UnitTest", "UnitTest")]
-		public void CanCacheNoSqlRepository()
-		{
-			var cached = new CachedNoSqlRepository(new InMemoryNoSqlRepository());
-			byte[] data1 = new byte[] { 1, 2, 3, 4, 5, 6 };
-			byte[] data2 = new byte[] { 11, 22, 33, 4, 5, 66 };
-			cached.InnerRepository.Put("data1", new RawData(data1));
-			Assert.NotNull(cached.Get<RawData>("data1"));
-			cached.InnerRepository.Put("data1", new RawData(data2));
-			cached.Flush();
-			var data1Actual = cached.InnerRepository.Get<RawData>("data1");
-			AssertEx.CollectionEquals(data1Actual.Data, data2);
-			cached.Put("data1", new RawData(data1));
-
-			data1Actual = cached.InnerRepository.Get<RawData>("data1");
-			AssertEx.CollectionEquals(data1Actual.Data, data2);
-
-			cached.Flush();
-
-			data1Actual = cached.InnerRepository.Get<RawData>("data1");
-			AssertEx.CollectionEquals(data1Actual.Data, data1);
-
-			cached.Put("data1", null);
-			cached.Flush();
-			Assert.Null(cached.InnerRepository.Get<RawData>("data1"));
-
-			cached.Put("data1", new RawData(data1));
-			cached.Put("data1", null);
-			cached.Flush();
-			Assert.Null(cached.InnerRepository.Get<RawData>("data1"));
-
-			cached.Put("data1", null);
-			cached.Put("data1", new RawData(data1));
-			cached.Flush();
-			Assert.NotNull(cached.InnerRepository.Get<RawData>("data1"));
-		}
-
-		[Fact]
-		[Trait("UnitTest", "UnitTest")]
-		public void CanStoreInNoSql()
-		{
-			var repositories = new NoSqlRepository[]
-			{
-				new InMemoryNoSqlRepository(),
-				new CachedNoSqlRepository(new InMemoryNoSqlRepository())
-			};
-
-			foreach(var repository in repositories)
-			{
-				byte[] data1 = new byte[] { 1, 2, 3, 4, 5, 6 };
-				byte[] data2 = new byte[] { 11, 22, 33, 4, 5, 66 };
-				Assert.Null(repository.Get<RawData>("data1"));
-
-				repository.Put("data1", new RawData(data1));
-				var actual = repository.Get<RawData>("data1");
-				Assert.NotNull(actual);
-				AssertEx.CollectionEquals(actual.Data, data1);
-
-				repository.Put("data1", new RawData(data2));
-				actual = repository.Get<RawData>("data1");
-				Assert.NotNull(actual);
-				AssertEx.CollectionEquals(actual.Data, data2);
-
-				repository.Put("data1", null as RawData);
-				actual = repository.Get<RawData>("data1");
-				Assert.Null(actual);
-
-				repository.Put("data1", null as RawData);
-				actual = repository.Get<RawData>("data1");
-				Assert.Null(actual);
-
-				//Test batch
-				repository.PutBatch(new[] {new Tuple<string,IBitcoinSerializable>("data1",new RawData(data1)),
-									   new Tuple<string,IBitcoinSerializable>("data2",new RawData(data2))});
-
-				actual = repository.Get<RawData>("data1");
-				Assert.NotNull(actual);
-				AssertEx.CollectionEquals(actual.Data, data1);
-
-				actual = repository.Get<RawData>("data2");
-				Assert.NotNull(actual);
-				AssertEx.CollectionEquals(actual.Data, data2);
-			}
-		}
-
-
-		private static BlockStore CreateBlockStore([CallerMemberName]string folderName = null)
-		{
-			if(Directory.Exists(folderName))
-				Directory.Delete(folderName, true);
-			Thread.Sleep(50);
-			Directory.CreateDirectory(folderName);
-			Thread.Sleep(50);
-			return new BlockStore(folderName, Network.Main);
-		}
-		private static BlockUndoStore CreateBlockUndoStore([CallerMemberName]string folderName = null)
-		{
-			TestUtils.EnsureNew(folderName);
-			return new BlockUndoStore(folderName, Network.Main);
-		}
-
-		private BlockRepository CreateBlockRepository([CallerMemberName]string folderName = null)
-		{
-			return new BlockRepository(CreateIndexedStore(folderName + "-Blocks"), CreateIndexedStore(folderName + "-Headers"));
-		}
-
-        //[Fact]
-        //[Trait("UnitTest", "UnitTest")]
-        public void EnumerateRawStratisBlockcahinAndWriteResultsToFile()
-        {
-            var inserts = this.ManuallyEnumerateTheBlockchainFile();
-
-            List<string> fileInserts = new List<string>();
-            foreach (var blockHex in inserts.Where(s => !string.IsNullOrEmpty(s)))
-            {
-                fileInserts.Add(blockHex);
-                var rem = blockHex.Substring(8);// the magic bytes
-                var bt = Encoders.Hex.DecodeData(rem); // pars to bytes
-                var size = BitConverter.ToUInt32(bt, 0); // first 4 bytes are a uint size 
-                var b = new Block(bt.Skip(4).ToArray()); // create the block
-                var str = $"hash={b.GetHash()} ver={b.Header.Version} size={size} nonc={b.Header.Nonce} bits={b.Header.Bits} prv={b.Header.HashPrevBlock} mrk={b.Header.HashMerkleRoot}";
-                fileInserts.Add(str);
-            }
-            var pathFile = $@"{TestDataLocations.BlockFolderLocation}\compare-blocks.txt";
-            File.WriteAllLines(pathFile, fileInserts);
-        }
-
-        private IEnumerable<string> ManuallyEnumerateTheBlockchainFile()
-        {
-            // read all bytes form the first block file
-            var byts = File.ReadAllBytes(TestDataLocations.Block0001Location);
-            // the magic byte separator of blocks
-            var m = new byte[4] { 0x70, 0x35, 0x22, 0x05 };
-            // first bytes must be magic
-            Assert.True(m[0] == byts[0] && m[1] == byts[1] && m[2] == byts[2] && m[3] == byts[3]);
-            // enumerate over all the bytes and separate the blocks to hex representations
-            var current = new List<byte>();
-            for (int i = 0; i < byts.Length; i++) // start from 1 to skip first check
-            {
-                // check for the magic byte
-                if ((m[0] == byts[i] &&
-                    m[1] == byts[i + 1] &&
-                    m[2] == byts[i + 2] &&
-                    m[3] == byts[i + 3]) && i > 0)
-                {
-                    // if we reached the magic byte we got to the end of the block
-                    yield return Encoders.Hex.EncodeData(current.ToArray());
-                    current.Clear();
-                }
-                current.Add(byts[i]);
-            }
-            // read the last block
-            yield return Encoders.Hex.EncodeData(current.ToArray());
-        }
-
-        //[Fact]
-        //[Trait("UnitTest", "UnitTest")]
-        public void EnumerateRawStratisBlockcahinAndCompareWithRpcServer()
-        {
-            // this is a long running tests and take a few hours to complete.
-            // the tests requires a stratis full node rpc server to be running
-            // validate all blocks with the full node rpc server
-            // at the time of writing the test the stratis blockchain was just beyond the 90k mark
-            // I will cap this test to 90k for that reason
-
-            var inserts = this.ManuallyEnumerateTheBlockchainFile();
-
-            // now we try 
-            List<Block> blocks = new List<Block>();
-            foreach (var blockHex in inserts)
-            {
-                var rem = blockHex.Substring(8);// the magic bytes
-                var bt = Encoders.Hex.DecodeData(rem); // pars to bytes
-                var size = BitConverter.ToUInt32(bt, 0); // first 4 bytes are a uint size 
-                var b = new Block(bt.Skip(4).ToArray()); // create the block
-                blocks.Add(b);
-            }
-
-            var client = new RPCClient(new NetworkCredential("rpcuser", "rpcpassword"), new Uri("http://127.0.0.1:5000"), Network.Main);
-            Dictionary<int, string> blocksNotFound = new Dictionary<int, string>();
-            var index = 0;
-            while (index <= 9000)
-            {
-                var blk = client.GetBlockHash(index);
-                var res = blocks.FirstOrDefault(f => f.GetHash() == blk);
-
-                if (res == null)
-                {
-                    blocksNotFound.Add(index, blk.ToString());
-                }
-                index++;
-            }
-
-            // check that all the blocks where found
-            Assert.Empty(blocksNotFound);
-        }
-
-        [Fact]
-        [Trait("UnitTest", "UnitTest")]
-        public void EnumerateAndValidateAllBlocks()
-        {
-			var listAll = new Dictionary<string, StoredBlock>();
-			var store = new BlockStore(TestDataLocations.BlockFolderLocation, Network.Main);
-			foreach (var block in store.EnumerateFolder())
-            {
-                var hash = block.Item.GetHash();
-                listAll.Add(hash.ToString(), block);
-                Assert.True(block.Item.CheckMerkleRoot());
-                Assert.True(block.Item.CheckProofOfWork());
-                Assert.True(block.Item.CheckProofOfStake());
-            }
-
-            // walk the chain and check that all block are loaded correctly 
-            var block100K = uint256.Parse("af380a53467b70bc5d1ee61441586398a0a5907bb4fad7855442575483effa54");
-            var genesis = Network.Main.GetGenesis().GetHash();
-            uint256 current = block100K;
-            while (true)
-            {
-                StoredBlock foundBlock;
-                var found = listAll.TryGetValue(current.ToString(), out foundBlock);
-                Assert.True(found);
-                if (current == genesis) break;
-                current = foundBlock.Item.Header.HashPrevBlock;
-            }            
-        }
-
-        [Fact]
-        [Trait("UnitTest", "UnitTest")]
-        public void EnumerateAndCheckTipBlock()
-        {
-            var store = new BlockStore(TestDataLocations.BlockFolderLocation, Network.Main);
-
-			// use the synchronize chain method to load all blocks and look for the tip (currently block 100k)
-			var block100K = uint256.Parse("af380a53467b70bc5d1ee61441586398a0a5907bb4fad7855442575483effa54");
-            var chain = store.GetChain();
-            var lastblk = chain.GetBlock(block100K);
-            Assert.Equal(block100K, lastblk.Header.GetHash());
-            Assert.Equal(100000, lastblk.Height);
-        }
-
-		[Fact]
-		[Trait("UnitTest", "UnitTest")]
-		public void IndexTheFullChain()
-		{
-			var store = new BlockStore(TestDataLocations.BlockFolderLocation, Network.Main);
-			var indexStore = new IndexedBlockStore(new InMemoryNoSqlRepository(), store);
-			var reindexed = indexStore.ReIndex();
-			Assert.Equal(reindexed, 103952);
-
-			var chain = store.GetChain();
-			
-			foreach(var item in chain.ToEnumerable(false))
-			{
-				var block = indexStore.Get(item.HashBlock);
-				Assert.True(BlockValidator.CheckBlock(block));
-			}			
-		}
-
-		[Fact]
-		[Trait("UnitTest", "UnitTest")]
-		public void CheckBlockProofOfStake()
-		{
-			var totalblocks = 5000;  // fill only a small portion so test wont be too long
-			var mainStore = new BlockStore(TestDataLocations.BlockFolderLocation, Network.Main);
-
-			// create the stores
-			var store = CreateBlockStore();
-
-			var index = 0;
-			var blockStore = new NoSqlBlockRepository();
-			foreach (var storedBlock in mainStore.Enumerate(false).Take(totalblocks))
-			{
-				store.Append(storedBlock.Item);
-				blockStore.PutAsync(storedBlock.Item);
-				index++;
-			}
-			
-			// build the chain
-			var chain = store.GetChain();
-
-			// fill the transaction store
-			var trxStore = new NoSqlTransactionRepository();
-			var mapStore = new BlockTransactionMapStore();
-			foreach (var chainedBlock in chain.ToEnumerable(false).Take(totalblocks))
-			{
-				var block = blockStore.GetBlock(chainedBlock.HashBlock);
-				foreach (var blockTransaction in block.Transactions)
-				{
-					trxStore.Put(blockTransaction);
-					mapStore.PutAsync(blockTransaction.GetHash(), block.GetHash());
-				}
-			}
-
-			RPCClient client = null;// new RPCClient(new NetworkCredential("rpcuser", "rpcpassword"), new Uri("http://127.0.0.1:" + Network.Main.RPCPort), Network.Main);
-
-			// validate the stake trasnaction
-			foreach (var item in chain.ToEnumerable(false).Take(totalblocks).ToList())
-			{
-				var block = blockStore.GetBlock(item.HashBlock);
-				Assert.True(BlockValidator.CheckAndComputeStake(blockStore, trxStore, mapStore, chain, item, block));
-
-				if (item.Height == 1125)
-				{
-					var g = block.ToHex();
-				}
-
-				if (client != null)
-				{
-					var fetched = client.GetRPCBlock(item.HashBlock).Result;
-					Assert.Equal(uint256.Parse(fetched.modifierv2), item.Header.PosParameters.StakeModifierV2);
-					Assert.Equal(uint256.Parse(fetched.proofhash), item.Header.PosParameters.HashProof);
-				}
-			}
-		}
-	}
-}
-=======
-﻿#if !NOFILEIO
-using NBitcoin.BitcoinCore;
-using NBitcoin.DataEncoders;
-using NBitcoin.OpenAsset;
-using NBitcoin.Protocol;
-using NBitcoin.Protocol.Behaviors;
-using NBitcoin.RPC;
-using NBitcoin.SPV;
-using NBitcoin.Stealth;
-using Newtonsoft.Json.Linq;
-using System;
-using System.Collections.Generic;
-using System.Diagnostics;
-using System.Globalization;
-using System.IO;
-using System.Linq;
-using System.Net;
-using System.Net.Http;
-using System.Runtime.CompilerServices;
-using System.Text;
-using System.Threading;
-using System.Threading.Tasks;
-using Xunit;
-
-namespace NBitcoin.Tests
-{
-	public class RepositoryTests
-	{
-		public class RawData : IBitcoinSerializable
-		{
-			public RawData()
-			{
-
-			}
-			public RawData(byte[] data)
-			{
-				_Data = data;
-			}
-			#region IBitcoinSerializable Members
-
-			public void ReadWrite(BitcoinStream stream)
-			{
-				stream.ReadWriteAsVarString(ref _Data);
-			}
-
-			private byte[] _Data = new byte[0];
-			public byte[] Data
-			{
-				get
-				{
-					return _Data;
-				}
-			}
-
-			#endregion
-		}
-		[Fact]
-		[Trait("UnitTest", "UnitTest")]
-		public void CanReadStoredBlockFile()
-		{
-			int count = 0;
-
-			foreach(var stored in StoredBlock.EnumerateFile(@"data\blocks\blk00000.dat"))
-			{
-				Assert.True(stored.Item.Header.CheckProofOfWork());
-				Assert.True(stored.Item.CheckMerkleRoot());
-				count++;
-			}
-			Assert.Equal(300, count);
-			count = 0;
-			var twoLast = StoredBlock.EnumerateFile(@"data\blocks\blk00000.dat").Skip(298).ToList();
-			foreach(var stored in StoredBlock.EnumerateFile(@"data\blocks\blk00000.dat", range: new DiskBlockPosRange(twoLast[0].BlockPosition)))
-			{
-				count++;
-			}
-			Assert.Equal(2, count);
-		}
-
-		[Fact]
-		[Trait("UnitTest", "UnitTest")]
-		public void CanEnumerateBlockCountRange()
-		{
-			var store = new BlockStore(@"data\blocks", Network.Main);
-			var expectedBlock = store.Enumerate(false).Skip(4).First();
-			var actualBlocks = store.Enumerate(false, 4, 2).ToArray();
-			Assert.Equal(2, actualBlocks.Length);
-			Assert.Equal(expectedBlock.Item.Header.GetHash(), actualBlocks[0].Item.Header.GetHash());
-			Assert.True(actualBlocks[0].Item.CheckMerkleRoot());
-		}
-
-		[Fact]
-		[Trait("UnitTest", "UnitTest")]
-		public void CanEnumerateBlockInAFileRange()
-		{
-			var store = new BlockStore(@"data\blocks", Network.Main);
-			var result = store.Enumerate(new DiskBlockPosRange(new DiskBlockPos(0, 0), new DiskBlockPos(1, 0))).ToList();
-			Assert.Equal(300, result.Count);
-		}
-
-		[Fact]
-		[Trait("UnitTest", "UnitTest")]
-		//The last block is off by 1 byte + lots of padding zero at the end
-		public void CanEnumerateIncompleteBlk()
-		{
-			Assert.Equal(301, StoredBlock.EnumerateFile(@"data\blocks\incompleteblk.dat").Count());
-		}
-
-		[Fact]
-		[Trait("UnitTest", "UnitTest")]
-		public void CanBuildChainFromBlocks()
-		{
-			var store = new BlockStore(@"data\blocks", Network.Main);
-			var chain = store.GetChain();
-			Assert.True(chain.Height == 599);
-
-		}
-
-		[Fact]
-		[Trait("UnitTest", "UnitTest")]
-		public void CanIndexBlock()
-		{
-			var index = CreateIndexedStore();
-			foreach(var block in StoredBlock.EnumerateFile(@"data\blocks\blk00000.dat").Take(50))
-			{
-				index.Put(block.Item);
-			}
-			var genesis = index.Get(uint256.Parse("000000000019d6689c085ae165831e934ff763ae46a2a6c172b3f1b60a8ce26f"));
-			Assert.NotNull(genesis);
-			var invalidBlock = index.Get(uint256.Parse("000000000019d6689c085ae165831e934ff763ae46a2a6c172b3f1b60a8ce26e"));
-			Assert.Null(invalidBlock);
-		}
-
-
-		public static IndexedBlockStore CreateIndexedStore([CallerMemberName]string folderName = null)
-		{
-			TestUtils.EnsureNew(folderName);
-			return new IndexedBlockStore(new InMemoryNoSqlRepository(), new BlockStore(folderName, Network.Main));
-		}
-
-		[Fact]
-		[Trait("UnitTest", "UnitTest")]
-		public void CanStoreBlocks()
-		{
-			var store = CreateBlockStore();
-			var allBlocks = StoredBlock.EnumerateFile(@"data\blocks\blk00000.dat").Take(50).ToList();
-
-			foreach(var s in allBlocks)
-			{
-				store.Append(s.Item);
-			}
-			var storedBlocks = store.Enumerate(true).ToList();
-			Assert.Equal(allBlocks.Count, storedBlocks.Count);
-
-			foreach(var s in allBlocks)
-			{
-				var retrieved = store.Enumerate(true).First(b => b.BlockPosition == s.BlockPosition);
-				Assert.True(retrieved.Item.HeaderOnly);
-			}
-		}
-		[Fact]
-		[Trait("UnitTest", "UnitTest")]
-		public void CanStoreBlocksInMultipleFiles()
-		{
-			var store = CreateBlockStore();
-			store.MaxFileSize = 10; //Verify break all block in one respective file with extreme settings
-			var allBlocks = StoredBlock.EnumerateFile(@"data\blocks\blk00000.dat").Take(10).ToList();
-			foreach(var s in allBlocks)
-			{
-				store.Append(s.Item);
-			}
-			var storedBlocks = store.Enumerate(true).ToList();
-			Assert.Equal(allBlocks.Count, storedBlocks.Count);
-			Assert.Equal(11, store.Folder.GetFiles().Length); //10 files + lock file
-		}
-
-
-		[Fact]
-		[Trait("UnitTest", "UnitTest")]
-		public void CanReIndex()
-		{
-			var source = new BlockStore(@"data\blocks", Network.Main);
-			var store = CreateBlockStore("CanReIndexFolder");
-			store.AppendAll(source.Enumerate(false).Take(100).Select(b => b.Item));
-
-
-			var test = new IndexedBlockStore(new InMemoryNoSqlRepository(), store);
-			var reIndexed = test.ReIndex();
-			Assert.Equal(100, reIndexed);
-			int i = 0;
-			foreach(var b in store.Enumerate(true))
-			{
-				var result = test.Get(b.Item.GetHash());
-				Assert.Equal(result.GetHash(), b.Item.GetHash());
-				i++;
-			}
-			Assert.Equal(100, i);
-
-			var last = source.Enumerate(false).Skip(100).FirstOrDefault();
-			store.Append(last.Item);
-
-			reIndexed = test.ReIndex();
-			Assert.Equal(1, reIndexed);
-
-			reIndexed = test.ReIndex();
-			Assert.Equal(0, reIndexed);
-		}
-
-
-		[Fact]
-		[Trait("UnitTest", "UnitTest")]
-		public static void CanParseRev()
-		{
-			BlockUndoStore src = new BlockUndoStore(@"data\blocks", Network.Main);
-			BlockUndoStore dest = CreateBlockUndoStore();
-			int count = 0;
-			foreach(var un in src.EnumerateFolder())
-			{
-				var expectedSize = un.Header.ItemSize;
-				var actualSize = (uint)un.Item.GetSerializedSize();
-				Assert.Equal(expectedSize, actualSize);
-				dest.Append(un.Item);
-				count++;
-			}
-			Assert.Equal(40, count);
-
-			count = 0;
-			foreach(var un in dest.EnumerateFolder())
-			{
-				var expectedSize = un.Header.ItemSize;
-				var actualSize = (uint)un.Item.GetSerializedSize();
-				Assert.Equal(expectedSize, actualSize);
-				count++;
-			}
-			Assert.Equal(40, count);
-		}
-		[Fact]
-		[Trait("UnitTest", "UnitTest")]
-		public static void CanRequestBlockr()
-		{
-			var repo = new BlockrTransactionRepository(Network.Main);
-			var result = repo.Get("c3462373f1a722c66cbb1b93712df94aa7b3731f4142cd8413f10c9e872927de");
-			Assert.NotNull(result);
-			Assert.Equal("c3462373f1a722c66cbb1b93712df94aa7b3731f4142cd8413f10c9e872927de", result.GetHash().ToString());
-
-			result = repo.Get("c3462373f1a722c66cbb1b93712df94aa7b3731f4142cd8413f10c9e872927df");
-			Assert.Null(result);
-
-			var unspent = repo.GetUnspentAsync("1KF8kUVHK42XzgcmJF4Lxz4wcL5WDL97PB").Result;
-			Assert.True(unspent.Count != 0);
-
-			repo = new BlockrTransactionRepository(Network.TestNet);
-			result = repo.Get("7d4c5d69a85c70ff70daff789114b9b76fb6d2613ac18764bd96f0a2b9358782");
-			Assert.NotNull(result);
-
-			unspent = repo.GetUnspentAsync("2N66DDrmjDCMM3yMSYtAQyAqRtasSkFhbmX").Result;
-			Assert.True(unspent.Count != 0);
-		}
-		[Fact]
-		[Trait("UnitTest", "UnitTest")]
-		public static void CanPushTxBlockr()
-		{
-			var repo = new BlockrTransactionRepository(Network.Main);
-			var result = repo.Get("c3462373f1a722c66cbb1b93712df94aa7b3731f4142cd8413f10c9e872927de");
-			Assert.NotNull(result);
-			Assert.Equal("c3462373f1a722c66cbb1b93712df94aa7b3731f4142cd8413f10c9e872927de", result.GetHash().ToString());
-
-			var pushPath = BlockrTransactionRepository.BroadcastPath;
-
-			try
-			{
-				BlockrTransactionRepository.BroadcastPath = "tx/decode";
-				repo.BroadcastAsync(result).GetAwaiter().GetResult();
-			}
-			finally
-			{
-				BlockrTransactionRepository.BroadcastPath = pushPath;
-			}
-		}
-
-		[Fact]
-		[Trait("UnitTest", "UnitTest")]
-		public static void CanRequestTransactionOnQBit()
-		{
-			var repo = new QBitNinjaTransactionRepository(Network.Main);
-			var result = repo.Get("c3462373f1a722c66cbb1b93712df94aa7b3731f4142cd8413f10c9e872927de");
-			Assert.NotNull(result);
-			Assert.Equal("c3462373f1a722c66cbb1b93712df94aa7b3731f4142cd8413f10c9e872927de", result.GetHash().ToString());
-
-			result = repo.Get("c3462373f1a722c66cbb1b93712df94aa7b3731f4142cd8413f10c9e872927df");
-			Assert.Null(result);
-
-			repo = new QBitNinjaTransactionRepository(Network.TestNet);
-			result = repo.Get("7d4c5d69a85c70ff70daff789114b9b76fb6d2613ac18764bd96f0a2b9358782");
-			Assert.NotNull(result);
-		}
-
-		private static Coin RandomCoin(Key bob, Money amount, bool p2pkh = false)
-		{
-			return new Coin(new uint256(Enumerable.Range(0, 32).Select(i => (byte)0xaa).ToArray()), 0, amount, p2pkh ? bob.PubKey.Hash.ScriptPubKey : bob.PubKey.WitHash.ScriptPubKey);
-		}
-
-		[Fact]
-		public void Play()
-		{
-			var tx = new Transaction("0100000001c68e0b29cd00bc5557d81844c8b9145b1e67006572f4801872eba1a4c10c792f00000000fdae01004daa0174608763a6142a05e92814a7698d96737968e36068f2e068497588a614ec699defb1dca11d73583b98d5016542b51f158788a61470bdebf38acd970afa88e364b2a80ef7cb6bff4488a614e6c9eabf1b9428f96fa4224d14ca4e2de14ce8db88a614f476d430b98e90ff59de08d7f35fc7313a4d926788a61406b27071338ff1732f7292ee43b4b87cce524d8f88a61426f54b93dfedf83c159bebfb73a6dc6751bf6b4d88a6140c88a93da127c4a756e769b68dd8ecbac76222a888a61452bf85e329e9a74f90abb71d512869715a68ce9788a614b5fdc1662b345d9033879179427b57286317a3a388a614e40e1311303e4681932f4c3af9a87b44176ffefe88a61445b1b74fb6abdce74ee1bb338415b3b056b724f988a614a39f2e05a24216648139a7f1538ef6de962b201488a614d2346f225dded92c187bc30357d15e91e02f04b188a614132edc21acfb3eaac2f46c54824c22fa3a1ac5dc8821030aec375b5d49baaa8966037d639d07d385e2b5c2d09c1ccbcf022ed43ad4a24667036da410b1752103b26d75ce682232e946f3647967e115a544ea05a960ae6fcff6d052d9ec8cad4d68ac0000000001a4bf0406000000001976a9144e932520f9b5ead95a3227944a7325bc0680a90788ac6da41000");
-
-			var prev = new Transaction("01000000017bffaa7dca6d0722ddef74cb2a42d13e45f6e7ea92f7cec844fe35fde5b556d201000000fd0a0100483045022100d0541dc318b1c1c900cf80353de1abd18c4ec2457ad6f940a648c2b95c4b45a602202add27f6e825551b9a052cba74bb27264ab1a18e8865490d87d14247da52e54b01473044022051e0d254c43ddfd229902803bec6010ff6f1beb65fe5ef61688c22a724fbe2f1022077d171c054cca280c4b8331c8a4e744ca7eb2d61ce6e06eb4c961e11d8cb0623014c76745387635221029c9b96dd3bb1f8c79dbc5402cf692e698d1fed8c1ddb42d4e4385a0b8e7e1aae2103b8a6758106d44ee9042f562edf57951ce3fd8f29b8f1d7d9b9eec747f335d0d852ae67036da410b1752103b26d75ce682232e946f3647967e115a544ea05a960ae6fcff6d052d9ec8cad4dac68ffffffff01dedf04060000000017a914e6bd2395b1fbcf2afba03efc46dfa1bd5d2f2f4a8700000000");
-
-			ScriptError err;
-			tx.Inputs.AsIndexedInputs().First().VerifyScript(prev.Outputs.AsCoins().ToArray()[0], out err);
-		}
-
-		[Fact]
-		[Trait("UnitTest", "UnitTest")]
-		public void CanStoreInBlockRepository()
-		{
-			var blockRepository = CreateBlockRepository();
-			var firstblk1 = StoredBlock.EnumerateFile(@"data\blocks\blk00000.dat").First();
-			blockRepository.WriteBlockHeader(firstblk1.Item.Header);
-			var result = blockRepository.GetBlock(firstblk1.Item.GetHash());
-			Assert.True(result.HeaderOnly);
-
-			blockRepository.WriteBlock(firstblk1.Item);
-			result = blockRepository.GetBlock(firstblk1.Item.GetHash());
-			Assert.False(result.HeaderOnly);
-		}
-
-
-		[Fact]
-		[Trait("UnitTest", "UnitTest")]
-		public void CanReadStoredBlockFolder()
-		{
-			var blk0 = StoredBlock.EnumerateFile(@"data\blocks\blk00000.dat", (uint)0).ToList();
-			var blk1 = StoredBlock.EnumerateFile(@"data\blocks\blk00001.dat", (uint)1).ToList();
-
-			int count = 0;
-			foreach(var stored in StoredBlock.EnumerateFolder(@"data\blocks"))
-			{
-				if(count == 0)
-					Assert.Equal(blk0[0].Item.GetHash(), stored.Item.GetHash());
-				if(count == 300)
-					Assert.Equal(blk1[0].Item.GetHash(), stored.Item.GetHash());
-				Assert.True(stored.Item.Header.CheckProofOfWork());
-				Assert.True(stored.Item.CheckMerkleRoot());
-				count++;
-			}
-			Assert.Equal(600, count);
-
-			count = 0;
-			foreach(var stored in StoredBlock.EnumerateFolder(@"data\blocks", new DiskBlockPosRange(blk1[298].BlockPosition)))
-			{
-				count++;
-			}
-			Assert.Equal(2, count);
-
-			count = 0;
-			foreach(var stored in StoredBlock.EnumerateFolder(@"data\blocks", new DiskBlockPosRange(blk0[298].BlockPosition)))
-			{
-				count++;
-			}
-			Assert.Equal(302, count);
-
-			count = 0;
-			foreach(var stored in StoredBlock.EnumerateFolder(@"data\blocks",
-														new DiskBlockPosRange(blk0[298].BlockPosition, blk1[2].BlockPosition)))
-			{
-				count++;
-			}
-			Assert.Equal(4, count);
-
-			count = 0;
-			foreach(var stored in StoredBlock.EnumerateFolder(@"data\blocks", new DiskBlockPosRange(blk0[30].BlockPosition, blk0[34].BlockPosition)))
-			{
-				count++;
-			}
-			Assert.Equal(4, count);
-		}
-
-		[Fact]
-		[Trait("UnitTest", "UnitTest")]
-		public void CanCacheNoSqlRepository()
-		{
-			var cached = new CachedNoSqlRepository(new InMemoryNoSqlRepository());
-			byte[] data1 = new byte[] { 1, 2, 3, 4, 5, 6 };
-			byte[] data2 = new byte[] { 11, 22, 33, 4, 5, 66 };
-			cached.InnerRepository.Put("data1", new RawData(data1));
-			Assert.NotNull(cached.Get<RawData>("data1"));
-			cached.InnerRepository.Put("data1", new RawData(data2));
-			cached.Flush();
-			var data1Actual = cached.InnerRepository.Get<RawData>("data1");
-			AssertEx.CollectionEquals(data1Actual.Data, data2);
-			cached.Put("data1", new RawData(data1));
-
-			data1Actual = cached.InnerRepository.Get<RawData>("data1");
-			AssertEx.CollectionEquals(data1Actual.Data, data2);
-
-			cached.Flush();
-
-			data1Actual = cached.InnerRepository.Get<RawData>("data1");
-			AssertEx.CollectionEquals(data1Actual.Data, data1);
-
-			cached.Put("data1", null);
-			cached.Flush();
-			Assert.Null(cached.InnerRepository.Get<RawData>("data1"));
-
-			cached.Put("data1", new RawData(data1));
-			cached.Put("data1", null);
-			cached.Flush();
-			Assert.Null(cached.InnerRepository.Get<RawData>("data1"));
-
-			cached.Put("data1", null);
-			cached.Put("data1", new RawData(data1));
-			cached.Flush();
-			Assert.NotNull(cached.InnerRepository.Get<RawData>("data1"));
-		}
-
-		[Fact]
-		[Trait("UnitTest", "UnitTest")]
-		public void CanStoreInNoSql()
-		{
-			var repositories = new NoSqlRepository[]
-			{
-				new InMemoryNoSqlRepository(),
-				new CachedNoSqlRepository(new InMemoryNoSqlRepository())
-			};
-
-			foreach(var repository in repositories)
-			{
-				byte[] data1 = new byte[] { 1, 2, 3, 4, 5, 6 };
-				byte[] data2 = new byte[] { 11, 22, 33, 4, 5, 66 };
-				Assert.Null(repository.Get<RawData>("data1"));
-
-				repository.Put("data1", new RawData(data1));
-				var actual = repository.Get<RawData>("data1");
-				Assert.NotNull(actual);
-				AssertEx.CollectionEquals(actual.Data, data1);
-
-				repository.Put("data1", new RawData(data2));
-				actual = repository.Get<RawData>("data1");
-				Assert.NotNull(actual);
-				AssertEx.CollectionEquals(actual.Data, data2);
-
-				repository.Put("data1", null as RawData);
-				actual = repository.Get<RawData>("data1");
-				Assert.Null(actual);
-
-				repository.Put("data1", null as RawData);
-				actual = repository.Get<RawData>("data1");
-				Assert.Null(actual);
-
-				//Test batch
-				repository.PutBatch(new[] {new Tuple<string,IBitcoinSerializable>("data1",new RawData(data1)),
-									   new Tuple<string,IBitcoinSerializable>("data2",new RawData(data2))});
-
-				actual = repository.Get<RawData>("data1");
-				Assert.NotNull(actual);
-				AssertEx.CollectionEquals(actual.Data, data1);
-
-				actual = repository.Get<RawData>("data2");
-				Assert.NotNull(actual);
-				AssertEx.CollectionEquals(actual.Data, data2);
-			}
-		}
-
-
-		private static BlockStore CreateBlockStore([CallerMemberName]string folderName = null)
-		{
-			if(Directory.Exists(folderName))
-				Directory.Delete(folderName, true);
-			Thread.Sleep(50);
-			Directory.CreateDirectory(folderName);
-			Thread.Sleep(50);
-			return new BlockStore(folderName, Network.Main);
-		}
-		private static BlockUndoStore CreateBlockUndoStore([CallerMemberName]string folderName = null)
-		{
-			TestUtils.EnsureNew(folderName);
-			return new BlockUndoStore(folderName, Network.Main);
-		}
-
-		private BlockRepository CreateBlockRepository([CallerMemberName]string folderName = null)
-		{
-			return new BlockRepository(CreateIndexedStore(folderName + "-Blocks"), CreateIndexedStore(folderName + "-Headers"));
-		}
-
-	}
-}
->>>>>>> d3cbf392
+﻿#if !NOFILEIO
+using System;
+using System.Collections.Generic;
+using System.IO;
+using System.Linq;
+using System.Net;
+using System.Runtime.CompilerServices;
+using System.Threading;
+using NBitcoin.BitcoinCore;
+using NBitcoin.DataEncoders;
+using NBitcoin.RPC;
+using Xunit;
+
+namespace NBitcoin.Tests
+{
+	public class RepositoryTests
+	{
+		public class RawData : IBitcoinSerializable
+		{
+			public RawData()
+			{
+
+			}
+			public RawData(byte[] data)
+			{
+				_Data = data;
+			}
+			#region IBitcoinSerializable Members
+
+			public void ReadWrite(BitcoinStream stream)
+			{
+				stream.ReadWriteAsVarString(ref _Data);
+			}
+
+			private byte[] _Data = new byte[0];
+			public byte[] Data
+			{
+				get
+				{
+					return _Data;
+				}
+			}
+
+			#endregion
+		}
+		[Fact]
+		[Trait("UnitTest", "UnitTest")]
+		public void CanReadStoredBlockFile()
+		{
+			int count = 0;
+			foreach (var stored in StoredBlock.EnumerateFile(TestDataLocations.DataBlockFolder("blk0001.dat")))
+			{
+				Assert.True(stored.Item.Check());
+				count++;
+			}
+			Assert.Equal(2000, count);
+			count = 0;
+			var twoLast = StoredBlock.EnumerateFile(TestDataLocations.DataBlockFolder("blk0001.dat")).Skip(1998).ToList();
+			foreach(var stored in StoredBlock.EnumerateFile(TestDataLocations.DataBlockFolder("blk0001.dat"), range: new DiskBlockPosRange(twoLast[0].BlockPosition)))
+			{
+				count++;
+			}
+			Assert.Equal(2, count);
+		}
+
+		[Fact]
+		[Trait("UnitTest", "UnitTest")]
+		public void CanEnumerateBlockCountRange()
+		{
+			var store = new BlockStore(TestDataLocations.DataFolder(@"blocks"), Network.Main);
+			var expectedBlock = store.Enumerate(false).Skip(4).First();
+			var actualBlocks = store.Enumerate(false, 4, 2).ToArray();
+			Assert.Equal(2, actualBlocks.Length);
+			Assert.Equal(expectedBlock.Item.Header.GetHash(), actualBlocks[0].Item.Header.GetHash());
+			Assert.True(actualBlocks[0].Item.CheckMerkleRoot());
+		}
+
+		[Fact]
+		[Trait("UnitTest", "UnitTest")]
+		public void CanEnumerateBlockInAFileRange()
+		{
+			var store = new BlockStore(TestDataLocations.DataFolder(@"blocks"), Network.Main);
+			var result = store.Enumerate(new DiskBlockPosRange(new DiskBlockPos(1, 0), new DiskBlockPos(2, 0))).ToList();
+			Assert.Equal(2000, result.Count);
+		}
+
+		[Fact]
+		[Trait("UnitTest", "UnitTest")]
+		//The last block is off by 1 byte + lots of padding zero at the end
+		public void CanEnumerateIncompleteBlk()
+		{
+			Assert.Equal(300, StoredBlock.EnumerateFile(TestDataLocations.DataBlockFolder("incompleteblk.dat")).Count());
+		}
+
+		[Fact]
+		[Trait("UnitTest", "UnitTest")]
+		public void CanBuildChainFromBlocks()
+		{
+			var store = new BlockStore(TestDataLocations.DataFolder(@"blocks"), Network.Main);
+			var chain = store.GetChain();
+			Assert.True(chain.Height == 3999);
+
+		}
+
+		[Fact]
+		[Trait("UnitTest", "UnitTest")]
+		public void CanIndexBlock()
+		{
+			var index = CreateIndexedStore();
+			foreach(var block in StoredBlock.EnumerateFile(TestDataLocations.DataBlockFolder("blk0001.dat")).Take(50))
+			{
+				index.Put(block.Item);
+			}
+			var genesis = index.Get(uint256.Parse("0x0000066e91e46e5a264d42c89e1204963b2ee6be230b443e9159020539d972af"));
+			Assert.NotNull(genesis);
+			var invalidBlock = index.Get(uint256.Parse("0x0000066e91e46e5a264d42c89e1204963b2ee6be230b443e9159020539d972ae"));
+			Assert.Null(invalidBlock);
+		}
+
+
+		public static IndexedBlockStore CreateIndexedStore([CallerMemberName]string folderName = null)
+		{
+			TestUtils.EnsureNew(folderName);
+			return new IndexedBlockStore(new InMemoryNoSqlRepository(), new BlockStore(folderName, Network.Main));
+		}
+
+		[Fact]
+		[Trait("UnitTest", "UnitTest")]
+		public void CanStoreBlocks()
+		{
+			var store = CreateBlockStore();
+			var allBlocks = StoredBlock.EnumerateFile(TestDataLocations.DataBlockFolder("blk0001.dat")).Take(50).ToList();
+
+			foreach(var s in allBlocks)
+			{
+				store.Append(s.Item);
+			}
+			var storedBlocks = store.Enumerate(true).ToList();
+			Assert.Equal(allBlocks.Count, storedBlocks.Count);
+
+			foreach(var s in allBlocks)
+			{
+				var retrieved = store.Enumerate(true).First(b => b.Item.GetHash() == s.Item.GetHash());
+				Assert.True(retrieved.Item.HeaderOnly);
+			}
+		}
+		[Fact]
+		[Trait("UnitTest", "UnitTest")]
+		public void CanStoreBlocksInMultipleFiles()
+		{
+			var store = CreateBlockStore();
+			store.MaxFileSize = 10; //Verify break all block in one respective file with extreme settings
+			var allBlocks = StoredBlock.EnumerateFile(TestDataLocations.DataBlockFolder("blk0001.dat")).Take(10).ToList();
+			foreach(var s in allBlocks)
+			{
+				store.Append(s.Item);
+			}
+			var storedBlocks = store.Enumerate(true).ToList();
+			Assert.Equal(allBlocks.Count, storedBlocks.Count);
+			Assert.Equal(11, store.Folder.GetFiles().Length); //10 files + lock file
+		}
+
+
+		[Fact]
+		[Trait("UnitTest", "UnitTest")]
+		public void CanReIndex()
+		{
+			var source = new BlockStore(TestDataLocations.DataFolder(@"blocks"), Network.Main);
+			var store = CreateBlockStore("CanReIndexFolder");
+			store.AppendAll(source.Enumerate(false).Take(100).Select(b => b.Item));
+
+
+			var test = new IndexedBlockStore(new InMemoryNoSqlRepository(), store);
+			var reIndexed = test.ReIndex();
+			Assert.Equal(100, reIndexed);
+			int i = 0;
+			foreach(var b in store.Enumerate(true))
+			{
+				var result = test.Get(b.Item.GetHash());
+				Assert.Equal(result.GetHash(), b.Item.GetHash());
+				i++;
+			}
+			Assert.Equal(100, i);
+
+			var last = source.Enumerate(false).Skip(100).FirstOrDefault();
+			store.Append(last.Item);
+
+			reIndexed = test.ReIndex();
+			Assert.Equal(1, reIndexed);
+
+			reIndexed = test.ReIndex();
+			Assert.Equal(0, reIndexed);
+		}
+
+		[Fact]
+		[Trait("UnitTest", "UnitTest")]
+		public static void CanParseRev()
+		{
+			BlockUndoStore src = new BlockUndoStore(TestDataLocations.DataFolder(@"blocks"), Network.Main);
+			BlockUndoStore dest = CreateBlockUndoStore();
+			int count = 0;
+			foreach(var un in src.EnumerateFolder())
+			{
+				var expectedSize = un.Header.ItemSize;
+				var actualSize = (uint)un.Item.GetSerializedSize();
+				Assert.Equal(expectedSize, actualSize);
+				dest.Append(un.Item);
+				count++;
+			}
+			Assert.Equal(8, count);
+
+			count = 0;
+			foreach(var un in dest.EnumerateFolder())
+			{
+				var expectedSize = un.Header.ItemSize;
+				var actualSize = (uint)un.Item.GetSerializedSize();
+				Assert.Equal(expectedSize, actualSize);
+				count++;
+			}
+			Assert.Equal(8, count);
+		}
+		
+		[Fact]
+		[Trait("UnitTest", "UnitTest")]
+		public void CanStoreInBlockRepository()
+		{
+			var blockRepository = CreateBlockRepository();
+			var firstblk1 = StoredBlock.EnumerateFile(TestDataLocations.DataBlockFolder("blk0001.dat")).First();
+			blockRepository.WriteBlockHeader(firstblk1.Item.Header);
+			var result = blockRepository.GetBlock(firstblk1.Item.GetHash());
+			Assert.True(result.HeaderOnly);
+
+			blockRepository.WriteBlock(firstblk1.Item);
+			result = blockRepository.GetBlock(firstblk1.Item.GetHash());
+			Assert.False(result.HeaderOnly);
+		}
+
+
+		[Fact]
+		[Trait("UnitTest", "UnitTest")]
+		public void CanReadStoredBlockFolder()
+		{
+			var blk0 = StoredBlock.EnumerateFile(TestDataLocations.DataBlockFolder("blk0001.dat"), (uint)1).ToList();
+			var blk1 = StoredBlock.EnumerateFile(TestDataLocations.DataBlockFolder("blk0002.dat"), (uint)2).ToList();
+
+			int count = 0;
+			foreach(var stored in StoredBlock.EnumerateFolder(TestDataLocations.DataFolder(@"blocks")))
+			{
+				if(count == 0)
+					Assert.Equal(blk0[0].Item.GetHash(), stored.Item.GetHash());
+				if(count == 2000)
+					Assert.Equal(blk1[0].Item.GetHash(), stored.Item.GetHash());
+				Assert.True(stored.Item.Check());
+				count++;
+			}
+			Assert.Equal(4000, count);
+
+			count = 0;
+			foreach(var stored in StoredBlock.EnumerateFolder(TestDataLocations.DataFolder(@"blocks"), new DiskBlockPosRange(blk1[1998].BlockPosition)))
+			{
+				count++;
+			}
+			Assert.Equal(2, count);
+
+			count = 0;
+			foreach(var stored in StoredBlock.EnumerateFolder(TestDataLocations.DataFolder(@"blocks"), new DiskBlockPosRange(blk0[1998].BlockPosition)))
+			{
+				count++;
+			}
+			Assert.Equal(2002, count);
+
+			count = 0;
+			foreach(var stored in StoredBlock.EnumerateFolder(TestDataLocations.DataFolder(@"blocks"), new DiskBlockPosRange(blk0[1998].BlockPosition, blk1[2].BlockPosition)))
+			{
+				count++;
+			}
+			Assert.Equal(4, count);
+
+			count = 0;
+			foreach(var stored in StoredBlock.EnumerateFolder(TestDataLocations.DataFolder(@"blocks"), new DiskBlockPosRange(blk0[30].BlockPosition, blk0[34].BlockPosition)))
+			{
+				count++;
+			}
+			Assert.Equal(4, count);
+		}
+
+		[Fact]
+		[Trait("UnitTest", "UnitTest")]
+		public void CanCacheNoSqlRepository()
+		{
+			var cached = new CachedNoSqlRepository(new InMemoryNoSqlRepository());
+			byte[] data1 = new byte[] { 1, 2, 3, 4, 5, 6 };
+			byte[] data2 = new byte[] { 11, 22, 33, 4, 5, 66 };
+			cached.InnerRepository.Put("data1", new RawData(data1));
+			Assert.NotNull(cached.Get<RawData>("data1"));
+			cached.InnerRepository.Put("data1", new RawData(data2));
+			cached.Flush();
+			var data1Actual = cached.InnerRepository.Get<RawData>("data1");
+			AssertEx.CollectionEquals(data1Actual.Data, data2);
+			cached.Put("data1", new RawData(data1));
+
+			data1Actual = cached.InnerRepository.Get<RawData>("data1");
+			AssertEx.CollectionEquals(data1Actual.Data, data2);
+
+			cached.Flush();
+
+			data1Actual = cached.InnerRepository.Get<RawData>("data1");
+			AssertEx.CollectionEquals(data1Actual.Data, data1);
+
+			cached.Put("data1", null);
+			cached.Flush();
+			Assert.Null(cached.InnerRepository.Get<RawData>("data1"));
+
+			cached.Put("data1", new RawData(data1));
+			cached.Put("data1", null);
+			cached.Flush();
+			Assert.Null(cached.InnerRepository.Get<RawData>("data1"));
+
+			cached.Put("data1", null);
+			cached.Put("data1", new RawData(data1));
+			cached.Flush();
+			Assert.NotNull(cached.InnerRepository.Get<RawData>("data1"));
+		}
+
+		[Fact]
+		[Trait("UnitTest", "UnitTest")]
+		public void CanStoreInNoSql()
+		{
+			var repositories = new NoSqlRepository[]
+			{
+				new InMemoryNoSqlRepository(),
+				new CachedNoSqlRepository(new InMemoryNoSqlRepository())
+			};
+
+			foreach(var repository in repositories)
+			{
+				byte[] data1 = new byte[] { 1, 2, 3, 4, 5, 6 };
+				byte[] data2 = new byte[] { 11, 22, 33, 4, 5, 66 };
+				Assert.Null(repository.Get<RawData>("data1"));
+
+				repository.Put("data1", new RawData(data1));
+				var actual = repository.Get<RawData>("data1");
+				Assert.NotNull(actual);
+				AssertEx.CollectionEquals(actual.Data, data1);
+
+				repository.Put("data1", new RawData(data2));
+				actual = repository.Get<RawData>("data1");
+				Assert.NotNull(actual);
+				AssertEx.CollectionEquals(actual.Data, data2);
+
+				repository.Put("data1", null as RawData);
+				actual = repository.Get<RawData>("data1");
+				Assert.Null(actual);
+
+				repository.Put("data1", null as RawData);
+				actual = repository.Get<RawData>("data1");
+				Assert.Null(actual);
+
+				//Test batch
+				repository.PutBatch(new[] {new Tuple<string,IBitcoinSerializable>("data1",new RawData(data1)),
+									   new Tuple<string,IBitcoinSerializable>("data2",new RawData(data2))});
+
+				actual = repository.Get<RawData>("data1");
+				Assert.NotNull(actual);
+				AssertEx.CollectionEquals(actual.Data, data1);
+
+				actual = repository.Get<RawData>("data2");
+				Assert.NotNull(actual);
+				AssertEx.CollectionEquals(actual.Data, data2);
+			}
+		}
+
+
+		private static BlockStore CreateBlockStore([CallerMemberName]string folderName = null)
+		{
+			if(Directory.Exists(folderName))
+				Directory.Delete(folderName, true);
+			Thread.Sleep(50);
+			Directory.CreateDirectory(folderName);
+			Thread.Sleep(50);
+			return new BlockStore(folderName, Network.Main);
+		}
+		private static BlockUndoStore CreateBlockUndoStore([CallerMemberName]string folderName = null)
+		{
+			TestUtils.EnsureNew(folderName);
+			return new BlockUndoStore(folderName, Network.Main);
+		}
+
+		private BlockRepository CreateBlockRepository([CallerMemberName]string folderName = null)
+		{
+			return new BlockRepository(CreateIndexedStore(folderName + "-Blocks"), CreateIndexedStore(folderName + "-Headers"));
+		}
+
+        //[Fact]
+        //[Trait("UnitTest", "UnitTest")]
+        public void EnumerateRawStratisBlockcahinAndWriteResultsToFile()
+        {
+            var inserts = this.ManuallyEnumerateTheBlockchainFile();
+
+            List<string> fileInserts = new List<string>();
+            foreach (var blockHex in inserts.Where(s => !string.IsNullOrEmpty(s)))
+            {
+                fileInserts.Add(blockHex);
+                var rem = blockHex.Substring(8);// the magic bytes
+                var bt = Encoders.Hex.DecodeData(rem); // pars to bytes
+                var size = BitConverter.ToUInt32(bt, 0); // first 4 bytes are a uint size 
+                var b = new Block(bt.Skip(4).ToArray()); // create the block
+                var str = $"hash={b.GetHash()} ver={b.Header.Version} size={size} nonc={b.Header.Nonce} bits={b.Header.Bits} prv={b.Header.HashPrevBlock} mrk={b.Header.HashMerkleRoot}";
+                fileInserts.Add(str);
+            }
+            var pathFile = $@"{TestDataLocations.BlockFolderLocation}\compare-blocks.txt";
+            File.WriteAllLines(pathFile, fileInserts);
+        }
+
+        private IEnumerable<string> ManuallyEnumerateTheBlockchainFile()
+        {
+            // read all bytes form the first block file
+            var byts = File.ReadAllBytes(TestDataLocations.Block0001Location);
+            // the magic byte separator of blocks
+            var m = new byte[4] { 0x70, 0x35, 0x22, 0x05 };
+            // first bytes must be magic
+            Assert.True(m[0] == byts[0] && m[1] == byts[1] && m[2] == byts[2] && m[3] == byts[3]);
+            // enumerate over all the bytes and separate the blocks to hex representations
+            var current = new List<byte>();
+            for (int i = 0; i < byts.Length; i++) // start from 1 to skip first check
+            {
+                // check for the magic byte
+                if ((m[0] == byts[i] &&
+                    m[1] == byts[i + 1] &&
+                    m[2] == byts[i + 2] &&
+                    m[3] == byts[i + 3]) && i > 0)
+                {
+                    // if we reached the magic byte we got to the end of the block
+                    yield return Encoders.Hex.EncodeData(current.ToArray());
+                    current.Clear();
+                }
+                current.Add(byts[i]);
+            }
+            // read the last block
+            yield return Encoders.Hex.EncodeData(current.ToArray());
+        }
+
+        //[Fact]
+        //[Trait("UnitTest", "UnitTest")]
+        public void EnumerateRawStratisBlockcahinAndCompareWithRpcServer()
+        {
+            // this is a long running tests and take a few hours to complete.
+            // the tests requires a stratis full node rpc server to be running
+            // validate all blocks with the full node rpc server
+            // at the time of writing the test the stratis blockchain was just beyond the 90k mark
+            // I will cap this test to 90k for that reason
+
+            var inserts = this.ManuallyEnumerateTheBlockchainFile();
+
+            // now we try 
+            List<Block> blocks = new List<Block>();
+            foreach (var blockHex in inserts)
+            {
+                var rem = blockHex.Substring(8);// the magic bytes
+                var bt = Encoders.Hex.DecodeData(rem); // pars to bytes
+                var size = BitConverter.ToUInt32(bt, 0); // first 4 bytes are a uint size 
+                var b = new Block(bt.Skip(4).ToArray()); // create the block
+                blocks.Add(b);
+            }
+
+            var client = new RPCClient(new NetworkCredential("rpcuser", "rpcpassword"), new Uri("http://127.0.0.1:5000"), Network.Main);
+            Dictionary<int, string> blocksNotFound = new Dictionary<int, string>();
+            var index = 0;
+            while (index <= 9000)
+            {
+                var blk = client.GetBlockHash(index);
+                var res = blocks.FirstOrDefault(f => f.GetHash() == blk);
+
+                if (res == null)
+                {
+                    blocksNotFound.Add(index, blk.ToString());
+                }
+                index++;
+            }
+
+            // check that all the blocks where found
+            Assert.Empty(blocksNotFound);
+        }
+
+        [Fact]
+        [Trait("UnitTest", "UnitTest")]
+        public void EnumerateAndValidateAllBlocks()
+        {
+			var listAll = new Dictionary<string, StoredBlock>();
+			var store = new BlockStore(TestDataLocations.BlockFolderLocation, Network.Main);
+			foreach (var block in store.EnumerateFolder())
+            {
+                var hash = block.Item.GetHash();
+                listAll.Add(hash.ToString(), block);
+                Assert.True(block.Item.CheckMerkleRoot());
+                Assert.True(block.Item.CheckProofOfWork());
+                Assert.True(block.Item.CheckProofOfStake());
+            }
+
+            // walk the chain and check that all block are loaded correctly 
+            var block100K = uint256.Parse("af380a53467b70bc5d1ee61441586398a0a5907bb4fad7855442575483effa54");
+            var genesis = Network.Main.GetGenesis().GetHash();
+            uint256 current = block100K;
+            while (true)
+            {
+                StoredBlock foundBlock;
+                var found = listAll.TryGetValue(current.ToString(), out foundBlock);
+                Assert.True(found);
+                if (current == genesis) break;
+                current = foundBlock.Item.Header.HashPrevBlock;
+            }            
+        }
+
+        [Fact]
+        [Trait("UnitTest", "UnitTest")]
+        public void EnumerateAndCheckTipBlock()
+        {
+            var store = new BlockStore(TestDataLocations.BlockFolderLocation, Network.Main);
+
+			// use the synchronize chain method to load all blocks and look for the tip (currently block 100k)
+			var block100K = uint256.Parse("af380a53467b70bc5d1ee61441586398a0a5907bb4fad7855442575483effa54");
+            var chain = store.GetChain();
+            var lastblk = chain.GetBlock(block100K);
+            Assert.Equal(block100K, lastblk.Header.GetHash());
+            Assert.Equal(100000, lastblk.Height);
+        }
+
+		[Fact]
+		[Trait("UnitTest", "UnitTest")]
+		public void IndexTheFullChain()
+		{
+			var store = new BlockStore(TestDataLocations.BlockFolderLocation, Network.Main);
+			var indexStore = new IndexedBlockStore(new InMemoryNoSqlRepository(), store);
+			var reindexed = indexStore.ReIndex();
+			Assert.Equal(reindexed, 103952);
+
+			var chain = store.GetChain();
+			
+			foreach(var item in chain.ToEnumerable(false))
+			{
+				var block = indexStore.Get(item.HashBlock);
+				Assert.True(BlockValidator.CheckBlock(block));
+			}			
+		}
+
+		[Fact]
+		[Trait("UnitTest", "UnitTest")]
+		public void CheckBlockProofOfStake()
+		{
+			var totalblocks = 5000;  // fill only a small portion so test wont be too long
+			var mainStore = new BlockStore(TestDataLocations.BlockFolderLocation, Network.Main);
+
+			// create the stores
+			var store = CreateBlockStore();
+
+			var index = 0;
+			var blockStore = new NoSqlBlockRepository();
+			foreach (var storedBlock in mainStore.Enumerate(false).Take(totalblocks))
+			{
+				store.Append(storedBlock.Item);
+				blockStore.PutAsync(storedBlock.Item);
+				index++;
+			}
+			
+			// build the chain
+			var chain = store.GetChain();
+
+			// fill the transaction store
+			var trxStore = new NoSqlTransactionRepository();
+			var mapStore = new BlockTransactionMapStore();
+			foreach (var chainedBlock in chain.ToEnumerable(false).Take(totalblocks))
+			{
+				var block = blockStore.GetBlock(chainedBlock.HashBlock);
+				foreach (var blockTransaction in block.Transactions)
+				{
+					trxStore.Put(blockTransaction);
+					mapStore.PutAsync(blockTransaction.GetHash(), block.GetHash());
+				}
+			}
+
+			RPCClient client = null;// new RPCClient(new NetworkCredential("rpcuser", "rpcpassword"), new Uri("http://127.0.0.1:" + Network.Main.RPCPort), Network.Main);
+
+			// validate the stake trasnaction
+			foreach (var item in chain.ToEnumerable(false).Take(totalblocks).ToList())
+			{
+				var block = blockStore.GetBlock(item.HashBlock);
+				Assert.True(BlockValidator.CheckAndComputeStake(blockStore, trxStore, mapStore, chain, item, block));
+
+				if (item.Height == 1125)
+				{
+					var g = block.ToHex();
+				}
+
+				if (client != null)
+				{
+					var fetched = client.GetRPCBlock(item.HashBlock).Result;
+					Assert.Equal(uint256.Parse(fetched.modifierv2), item.Header.PosParameters.StakeModifierV2);
+					Assert.Equal(uint256.Parse(fetched.proofhash), item.Header.PosParameters.HashProof);
+				}
+			}
+		}
+	}
+}
 #endif