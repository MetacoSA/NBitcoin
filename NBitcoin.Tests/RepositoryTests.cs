﻿#if !NOFILEIO
using NBitcoin.BitcoinCore;
using NBitcoin.Crypto;
using NBitcoin.DataEncoders;
using NBitcoin.OpenAsset;
using NBitcoin.Protocol;
using NBitcoin.Protocol.Behaviors;
using NBitcoin.RPC;
using NBitcoin.SPV;
using NBitcoin.Stealth;
using Newtonsoft.Json.Linq;
using System;
using System.Collections.Generic;
using System.Diagnostics;
using System.Globalization;
using System.IO;
using System.Linq;
using System.Net;
using System.Net.Http;
using System.Runtime.CompilerServices;
using System.Text;
using System.Threading;
using System.Threading.Tasks;
using Xunit;

namespace NBitcoin.Tests
{
	public class RepositoryTests
	{
		public class RawData : IBitcoinSerializable
		{
			public RawData()
			{

			}
			public RawData(byte[] data)
			{
				_Data = data;
			}
			#region IBitcoinSerializable Members

			public void ReadWrite(BitcoinStream stream)
			{
				stream.ReadWriteAsVarString(ref _Data);
			}

			private byte[] _Data = new byte[0];
			public byte[] Data
			{
				get
				{
					return _Data;
				}
			}

			#endregion
		}
		[Fact]
		[Trait("UnitTest", "UnitTest")]
		public void CanReadStoredBlockFile()
		{
			int count = 0;

			foreach(var stored in StoredBlock.EnumerateFile(@"data\blocks\blk00000.dat"))
			{
				Assert.True(stored.Item.Header.CheckProofOfWork());
				Assert.True(stored.Item.CheckMerkleRoot());
				count++;
			}
			Assert.Equal(300, count);
			count = 0;
			var twoLast = StoredBlock.EnumerateFile(@"data\blocks\blk00000.dat").Skip(298).ToList();
			foreach(var stored in StoredBlock.EnumerateFile(@"data\blocks\blk00000.dat", range: new DiskBlockPosRange(twoLast[0].BlockPosition)))
			{
				count++;
			}
			Assert.Equal(2, count);
		}

		[Fact]
		[Trait("UnitTest", "UnitTest")]
		public void CanEnumerateBlockCountRange()
		{
			var store = new BlockStore(@"data\blocks", Network.Main);
			var expectedBlock = store.Enumerate(false).Skip(4).First();
			var actualBlocks = store.Enumerate(false, 4, 2).ToArray();
			Assert.Equal(2, actualBlocks.Length);
			Assert.Equal(expectedBlock.Item.Header.GetHash(), actualBlocks[0].Item.Header.GetHash());
			Assert.True(actualBlocks[0].Item.CheckMerkleRoot());
		}

		[Fact]
		[Trait("UnitTest", "UnitTest")]
		public void CanEnumerateBlockInAFileRange()
		{
			var store = new BlockStore(@"data\blocks", Network.Main);
			var result = store.Enumerate(new DiskBlockPosRange(new DiskBlockPos(0, 0), new DiskBlockPos(1, 0))).ToList();
			Assert.Equal(300, result.Count);
		}

		[Fact]
		[Trait("UnitTest", "UnitTest")]
		//The last block is off by 1 byte + lots of padding zero at the end
		public void CanEnumerateIncompleteBlk()
		{
			Assert.Equal(301, StoredBlock.EnumerateFile(@"data\blocks\incompleteblk.dat").Count());
		}

		[Fact]
		[Trait("UnitTest", "UnitTest")]
		public void CanBuildChainFromBlocks()
		{
			var store = new BlockStore(@"data\blocks", Network.Main);
			var chain = store.GetChain();
			Assert.True(chain.Height == 599);

		}

		[Fact]
		[Trait("UnitTest", "UnitTest")]
		public void CanIndexBlock()
		{
			var index = CreateIndexedStore();
			foreach(var block in StoredBlock.EnumerateFile(@"data\blocks\blk00000.dat").Take(50))
			{
				index.Put(block.Item);
			}
			var genesis = index.Get(uint256.Parse("000000000019d6689c085ae165831e934ff763ae46a2a6c172b3f1b60a8ce26f"));
			Assert.NotNull(genesis);
			var invalidBlock = index.Get(uint256.Parse("000000000019d6689c085ae165831e934ff763ae46a2a6c172b3f1b60a8ce26e"));
			Assert.Null(invalidBlock);
		}


		public static IndexedBlockStore CreateIndexedStore([CallerMemberName]string folderName = null)
		{
			TestUtils.EnsureNew(folderName);
			return new IndexedBlockStore(new InMemoryNoSqlRepository(), new BlockStore(folderName, Network.Main));
		}

		[Fact]
		[Trait("UnitTest", "UnitTest")]
		public void CanStoreBlocks()
		{
			var store = CreateBlockStore();
			var allBlocks = StoredBlock.EnumerateFile(@"data\blocks\blk00000.dat").Take(50).ToList();

			foreach(var s in allBlocks)
			{
				store.Append(s.Item);
			}
			var storedBlocks = store.Enumerate(true).ToList();
			Assert.Equal(allBlocks.Count, storedBlocks.Count);

			foreach(var s in allBlocks)
			{
				var retrieved = store.Enumerate(true).First(b => b.BlockPosition == s.BlockPosition);
				Assert.True(retrieved.Item.HeaderOnly);
			}
		}
		[Fact]
		[Trait("UnitTest", "UnitTest")]
		public void CanStoreBlocksInMultipleFiles()
		{
			var store = CreateBlockStore();
			store.MaxFileSize = 10; //Verify break all block in one respective file with extreme settings
			var allBlocks = StoredBlock.EnumerateFile(@"data\blocks\blk00000.dat").Take(10).ToList();
			foreach(var s in allBlocks)
			{
				store.Append(s.Item);
			}
			var storedBlocks = store.Enumerate(true).ToList();
			Assert.Equal(allBlocks.Count, storedBlocks.Count);
			Assert.Equal(11, store.Folder.GetFiles().Length); //10 files + lock file
		}


		[Fact]
		[Trait("UnitTest", "UnitTest")]
		public void CanReIndex()
		{
			var source = new BlockStore(@"data\blocks", Network.Main);
			var store = CreateBlockStore("CanReIndexFolder");
			store.AppendAll(source.Enumerate(false).Take(100).Select(b => b.Item));


			var test = new IndexedBlockStore(new InMemoryNoSqlRepository(), store);
			var reIndexed = test.ReIndex();
			Assert.Equal(100, reIndexed);
			int i = 0;
			foreach(var b in store.Enumerate(true))
			{
				var result = test.Get(b.Item.GetHash());
				Assert.Equal(result.GetHash(), b.Item.GetHash());
				i++;
			}
			Assert.Equal(100, i);

			var last = source.Enumerate(false).Skip(100).FirstOrDefault();
			store.Append(last.Item);

			reIndexed = test.ReIndex();
			Assert.Equal(1, reIndexed);

			reIndexed = test.ReIndex();
			Assert.Equal(0, reIndexed);
		}


		[Fact]
		[Trait("UnitTest", "UnitTest")]
		public static void CanParseRev()
		{
			BlockUndoStore src = new BlockUndoStore(@"data\blocks", Network.Main);
			BlockUndoStore dest = CreateBlockUndoStore();
			int count = 0;
			foreach(var un in src.EnumerateFolder())
			{
				var expectedSize = un.Header.ItemSize;
				var actualSize = (uint)un.Item.GetSerializedSize();
				Assert.Equal(expectedSize, actualSize);
				dest.Append(un.Item);
				count++;
			}
			Assert.Equal(40, count);

			count = 0;
			foreach(var un in dest.EnumerateFolder())
			{
				var expectedSize = un.Header.ItemSize;
				var actualSize = (uint)un.Item.GetSerializedSize();
				Assert.Equal(expectedSize, actualSize);
				count++;
			}
			Assert.Equal(40, count);
		}
		[Fact]
		[Trait("UnitTest", "UnitTest")]
		public static void CanRequestBlockr()
		{
			var repo = new BlockrTransactionRepository(Network.Main);
			var result = repo.Get("c3462373f1a722c66cbb1b93712df94aa7b3731f4142cd8413f10c9e872927de");
			Assert.NotNull(result);
			Assert.Equal("c3462373f1a722c66cbb1b93712df94aa7b3731f4142cd8413f10c9e872927de", result.GetHash().ToString());

			result = repo.Get("c3462373f1a722c66cbb1b93712df94aa7b3731f4142cd8413f10c9e872927df");
			Assert.Null(result);

			var unspent = repo.GetUnspentAsync("1KF8kUVHK42XzgcmJF4Lxz4wcL5WDL97PB").Result;
			Assert.True(unspent.Count != 0);

			repo = new BlockrTransactionRepository(Network.TestNet);
			result = repo.Get("7d4c5d69a85c70ff70daff789114b9b76fb6d2613ac18764bd96f0a2b9358782");
			Assert.NotNull(result);

			unspent = repo.GetUnspentAsync("2N66DDrmjDCMM3yMSYtAQyAqRtasSkFhbmX").Result;
			Assert.True(unspent.Count != 0);
		}
		[Fact]
		[Trait("UnitTest", "UnitTest")]
		public static void CanPushTxBlockr()
		{
			var repo = new BlockrTransactionRepository(Network.Main);
			var result = repo.Get("c3462373f1a722c66cbb1b93712df94aa7b3731f4142cd8413f10c9e872927de");
			Assert.NotNull(result);
			Assert.Equal("c3462373f1a722c66cbb1b93712df94aa7b3731f4142cd8413f10c9e872927de", result.GetHash().ToString());

			var pushPath = BlockrTransactionRepository.BroadcastPath;

			try
			{
				BlockrTransactionRepository.BroadcastPath = "tx/decode";
				repo.BroadcastAsync(result).GetAwaiter().GetResult();
			}
			finally
			{
				BlockrTransactionRepository.BroadcastPath = pushPath;
			}
		}

		[Fact]
		[Trait("UnitTest", "UnitTest")]
		public static void CanRequestTransactionOnQBit()
		{
			var repo = new QBitNinjaTransactionRepository(Network.Main);
			var result = repo.Get("c3462373f1a722c66cbb1b93712df94aa7b3731f4142cd8413f10c9e872927de");
			Assert.NotNull(result);
			Assert.Equal("c3462373f1a722c66cbb1b93712df94aa7b3731f4142cd8413f10c9e872927de", result.GetHash().ToString());

			result = repo.Get("c3462373f1a722c66cbb1b93712df94aa7b3731f4142cd8413f10c9e872927df");
			Assert.Null(result);

			repo = new QBitNinjaTransactionRepository(Network.TestNet);
			result = repo.Get("7d4c5d69a85c70ff70daff789114b9b76fb6d2613ac18764bd96f0a2b9358782");
			Assert.NotNull(result);
		}

		private static Coin RandomCoin(Key bob, Money amount, bool p2pkh = false)
		{
			return new Coin(new uint256(Enumerable.Range(0, 32).Select(i => (byte)0xaa).ToArray()), 0, amount, p2pkh ? bob.PubKey.Hash.ScriptPubKey : bob.PubKey.WitHash.ScriptPubKey);
		}

		[Fact]
		public void Play()
		{
<<<<<<< HEAD
			var a = new BitcoinSecret("cMrtdanVXr8UHJcoZ6UJ82cFpJgHghsoWQXiHJiDZS24xV3DPjff", Network.TestNet);
			var c = new Coin(OutPoint.Parse("73502c0c589b0ea72020270690b5049107c6a938b53716c628fb6f9fac476f73-1"), new TxOut(Money.Coins(1.52978762m), a.GetAddress().ScriptPubKey));

			string mess = "Craig Wright is paid by Roger Ver for misleading the community";
			var data = Hashes.SHA256(Encoding.UTF8.GetBytes(mess));


			TransactionBuilder b = new TransactionBuilder();
			b.AddCoins(c);
			b.AddKeys(a);
			b.Send(new Script("OP_RETURN " + Encoders.Hex.EncodeData(data)), Money.Coins(1.0m));
			b.SetChange(a.GetAddress());
			b.SendFees(Money.Coins(0.00978762m));
			b.Shuffle();
			var tx = b.BuildTransaction(true);
=======
>>>>>>> 07358b68
		}

		[Fact]
		[Trait("UnitTest", "UnitTest")]
		public void CanStoreInBlockRepository()
		{
			var blockRepository = CreateBlockRepository();
			var firstblk1 = StoredBlock.EnumerateFile(@"data\blocks\blk00000.dat").First();
			blockRepository.WriteBlockHeader(firstblk1.Item.Header);
			var result = blockRepository.GetBlock(firstblk1.Item.GetHash());
			Assert.True(result.HeaderOnly);

			blockRepository.WriteBlock(firstblk1.Item);
			result = blockRepository.GetBlock(firstblk1.Item.GetHash());
			Assert.False(result.HeaderOnly);
		}


		[Fact]
		[Trait("UnitTest", "UnitTest")]
		public void CanReadStoredBlockFolder()
		{
			var blk0 = StoredBlock.EnumerateFile(@"data\blocks\blk00000.dat", (uint)0).ToList();
			var blk1 = StoredBlock.EnumerateFile(@"data\blocks\blk00001.dat", (uint)1).ToList();

			int count = 0;
			foreach(var stored in StoredBlock.EnumerateFolder(@"data\blocks"))
			{
				if(count == 0)
					Assert.Equal(blk0[0].Item.GetHash(), stored.Item.GetHash());
				if(count == 300)
					Assert.Equal(blk1[0].Item.GetHash(), stored.Item.GetHash());
				Assert.True(stored.Item.Header.CheckProofOfWork());
				Assert.True(stored.Item.CheckMerkleRoot());
				count++;
			}
			Assert.Equal(600, count);

			count = 0;
			foreach(var stored in StoredBlock.EnumerateFolder(@"data\blocks", new DiskBlockPosRange(blk1[298].BlockPosition)))
			{
				count++;
			}
			Assert.Equal(2, count);

			count = 0;
			foreach(var stored in StoredBlock.EnumerateFolder(@"data\blocks", new DiskBlockPosRange(blk0[298].BlockPosition)))
			{
				count++;
			}
			Assert.Equal(302, count);

			count = 0;
			foreach(var stored in StoredBlock.EnumerateFolder(@"data\blocks",
														new DiskBlockPosRange(blk0[298].BlockPosition, blk1[2].BlockPosition)))
			{
				count++;
			}
			Assert.Equal(4, count);

			count = 0;
			foreach(var stored in StoredBlock.EnumerateFolder(@"data\blocks", new DiskBlockPosRange(blk0[30].BlockPosition, blk0[34].BlockPosition)))
			{
				count++;
			}
			Assert.Equal(4, count);
		}

		[Fact]
		[Trait("UnitTest", "UnitTest")]
		public void CanCacheNoSqlRepository()
		{
			var cached = new CachedNoSqlRepository(new InMemoryNoSqlRepository());
			byte[] data1 = new byte[] { 1, 2, 3, 4, 5, 6 };
			byte[] data2 = new byte[] { 11, 22, 33, 4, 5, 66 };
			cached.InnerRepository.Put("data1", new RawData(data1));
			Assert.NotNull(cached.Get<RawData>("data1"));
			cached.InnerRepository.Put("data1", new RawData(data2));
			cached.Flush();
			var data1Actual = cached.InnerRepository.Get<RawData>("data1");
			AssertEx.CollectionEquals(data1Actual.Data, data2);
			cached.Put("data1", new RawData(data1));

			data1Actual = cached.InnerRepository.Get<RawData>("data1");
			AssertEx.CollectionEquals(data1Actual.Data, data2);

			cached.Flush();

			data1Actual = cached.InnerRepository.Get<RawData>("data1");
			AssertEx.CollectionEquals(data1Actual.Data, data1);

			cached.Put("data1", null);
			cached.Flush();
			Assert.Null(cached.InnerRepository.Get<RawData>("data1"));

			cached.Put("data1", new RawData(data1));
			cached.Put("data1", null);
			cached.Flush();
			Assert.Null(cached.InnerRepository.Get<RawData>("data1"));

			cached.Put("data1", null);
			cached.Put("data1", new RawData(data1));
			cached.Flush();
			Assert.NotNull(cached.InnerRepository.Get<RawData>("data1"));
		}

		[Fact]
		[Trait("UnitTest", "UnitTest")]
		public void CanStoreInNoSql()
		{
			var repositories = new NoSqlRepository[]
			{
				new InMemoryNoSqlRepository(),
				new CachedNoSqlRepository(new InMemoryNoSqlRepository())
			};

			foreach(var repository in repositories)
			{
				byte[] data1 = new byte[] { 1, 2, 3, 4, 5, 6 };
				byte[] data2 = new byte[] { 11, 22, 33, 4, 5, 66 };
				Assert.Null(repository.Get<RawData>("data1"));

				repository.Put("data1", new RawData(data1));
				var actual = repository.Get<RawData>("data1");
				Assert.NotNull(actual);
				AssertEx.CollectionEquals(actual.Data, data1);

				repository.Put("data1", new RawData(data2));
				actual = repository.Get<RawData>("data1");
				Assert.NotNull(actual);
				AssertEx.CollectionEquals(actual.Data, data2);

				repository.Put("data1", null as RawData);
				actual = repository.Get<RawData>("data1");
				Assert.Null(actual);

				repository.Put("data1", null as RawData);
				actual = repository.Get<RawData>("data1");
				Assert.Null(actual);

				//Test batch
				repository.PutBatch(new[] {new Tuple<string,IBitcoinSerializable>("data1",new RawData(data1)),
									   new Tuple<string,IBitcoinSerializable>("data2",new RawData(data2))});

				actual = repository.Get<RawData>("data1");
				Assert.NotNull(actual);
				AssertEx.CollectionEquals(actual.Data, data1);

				actual = repository.Get<RawData>("data2");
				Assert.NotNull(actual);
				AssertEx.CollectionEquals(actual.Data, data2);
			}
		}


		private static BlockStore CreateBlockStore([CallerMemberName]string folderName = null)
		{
			if(Directory.Exists(folderName))
				Directory.Delete(folderName, true);
			Thread.Sleep(50);
			Directory.CreateDirectory(folderName);
			Thread.Sleep(50);
			return new BlockStore(folderName, Network.Main);
		}
		private static BlockUndoStore CreateBlockUndoStore([CallerMemberName]string folderName = null)
		{
			TestUtils.EnsureNew(folderName);
			return new BlockUndoStore(folderName, Network.Main);
		}

		private BlockRepository CreateBlockRepository([CallerMemberName]string folderName = null)
		{
			return new BlockRepository(CreateIndexedStore(folderName + "-Blocks"), CreateIndexedStore(folderName + "-Headers"));
		}

	}
}
#endif<|MERGE_RESOLUTION|>--- conflicted
+++ resolved
@@ -1,501 +1,483 @@
-﻿#if !NOFILEIO
-using NBitcoin.BitcoinCore;
-using NBitcoin.Crypto;
-using NBitcoin.DataEncoders;
-using NBitcoin.OpenAsset;
-using NBitcoin.Protocol;
-using NBitcoin.Protocol.Behaviors;
-using NBitcoin.RPC;
-using NBitcoin.SPV;
-using NBitcoin.Stealth;
-using Newtonsoft.Json.Linq;
-using System;
-using System.Collections.Generic;
-using System.Diagnostics;
-using System.Globalization;
-using System.IO;
-using System.Linq;
-using System.Net;
-using System.Net.Http;
-using System.Runtime.CompilerServices;
-using System.Text;
-using System.Threading;
-using System.Threading.Tasks;
-using Xunit;
-
-namespace NBitcoin.Tests
-{
-	public class RepositoryTests
-	{
-		public class RawData : IBitcoinSerializable
-		{
-			public RawData()
-			{
-
-			}
-			public RawData(byte[] data)
-			{
-				_Data = data;
-			}
-			#region IBitcoinSerializable Members
-
-			public void ReadWrite(BitcoinStream stream)
-			{
-				stream.ReadWriteAsVarString(ref _Data);
-			}
-
-			private byte[] _Data = new byte[0];
-			public byte[] Data
-			{
-				get
-				{
-					return _Data;
-				}
-			}
-
-			#endregion
-		}
-		[Fact]
-		[Trait("UnitTest", "UnitTest")]
-		public void CanReadStoredBlockFile()
-		{
-			int count = 0;
-
-			foreach(var stored in StoredBlock.EnumerateFile(@"data\blocks\blk00000.dat"))
-			{
-				Assert.True(stored.Item.Header.CheckProofOfWork());
-				Assert.True(stored.Item.CheckMerkleRoot());
-				count++;
-			}
-			Assert.Equal(300, count);
-			count = 0;
-			var twoLast = StoredBlock.EnumerateFile(@"data\blocks\blk00000.dat").Skip(298).ToList();
-			foreach(var stored in StoredBlock.EnumerateFile(@"data\blocks\blk00000.dat", range: new DiskBlockPosRange(twoLast[0].BlockPosition)))
-			{
-				count++;
-			}
-			Assert.Equal(2, count);
-		}
-
-		[Fact]
-		[Trait("UnitTest", "UnitTest")]
-		public void CanEnumerateBlockCountRange()
-		{
-			var store = new BlockStore(@"data\blocks", Network.Main);
-			var expectedBlock = store.Enumerate(false).Skip(4).First();
-			var actualBlocks = store.Enumerate(false, 4, 2).ToArray();
-			Assert.Equal(2, actualBlocks.Length);
-			Assert.Equal(expectedBlock.Item.Header.GetHash(), actualBlocks[0].Item.Header.GetHash());
-			Assert.True(actualBlocks[0].Item.CheckMerkleRoot());
-		}
-
-		[Fact]
-		[Trait("UnitTest", "UnitTest")]
-		public void CanEnumerateBlockInAFileRange()
-		{
-			var store = new BlockStore(@"data\blocks", Network.Main);
-			var result = store.Enumerate(new DiskBlockPosRange(new DiskBlockPos(0, 0), new DiskBlockPos(1, 0))).ToList();
-			Assert.Equal(300, result.Count);
-		}
-
-		[Fact]
-		[Trait("UnitTest", "UnitTest")]
-		//The last block is off by 1 byte + lots of padding zero at the end
-		public void CanEnumerateIncompleteBlk()
-		{
-			Assert.Equal(301, StoredBlock.EnumerateFile(@"data\blocks\incompleteblk.dat").Count());
-		}
-
-		[Fact]
-		[Trait("UnitTest", "UnitTest")]
-		public void CanBuildChainFromBlocks()
-		{
-			var store = new BlockStore(@"data\blocks", Network.Main);
-			var chain = store.GetChain();
-			Assert.True(chain.Height == 599);
-
-		}
-
-		[Fact]
-		[Trait("UnitTest", "UnitTest")]
-		public void CanIndexBlock()
-		{
-			var index = CreateIndexedStore();
-			foreach(var block in StoredBlock.EnumerateFile(@"data\blocks\blk00000.dat").Take(50))
-			{
-				index.Put(block.Item);
-			}
-			var genesis = index.Get(uint256.Parse("000000000019d6689c085ae165831e934ff763ae46a2a6c172b3f1b60a8ce26f"));
-			Assert.NotNull(genesis);
-			var invalidBlock = index.Get(uint256.Parse("000000000019d6689c085ae165831e934ff763ae46a2a6c172b3f1b60a8ce26e"));
-			Assert.Null(invalidBlock);
-		}
-
-
-		public static IndexedBlockStore CreateIndexedStore([CallerMemberName]string folderName = null)
-		{
-			TestUtils.EnsureNew(folderName);
-			return new IndexedBlockStore(new InMemoryNoSqlRepository(), new BlockStore(folderName, Network.Main));
-		}
-
-		[Fact]
-		[Trait("UnitTest", "UnitTest")]
-		public void CanStoreBlocks()
-		{
-			var store = CreateBlockStore();
-			var allBlocks = StoredBlock.EnumerateFile(@"data\blocks\blk00000.dat").Take(50).ToList();
-
-			foreach(var s in allBlocks)
-			{
-				store.Append(s.Item);
-			}
-			var storedBlocks = store.Enumerate(true).ToList();
-			Assert.Equal(allBlocks.Count, storedBlocks.Count);
-
-			foreach(var s in allBlocks)
-			{
-				var retrieved = store.Enumerate(true).First(b => b.BlockPosition == s.BlockPosition);
-				Assert.True(retrieved.Item.HeaderOnly);
-			}
-		}
-		[Fact]
-		[Trait("UnitTest", "UnitTest")]
-		public void CanStoreBlocksInMultipleFiles()
-		{
-			var store = CreateBlockStore();
-			store.MaxFileSize = 10; //Verify break all block in one respective file with extreme settings
-			var allBlocks = StoredBlock.EnumerateFile(@"data\blocks\blk00000.dat").Take(10).ToList();
-			foreach(var s in allBlocks)
-			{
-				store.Append(s.Item);
-			}
-			var storedBlocks = store.Enumerate(true).ToList();
-			Assert.Equal(allBlocks.Count, storedBlocks.Count);
-			Assert.Equal(11, store.Folder.GetFiles().Length); //10 files + lock file
-		}
-
-
-		[Fact]
-		[Trait("UnitTest", "UnitTest")]
-		public void CanReIndex()
-		{
-			var source = new BlockStore(@"data\blocks", Network.Main);
-			var store = CreateBlockStore("CanReIndexFolder");
-			store.AppendAll(source.Enumerate(false).Take(100).Select(b => b.Item));
-
-
-			var test = new IndexedBlockStore(new InMemoryNoSqlRepository(), store);
-			var reIndexed = test.ReIndex();
-			Assert.Equal(100, reIndexed);
-			int i = 0;
-			foreach(var b in store.Enumerate(true))
-			{
-				var result = test.Get(b.Item.GetHash());
-				Assert.Equal(result.GetHash(), b.Item.GetHash());
-				i++;
-			}
-			Assert.Equal(100, i);
-
-			var last = source.Enumerate(false).Skip(100).FirstOrDefault();
-			store.Append(last.Item);
-
-			reIndexed = test.ReIndex();
-			Assert.Equal(1, reIndexed);
-
-			reIndexed = test.ReIndex();
-			Assert.Equal(0, reIndexed);
-		}
-
-
-		[Fact]
-		[Trait("UnitTest", "UnitTest")]
-		public static void CanParseRev()
-		{
-			BlockUndoStore src = new BlockUndoStore(@"data\blocks", Network.Main);
-			BlockUndoStore dest = CreateBlockUndoStore();
-			int count = 0;
-			foreach(var un in src.EnumerateFolder())
-			{
-				var expectedSize = un.Header.ItemSize;
-				var actualSize = (uint)un.Item.GetSerializedSize();
-				Assert.Equal(expectedSize, actualSize);
-				dest.Append(un.Item);
-				count++;
-			}
-			Assert.Equal(40, count);
-
-			count = 0;
-			foreach(var un in dest.EnumerateFolder())
-			{
-				var expectedSize = un.Header.ItemSize;
-				var actualSize = (uint)un.Item.GetSerializedSize();
-				Assert.Equal(expectedSize, actualSize);
-				count++;
-			}
-			Assert.Equal(40, count);
-		}
-		[Fact]
-		[Trait("UnitTest", "UnitTest")]
-		public static void CanRequestBlockr()
-		{
-			var repo = new BlockrTransactionRepository(Network.Main);
-			var result = repo.Get("c3462373f1a722c66cbb1b93712df94aa7b3731f4142cd8413f10c9e872927de");
-			Assert.NotNull(result);
-			Assert.Equal("c3462373f1a722c66cbb1b93712df94aa7b3731f4142cd8413f10c9e872927de", result.GetHash().ToString());
-
-			result = repo.Get("c3462373f1a722c66cbb1b93712df94aa7b3731f4142cd8413f10c9e872927df");
-			Assert.Null(result);
-
-			var unspent = repo.GetUnspentAsync("1KF8kUVHK42XzgcmJF4Lxz4wcL5WDL97PB").Result;
-			Assert.True(unspent.Count != 0);
-
-			repo = new BlockrTransactionRepository(Network.TestNet);
-			result = repo.Get("7d4c5d69a85c70ff70daff789114b9b76fb6d2613ac18764bd96f0a2b9358782");
-			Assert.NotNull(result);
-
-			unspent = repo.GetUnspentAsync("2N66DDrmjDCMM3yMSYtAQyAqRtasSkFhbmX").Result;
-			Assert.True(unspent.Count != 0);
-		}
-		[Fact]
-		[Trait("UnitTest", "UnitTest")]
-		public static void CanPushTxBlockr()
-		{
-			var repo = new BlockrTransactionRepository(Network.Main);
-			var result = repo.Get("c3462373f1a722c66cbb1b93712df94aa7b3731f4142cd8413f10c9e872927de");
-			Assert.NotNull(result);
-			Assert.Equal("c3462373f1a722c66cbb1b93712df94aa7b3731f4142cd8413f10c9e872927de", result.GetHash().ToString());
-
-			var pushPath = BlockrTransactionRepository.BroadcastPath;
-
-			try
-			{
-				BlockrTransactionRepository.BroadcastPath = "tx/decode";
-				repo.BroadcastAsync(result).GetAwaiter().GetResult();
-			}
-			finally
-			{
-				BlockrTransactionRepository.BroadcastPath = pushPath;
-			}
-		}
-
-		[Fact]
-		[Trait("UnitTest", "UnitTest")]
-		public static void CanRequestTransactionOnQBit()
-		{
-			var repo = new QBitNinjaTransactionRepository(Network.Main);
-			var result = repo.Get("c3462373f1a722c66cbb1b93712df94aa7b3731f4142cd8413f10c9e872927de");
-			Assert.NotNull(result);
-			Assert.Equal("c3462373f1a722c66cbb1b93712df94aa7b3731f4142cd8413f10c9e872927de", result.GetHash().ToString());
-
-			result = repo.Get("c3462373f1a722c66cbb1b93712df94aa7b3731f4142cd8413f10c9e872927df");
-			Assert.Null(result);
-
-			repo = new QBitNinjaTransactionRepository(Network.TestNet);
-			result = repo.Get("7d4c5d69a85c70ff70daff789114b9b76fb6d2613ac18764bd96f0a2b9358782");
-			Assert.NotNull(result);
-		}
-
-		private static Coin RandomCoin(Key bob, Money amount, bool p2pkh = false)
-		{
-			return new Coin(new uint256(Enumerable.Range(0, 32).Select(i => (byte)0xaa).ToArray()), 0, amount, p2pkh ? bob.PubKey.Hash.ScriptPubKey : bob.PubKey.WitHash.ScriptPubKey);
-		}
-
-		[Fact]
-		public void Play()
-		{
-<<<<<<< HEAD
-			var a = new BitcoinSecret("cMrtdanVXr8UHJcoZ6UJ82cFpJgHghsoWQXiHJiDZS24xV3DPjff", Network.TestNet);
-			var c = new Coin(OutPoint.Parse("73502c0c589b0ea72020270690b5049107c6a938b53716c628fb6f9fac476f73-1"), new TxOut(Money.Coins(1.52978762m), a.GetAddress().ScriptPubKey));
-
-			string mess = "Craig Wright is paid by Roger Ver for misleading the community";
-			var data = Hashes.SHA256(Encoding.UTF8.GetBytes(mess));
-
-
-			TransactionBuilder b = new TransactionBuilder();
-			b.AddCoins(c);
-			b.AddKeys(a);
-			b.Send(new Script("OP_RETURN " + Encoders.Hex.EncodeData(data)), Money.Coins(1.0m));
-			b.SetChange(a.GetAddress());
-			b.SendFees(Money.Coins(0.00978762m));
-			b.Shuffle();
-			var tx = b.BuildTransaction(true);
-=======
->>>>>>> 07358b68
-		}
-
-		[Fact]
-		[Trait("UnitTest", "UnitTest")]
-		public void CanStoreInBlockRepository()
-		{
-			var blockRepository = CreateBlockRepository();
-			var firstblk1 = StoredBlock.EnumerateFile(@"data\blocks\blk00000.dat").First();
-			blockRepository.WriteBlockHeader(firstblk1.Item.Header);
-			var result = blockRepository.GetBlock(firstblk1.Item.GetHash());
-			Assert.True(result.HeaderOnly);
-
-			blockRepository.WriteBlock(firstblk1.Item);
-			result = blockRepository.GetBlock(firstblk1.Item.GetHash());
-			Assert.False(result.HeaderOnly);
-		}
-
-
-		[Fact]
-		[Trait("UnitTest", "UnitTest")]
-		public void CanReadStoredBlockFolder()
-		{
-			var blk0 = StoredBlock.EnumerateFile(@"data\blocks\blk00000.dat", (uint)0).ToList();
-			var blk1 = StoredBlock.EnumerateFile(@"data\blocks\blk00001.dat", (uint)1).ToList();
-
-			int count = 0;
-			foreach(var stored in StoredBlock.EnumerateFolder(@"data\blocks"))
-			{
-				if(count == 0)
-					Assert.Equal(blk0[0].Item.GetHash(), stored.Item.GetHash());
-				if(count == 300)
-					Assert.Equal(blk1[0].Item.GetHash(), stored.Item.GetHash());
-				Assert.True(stored.Item.Header.CheckProofOfWork());
-				Assert.True(stored.Item.CheckMerkleRoot());
-				count++;
-			}
-			Assert.Equal(600, count);
-
-			count = 0;
-			foreach(var stored in StoredBlock.EnumerateFolder(@"data\blocks", new DiskBlockPosRange(blk1[298].BlockPosition)))
-			{
-				count++;
-			}
-			Assert.Equal(2, count);
-
-			count = 0;
-			foreach(var stored in StoredBlock.EnumerateFolder(@"data\blocks", new DiskBlockPosRange(blk0[298].BlockPosition)))
-			{
-				count++;
-			}
-			Assert.Equal(302, count);
-
-			count = 0;
-			foreach(var stored in StoredBlock.EnumerateFolder(@"data\blocks",
-														new DiskBlockPosRange(blk0[298].BlockPosition, blk1[2].BlockPosition)))
-			{
-				count++;
-			}
-			Assert.Equal(4, count);
-
-			count = 0;
-			foreach(var stored in StoredBlock.EnumerateFolder(@"data\blocks", new DiskBlockPosRange(blk0[30].BlockPosition, blk0[34].BlockPosition)))
-			{
-				count++;
-			}
-			Assert.Equal(4, count);
-		}
-
-		[Fact]
-		[Trait("UnitTest", "UnitTest")]
-		public void CanCacheNoSqlRepository()
-		{
-			var cached = new CachedNoSqlRepository(new InMemoryNoSqlRepository());
-			byte[] data1 = new byte[] { 1, 2, 3, 4, 5, 6 };
-			byte[] data2 = new byte[] { 11, 22, 33, 4, 5, 66 };
-			cached.InnerRepository.Put("data1", new RawData(data1));
-			Assert.NotNull(cached.Get<RawData>("data1"));
-			cached.InnerRepository.Put("data1", new RawData(data2));
-			cached.Flush();
-			var data1Actual = cached.InnerRepository.Get<RawData>("data1");
-			AssertEx.CollectionEquals(data1Actual.Data, data2);
-			cached.Put("data1", new RawData(data1));
-
-			data1Actual = cached.InnerRepository.Get<RawData>("data1");
-			AssertEx.CollectionEquals(data1Actual.Data, data2);
-
-			cached.Flush();
-
-			data1Actual = cached.InnerRepository.Get<RawData>("data1");
-			AssertEx.CollectionEquals(data1Actual.Data, data1);
-
-			cached.Put("data1", null);
-			cached.Flush();
-			Assert.Null(cached.InnerRepository.Get<RawData>("data1"));
-
-			cached.Put("data1", new RawData(data1));
-			cached.Put("data1", null);
-			cached.Flush();
-			Assert.Null(cached.InnerRepository.Get<RawData>("data1"));
-
-			cached.Put("data1", null);
-			cached.Put("data1", new RawData(data1));
-			cached.Flush();
-			Assert.NotNull(cached.InnerRepository.Get<RawData>("data1"));
-		}
-
-		[Fact]
-		[Trait("UnitTest", "UnitTest")]
-		public void CanStoreInNoSql()
-		{
-			var repositories = new NoSqlRepository[]
-			{
-				new InMemoryNoSqlRepository(),
-				new CachedNoSqlRepository(new InMemoryNoSqlRepository())
-			};
-
-			foreach(var repository in repositories)
-			{
-				byte[] data1 = new byte[] { 1, 2, 3, 4, 5, 6 };
-				byte[] data2 = new byte[] { 11, 22, 33, 4, 5, 66 };
-				Assert.Null(repository.Get<RawData>("data1"));
-
-				repository.Put("data1", new RawData(data1));
-				var actual = repository.Get<RawData>("data1");
-				Assert.NotNull(actual);
-				AssertEx.CollectionEquals(actual.Data, data1);
-
-				repository.Put("data1", new RawData(data2));
-				actual = repository.Get<RawData>("data1");
-				Assert.NotNull(actual);
-				AssertEx.CollectionEquals(actual.Data, data2);
-
-				repository.Put("data1", null as RawData);
-				actual = repository.Get<RawData>("data1");
-				Assert.Null(actual);
-
-				repository.Put("data1", null as RawData);
-				actual = repository.Get<RawData>("data1");
-				Assert.Null(actual);
-
-				//Test batch
-				repository.PutBatch(new[] {new Tuple<string,IBitcoinSerializable>("data1",new RawData(data1)),
-									   new Tuple<string,IBitcoinSerializable>("data2",new RawData(data2))});
-
-				actual = repository.Get<RawData>("data1");
-				Assert.NotNull(actual);
-				AssertEx.CollectionEquals(actual.Data, data1);
-
-				actual = repository.Get<RawData>("data2");
-				Assert.NotNull(actual);
-				AssertEx.CollectionEquals(actual.Data, data2);
-			}
-		}
-
-
-		private static BlockStore CreateBlockStore([CallerMemberName]string folderName = null)
-		{
-			if(Directory.Exists(folderName))
-				Directory.Delete(folderName, true);
-			Thread.Sleep(50);
-			Directory.CreateDirectory(folderName);
-			Thread.Sleep(50);
-			return new BlockStore(folderName, Network.Main);
-		}
-		private static BlockUndoStore CreateBlockUndoStore([CallerMemberName]string folderName = null)
-		{
-			TestUtils.EnsureNew(folderName);
-			return new BlockUndoStore(folderName, Network.Main);
-		}
-
-		private BlockRepository CreateBlockRepository([CallerMemberName]string folderName = null)
-		{
-			return new BlockRepository(CreateIndexedStore(folderName + "-Blocks"), CreateIndexedStore(folderName + "-Headers"));
-		}
-
-	}
-}
+﻿#if !NOFILEIO
+using NBitcoin.BitcoinCore;
+using NBitcoin.Crypto;
+using NBitcoin.DataEncoders;
+using NBitcoin.OpenAsset;
+using NBitcoin.Protocol;
+using NBitcoin.Protocol.Behaviors;
+using NBitcoin.RPC;
+using NBitcoin.SPV;
+using NBitcoin.Stealth;
+using Newtonsoft.Json.Linq;
+using System;
+using System.Collections.Generic;
+using System.Diagnostics;
+using System.Globalization;
+using System.IO;
+using System.Linq;
+using System.Net;
+using System.Net.Http;
+using System.Runtime.CompilerServices;
+using System.Text;
+using System.Threading;
+using System.Threading.Tasks;
+using Xunit;
+
+namespace NBitcoin.Tests
+{
+	public class RepositoryTests
+	{
+		public class RawData : IBitcoinSerializable
+		{
+			public RawData()
+			{
+
+			}
+			public RawData(byte[] data)
+			{
+				_Data = data;
+			}
+			#region IBitcoinSerializable Members
+
+			public void ReadWrite(BitcoinStream stream)
+			{
+				stream.ReadWriteAsVarString(ref _Data);
+			}
+
+			private byte[] _Data = new byte[0];
+			public byte[] Data
+			{
+				get
+				{
+					return _Data;
+				}
+			}
+
+			#endregion
+		}
+		[Fact]
+		[Trait("UnitTest", "UnitTest")]
+		public void CanReadStoredBlockFile()
+		{
+			int count = 0;
+
+			foreach(var stored in StoredBlock.EnumerateFile(@"data\blocks\blk00000.dat"))
+			{
+				Assert.True(stored.Item.Header.CheckProofOfWork());
+				Assert.True(stored.Item.CheckMerkleRoot());
+				count++;
+			}
+			Assert.Equal(300, count);
+			count = 0;
+			var twoLast = StoredBlock.EnumerateFile(@"data\blocks\blk00000.dat").Skip(298).ToList();
+			foreach(var stored in StoredBlock.EnumerateFile(@"data\blocks\blk00000.dat", range: new DiskBlockPosRange(twoLast[0].BlockPosition)))
+			{
+				count++;
+			}
+			Assert.Equal(2, count);
+		}
+
+		[Fact]
+		[Trait("UnitTest", "UnitTest")]
+		public void CanEnumerateBlockCountRange()
+		{
+			var store = new BlockStore(@"data\blocks", Network.Main);
+			var expectedBlock = store.Enumerate(false).Skip(4).First();
+			var actualBlocks = store.Enumerate(false, 4, 2).ToArray();
+			Assert.Equal(2, actualBlocks.Length);
+			Assert.Equal(expectedBlock.Item.Header.GetHash(), actualBlocks[0].Item.Header.GetHash());
+			Assert.True(actualBlocks[0].Item.CheckMerkleRoot());
+		}
+
+		[Fact]
+		[Trait("UnitTest", "UnitTest")]
+		public void CanEnumerateBlockInAFileRange()
+		{
+			var store = new BlockStore(@"data\blocks", Network.Main);
+			var result = store.Enumerate(new DiskBlockPosRange(new DiskBlockPos(0, 0), new DiskBlockPos(1, 0))).ToList();
+			Assert.Equal(300, result.Count);
+		}
+
+		[Fact]
+		[Trait("UnitTest", "UnitTest")]
+		//The last block is off by 1 byte + lots of padding zero at the end
+		public void CanEnumerateIncompleteBlk()
+		{
+			Assert.Equal(301, StoredBlock.EnumerateFile(@"data\blocks\incompleteblk.dat").Count());
+		}
+
+		[Fact]
+		[Trait("UnitTest", "UnitTest")]
+		public void CanBuildChainFromBlocks()
+		{
+			var store = new BlockStore(@"data\blocks", Network.Main);
+			var chain = store.GetChain();
+			Assert.True(chain.Height == 599);
+
+		}
+
+		[Fact]
+		[Trait("UnitTest", "UnitTest")]
+		public void CanIndexBlock()
+		{
+			var index = CreateIndexedStore();
+			foreach(var block in StoredBlock.EnumerateFile(@"data\blocks\blk00000.dat").Take(50))
+			{
+				index.Put(block.Item);
+			}
+			var genesis = index.Get(uint256.Parse("000000000019d6689c085ae165831e934ff763ae46a2a6c172b3f1b60a8ce26f"));
+			Assert.NotNull(genesis);
+			var invalidBlock = index.Get(uint256.Parse("000000000019d6689c085ae165831e934ff763ae46a2a6c172b3f1b60a8ce26e"));
+			Assert.Null(invalidBlock);
+		}
+
+
+		public static IndexedBlockStore CreateIndexedStore([CallerMemberName]string folderName = null)
+		{
+			TestUtils.EnsureNew(folderName);
+			return new IndexedBlockStore(new InMemoryNoSqlRepository(), new BlockStore(folderName, Network.Main));
+		}
+
+		[Fact]
+		[Trait("UnitTest", "UnitTest")]
+		public void CanStoreBlocks()
+		{
+			var store = CreateBlockStore();
+			var allBlocks = StoredBlock.EnumerateFile(@"data\blocks\blk00000.dat").Take(50).ToList();
+
+			foreach(var s in allBlocks)
+			{
+				store.Append(s.Item);
+			}
+			var storedBlocks = store.Enumerate(true).ToList();
+			Assert.Equal(allBlocks.Count, storedBlocks.Count);
+
+			foreach(var s in allBlocks)
+			{
+				var retrieved = store.Enumerate(true).First(b => b.BlockPosition == s.BlockPosition);
+				Assert.True(retrieved.Item.HeaderOnly);
+			}
+		}
+		[Fact]
+		[Trait("UnitTest", "UnitTest")]
+		public void CanStoreBlocksInMultipleFiles()
+		{
+			var store = CreateBlockStore();
+			store.MaxFileSize = 10; //Verify break all block in one respective file with extreme settings
+			var allBlocks = StoredBlock.EnumerateFile(@"data\blocks\blk00000.dat").Take(10).ToList();
+			foreach(var s in allBlocks)
+			{
+				store.Append(s.Item);
+			}
+			var storedBlocks = store.Enumerate(true).ToList();
+			Assert.Equal(allBlocks.Count, storedBlocks.Count);
+			Assert.Equal(11, store.Folder.GetFiles().Length); //10 files + lock file
+		}
+
+
+		[Fact]
+		[Trait("UnitTest", "UnitTest")]
+		public void CanReIndex()
+		{
+			var source = new BlockStore(@"data\blocks", Network.Main);
+			var store = CreateBlockStore("CanReIndexFolder");
+			store.AppendAll(source.Enumerate(false).Take(100).Select(b => b.Item));
+
+
+			var test = new IndexedBlockStore(new InMemoryNoSqlRepository(), store);
+			var reIndexed = test.ReIndex();
+			Assert.Equal(100, reIndexed);
+			int i = 0;
+			foreach(var b in store.Enumerate(true))
+			{
+				var result = test.Get(b.Item.GetHash());
+				Assert.Equal(result.GetHash(), b.Item.GetHash());
+				i++;
+			}
+			Assert.Equal(100, i);
+
+			var last = source.Enumerate(false).Skip(100).FirstOrDefault();
+			store.Append(last.Item);
+
+			reIndexed = test.ReIndex();
+			Assert.Equal(1, reIndexed);
+
+			reIndexed = test.ReIndex();
+			Assert.Equal(0, reIndexed);
+		}
+
+
+		[Fact]
+		[Trait("UnitTest", "UnitTest")]
+		public static void CanParseRev()
+		{
+			BlockUndoStore src = new BlockUndoStore(@"data\blocks", Network.Main);
+			BlockUndoStore dest = CreateBlockUndoStore();
+			int count = 0;
+			foreach(var un in src.EnumerateFolder())
+			{
+				var expectedSize = un.Header.ItemSize;
+				var actualSize = (uint)un.Item.GetSerializedSize();
+				Assert.Equal(expectedSize, actualSize);
+				dest.Append(un.Item);
+				count++;
+			}
+			Assert.Equal(40, count);
+
+			count = 0;
+			foreach(var un in dest.EnumerateFolder())
+			{
+				var expectedSize = un.Header.ItemSize;
+				var actualSize = (uint)un.Item.GetSerializedSize();
+				Assert.Equal(expectedSize, actualSize);
+				count++;
+			}
+			Assert.Equal(40, count);
+		}
+		[Fact]
+		[Trait("UnitTest", "UnitTest")]
+		public static void CanRequestBlockr()
+		{
+			var repo = new BlockrTransactionRepository(Network.Main);
+			var result = repo.Get("c3462373f1a722c66cbb1b93712df94aa7b3731f4142cd8413f10c9e872927de");
+			Assert.NotNull(result);
+			Assert.Equal("c3462373f1a722c66cbb1b93712df94aa7b3731f4142cd8413f10c9e872927de", result.GetHash().ToString());
+
+			result = repo.Get("c3462373f1a722c66cbb1b93712df94aa7b3731f4142cd8413f10c9e872927df");
+			Assert.Null(result);
+
+			var unspent = repo.GetUnspentAsync("1KF8kUVHK42XzgcmJF4Lxz4wcL5WDL97PB").Result;
+			Assert.True(unspent.Count != 0);
+
+			repo = new BlockrTransactionRepository(Network.TestNet);
+			result = repo.Get("7d4c5d69a85c70ff70daff789114b9b76fb6d2613ac18764bd96f0a2b9358782");
+			Assert.NotNull(result);
+
+			unspent = repo.GetUnspentAsync("2N66DDrmjDCMM3yMSYtAQyAqRtasSkFhbmX").Result;
+			Assert.True(unspent.Count != 0);
+		}
+		[Fact]
+		[Trait("UnitTest", "UnitTest")]
+		public static void CanPushTxBlockr()
+		{
+			var repo = new BlockrTransactionRepository(Network.Main);
+			var result = repo.Get("c3462373f1a722c66cbb1b93712df94aa7b3731f4142cd8413f10c9e872927de");
+			Assert.NotNull(result);
+			Assert.Equal("c3462373f1a722c66cbb1b93712df94aa7b3731f4142cd8413f10c9e872927de", result.GetHash().ToString());
+
+			var pushPath = BlockrTransactionRepository.BroadcastPath;
+
+			try
+			{
+				BlockrTransactionRepository.BroadcastPath = "tx/decode";
+				repo.BroadcastAsync(result).GetAwaiter().GetResult();
+			}
+			finally
+			{
+				BlockrTransactionRepository.BroadcastPath = pushPath;
+			}
+		}
+
+		[Fact]
+		[Trait("UnitTest", "UnitTest")]
+		public static void CanRequestTransactionOnQBit()
+		{
+			var repo = new QBitNinjaTransactionRepository(Network.Main);
+			var result = repo.Get("c3462373f1a722c66cbb1b93712df94aa7b3731f4142cd8413f10c9e872927de");
+			Assert.NotNull(result);
+			Assert.Equal("c3462373f1a722c66cbb1b93712df94aa7b3731f4142cd8413f10c9e872927de", result.GetHash().ToString());
+
+			result = repo.Get("c3462373f1a722c66cbb1b93712df94aa7b3731f4142cd8413f10c9e872927df");
+			Assert.Null(result);
+
+			repo = new QBitNinjaTransactionRepository(Network.TestNet);
+			result = repo.Get("7d4c5d69a85c70ff70daff789114b9b76fb6d2613ac18764bd96f0a2b9358782");
+			Assert.NotNull(result);
+		}
+
+		private static Coin RandomCoin(Key bob, Money amount, bool p2pkh = false)
+		{
+			return new Coin(new uint256(Enumerable.Range(0, 32).Select(i => (byte)0xaa).ToArray()), 0, amount, p2pkh ? bob.PubKey.Hash.ScriptPubKey : bob.PubKey.WitHash.ScriptPubKey);
+		}
+
+		[Fact]
+		public void Play()
+		{
+		}
+
+		[Fact]
+		[Trait("UnitTest", "UnitTest")]
+		public void CanStoreInBlockRepository()
+		{
+			var blockRepository = CreateBlockRepository();
+			var firstblk1 = StoredBlock.EnumerateFile(@"data\blocks\blk00000.dat").First();
+			blockRepository.WriteBlockHeader(firstblk1.Item.Header);
+			var result = blockRepository.GetBlock(firstblk1.Item.GetHash());
+			Assert.True(result.HeaderOnly);
+
+			blockRepository.WriteBlock(firstblk1.Item);
+			result = blockRepository.GetBlock(firstblk1.Item.GetHash());
+			Assert.False(result.HeaderOnly);
+		}
+
+
+		[Fact]
+		[Trait("UnitTest", "UnitTest")]
+		public void CanReadStoredBlockFolder()
+		{
+			var blk0 = StoredBlock.EnumerateFile(@"data\blocks\blk00000.dat", (uint)0).ToList();
+			var blk1 = StoredBlock.EnumerateFile(@"data\blocks\blk00001.dat", (uint)1).ToList();
+
+			int count = 0;
+			foreach(var stored in StoredBlock.EnumerateFolder(@"data\blocks"))
+			{
+				if(count == 0)
+					Assert.Equal(blk0[0].Item.GetHash(), stored.Item.GetHash());
+				if(count == 300)
+					Assert.Equal(blk1[0].Item.GetHash(), stored.Item.GetHash());
+				Assert.True(stored.Item.Header.CheckProofOfWork());
+				Assert.True(stored.Item.CheckMerkleRoot());
+				count++;
+			}
+			Assert.Equal(600, count);
+
+			count = 0;
+			foreach(var stored in StoredBlock.EnumerateFolder(@"data\blocks", new DiskBlockPosRange(blk1[298].BlockPosition)))
+			{
+				count++;
+			}
+			Assert.Equal(2, count);
+
+			count = 0;
+			foreach(var stored in StoredBlock.EnumerateFolder(@"data\blocks", new DiskBlockPosRange(blk0[298].BlockPosition)))
+			{
+				count++;
+			}
+			Assert.Equal(302, count);
+
+			count = 0;
+			foreach(var stored in StoredBlock.EnumerateFolder(@"data\blocks",
+														new DiskBlockPosRange(blk0[298].BlockPosition, blk1[2].BlockPosition)))
+			{
+				count++;
+			}
+			Assert.Equal(4, count);
+
+			count = 0;
+			foreach(var stored in StoredBlock.EnumerateFolder(@"data\blocks", new DiskBlockPosRange(blk0[30].BlockPosition, blk0[34].BlockPosition)))
+			{
+				count++;
+			}
+			Assert.Equal(4, count);
+		}
+
+		[Fact]
+		[Trait("UnitTest", "UnitTest")]
+		public void CanCacheNoSqlRepository()
+		{
+			var cached = new CachedNoSqlRepository(new InMemoryNoSqlRepository());
+			byte[] data1 = new byte[] { 1, 2, 3, 4, 5, 6 };
+			byte[] data2 = new byte[] { 11, 22, 33, 4, 5, 66 };
+			cached.InnerRepository.Put("data1", new RawData(data1));
+			Assert.NotNull(cached.Get<RawData>("data1"));
+			cached.InnerRepository.Put("data1", new RawData(data2));
+			cached.Flush();
+			var data1Actual = cached.InnerRepository.Get<RawData>("data1");
+			AssertEx.CollectionEquals(data1Actual.Data, data2);
+			cached.Put("data1", new RawData(data1));
+
+			data1Actual = cached.InnerRepository.Get<RawData>("data1");
+			AssertEx.CollectionEquals(data1Actual.Data, data2);
+
+			cached.Flush();
+
+			data1Actual = cached.InnerRepository.Get<RawData>("data1");
+			AssertEx.CollectionEquals(data1Actual.Data, data1);
+
+			cached.Put("data1", null);
+			cached.Flush();
+			Assert.Null(cached.InnerRepository.Get<RawData>("data1"));
+
+			cached.Put("data1", new RawData(data1));
+			cached.Put("data1", null);
+			cached.Flush();
+			Assert.Null(cached.InnerRepository.Get<RawData>("data1"));
+
+			cached.Put("data1", null);
+			cached.Put("data1", new RawData(data1));
+			cached.Flush();
+			Assert.NotNull(cached.InnerRepository.Get<RawData>("data1"));
+		}
+
+		[Fact]
+		[Trait("UnitTest", "UnitTest")]
+		public void CanStoreInNoSql()
+		{
+			var repositories = new NoSqlRepository[]
+			{
+				new InMemoryNoSqlRepository(),
+				new CachedNoSqlRepository(new InMemoryNoSqlRepository())
+			};
+
+			foreach(var repository in repositories)
+			{
+				byte[] data1 = new byte[] { 1, 2, 3, 4, 5, 6 };
+				byte[] data2 = new byte[] { 11, 22, 33, 4, 5, 66 };
+				Assert.Null(repository.Get<RawData>("data1"));
+
+				repository.Put("data1", new RawData(data1));
+				var actual = repository.Get<RawData>("data1");
+				Assert.NotNull(actual);
+				AssertEx.CollectionEquals(actual.Data, data1);
+
+				repository.Put("data1", new RawData(data2));
+				actual = repository.Get<RawData>("data1");
+				Assert.NotNull(actual);
+				AssertEx.CollectionEquals(actual.Data, data2);
+
+				repository.Put("data1", null as RawData);
+				actual = repository.Get<RawData>("data1");
+				Assert.Null(actual);
+
+				repository.Put("data1", null as RawData);
+				actual = repository.Get<RawData>("data1");
+				Assert.Null(actual);
+
+				//Test batch
+				repository.PutBatch(new[] {new Tuple<string,IBitcoinSerializable>("data1",new RawData(data1)),
+									   new Tuple<string,IBitcoinSerializable>("data2",new RawData(data2))});
+
+				actual = repository.Get<RawData>("data1");
+				Assert.NotNull(actual);
+				AssertEx.CollectionEquals(actual.Data, data1);
+
+				actual = repository.Get<RawData>("data2");
+				Assert.NotNull(actual);
+				AssertEx.CollectionEquals(actual.Data, data2);
+			}
+		}
+
+
+		private static BlockStore CreateBlockStore([CallerMemberName]string folderName = null)
+		{
+			if(Directory.Exists(folderName))
+				Directory.Delete(folderName, true);
+			Thread.Sleep(50);
+			Directory.CreateDirectory(folderName);
+			Thread.Sleep(50);
+			return new BlockStore(folderName, Network.Main);
+		}
+		private static BlockUndoStore CreateBlockUndoStore([CallerMemberName]string folderName = null)
+		{
+			TestUtils.EnsureNew(folderName);
+			return new BlockUndoStore(folderName, Network.Main);
+		}
+
+		private BlockRepository CreateBlockRepository([CallerMemberName]string folderName = null)
+		{
+			return new BlockRepository(CreateIndexedStore(folderName + "-Blocks"), CreateIndexedStore(folderName + "-Headers"));
+		}
+
+	}
+}
 #endif