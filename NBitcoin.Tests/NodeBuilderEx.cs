--- conflicted
+++ resolved
@@ -29,13 +29,12 @@
 			//var builder = NodeBuilder.Create(NodeDownloadData.Dash.v0_12_2, Altcoins.Dash.Regtest, caller);
 			//return builder;
 
-<<<<<<< HEAD
 			//Altcoins.BitcoinGold.EnsureRegistered();
 			//var builder = NodeBuilder.Create(NodeDownloadData.BitcoinGold.v0_15_0, Altcoins.BitcoinGold.Regtest, caller);
-=======
+			//return builder;
+
 			//Altcoins.Polis.EnsureRegistered();
 			//var builder = NodeBuilder.Create(NodeDownloadData.Polis.v1_3_0, Altcoins.Polis.Regtest, caller);
->>>>>>> f28f5a98
 			//return builder;
 
 			return NodeBuilder.Create(NodeDownloadData.Bitcoin.v0_16_0, Network.RegTest, caller);
