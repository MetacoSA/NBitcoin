--- conflicted
+++ resolved
@@ -1,368 +1,3 @@
-<<<<<<< HEAD
-﻿using NBitcoin.DataEncoders;
-using NBitcoin.Payment;
-using System;
-using System.Collections.Generic;
-using System.IO;
-using System.Linq;
-using System.Net;
-#if !PORTABLE
-using System.Net.Http;
-#endif
-using System.Security.Cryptography.X509Certificates;
-using System.Text;
-using System.Threading.Tasks;
-using Xunit;
-
-namespace NBitcoin.Tests
-{
-	//https://github.com/bitcoin/bips/blob/master/bip-0021.mediawiki
-	//Their examples are broken
-	public class PaymentTests
-	{
-		[Fact]
-		[Trait("UnitTest", "UnitTest")]
-		public void CanParsePaymentUrl()
-		{
-			Assert.Equal("bitcoin:", new BitcoinUrlBuilder().Uri.ToString());
-
-			var url = CreateBuilder("bitcoin:129mVqKUmJ9uwPxKJBnNdABbuaaNfho4Ha");
-			Assert.Equal("129mVqKUmJ9uwPxKJBnNdABbuaaNfho4Ha", url.Address.ToString());
-
-			url = CreateBuilder("bitcoin:129mVqKUmJ9uwPxKJBnNdABbuaaNfho4Ha?amount=0.06");
-			Assert.Equal("129mVqKUmJ9uwPxKJBnNdABbuaaNfho4Ha", url.Address.ToString());
-			Assert.Equal(Money.Parse("0.06"), url.Amount);
-
-			url = new BitcoinUrlBuilder("bitcoin:129mVqKUmJ9uwPxKJBnNdABbuaaNfho4Ha?amount=0.06&label=Tom%20%26%20Jerry");
-			Assert.Equal("129mVqKUmJ9uwPxKJBnNdABbuaaNfho4Ha", url.Address.ToString());
-			Assert.Equal(Money.Parse("0.06"), url.Amount);
-			Assert.Equal("Tom & Jerry", url.Label);
-			Assert.Equal(url.ToString(), new BitcoinUrlBuilder(url.ToString()).ToString());
-
-			//Request 50 BTC with message: 
-			url = new BitcoinUrlBuilder("bitcoin:129mVqKUmJ9uwPxKJBnNdABbuaaNfho4Ha?amount=50&label=Luke-Jr&message=Donation%20for%20project%20xyz");
-			Assert.Equal(Money.Parse("50"), url.Amount);
-			Assert.Equal("Luke-Jr", url.Label);
-			Assert.Equal("Donation for project xyz", url.Message);
-			Assert.Equal(url.ToString(), new BitcoinUrlBuilder(url.ToString()).ToString());
-
-			//Some future version that has variables which are (currently) not understood and required and thus invalid: 
-			url = new BitcoinUrlBuilder("bitcoin:129mVqKUmJ9uwPxKJBnNdABbuaaNfho4Ha?amount=50&label=Luke-Jr&message=Donation%20for%20project%20xyz&unknownparam=lol");
-
-			//Some future version that has variables which are (currently) not understood but not required and thus valid: 
-			Assert.Throws<FormatException>(() => new BitcoinUrlBuilder("bitcoin:129mVqKUmJ9uwPxKJBnNdABbuaaNfho4Ha?amount=50&label=Luke-Jr&message=Donation%20for%20project%20xyz&req-unknownparam=lol"));
-			Assert.Throws<FormatException>(() => new BitcoinUrlBuilder("bitcoin:129mVqKUmJ9uwPxKJBnNdABbuaaNfho4Ha?amount=50&amount=50"));
-
-			url = new BitcoinUrlBuilder("bitcoin:mq7se9wy2egettFxPbmn99cK8v5AFq55Lx?amount=0.11&r=https://merchant.com/pay.php?h%3D2a8628fc2fbe");
-			Assert.Equal("bitcoin:mq7se9wy2egettFxPbmn99cK8v5AFq55Lx?amount=0.11&r=https://merchant.com/pay.php?h%3d2a8628fc2fbe", url.ToString());
-			Assert.Equal("https://merchant.com/pay.php?h=2a8628fc2fbe", url.PaymentRequestUrl.ToString());
-			Assert.Equal(url.ToString(), new BitcoinUrlBuilder(url.ToString()).ToString());
-
-			//Support no address
-			url = new BitcoinUrlBuilder("bitcoin:?r=https://merchant.com/pay.php?h%3D2a8628fc2fbe");
-			Assert.Equal("https://merchant.com/pay.php?h=2a8628fc2fbe", url.PaymentRequestUrl.ToString());
-			Assert.Equal(url.ToString(), new BitcoinUrlBuilder(url.ToString()).ToString());
-		}
-
-		[Fact]
-		[Trait("UnitTest", "UnitTest")]
-		public void BitcoinUrlKeepUnknowParameter()
-		{
-			BitcoinUrlBuilder url = new BitcoinUrlBuilder("bitcoin:?r=https://merchant.com/pay.php?h%3D2a8628fc2fbe&idontknow=test");
-
-			Assert.Equal("test", url.UnknowParameters["idontknow"]);
-			Assert.Equal(1, url.UnknowParameters.Count);
-		}
-
-		private BitcoinUrlBuilder CreateBuilder(string uri)
-		{
-			var builder = new BitcoinUrlBuilder(uri);
-			Assert.Equal(builder.Uri.ToString(), uri);
-			builder = new BitcoinUrlBuilder(new Uri(uri, UriKind.Absolute));
-			Assert.Equal(builder.ToString(), uri);
-			return builder;
-		}
-
-		public PaymentRequest LoadPaymentRequest(string path)
-		{
-			using(var fs = File.OpenRead(path))
-			{
-				return PaymentRequest.Load(fs);
-			}
-		}
-		public PaymentACK LoadPaymentACK(string path)
-		{
-			using(var fs = File.OpenRead(path))
-			{
-				return PaymentACK.Load(fs);
-			}
-		}
-
-		[Fact]
-		[Trait("UnitTest", "UnitTest")]
-		public void CanReadPaymentRequest()
-		{
-			foreach(var provider in new ICertificateServiceProvider[]
-			{ 
-#if WIN
-				new WindowsCertificateServiceProvider(X509VerificationFlags.IgnoreNotTimeValid |
-						X509VerificationFlags.AllowUnknownCertificateAuthority |
-						X509VerificationFlags.IgnoreRootRevocationUnknown |
-						X509VerificationFlags.IgnoreCertificateAuthorityRevocationUnknown |
-						X509VerificationFlags.IgnoreEndRevocationUnknown)
-#endif
-			})
-			{
-				PaymentRequest.DefaultCertificateServiceProvider = provider;
-				var request = LoadPaymentRequest("data/payreq1_sha1.paymentrequest");
-				AssertEx.CollectionEquals(request.ToBytes(), File.ReadAllBytes("data/payreq1_sha1.paymentrequest"));
-				Assert.True(request.VerifySignature());
-				request.Details.Memo = "lol";
-				Assert.False(request.VerifySignature());
-				request.Details.Memo = "this is a memo";
-				Assert.True(request.VerifySignature());
-				Assert.True(request.VerifyChain());
-				request = LoadPaymentRequest("data/payreq2_sha1.paymentrequest");
-				AssertEx.CollectionEquals(request.ToBytes(), File.ReadAllBytes("data/payreq2_sha1.paymentrequest"));
-				Assert.True(request.VerifySignature());
-			}
-		}
-
-		[Fact]
-		[Trait("UnitTest", "UnitTest")]
-		public void CanVerifyValidChain()
-		{
-			foreach(var provider in new ICertificateServiceProvider[]
-			{ 
-#if WIN
-				new WindowsCertificateServiceProvider(X509VerificationFlags.IgnoreNotTimeValid, X509RevocationMode.NoCheck)
-#endif
-			})
-			{
-				PaymentRequest.DefaultCertificateServiceProvider = provider;
-				var req = LoadPaymentRequest("data/payreq3_validchain.paymentrequest");
-				Assert.True(req.VerifyChain());
-				Assert.True(req.VerifySignature());
-			}
-		}
-
-		[Fact]
-		[Trait("UnitTest", "UnitTest")]
-		public void CanReadTestVectorPayments()
-		{
-			var tests = new[]
-			{
-				"data/payreq1_sha256_omitteddefault.paymentrequest",
-				"data/payreq1_sha256.paymentrequest",
-				"data/payreq2_sha256_omitteddefault.paymentrequest",
-				"data/payreq2_sha256.paymentrequest",
-				"data/payreq1_sha1_omitteddefault.paymentrequest",
-				"data/payreq1_sha1.paymentrequest",
-				"data/payreq2_sha1_omitteddefault.paymentrequest",
-				"data/payreq2_sha1.paymentrequest",
-			};
-
-			foreach(var provider in new ICertificateServiceProvider[]
-			{ 
-#if WIN
-				new WindowsCertificateServiceProvider(X509VerificationFlags.IgnoreNotTimeValid |
-						X509VerificationFlags.AllowUnknownCertificateAuthority |
-						X509VerificationFlags.IgnoreRootRevocationUnknown |
-						X509VerificationFlags.IgnoreCertificateAuthorityRevocationUnknown |
-						X509VerificationFlags.IgnoreEndRevocationUnknown)
-#endif
-			})
-			{
-				PaymentRequest.DefaultCertificateServiceProvider = provider;
-				foreach(var test in tests)
-				{
-					var bytes = File.ReadAllBytes(test);
-					var request = PaymentRequest.Load(bytes);
-					AssertEx.Equal(request.ToBytes(), bytes);
-
-					Assert.True(request.VerifySignature());
-					request = PaymentRequest.Load(PaymentRequest.Load(bytes).ToBytes());
-					Assert.True(request.VerifySignature());
-					Assert.True(request.VerifyChain());
-				}
-			}
-		}
-
-		[Fact]
-		[Trait("UnitTest", "UnitTest")]
-		public void CanCreatePaymentRequest()
-		{
-			foreach(var provider in new ICertificateServiceProvider[]
-			{ 
-#if WIN
-				new WindowsCertificateServiceProvider(X509VerificationFlags.IgnoreNotTimeValid)
-#endif
-			})
-			{
-				PaymentRequest.DefaultCertificateServiceProvider = provider;
-				var cert = File.ReadAllBytes("Data/NicolasDorierMerchant.pfx");
-				CanCreatePaymentRequestCore(cert);
-#if WIN
-				if(provider is WindowsCertificateServiceProvider)
-				{
-					CanCreatePaymentRequestCore(new X509Certificate2(cert, "", X509KeyStorageFlags.Exportable | X509KeyStorageFlags.PersistKeySet));
-				}
-#endif
-			}
-		}
-
-		private static void CanCreatePaymentRequestCore(object cert)
-		{
-			var request = new PaymentRequest();
-			request.Details.Memo = "hello";
-			request.Sign(cert, PKIType.X509SHA256);
-
-			Assert.NotNull(request.MerchantCertificate);
-#if WIN
-			Assert.False(new X509Certificate2(request.MerchantCertificate, "", X509KeyStorageFlags.PersistKeySet | X509KeyStorageFlags.Exportable).HasPrivateKey);
-#endif
-			Assert.True(request.VerifySignature());
-			Assert.False(request.VerifyChain());
-			AssertEx.CollectionEquals(request.ToBytes(), PaymentRequest.Load(request.ToBytes()).ToBytes());
-			Assert.True(PaymentRequest.Load(request.ToBytes()).VerifySignature());
-		}
-		[Fact]
-		[Trait("UnitTest", "UnitTest")]
-		public void CanParsePaymentACK()
-		{
-			var ack = LoadPaymentACK("data/paymentack.data");
-			Assert.Equal("thanks customer !", ack.Memo);
-			Assert.Equal("thanks merchant !", ack.Payment.Memo);
-			Assert.Equal(2, ack.Payment.Transactions.Count);
-			Assert.Equal(2, ack.Payment.RefundTo.Count);
-			AssertEx.CollectionEquals(ack.ToBytes(), PaymentACK.Load(ack.ToBytes()).ToBytes());
-			AssertEx.CollectionEquals(ack.ToBytes(), File.ReadAllBytes("data/paymentack.data"));
-		}
-		[Fact]
-		[Trait("UnitTest", "UnitTest")]
-		public void CanCreatePaymentMessageAndACK()
-		{
-			var request = LoadPaymentRequest("data/payreq1_sha1.paymentrequest");
-			var payment = request.CreatePayment();
-			AssertEx.CollectionEquals(request.Details.MerchantData, payment.MerchantData);
-			AssertEx.CollectionEquals(payment.ToBytes(), PaymentMessage.Load(payment.ToBytes()).ToBytes());
-			payment.Memo = "thanks merchant !";
-			AssertEx.CollectionEquals(payment.ToBytes(), PaymentMessage.Load(payment.ToBytes()).ToBytes());
-			var ack = payment.CreateACK();
-			AssertEx.CollectionEquals(ack.Payment.ToBytes(), PaymentMessage.Load(payment.ToBytes()).ToBytes());
-			AssertEx.CollectionEquals(ack.ToBytes(), PaymentACK.Load(ack.ToBytes()).ToBytes());
-			ack.Memo = "thanks customer !";
-			AssertEx.CollectionEquals(ack.ToBytes(), PaymentACK.Load(ack.ToBytes()).ToBytes());
-		}
-#if !NOHTTPCLIENT && !NOHTTPSERVER
-		[Fact]
-		[Trait("UnitTest", "UnitTest")]
-		public void CanTalkToPaymentServer()
-		{
-			using(var server = new PaymentServerTester())
-			{
-				var uri = server.GetPaymentRequestUri(2);
-				BitcoinUrlBuilder btcUri = new BitcoinUrlBuilder(uri);
-				var request = btcUri.GetPaymentRequest();
-				Assert.True(request.VerifySignature());
-				Assert.Equal(2, BitConverter.ToInt32(request.Details.MerchantData, 0));
-				var ack = request.CreatePayment().SubmitPayment();
-				Assert.NotNull(ack);
-			}
-		}
-#endif
-
-	}
-#if !NOHTTPSERVER
-	public class PaymentServerTester : IDisposable
-	{
-		HttpListener _Listener;
-		Random rand = new Random();
-		string _Prefix;
-		public PaymentServerTester()
-		{
-			while(true)
-			{
-				try
-				{
-					_Prefix = "http://127.0.0.1:" + rand.Next(2000, 50000) + "/";
-					_Listener = new HttpListener();
-					_Listener.Prefixes.Add(_Prefix);
-					_Listener.Start();
-					_Listener.BeginGetContext(ListenerCallback, null);
-					break;
-				}
-				catch(HttpListenerException)
-				{
-				}
-			}
-		}
-
-		void ListenerCallback(IAsyncResult ar)
-		{
-			try
-			{
-				var context = _Listener.EndGetContext(ar);
-				var type = context.Request.QueryString.Get("type");
-				var businessId = int.Parse(context.Request.QueryString.Get("id"));
-				if(type == "Request")
-				{
-					Assert.Equal(PaymentRequest.MediaType, context.Request.AcceptTypes[0]);
-					context.Response.ContentType = PaymentRequest.MediaType;
-					PaymentRequest request = new PaymentRequest();
-					request.Details.MerchantData = BitConverter.GetBytes(businessId);
-					request.Details.PaymentUrl = new Uri(_Prefix + "?id=" + businessId + "&type=Payment");
-					request.Sign(File.ReadAllBytes("data/NicolasDorierMerchant.pfx"), PKIType.X509SHA256);
-					request.WriteTo(context.Response.OutputStream);
-				}
-				else if(type == "Payment")
-				{
-					Assert.Equal(PaymentMessage.MediaType, context.Request.ContentType);
-					Assert.Equal(PaymentACK.MediaType, context.Request.AcceptTypes[0]);
-
-					var payment = PaymentMessage.Load(context.Request.InputStream);
-					Assert.Equal(businessId, BitConverter.ToInt32(payment.MerchantData, 0));
-
-					context.Response.ContentType = PaymentACK.MediaType;
-					var ack = payment.CreateACK();
-					ack.WriteTo(context.Response.OutputStream);
-				}
-				else
-					Assert.False(true, "Impossible");
-
-				context.Response.Close();
-				_Listener.BeginGetContext(ListenerCallback, null);
-			}
-			catch(Exception)
-			{
-				if(!_Stopped)
-					throw;
-			}
-		}
-		public Uri GetPaymentRequestUri(int businessId)
-		{
-			BitcoinUrlBuilder builder = new BitcoinUrlBuilder()
-			{
-				PaymentRequestUrl = new Uri(_Prefix + "?id=" + businessId + "&type=Request")
-			};
-			return builder.Uri;
-		}
-
-		volatile bool _Stopped;
-
-		#region IDisposable Members
-
-		public void Dispose()
-		{
-			_Stopped = true;
-			_Listener.Close();
-		}
-
-		#endregion
-	}
-#endif
-}
-=======
 ﻿#if !NOFILEIO
 using NBitcoin.DataEncoders;
 using NBitcoin.Payment;
@@ -724,5 +359,4 @@
 	}
 #endif
 }
-#endif
->>>>>>> d8ea26e2
+#endif