--- conflicted
+++ resolved
@@ -1,533 +1,284 @@
-<<<<<<< HEAD
-﻿<?xml version="1.0" encoding="utf-8"?>
-<Project ToolsVersion="4.0" DefaultTargets="Build" xmlns="http://schemas.microsoft.com/developer/msbuild/2003">
-  <Import Project="..\packages\xunit.runner.visualstudio.2.0.0\build\net20\xunit.runner.visualstudio.props" Condition="Exists('..\packages\xunit.runner.visualstudio.2.0.0\build\net20\xunit.runner.visualstudio.props')" />
-  <Import Project="$(MSBuildExtensionsPath)\$(MSBuildToolsVersion)\Microsoft.Common.props" Condition="Exists('$(MSBuildExtensionsPath)\$(MSBuildToolsVersion)\Microsoft.Common.props')" />
-  <PropertyGroup>
-    <Configuration Condition=" '$(Configuration)' == '' ">Debug</Configuration>
-    <Platform Condition=" '$(Platform)' == '' ">AnyCPU</Platform>
-    <ProjectGuid>{9F7C1BCF-0BCE-41D3-9DF3-D4939A98636D}</ProjectGuid>
-    <OutputType>Exe</OutputType>
-    <AppDesignerFolder>Properties</AppDesignerFolder>
-    <RootNamespace>NBitcoin.Tests</RootNamespace>
-    <AssemblyName>NBitcoin.Tests</AssemblyName>
-    <TargetFrameworkVersion>v4.5</TargetFrameworkVersion>
-    <FileAlignment>512</FileAlignment>
-    <NuGetPackageImportStamp>193cb9e7</NuGetPackageImportStamp>
-    <SolutionDir Condition="$(SolutionDir) == '' Or $(SolutionDir) == '*Undefined*'">..\</SolutionDir>
-    <RestorePackages>true</RestorePackages>
-    <PublishUrl>publish\</PublishUrl>
-    <Install>true</Install>
-    <InstallFrom>Disk</InstallFrom>
-    <UpdateEnabled>false</UpdateEnabled>
-    <UpdateMode>Foreground</UpdateMode>
-    <UpdateInterval>7</UpdateInterval>
-    <UpdateIntervalUnits>Days</UpdateIntervalUnits>
-    <UpdatePeriodically>false</UpdatePeriodically>
-    <UpdateRequired>false</UpdateRequired>
-    <MapFileExtensions>true</MapFileExtensions>
-    <ApplicationRevision>0</ApplicationRevision>
-    <ApplicationVersion>1.0.0.%2a</ApplicationVersion>
-    <IsWebBootstrapper>false</IsWebBootstrapper>
-    <UseApplicationTrust>false</UseApplicationTrust>
-    <BootstrapperEnabled>true</BootstrapperEnabled>
-  </PropertyGroup>
-  <PropertyGroup Condition=" '$(Configuration)|$(Platform)' == 'Debug|AnyCPU' ">
-    <DebugSymbols>true</DebugSymbols>
-    <DebugType>full</DebugType>
-    <Optimize>false</Optimize>
-    <OutputPath>bin\Debug\</OutputPath>
-    <DefineConstants>TRACE;DEBUG;WIN</DefineConstants>
-    <ErrorReport>prompt</ErrorReport>
-    <WarningLevel>4</WarningLevel>
-    <PlatformTarget>AnyCPU</PlatformTarget>
-    <Prefer32Bit>true</Prefer32Bit>
-  </PropertyGroup>
-  <PropertyGroup Condition=" '$(Configuration)|$(Platform)' == 'Release|AnyCPU' ">
-    <DebugType>pdbonly</DebugType>
-    <Optimize>true</Optimize>
-    <OutputPath>bin\Release\</OutputPath>
-    <DefineConstants>TRACE;WIN</DefineConstants>
-    <ErrorReport>prompt</ErrorReport>
-    <WarningLevel>4</WarningLevel>
-  </PropertyGroup>
-  <PropertyGroup>
-    <StartupObject />
-  </PropertyGroup>
-  <ItemGroup>
-    <Reference Include="Newtonsoft.Json, Version=9.0.0.0, Culture=neutral, PublicKeyToken=30ad4fe6b2a6aeed, processorArchitecture=MSIL">
-      <HintPath>..\packages\Newtonsoft.Json.9.0.1\lib\net45\Newtonsoft.Json.dll</HintPath>
-      <Private>True</Private>
-    </Reference>
-    <Reference Include="System" />
-    <Reference Include="System.Core" />
-    <Reference Include="System.IO.Compression.FileSystem" />
-    <Reference Include="System.Management" />
-    <Reference Include="System.Net.Http" />
-    <Reference Include="System.Numerics" />
-    <Reference Include="Microsoft.CSharp" />
-    <Reference Include="System.Runtime.InteropServices.RuntimeInformation, Version=4.0.0.0, Culture=neutral, PublicKeyToken=b03f5f7f11d50a3a, processorArchitecture=MSIL">
-      <HintPath>..\packages\System.Runtime.InteropServices.RuntimeInformation.4.0.0\lib\net45\System.Runtime.InteropServices.RuntimeInformation.dll</HintPath>
-      <Private>True</Private>
-    </Reference>
-    <Reference Include="xunit">
-      <HintPath>..\packages\xunit.1.9.2\lib\net20\xunit.dll</HintPath>
-    </Reference>
-    <Reference Include="xunit.extensions">
-      <HintPath>..\packages\xunit.extensions.1.9.2\lib\net20\xunit.extensions.dll</HintPath>
-    </Reference>
-  </ItemGroup>
-  <ItemGroup>
-    <Compile Include="addrman_tests.cs" />
-    <Compile Include="alert_tests.cs" />
-    <Compile Include="AssertEx.cs" />
-    <Compile Include="AssetMoneyTests.cs" />
-    <Compile Include="base58_tests.cs" />
-    <Compile Include="Benchmark.cs" />
-    <Compile Include="bip32_tests.cs" />
-    <Compile Include="BIP38Tests.cs" />
-    <Compile Include="bip39_tests.cs" />
-    <Compile Include="BitcoinAddressTest.cs" />
-    <Compile Include="cmpctblock_tests.cs" />
-    <Compile Include="NodeBuilder.cs" />
-    <Compile Include="bloom_tests.cs" />
-    <Compile Include="ChainTests.cs" />
-    <Compile Include="checkblock_tests.cs" />
-    <Compile Include="ColoredCoinsTests.cs" />
-    <Compile Include="ConverterTests.cs" />
-    <Compile Include="DeterministicSignatureTests.cs" />
-    <Compile Include="hash_tests.cs" />
-    <Compile Include="key_tests.cs" />
-    <Compile Include="NetworkTests.cs" />
-    <Compile Include="PaymentTests.cs" />
-    <Compile Include="pow_pos_tests.cs" />
-    <Compile Include="Program.cs" />
-    <Compile Include="ProtocolTests.cs" />
-    <Compile Include="RepositoryTests.cs" />
-    <Compile Include="RestClientTests.cs" />
-    <Compile Include="RPCClientTests.cs" />
-    <Compile Include="script_tests.cs" />
-    <Compile Include="sighash_tests.cs" />
-    <Compile Include="sigopcount_tests.cs" />
-    <Compile Include="spv_tests.cs" />
-    <Compile Include="StealthAddressTests.cs" />
-    <Compile Include="TestCase.cs" />
-    <Compile Include="TestUtils.cs" />
-    <Compile Include="transaction_tests.cs" />
-    <Compile Include="util_tests.cs" />
-    <Compile Include="Properties\AssemblyInfo.cs" />
-    <Compile Include="TestDataLocations.cs" />
-    <Compile Include="WebClient.cs" />
-  </ItemGroup>
-  <ItemGroup>
-    <None Include="App.config" />
-    <None Include="data\alertTests.raw">
-      <CopyToOutputDirectory>PreserveNewest</CopyToOutputDirectory>
-    </None>
-    <None Include="data\base58_keys_invalid.json">
-      <CopyToOutputDirectory>PreserveNewest</CopyToOutputDirectory>
-    </None>
-    <None Include="data\base58_keys_valid.json">
-      <CopyToOutputDirectory>PreserveNewest</CopyToOutputDirectory>
-    </None>
-    <None Include="data\blocks\blk0001.dat">
-      <CopyToOutputDirectory>PreserveNewest</CopyToOutputDirectory>
-    </None>
-    <None Include="data\blocks\blk0002.dat">
-      <CopyToOutputDirectory>PreserveNewest</CopyToOutputDirectory>
-    </None>
-    <None Include="data\blocks\Block1.json">
-      <CopyToOutputDirectory>PreserveNewest</CopyToOutputDirectory>
-    </None>
-    <None Include="data\blocks\incompleteblk.dat">
-      <CopyToOutputDirectory>PreserveNewest</CopyToOutputDirectory>
-    </None>
-    <None Include="data\blocks\rev00000.dat">
-      <CopyToOutputDirectory>PreserveNewest</CopyToOutputDirectory>
-    </None>
-    <None Include="data\can_parse_transaction.json">
-      <CopyToOutputDirectory>PreserveNewest</CopyToOutputDirectory>
-    </None>
-    <Content Include="data\determiniticECDSA.txt">
-      <CopyToOutputDirectory>PreserveNewest</CopyToOutputDirectory>
-    </Content>
-    <None Include="data\bip39_vectors.json">
-      <CopyToOutputDirectory>PreserveNewest</CopyToOutputDirectory>
-    </None>
-    <None Include="data\bip39_JP.json">
-      <CopyToOutputDirectory>PreserveNewest</CopyToOutputDirectory>
-    </None>
-    <None Include="data\base58_keys_valid2.json">
-      <CopyToOutputDirectory>PreserveNewest</CopyToOutputDirectory>
-    </None>
-    <None Include="data\openasset-known-tx.json">
-      <CopyToOutputDirectory>PreserveNewest</CopyToOutputDirectory>
-    </None>
-    <None Include="data\paymentack.data">
-      <CopyToOutputDirectory>PreserveNewest</CopyToOutputDirectory>
-    </None>
-    <None Include="data\PaymentCA.pfx">
-      <CopyToOutputDirectory>PreserveNewest</CopyToOutputDirectory>
-    </None>
-    <None Include="data\PaymentMerchant.pfx">
-      <CopyToOutputDirectory>PreserveNewest</CopyToOutputDirectory>
-    </None>
-    <None Include="data\payreq1_sha1.paymentrequest">
-      <CopyToOutputDirectory>PreserveNewest</CopyToOutputDirectory>
-    </None>
-    <None Include="data\payreq1_sha1_omitteddefault.paymentrequest">
-      <CopyToOutputDirectory>PreserveNewest</CopyToOutputDirectory>
-    </None>
-    <None Include="data\payreq1_sha256_omitteddefault.paymentrequest">
-      <CopyToOutputDirectory>PreserveNewest</CopyToOutputDirectory>
-    </None>
-    <None Include="data\payreq1_sha256.paymentrequest">
-      <CopyToOutputDirectory>PreserveNewest</CopyToOutputDirectory>
-    </None>
-    <None Include="data\payreq2_sha1.paymentrequest">
-      <CopyToOutputDirectory>PreserveNewest</CopyToOutputDirectory>
-    </None>
-    <None Include="data\payreq2_sha1_omitteddefault.paymentrequest">
-      <CopyToOutputDirectory>PreserveNewest</CopyToOutputDirectory>
-    </None>
-    <None Include="data\payreq2_sha256_omitteddefault.paymentrequest">
-      <CopyToOutputDirectory>PreserveNewest</CopyToOutputDirectory>
-    </None>
-    <None Include="data\payreq2_sha256.paymentrequest">
-      <CopyToOutputDirectory>PreserveNewest</CopyToOutputDirectory>
-    </None>
-    <None Include="data\payreq3_validchain.paymentrequest">
-      <CopyToOutputDirectory>PreserveNewest</CopyToOutputDirectory>
-    </None>
-    <None Include="data\peers.dat">
-      <CopyToOutputDirectory>PreserveNewest</CopyToOutputDirectory>
-    </None>
-    <None Include="data\script_tests.json">
-      <CopyToOutputDirectory>PreserveNewest</CopyToOutputDirectory>
-    </None>
-    <None Include="data\targethistory.csv">
-      <CopyToOutputDirectory>PreserveNewest</CopyToOutputDirectory>
-    </None>
-    <None Include="data\tx_raw.json">
-      <CopyToOutputDirectory>PreserveNewest</CopyToOutputDirectory>
-    </None>
-    <None Include="data\README.md">
-      <CopyToOutputDirectory>PreserveNewest</CopyToOutputDirectory>
-    </None>
-    <None Include="data\sighash.json">
-      <CopyToOutputDirectory>PreserveNewest</CopyToOutputDirectory>
-    </None>
-    <None Include="data\sig_canonical.json">
-      <CopyToOutputDirectory>PreserveNewest</CopyToOutputDirectory>
-    </None>
-    <None Include="data\sig_noncanonical.json">
-      <CopyToOutputDirectory>PreserveNewest</CopyToOutputDirectory>
-    </None>
-    <None Include="data\tx_invalid.json">
-      <CopyToOutputDirectory>PreserveNewest</CopyToOutputDirectory>
-    </None>
-    <None Include="data\tx_valid.json">
-      <CopyToOutputDirectory>PreserveNewest</CopyToOutputDirectory>
-    </None>
-    <None Include="packages.config" />
-    <Compile Include="uint256_tests.cs" />
-  </ItemGroup>
-  <ItemGroup>
-    <ProjectReference Include="..\Hashing\HashLib\HashLib.csproj">
-      <Project>{31880fb6-5b86-42b8-ab92-864045b5d7a2}</Project>
-      <Name>HashLib</Name>
-    </ProjectReference>
-    <ProjectReference Include="..\NBitcoin\NBitcoin.csproj">
-      <Project>{7b692a4c-412a-41ba-a1f8-5df8f7450abc}</Project>
-      <Name>NBitcoin</Name>
-    </ProjectReference>
-  </ItemGroup>
-  <ItemGroup>
-    <Content Include="data\block1125.txt">
-      <CopyToOutputDirectory>Always</CopyToOutputDirectory>
-    </Content>
-    <Content Include="README.txt" />
-  </ItemGroup>
-  <ItemGroup>
-    <Service Include="{82A7F48D-3B50-4B1E-B82E-3ADA8210C358}" />
-  </ItemGroup>
-  <ItemGroup>
-    <BootstrapperPackage Include=".NETFramework,Version=v4.5">
-      <Visible>False</Visible>
-      <ProductName>Microsoft .NET Framework 4.5 %28x86 and x64%29</ProductName>
-      <Install>true</Install>
-    </BootstrapperPackage>
-    <BootstrapperPackage Include="Microsoft.Net.Framework.3.5.SP1">
-      <Visible>False</Visible>
-      <ProductName>.NET Framework 3.5 SP1</ProductName>
-      <Install>false</Install>
-    </BootstrapperPackage>
-  </ItemGroup>
-  <Import Project="$(MSBuildToolsPath)\Microsoft.CSharp.targets" />
-  <Target Name="EnsureNuGetPackageBuildImports" BeforeTargets="PrepareForBuild">
-    <PropertyGroup>
-      <ErrorText>This project references NuGet package(s) that are missing on this computer. Enable NuGet Package Restore to download them.  For more information, see http://go.microsoft.com/fwlink/?LinkID=322105. The missing file is {0}.</ErrorText>
-    </PropertyGroup>
-    <Error Condition="!Exists('..\packages\xunit.runner.visualstudio.2.0.0\build\net20\xunit.runner.visualstudio.props')" Text="$([System.String]::Format('$(ErrorText)', '..\packages\xunit.runner.visualstudio.2.0.0\build\net20\xunit.runner.visualstudio.props'))" />
-    <Error Condition="!Exists('$(SolutionDir)\.nuget\NuGet.targets')" Text="$([System.String]::Format('$(ErrorText)', '$(SolutionDir)\.nuget\NuGet.targets'))" />
-  </Target>
-  <Import Project="$(SolutionDir)\.nuget\NuGet.targets" Condition="Exists('$(SolutionDir)\.nuget\NuGet.targets')" />
-  <!-- To modify your build process, add your task inside one of the targets below and uncomment it. 
-       Other similar extension points exist, see Microsoft.Common.targets.
-  <Target Name="BeforeBuild">
-  </Target>
-  <Target Name="AfterBuild">
-  </Target>
-  -->
-=======
-﻿<?xml version="1.0" encoding="utf-8"?>
-<Project ToolsVersion="4.0" DefaultTargets="Build" xmlns="http://schemas.microsoft.com/developer/msbuild/2003">
-  <Import Project="..\packages\xunit.runner.visualstudio.2.0.0\build\net20\xunit.runner.visualstudio.props" Condition="Exists('..\packages\xunit.runner.visualstudio.2.0.0\build\net20\xunit.runner.visualstudio.props')" />
-  <Import Project="$(MSBuildExtensionsPath)\$(MSBuildToolsVersion)\Microsoft.Common.props" Condition="Exists('$(MSBuildExtensionsPath)\$(MSBuildToolsVersion)\Microsoft.Common.props')" />
-  <PropertyGroup>
-    <Configuration Condition=" '$(Configuration)' == '' ">Debug</Configuration>
-    <Platform Condition=" '$(Platform)' == '' ">AnyCPU</Platform>
-    <ProjectGuid>{9F7C1BCF-0BCE-41D3-9DF3-D4939A98636D}</ProjectGuid>
-    <OutputType>Exe</OutputType>
-    <AppDesignerFolder>Properties</AppDesignerFolder>
-    <RootNamespace>NBitcoin.Tests</RootNamespace>
-    <AssemblyName>NBitcoin.Tests</AssemblyName>
-    <TargetFrameworkVersion>v4.5</TargetFrameworkVersion>
-    <FileAlignment>512</FileAlignment>
-    <NuGetPackageImportStamp>193cb9e7</NuGetPackageImportStamp>
-    <SolutionDir Condition="$(SolutionDir) == '' Or $(SolutionDir) == '*Undefined*'">..\</SolutionDir>
-    <RestorePackages>true</RestorePackages>
-  </PropertyGroup>
-  <PropertyGroup Condition=" '$(Configuration)|$(Platform)' == 'Debug|AnyCPU' ">
-    <DebugSymbols>true</DebugSymbols>
-    <DebugType>full</DebugType>
-    <Optimize>false</Optimize>
-    <OutputPath>bin\Debug\</OutputPath>
-    <DefineConstants>TRACE;DEBUG;WIN</DefineConstants>
-    <ErrorReport>prompt</ErrorReport>
-    <WarningLevel>4</WarningLevel>
-    <PlatformTarget>AnyCPU</PlatformTarget>
-    <Prefer32Bit>true</Prefer32Bit>
-  </PropertyGroup>
-  <PropertyGroup Condition=" '$(Configuration)|$(Platform)' == 'Release|AnyCPU' ">
-    <DebugType>pdbonly</DebugType>
-    <Optimize>true</Optimize>
-    <OutputPath>bin\Release\</OutputPath>
-    <DefineConstants>TRACE;WIN</DefineConstants>
-    <ErrorReport>prompt</ErrorReport>
-    <WarningLevel>4</WarningLevel>
-  </PropertyGroup>
-  <PropertyGroup>
-    <StartupObject />
-  </PropertyGroup>
-  <ItemGroup>
-    <Reference Include="Newtonsoft.Json, Version=9.0.0.0, Culture=neutral, PublicKeyToken=30ad4fe6b2a6aeed, processorArchitecture=MSIL">
-      <HintPath>..\packages\Newtonsoft.Json.9.0.1\lib\net45\Newtonsoft.Json.dll</HintPath>
-      <Private>True</Private>
-    </Reference>
-    <Reference Include="System" />
-    <Reference Include="System.Core" />
-    <Reference Include="System.IO.Compression.FileSystem" />
-    <Reference Include="System.Management" />
-    <Reference Include="System.Net.Http" />
-    <Reference Include="Microsoft.CSharp" />
-    <Reference Include="System.Runtime.InteropServices.RuntimeInformation, Version=4.0.0.0, Culture=neutral, PublicKeyToken=b03f5f7f11d50a3a, processorArchitecture=MSIL">
-      <HintPath>..\packages\System.Runtime.InteropServices.RuntimeInformation.4.0.0\lib\net45\System.Runtime.InteropServices.RuntimeInformation.dll</HintPath>
-      <Private>True</Private>
-    </Reference>
-    <Reference Include="xunit">
-      <HintPath>..\packages\xunit.1.9.2\lib\net20\xunit.dll</HintPath>
-    </Reference>
-    <Reference Include="xunit.extensions">
-      <HintPath>..\packages\xunit.extensions.1.9.2\lib\net20\xunit.extensions.dll</HintPath>
-    </Reference>
-  </ItemGroup>
-  <ItemGroup>
-    <Compile Include="addrman_tests.cs" />
-    <Compile Include="alert_tests.cs" />
-    <Compile Include="AssertEx.cs" />
-    <Compile Include="AssetMoneyTests.cs" />
-    <Compile Include="base58_tests.cs" />
-    <Compile Include="Benchmark.cs" />
-    <Compile Include="bip32_tests.cs" />
-    <Compile Include="BIP38Tests.cs" />
-    <Compile Include="bip39_tests.cs" />
-    <Compile Include="BitcoinAddressTest.cs" />
-    <Compile Include="cmpctblock_tests.cs" />
-    <Compile Include="JsonConverterTests.cs" />
-    <Compile Include="NodeBuilder.cs" />
-    <Compile Include="bloom_tests.cs" />
-    <Compile Include="ChainTests.cs" />
-    <Compile Include="checkblock_tests.cs" />
-    <Compile Include="ColoredCoinsTests.cs" />
-    <Compile Include="ConverterTests.cs" />
-    <Compile Include="DeterministicSignatureTests.cs" />
-    <Compile Include="hash_tests.cs" />
-    <Compile Include="key_tests.cs" />
-    <Compile Include="NetworkTests.cs" />
-    <Compile Include="PaymentTests.cs" />
-    <Compile Include="pow_tests.cs" />
-    <Compile Include="Program.cs" />
-    <Compile Include="ProtocolTests.cs" />
-    <Compile Include="RepositoryTests.cs" />
-    <Compile Include="RestClientTests.cs" />
-    <Compile Include="RPCClientTests.cs" />
-    <Compile Include="script_tests.cs" />
-    <Compile Include="sighash_tests.cs" />
-    <Compile Include="sigopcount_tests.cs" />
-    <Compile Include="spv_tests.cs" />
-    <Compile Include="StealthAddressTests.cs" />
-    <Compile Include="TestCase.cs" />
-    <Compile Include="TestUtils.cs" />
-    <Compile Include="transaction_tests.cs" />
-    <Compile Include="util_tests.cs" />
-    <Compile Include="Properties\AssemblyInfo.cs" />
-    <Compile Include="WebClient.cs" />
-  </ItemGroup>
-  <ItemGroup>
-    <None Include="App.config" />
-    <None Include="data\.cookie">
-      <CopyToOutputDirectory>Always</CopyToOutputDirectory>
-    </None>
-    <None Include="data\alertTests.raw">
-      <CopyToOutputDirectory>PreserveNewest</CopyToOutputDirectory>
-    </None>
-    <None Include="data\base58_keys_invalid.json">
-      <CopyToOutputDirectory>PreserveNewest</CopyToOutputDirectory>
-    </None>
-    <None Include="data\base58_keys_valid.json">
-      <CopyToOutputDirectory>PreserveNewest</CopyToOutputDirectory>
-    </None>
-    <None Include="data\blocks\blk00000.dat">
-      <CopyToOutputDirectory>PreserveNewest</CopyToOutputDirectory>
-    </None>
-    <None Include="data\blocks\blk00001.dat">
-      <CopyToOutputDirectory>PreserveNewest</CopyToOutputDirectory>
-    </None>
-    <None Include="data\blocks\Block1.json">
-      <CopyToOutputDirectory>PreserveNewest</CopyToOutputDirectory>
-    </None>
-    <None Include="data\blocks\incompleteblk.dat">
-      <CopyToOutputDirectory>PreserveNewest</CopyToOutputDirectory>
-    </None>
-    <None Include="data\blocks\rev00000.dat">
-      <CopyToOutputDirectory>PreserveNewest</CopyToOutputDirectory>
-    </None>
-    <None Include="data\can_parse_transaction.json">
-      <CopyToOutputDirectory>PreserveNewest</CopyToOutputDirectory>
-    </None>
-    <Content Include="data\determiniticECDSA.txt">
-      <CopyToOutputDirectory>PreserveNewest</CopyToOutputDirectory>
-    </Content>
-    <None Include="data\bip39_vectors.json">
-      <CopyToOutputDirectory>PreserveNewest</CopyToOutputDirectory>
-    </None>
-    <None Include="data\bip39_JP.json">
-      <CopyToOutputDirectory>PreserveNewest</CopyToOutputDirectory>
-    </None>
-    <None Include="data\base58_keys_valid2.json">
-      <CopyToOutputDirectory>PreserveNewest</CopyToOutputDirectory>
-    </None>
-    <None Include="data\openasset-known-tx.json">
-      <CopyToOutputDirectory>PreserveNewest</CopyToOutputDirectory>
-    </None>
-    <None Include="data\NicolasDorierCA.pfx">
-      <CopyToOutputDirectory>PreserveNewest</CopyToOutputDirectory>
-    </None>
-    <None Include="data\NicolasDorierMerchant.pfx">
-      <CopyToOutputDirectory>PreserveNewest</CopyToOutputDirectory>
-    </None>
-    <None Include="data\paymentack.data">
-      <CopyToOutputDirectory>PreserveNewest</CopyToOutputDirectory>
-    </None>
-    <None Include="data\payreq1_sha1.paymentrequest">
-      <CopyToOutputDirectory>PreserveNewest</CopyToOutputDirectory>
-    </None>
-    <None Include="data\payreq1_sha1_omitteddefault.paymentrequest">
-      <CopyToOutputDirectory>PreserveNewest</CopyToOutputDirectory>
-    </None>
-    <None Include="data\payreq1_sha256_omitteddefault.paymentrequest">
-      <CopyToOutputDirectory>PreserveNewest</CopyToOutputDirectory>
-    </None>
-    <None Include="data\payreq1_sha256.paymentrequest">
-      <CopyToOutputDirectory>PreserveNewest</CopyToOutputDirectory>
-    </None>
-    <None Include="data\payreq2_sha1.paymentrequest">
-      <CopyToOutputDirectory>PreserveNewest</CopyToOutputDirectory>
-    </None>
-    <None Include="data\payreq2_sha1_omitteddefault.paymentrequest">
-      <CopyToOutputDirectory>PreserveNewest</CopyToOutputDirectory>
-    </None>
-    <None Include="data\payreq2_sha256_omitteddefault.paymentrequest">
-      <CopyToOutputDirectory>PreserveNewest</CopyToOutputDirectory>
-    </None>
-    <None Include="data\payreq2_sha256.paymentrequest">
-      <CopyToOutputDirectory>PreserveNewest</CopyToOutputDirectory>
-    </None>
-    <None Include="data\payreq3_validchain.paymentrequest">
-      <CopyToOutputDirectory>PreserveNewest</CopyToOutputDirectory>
-    </None>
-    <None Include="data\peers.dat" />
-    <None Include="data\script_tests.json">
-      <CopyToOutputDirectory>PreserveNewest</CopyToOutputDirectory>
-    </None>
-    <None Include="data\targethistory.csv">
-      <CopyToOutputDirectory>PreserveNewest</CopyToOutputDirectory>
-    </None>
-    <None Include="data\tx_raw.json">
-      <CopyToOutputDirectory>PreserveNewest</CopyToOutputDirectory>
-    </None>
-    <None Include="data\README.md">
-      <CopyToOutputDirectory>PreserveNewest</CopyToOutputDirectory>
-    </None>
-    <None Include="data\sighash.json">
-      <CopyToOutputDirectory>PreserveNewest</CopyToOutputDirectory>
-    </None>
-    <None Include="data\sig_canonical.json">
-      <CopyToOutputDirectory>PreserveNewest</CopyToOutputDirectory>
-    </None>
-    <None Include="data\sig_noncanonical.json">
-      <CopyToOutputDirectory>PreserveNewest</CopyToOutputDirectory>
-    </None>
-    <None Include="data\tx_invalid.json">
-      <CopyToOutputDirectory>PreserveNewest</CopyToOutputDirectory>
-    </None>
-    <None Include="data\tx_valid.json">
-      <CopyToOutputDirectory>PreserveNewest</CopyToOutputDirectory>
-    </None>
-    <None Include="packages.config" />
-    <Compile Include="uint256_tests.cs" />
-  </ItemGroup>
-  <ItemGroup>
-    <ProjectReference Include="..\NBitcoin\NBitcoin.csproj">
-      <Project>{7b692a4c-412a-41ba-a1f8-5df8f7450abc}</Project>
-      <Name>NBitcoin</Name>
-    </ProjectReference>
-  </ItemGroup>
-  <ItemGroup>
-    <Content Include="data\block169482.txt">
-      <CopyToOutputDirectory>Always</CopyToOutputDirectory>
-    </Content>
-    <Content Include="README.txt" />
-  </ItemGroup>
-  <ItemGroup>
-    <Service Include="{82A7F48D-3B50-4B1E-B82E-3ADA8210C358}" />
-  </ItemGroup>
-  <Import Project="$(MSBuildToolsPath)\Microsoft.CSharp.targets" />
-  <Target Name="EnsureNuGetPackageBuildImports" BeforeTargets="PrepareForBuild">
-    <PropertyGroup>
-      <ErrorText>This project references NuGet package(s) that are missing on this computer. Enable NuGet Package Restore to download them.  For more information, see http://go.microsoft.com/fwlink/?LinkID=322105. The missing file is {0}.</ErrorText>
-    </PropertyGroup>
-    <Error Condition="!Exists('..\packages\xunit.runner.visualstudio.2.0.0\build\net20\xunit.runner.visualstudio.props')" Text="$([System.String]::Format('$(ErrorText)', '..\packages\xunit.runner.visualstudio.2.0.0\build\net20\xunit.runner.visualstudio.props'))" />
-    <Error Condition="!Exists('$(SolutionDir)\.nuget\NuGet.targets')" Text="$([System.String]::Format('$(ErrorText)', '$(SolutionDir)\.nuget\NuGet.targets'))" />
-  </Target>
-  <Import Project="$(SolutionDir)\.nuget\NuGet.targets" Condition="Exists('$(SolutionDir)\.nuget\NuGet.targets')" />
-  <!-- To modify your build process, add your task inside one of the targets below and uncomment it. 
-       Other similar extension points exist, see Microsoft.Common.targets.
-  <Target Name="BeforeBuild">
-  </Target>
-  <Target Name="AfterBuild">
-  </Target>
-  -->
->>>>>>> d3cbf392
+﻿<?xml version="1.0" encoding="utf-8"?>
+<Project ToolsVersion="4.0" DefaultTargets="Build" xmlns="http://schemas.microsoft.com/developer/msbuild/2003">
+  <Import Project="..\packages\xunit.runner.visualstudio.2.0.0\build\net20\xunit.runner.visualstudio.props" Condition="Exists('..\packages\xunit.runner.visualstudio.2.0.0\build\net20\xunit.runner.visualstudio.props')" />
+  <Import Project="$(MSBuildExtensionsPath)\$(MSBuildToolsVersion)\Microsoft.Common.props" Condition="Exists('$(MSBuildExtensionsPath)\$(MSBuildToolsVersion)\Microsoft.Common.props')" />
+  <PropertyGroup>
+    <Configuration Condition=" '$(Configuration)' == '' ">Debug</Configuration>
+    <Platform Condition=" '$(Platform)' == '' ">AnyCPU</Platform>
+    <ProjectGuid>{9F7C1BCF-0BCE-41D3-9DF3-D4939A98636D}</ProjectGuid>
+    <OutputType>Exe</OutputType>
+    <AppDesignerFolder>Properties</AppDesignerFolder>
+    <RootNamespace>NBitcoin.Tests</RootNamespace>
+    <AssemblyName>NBitcoin.Tests</AssemblyName>
+    <TargetFrameworkVersion>v4.5</TargetFrameworkVersion>
+    <FileAlignment>512</FileAlignment>
+    <NuGetPackageImportStamp>193cb9e7</NuGetPackageImportStamp>
+    <SolutionDir Condition="$(SolutionDir) == '' Or $(SolutionDir) == '*Undefined*'">..\</SolutionDir>
+    <RestorePackages>true</RestorePackages>
+    <PublishUrl>publish\</PublishUrl>
+    <Install>true</Install>
+    <InstallFrom>Disk</InstallFrom>
+    <UpdateEnabled>false</UpdateEnabled>
+    <UpdateMode>Foreground</UpdateMode>
+    <UpdateInterval>7</UpdateInterval>
+    <UpdateIntervalUnits>Days</UpdateIntervalUnits>
+    <UpdatePeriodically>false</UpdatePeriodically>
+    <UpdateRequired>false</UpdateRequired>
+    <MapFileExtensions>true</MapFileExtensions>
+    <ApplicationRevision>0</ApplicationRevision>
+    <ApplicationVersion>1.0.0.%2a</ApplicationVersion>
+    <IsWebBootstrapper>false</IsWebBootstrapper>
+    <UseApplicationTrust>false</UseApplicationTrust>
+    <BootstrapperEnabled>true</BootstrapperEnabled>
+  </PropertyGroup>
+  <PropertyGroup Condition=" '$(Configuration)|$(Platform)' == 'Debug|AnyCPU' ">
+    <DebugSymbols>true</DebugSymbols>
+    <DebugType>full</DebugType>
+    <Optimize>false</Optimize>
+    <OutputPath>bin\Debug\</OutputPath>
+    <DefineConstants>TRACE;DEBUG;WIN</DefineConstants>
+    <ErrorReport>prompt</ErrorReport>
+    <WarningLevel>4</WarningLevel>
+    <PlatformTarget>AnyCPU</PlatformTarget>
+    <Prefer32Bit>true</Prefer32Bit>
+  </PropertyGroup>
+  <PropertyGroup Condition=" '$(Configuration)|$(Platform)' == 'Release|AnyCPU' ">
+    <DebugType>pdbonly</DebugType>
+    <Optimize>true</Optimize>
+    <OutputPath>bin\Release\</OutputPath>
+    <DefineConstants>TRACE;WIN</DefineConstants>
+    <ErrorReport>prompt</ErrorReport>
+    <WarningLevel>4</WarningLevel>
+  </PropertyGroup>
+  <PropertyGroup>
+    <StartupObject />
+  </PropertyGroup>
+  <ItemGroup>
+    <Reference Include="Newtonsoft.Json, Version=9.0.0.0, Culture=neutral, PublicKeyToken=30ad4fe6b2a6aeed, processorArchitecture=MSIL">
+      <HintPath>..\packages\Newtonsoft.Json.9.0.1\lib\net45\Newtonsoft.Json.dll</HintPath>
+      <Private>True</Private>
+    </Reference>
+    <Reference Include="System" />
+    <Reference Include="System.Core" />
+    <Reference Include="System.IO.Compression.FileSystem" />
+    <Reference Include="System.Management" />
+    <Reference Include="System.Net.Http" />
+    <Reference Include="Microsoft.CSharp" />
+    <Reference Include="System.Runtime.InteropServices.RuntimeInformation, Version=4.0.0.0, Culture=neutral, PublicKeyToken=b03f5f7f11d50a3a, processorArchitecture=MSIL">
+      <HintPath>..\packages\System.Runtime.InteropServices.RuntimeInformation.4.0.0\lib\net45\System.Runtime.InteropServices.RuntimeInformation.dll</HintPath>
+      <Private>True</Private>
+    </Reference>
+    <Reference Include="xunit">
+      <HintPath>..\packages\xunit.1.9.2\lib\net20\xunit.dll</HintPath>
+    </Reference>
+    <Reference Include="xunit.extensions">
+      <HintPath>..\packages\xunit.extensions.1.9.2\lib\net20\xunit.extensions.dll</HintPath>
+    </Reference>
+  </ItemGroup>
+  <ItemGroup>
+    <Compile Include="addrman_tests.cs" />
+    <Compile Include="alert_tests.cs" />
+    <Compile Include="AssertEx.cs" />
+    <Compile Include="AssetMoneyTests.cs" />
+    <Compile Include="base58_tests.cs" />
+    <Compile Include="Benchmark.cs" />
+    <Compile Include="bip32_tests.cs" />
+    <Compile Include="BIP38Tests.cs" />
+    <Compile Include="bip39_tests.cs" />
+    <Compile Include="BitcoinAddressTest.cs" />
+    <Compile Include="cmpctblock_tests.cs" />
+    <Compile Include="JsonConverterTests.cs" />
+    <Compile Include="NodeBuilder.cs" />
+    <Compile Include="bloom_tests.cs" />
+    <Compile Include="ChainTests.cs" />
+    <Compile Include="checkblock_tests.cs" />
+    <Compile Include="ColoredCoinsTests.cs" />
+    <Compile Include="ConverterTests.cs" />
+    <Compile Include="DeterministicSignatureTests.cs" />
+    <Compile Include="hash_tests.cs" />
+    <Compile Include="key_tests.cs" />
+    <Compile Include="NetworkTests.cs" />
+    <Compile Include="PaymentTests.cs" />
+    <Compile Include="pow_pos_tests.cs" />
+    <Compile Include="Program.cs" />
+    <Compile Include="ProtocolTests.cs" />
+    <Compile Include="RepositoryTests.cs" />
+    <Compile Include="RestClientTests.cs" />
+    <Compile Include="RPCClientTests.cs" />
+    <Compile Include="script_tests.cs" />
+    <Compile Include="sighash_tests.cs" />
+    <Compile Include="sigopcount_tests.cs" />
+    <Compile Include="spv_tests.cs" />
+    <Compile Include="StealthAddressTests.cs" />
+    <Compile Include="TestCase.cs" />
+    <Compile Include="TestUtils.cs" />
+    <Compile Include="transaction_tests.cs" />
+    <Compile Include="util_tests.cs" />
+    <Compile Include="Properties\AssemblyInfo.cs" />
+    <Compile Include="TestDataLocations.cs" />
+    <Compile Include="WebClient.cs" />
+  </ItemGroup>
+  <ItemGroup>
+    <None Include="App.config" />
+    <None Include="data\.cookie">
+      <CopyToOutputDirectory>Always</CopyToOutputDirectory>
+    </None>
+    <None Include="data\alertTests.raw">
+      <CopyToOutputDirectory>PreserveNewest</CopyToOutputDirectory>
+    </None>
+    <None Include="data\base58_keys_invalid.json">
+      <CopyToOutputDirectory>PreserveNewest</CopyToOutputDirectory>
+    </None>
+    <None Include="data\base58_keys_valid.json">
+      <CopyToOutputDirectory>PreserveNewest</CopyToOutputDirectory>
+    </None>
+    <None Include="data\blocks\blk0001.dat">
+      <CopyToOutputDirectory>PreserveNewest</CopyToOutputDirectory>
+    </None>
+    <None Include="data\blocks\blk0002.dat">
+      <CopyToOutputDirectory>PreserveNewest</CopyToOutputDirectory>
+    </None>
+    <None Include="data\blocks\Block1.json">
+      <CopyToOutputDirectory>PreserveNewest</CopyToOutputDirectory>
+    </None>
+    <None Include="data\blocks\incompleteblk.dat">
+      <CopyToOutputDirectory>PreserveNewest</CopyToOutputDirectory>
+    </None>
+    <None Include="data\blocks\rev00000.dat">
+      <CopyToOutputDirectory>PreserveNewest</CopyToOutputDirectory>
+    </None>
+    <None Include="data\can_parse_transaction.json">
+      <CopyToOutputDirectory>PreserveNewest</CopyToOutputDirectory>
+    </None>
+    <Content Include="data\determiniticECDSA.txt">
+      <CopyToOutputDirectory>PreserveNewest</CopyToOutputDirectory>
+    </Content>
+    <None Include="data\bip39_vectors.json">
+      <CopyToOutputDirectory>PreserveNewest</CopyToOutputDirectory>
+    </None>
+    <None Include="data\bip39_JP.json">
+      <CopyToOutputDirectory>PreserveNewest</CopyToOutputDirectory>
+    </None>
+    <None Include="data\base58_keys_valid2.json">
+      <CopyToOutputDirectory>PreserveNewest</CopyToOutputDirectory>
+    </None>
+    <None Include="data\openasset-known-tx.json">
+      <CopyToOutputDirectory>PreserveNewest</CopyToOutputDirectory>
+    </None>
+    <None Include="data\paymentack.data">
+      <CopyToOutputDirectory>PreserveNewest</CopyToOutputDirectory>
+    </None>
+    <None Include="data\PaymentCA.pfx">
+      <CopyToOutputDirectory>PreserveNewest</CopyToOutputDirectory>
+    </None>
+    <None Include="data\PaymentMerchant.pfx">
+      <CopyToOutputDirectory>PreserveNewest</CopyToOutputDirectory>
+    </None>
+    <None Include="data\payreq1_sha1.paymentrequest">
+      <CopyToOutputDirectory>PreserveNewest</CopyToOutputDirectory>
+    </None>
+    <None Include="data\payreq1_sha1_omitteddefault.paymentrequest">
+      <CopyToOutputDirectory>PreserveNewest</CopyToOutputDirectory>
+    </None>
+    <None Include="data\payreq1_sha256_omitteddefault.paymentrequest">
+      <CopyToOutputDirectory>PreserveNewest</CopyToOutputDirectory>
+    </None>
+    <None Include="data\payreq1_sha256.paymentrequest">
+      <CopyToOutputDirectory>PreserveNewest</CopyToOutputDirectory>
+    </None>
+    <None Include="data\payreq2_sha1.paymentrequest">
+      <CopyToOutputDirectory>PreserveNewest</CopyToOutputDirectory>
+    </None>
+    <None Include="data\payreq2_sha1_omitteddefault.paymentrequest">
+      <CopyToOutputDirectory>PreserveNewest</CopyToOutputDirectory>
+    </None>
+    <None Include="data\payreq2_sha256_omitteddefault.paymentrequest">
+      <CopyToOutputDirectory>PreserveNewest</CopyToOutputDirectory>
+    </None>
+    <None Include="data\payreq2_sha256.paymentrequest">
+      <CopyToOutputDirectory>PreserveNewest</CopyToOutputDirectory>
+    </None>
+    <None Include="data\payreq3_validchain.paymentrequest">
+      <CopyToOutputDirectory>PreserveNewest</CopyToOutputDirectory>
+    </None>
+    <None Include="data\peers.dat">
+      <CopyToOutputDirectory>PreserveNewest</CopyToOutputDirectory>
+    </None>
+    <None Include="data\script_tests.json">
+      <CopyToOutputDirectory>PreserveNewest</CopyToOutputDirectory>
+    </None>
+    <None Include="data\targethistory.csv">
+      <CopyToOutputDirectory>PreserveNewest</CopyToOutputDirectory>
+    </None>
+    <None Include="data\tx_raw.json">
+      <CopyToOutputDirectory>PreserveNewest</CopyToOutputDirectory>
+    </None>
+    <None Include="data\README.md">
+      <CopyToOutputDirectory>PreserveNewest</CopyToOutputDirectory>
+    </None>
+    <None Include="data\sighash.json">
+      <CopyToOutputDirectory>PreserveNewest</CopyToOutputDirectory>
+    </None>
+    <None Include="data\sig_canonical.json">
+      <CopyToOutputDirectory>PreserveNewest</CopyToOutputDirectory>
+    </None>
+    <None Include="data\sig_noncanonical.json">
+      <CopyToOutputDirectory>PreserveNewest</CopyToOutputDirectory>
+    </None>
+    <None Include="data\tx_invalid.json">
+      <CopyToOutputDirectory>PreserveNewest</CopyToOutputDirectory>
+    </None>
+    <None Include="data\tx_valid.json">
+      <CopyToOutputDirectory>PreserveNewest</CopyToOutputDirectory>
+    </None>
+    <None Include="packages.config" />
+    <Compile Include="uint256_tests.cs" />
+  </ItemGroup>
+  <ItemGroup>
+    <ProjectReference Include="..\Hashing\HashLib\HashLib.csproj">
+      <Project>{31880fb6-5b86-42b8-ab92-864045b5d7a2}</Project>
+      <Name>HashLib</Name>
+    </ProjectReference>
+    <ProjectReference Include="..\NBitcoin\NBitcoin.csproj">
+      <Project>{7b692a4c-412a-41ba-a1f8-5df8f7450abc}</Project>
+      <Name>NBitcoin</Name>
+    </ProjectReference>
+  </ItemGroup>
+  <ItemGroup>
+    <Content Include="data\block1125.txt">
+      <CopyToOutputDirectory>Always</CopyToOutputDirectory>
+    </Content>
+    <Content Include="README.txt" />
+  </ItemGroup>
+  <ItemGroup>
+    <Service Include="{82A7F48D-3B50-4B1E-B82E-3ADA8210C358}" />
+  </ItemGroup>
+  <ItemGroup>
+    <BootstrapperPackage Include=".NETFramework,Version=v4.5">
+      <Visible>False</Visible>
+      <ProductName>Microsoft .NET Framework 4.5 %28x86 and x64%29</ProductName>
+      <Install>true</Install>
+    </BootstrapperPackage>
+    <BootstrapperPackage Include="Microsoft.Net.Framework.3.5.SP1">
+      <Visible>False</Visible>
+      <ProductName>.NET Framework 3.5 SP1</ProductName>
+      <Install>false</Install>
+    </BootstrapperPackage>
+  </ItemGroup>
+  <Import Project="$(MSBuildToolsPath)\Microsoft.CSharp.targets" />
+  <Target Name="EnsureNuGetPackageBuildImports" BeforeTargets="PrepareForBuild">
+    <PropertyGroup>
+      <ErrorText>This project references NuGet package(s) that are missing on this computer. Enable NuGet Package Restore to download them.  For more information, see http://go.microsoft.com/fwlink/?LinkID=322105. The missing file is {0}.</ErrorText>
+    </PropertyGroup>
+    <Error Condition="!Exists('..\packages\xunit.runner.visualstudio.2.0.0\build\net20\xunit.runner.visualstudio.props')" Text="$([System.String]::Format('$(ErrorText)', '..\packages\xunit.runner.visualstudio.2.0.0\build\net20\xunit.runner.visualstudio.props'))" />
+    <Error Condition="!Exists('$(SolutionDir)\.nuget\NuGet.targets')" Text="$([System.String]::Format('$(ErrorText)', '$(SolutionDir)\.nuget\NuGet.targets'))" />
+  </Target>
+  <Import Project="$(SolutionDir)\.nuget\NuGet.targets" Condition="Exists('$(SolutionDir)\.nuget\NuGet.targets')" />
+  <!-- To modify your build process, add your task inside one of the targets below and uncomment it. 
+       Other similar extension points exist, see Microsoft.Common.targets.
+  <Target Name="BeforeBuild">
+  </Target>
+  <Target Name="AfterBuild">
+  </Target>
+  -->
 </Project>