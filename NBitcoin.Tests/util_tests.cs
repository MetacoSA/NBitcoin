<<<<<<< HEAD
﻿using System;
using System.IO;
using System.Linq;
using System.Numerics;
using System.Text;
using NBitcoin.BIP32;
using NBitcoin.BIP38;
using NBitcoin.Crypto.Cryptsharp;
using NBitcoin.DataEncoders;
using NBitcoin.OpenAsset;
using Newtonsoft.Json.Linq;
using Xunit;

namespace NBitcoin.Tests
{
	public class util_tests
	{
		static byte[] ParseHex_expected = new byte[]{
	0x04, 0x67, 0x8a, 0xfd, 0xb0, 0xfe, 0x55, 0x48, 0x27, 0x19, 0x67, 0xf1, 0xa6, 0x71, 0x30, 0xb7,
	0x10, 0x5c, 0xd6, 0xa8, 0x28, 0xe0, 0x39, 0x09, 0xa6, 0x79, 0x62, 0xe0, 0xea, 0x1f, 0x61, 0xde,
	0xb6, 0x49, 0xf6, 0xbc, 0x3f, 0x4c, 0xef, 0x38, 0xc4, 0xf3, 0x55, 0x04, 0xe5, 0x1e, 0xc1, 0x12,
	0xde, 0x5c, 0x38, 0x4d, 0xf7, 0xba, 0x0b, 0x8d, 0x57, 0x8a, 0x4c, 0x70, 0x2b, 0x6b, 0xf1, 0x1d,
	0x5f};

		[Fact]
		[Trait("Core", "Core")]
		public void util_ParseHex()
		{
			// Basic test vector
			var result = Encoders.Hex.DecodeData("04678afdb0fe5548271967f1a67130b7105cd6a828e03909a67962e0EA1f61deb649f6bc3f4cef38c4f35504e51ec112de5c384df7ba0b8d578a4c702b6bf11d5f");
			AssertEx.CollectionEquals(result, ParseHex_expected);

			// Spaces between bytes must not be supported
			Assert.Throws<FormatException>(() => Encoders.Hex.DecodeData("12 34 56 78"));

			// Stop parsing at invalid value
			Assert.Throws<FormatException>(() => Encoders.Hex.DecodeData("1234 invalid 1234"));
		}
		[Fact]
		[Trait("UnitTest", "UnitTest")]
		public void CanAddEntropyToRandom()
		{
			RandomUtils.AddEntropy(new byte[] { 1, 2, 3 });
			for(int i = 0; i < 100; i++)
			{
				Assert.Equal(50, RandomUtils.GetBytes(50).Length);
			}
		}
		[Fact]
		[Trait("Core", "Core")]
		public void util_HexStr()
		{
			AssertEx.Equal(
	  new HexEncoder().EncodeData(ParseHex_expected),
	  "04678afdb0fe5548271967f1a67130b7105cd6a828e03909a67962e0ea1f61deb649f6bc3f4cef38c4f35504e51ec112de5c384df7ba0b8d578a4c702b6bf11d5f");

			AssertEx.Equal(
				new HexEncoder()
				{
					Space = true
				}.EncodeData(ParseHex_expected, 0, 5),
				"04 67 8a fd b0");

			AssertEx.Equal(
				new HexEncoder()
				{
					Space = true
				}.EncodeData(ParseHex_expected, 0, 0),
				"");

			var ParseHex_vec = ParseHex_expected.Take(5).ToArray();

			AssertEx.Equal(
				new HexEncoder()
				{
					Space = true
				}.EncodeData(ParseHex_vec),
				"04 67 8a fd b0");
		}

		[Fact]
		[Trait("UnitTest", "UnitTest")]
		public void ScryptTest()
		{
			var message = "Hello world message";
			var salt = Encoding.UTF8.GetBytes("This is salt");
			var result = SCrypt.BitcoinComputeDerivedKey(message, salt);
			Assert.Equal("2331e1fe210127c9ac8fa95eb388e9dd072893890e2ee5646318ceb66089bbfe5ab45f762feeddf53d21c9a2cb183869247c9814f2bff1917fbea8239c548d1d"
				, Encoders.Hex.EncodeData(result));
		}

		[Fact]
		[Trait("UnitTest", "UnitTest")]
		//https://en.bitcoin.it/wiki/Difficulty
		public void CanReadConvertTargetToDifficulty()
		{
			var packed = new Target(TestUtils.ParseHex("1b0404cb"));
			var unpacked = new Target(uint256.Parse("00000000000404CB000000000000000000000000000000000000000000000000"));
			Assert.Equal(packed, unpacked);
			Assert.Equal(packed, new Target(0x1b0404cb));

			packed = new Target(TestUtils.ParseHex("1b8404cb"));
			Assert.True(packed.ToBigInteger() < 0);
			Assert.Equal(packed, new Target(0x1b8404cb));

			packed = new Target(TestUtils.ParseHex("1d00ffff"));
			Assert.Equal(1, packed.Difficulty);
			Assert.Equal(Target.Difficulty1, packed);

			packed = new Target(TestUtils.ParseHex("1b0404cb"));
			Assert.Equal(16307.420938523983D, packed.Difficulty, "420938523983".Length);

			Assert.Equal(packed, new Target((uint)0x1b0404cb));
			Assert.Equal((uint)packed, (uint)0x1b0404cb);

			packed = new Target(0x1d00ffff);
			Assert.Equal((uint)packed, (uint)0x1d00ffff);

			//Check http://blockchain.info/block-index/392672/0000000000000000511e193e22d2dfc02aea8037988f0c58e9834f4550e97702
			packed = new Target(419470732);
			Assert.Equal(6978842649.592383, packed.Difficulty, "592383".Length);
			Assert.Equal((uint)packed, (uint)419470732);
			Assert.True(uint256.Parse("0x0000000000000000511e193e22d2dfc02aea8037988f0c58e9834f4550e97702") < packed.ToUInt256());

			//Check http://blockchain.info/block-index/394713/0000000000000000729a4a7e084c90f932d038c407a6535a51dfecdfba1c8906
			Assert.True(uint256.Parse("0x0000000000000000729a4a7e084c90f932d038c407a6535a51dfecdfba1c8906 ") < new Target(419470732).ToUInt256());

			var genesis = Network.Main.GetGenesis();
			Assert.True(genesis.GetHash() < genesis.Header.Bits.ToUInt256());
			Assert.True(Target.Difficulty1 == Target.Difficulty1);
		}

		[Fact]
		[Trait("Core", "Core")]
		public void util_FormatMoney()
		{
			AssertEx.Equal(new Money(0).ToString(false), "0.00");
			AssertEx.Equal(new Money((Money.COIN / 10000) * 123456789).ToString(false), "12345.6789");
			AssertEx.Equal(new Money(Money.COIN).ToString(true), "+1.00");
			AssertEx.Equal(new Money(-Money.COIN).ToString(false), "-1.00");
			AssertEx.Equal(new Money(-Money.COIN).ToString(true), "-1.00");

			AssertEx.Equal(new Money(Money.COIN * 100000000).ToString(false), "100000000.00");
			AssertEx.Equal(new Money(Money.COIN * 10000000).ToString(false), "10000000.00");
			AssertEx.Equal(new Money(Money.COIN * 1000000).ToString(false), "1000000.00");
			AssertEx.Equal(new Money(Money.COIN * 100000).ToString(false), "100000.00");
			AssertEx.Equal(new Money(Money.COIN * 10000).ToString(false), "10000.00");
			AssertEx.Equal(new Money(Money.COIN * 1000).ToString(false), "1000.00");
			AssertEx.Equal(new Money(Money.COIN * 100).ToString(false), "100.00");
			AssertEx.Equal(new Money(Money.COIN * 10).ToString(false), "10.00");
			AssertEx.Equal(new Money(Money.COIN).ToString(false), "1.00");
			AssertEx.Equal(new Money(Money.COIN / 10).ToString(false), "0.10");
			AssertEx.Equal(new Money(Money.COIN / 100).ToString(false), "0.01");
			AssertEx.Equal(new Money(Money.COIN / 1000).ToString(false), "0.001");
			AssertEx.Equal(new Money(Money.COIN / 10000).ToString(false), "0.0001");
			AssertEx.Equal(new Money(Money.COIN / 100000).ToString(false), "0.00001");
			AssertEx.Equal(new Money(Money.COIN / 1000000).ToString(false), "0.000001");
			AssertEx.Equal(new Money(Money.COIN / 10000000).ToString(false), "0.0000001");
			AssertEx.Equal(new Money(Money.COIN / 100000000).ToString(false), "0.00000001");
		}


		[Fact]
		[Trait("UnitTest", "UnitTest")]
		public void MoneyCoverage()
		{
			Money a = Money.Coins(2.0m);
			Money b = Money.Coins(4.0m);
			Assert.Equal(a, Money.Min(a, b));
			Assert.Equal(a, Money.Min(b, a));
			Assert.Equal(b, Money.Max(a, b));
			Assert.Equal(b, Money.Max(b, a));
			Assert.Equal(a, new Money(a.Satoshi));
			Assert.Equal(a.GetHashCode(), new Money(a.Satoshi).GetHashCode());
			Assert.True(Money.Coins(1.0m).Almost(Money.Coins(0.95m), 0.05m));
			Assert.False(Money.Coins(1.0m).Almost(Money.Coins(0.949m), 0.05m));
			Assert.Throws<ArgumentOutOfRangeException>(() => Money.Coins(1.0m).Almost(Money.Coins(0.949m), -0.05m));
			Assert.Throws<ArgumentOutOfRangeException>(() => Money.Coins(1.0m).Almost(Money.Coins(0.949m), -1.05m));
			long data = 5;
			Assert.Equal(Money.Coins(5), data * Money.Coins(1.0m));
			Assert.Equal(Money.Coins(5), Money.Coins(1.0m) * data);
			Assert.Equal(500000000L, (long)Money.Coins(5).Satoshi);
			Assert.Equal(500000000U, (uint)Money.Coins(5).Satoshi);
			Assert.Equal("5.00000000", Money.Coins(5).ToString());
		}


		[Fact]
		[Trait("UnitTest", "UnitTest")]
		public void CanConvertMoney()
		{
			var tests = new[]
			{
				new object[]{ 1.23456789m, MoneyUnit.BTC, 123456789m, MoneyUnit.Satoshi  },
				new object[]{ 1.23456789m, MoneyUnit.BTC, 1234.56789m, MoneyUnit.MilliBTC  },
				new object[]{ 1.23456789m, MoneyUnit.BTC, 1234567.89m, MoneyUnit.Bit  },
				new object[]{ 1.23456789m, MoneyUnit.BTC, 1.23456789m, MoneyUnit.BTC  },
			};

			foreach(var test in tests)
			{
				var inputAmount = (decimal)test[0];
				var inputUnit = (MoneyUnit)test[1];
				var outputAmount = (decimal)test[2];
				var outputUnit = (MoneyUnit)test[3];

				var result = new Money(inputAmount, inputUnit);
				var actual = result.ToUnit(outputUnit);

				Assert.Equal(outputAmount, actual);

				result = new Money(outputAmount, outputUnit);
				actual = result.ToUnit(inputUnit);

				Assert.Equal(inputAmount, actual);
			}
		}

		[Fact]
		[Trait("Core", "Core")]
		public void util_ParseMoney()
		{
			Money ret;
			foreach(var prefix in new string[] { "", "+", "-" })
			{
				int multiplier = prefix == "-" ? -1 : 1;
				Assert.True(Money.TryParse(prefix + "0.0", out ret));
				AssertEx.Equal(ret, multiplier * new Money(0));

				Assert.True(Money.TryParse(prefix + "12345.6789", out ret));
				AssertEx.Equal(ret, multiplier * new Money((Money.COIN / 10000) * 123456789));

				Assert.True(Money.TryParse(prefix + "100000000.00", out ret));
				AssertEx.Equal(ret, multiplier * new Money(Money.COIN * 100000000));
				Assert.True(Money.TryParse(prefix + "10000000.00", out ret));
				AssertEx.Equal(ret, multiplier * new Money(Money.COIN * 10000000));
				Assert.True(Money.TryParse(prefix + "1000000.00", out ret));
				AssertEx.Equal(ret, multiplier * new Money(Money.COIN * 1000000));
				Assert.True(Money.TryParse(prefix + "100000.00", out ret));
				AssertEx.Equal(ret, multiplier * new Money(Money.COIN * 100000));
				Assert.True(Money.TryParse(prefix + "10000.00", out ret));
				AssertEx.Equal(ret, multiplier * new Money(Money.COIN * 10000));
				Assert.True(Money.TryParse(prefix + "1000.00", out ret));
				AssertEx.Equal(ret, multiplier * new Money(Money.COIN * 1000));
				Assert.True(Money.TryParse(prefix + "100.00", out ret));
				AssertEx.Equal(ret, multiplier * new Money(Money.COIN * 100));
				Assert.True(Money.TryParse(prefix + "10.00", out ret));
				AssertEx.Equal(ret, multiplier * new Money(Money.COIN * 10));
				Assert.True(Money.TryParse(prefix + "1.00", out ret));
				AssertEx.Equal(ret, multiplier * new Money(Money.COIN));
				Assert.True(Money.TryParse(prefix + "0.1", out ret));
				AssertEx.Equal(ret, multiplier * new Money(Money.COIN / 10));
				Assert.True(Money.TryParse(prefix + "0.01", out ret));
				AssertEx.Equal(ret, multiplier * new Money(Money.COIN / 100));
				Assert.True(Money.TryParse(prefix + "0.001", out ret));
				AssertEx.Equal(ret, multiplier * new Money(Money.COIN / 1000));
				Assert.True(Money.TryParse(prefix + "0.0001", out ret));
				AssertEx.Equal(ret, multiplier * new Money(Money.COIN / 10000));
				Assert.True(Money.TryParse(prefix + "0.00001", out ret));
				AssertEx.Equal(ret, multiplier * new Money(Money.COIN / 100000));
				Assert.True(Money.TryParse(prefix + "0.000001", out ret));
				AssertEx.Equal(ret, multiplier * new Money(Money.COIN / 1000000));
				Assert.True(Money.TryParse(prefix + "0.0000001", out ret));
				AssertEx.Equal(ret, multiplier * new Money(Money.COIN / 10000000));
				Assert.True(Money.TryParse(prefix + "0.00000001", out ret));
				AssertEx.Equal(ret, multiplier * new Money(Money.COIN / 100000000));

				// Attempted 63 bit overflow should fail
				Assert.False(Money.TryParse(prefix + "92233720368.54775808", out ret));
			}
		}

		[Fact]
		[Trait("UnitTest", "UnitTest")]
		public void CanSplitMoney()
		{
			CanSplitMoneyCore(Money.Satoshis(1234), 3);
			CanSplitMoneyCore(Money.Satoshis(1234), 2);
			CanSplitMoneyCore(Money.Satoshis(1234), 10);
			CanSplitMoneyCore(Money.Satoshis(1), 3);
			Assert.Throws<ArgumentOutOfRangeException>(() => CanSplitMoneyCore(Money.Satoshis(1000), 0));
			CanSplitMoneyCore(Money.Satoshis(0), 10);

			var result = Money.Satoshis(20).Split(3).ToArray();
			Assert.True(result[0].Satoshi == 7);
			Assert.True(result[1].Satoshi == 7);
			Assert.True(result[2].Satoshi == 6);
		}

		private void CanSplitMoneyCore(Money money, int parts)
		{
			var splitted = money.Split(parts).ToArray();
			Assert.True(splitted.Length == parts);
			Assert.True(splitted.Sum() == money);
			var groups = splitted.Select(s => s.Satoshi).GroupBy(o => o);
			var differentValues = groups.Count();
			Assert.True(differentValues == 1 || differentValues == 2);
		}

		[Fact]
		[Trait("UnitTest", "UnitTest")]
		public void CanSplitMoneyBag()
		{
			var gold = new AssetId(new Key());
			MoneyBag bag = new MoneyBag();
			bag += Money.Coins(12);
			bag += new AssetMoney(gold, 10);
			var splitted = bag.Split(12).ToArray();
			Assert.Equal(Money.Coins(1.0m), splitted[0].GetAmount(null));
			Assert.Equal(new AssetMoney(gold, 1), splitted[0].GetAmount(gold));
			Assert.Equal(new AssetMoney(gold, 0), splitted[11].GetAmount(gold));
		}

		[Fact]
		[Trait("UnitTest", "UnitTest")]
		public void CanSplitAssetMoney()
		{
			var gold = new AssetId(new Key());
			CanSplitAssetMoneyCore(gold, 1234, 3);
			CanSplitAssetMoneyCore(gold, 1234, 2);
			CanSplitAssetMoneyCore(gold, 1234, 10);
			CanSplitAssetMoneyCore(gold, 1, 3);
			Assert.Throws<ArgumentOutOfRangeException>(() => CanSplitAssetMoneyCore(gold, 1000, 0));
			CanSplitAssetMoneyCore(gold, 0, 10);

			var result = new AssetMoney(gold, 20).Split(3).ToArray();
			Assert.True(result[0].Quantity == 7);
			Assert.True(result[1].Quantity == 7);
			Assert.True(result[2].Quantity == 6);
			Assert.True(result[0].Id == gold);
		}

		private void CanSplitAssetMoneyCore(AssetId asset, long amount, int parts)
		{
			AssetMoney money = new AssetMoney(asset, amount);
			var splitted = money.Split(parts).ToArray();
			Assert.True(splitted.Length == parts);
			Assert.True(splitted.Sum(asset) == money);
			var groups = splitted.Select(s => s.Quantity).GroupBy(o => o);
			var differentValues = groups.Count();
			Assert.True(differentValues == 1 || differentValues == 2);
		}

		[Fact]
		[Trait("UnitTest", "UnitTest")]
		public void MoneyUnitSanityCheck()
		{
			Money.FromUnit(10m, MoneyUnit.BTC);
			Money.FromUnit(10m, MoneyUnit.MilliBTC);
			Money.FromUnit(10m, MoneyUnit.Bit);
			Money.FromUnit(10m, MoneyUnit.Satoshi);

			Money.FromUnit(10m, (MoneyUnit)100000000);
			Money.FromUnit(10m, (MoneyUnit)100000);
			Money.FromUnit(10m, (MoneyUnit)100);
			Money.FromUnit(10m, (MoneyUnit)1);

			Assert.Throws<ArgumentException>(() => Money.FromUnit(10, (MoneyUnit)14));
			Assert.Throws<ArgumentException>(() => Money.FromUnit(10, (MoneyUnit)(-41)));
		}

		[Fact]
		[Trait("UnitTest", "UnitTest")]
		public void Overflow()
		{
			Assert.Throws<OverflowException>(() => Money.Satoshis(decimal.MaxValue));
			Assert.Throws<OverflowException>(() => Money.Satoshis(decimal.MinValue));
			Assert.Throws<OverflowException>(() => Money.Satoshis(ulong.MaxValue));
			Assert.Throws<OverflowException>(() => Money.Satoshis(long.MinValue));

			Assert.Throws<OverflowException>(() => -1 * (Money)long.MinValue);

			Assert.Throws<OverflowException>(() =>
			{
				var m = (Money)long.MaxValue;
				m++;
			});
			Assert.Throws<OverflowException>(() =>
			{
				var m = (Money)(long.MinValue + 1);
				m--;
			});
			Assert.Throws<OverflowException>(() => -1 * (Money)long.MinValue);
		}

		[Fact]
		[Trait("Core", "Core")]
		public void util_IsHex()
		{
			Assert.True(HexEncoder.IsWellFormed("00"));
			Assert.True(HexEncoder.IsWellFormed("00112233445566778899aabbccddeeffAABBCCDDEEFF"));
			Assert.True(HexEncoder.IsWellFormed("ff"));
			Assert.True(HexEncoder.IsWellFormed("FF"));

			Assert.True(HexEncoder.IsWellFormed(""));
			Assert.True(!HexEncoder.IsWellFormed("0"));
			Assert.True(!HexEncoder.IsWellFormed("a"));
			Assert.True(!HexEncoder.IsWellFormed("eleven"));
			Assert.True(!HexEncoder.IsWellFormed("00xx00"));
			Assert.True(!HexEncoder.IsWellFormed("0x0000"));
		}

		[Fact]
		[Trait("UnitTest", "UnitTest")]
		public void CanRoundTripBigIntegerToBytes()
		{
			foreach(var expected in Enumerable.Range(-100, 100))
			{
				var bytes = Utils.BigIntegerToBytes(expected);
				var actual = Utils.BytesToBigInteger(bytes);
				Assert.Equal<BigInteger>(expected, actual);
			}
		}
		[Fact]
		[Trait("UnitTest", "UnitTest")]
		public void CanConvertBigIntegerToBytes()
		{
			Assert.Equal<BigInteger>(0, Utils.BytesToBigInteger(new byte[0]));
			Assert.Equal<BigInteger>(0, Utils.BytesToBigInteger(new byte[] { 0 }));
			Assert.Equal<BigInteger>(0, Utils.BytesToBigInteger(new byte[] { 0x80 }));
			Assert.Equal<BigInteger>(1, Utils.BytesToBigInteger(new byte[] { 1 }));
			Assert.Equal<BigInteger>(-1, Utils.BytesToBigInteger(new byte[] { 0x81 }));
			Assert.Equal<BigInteger>(-128, Utils.BytesToBigInteger(new byte[] { 0x80, 0x80 }));
		}

		[Fact]
		[Trait("UnitTest", "UnitTest")]
		public void NetworksAreValid()
		{
			foreach(var network in Network.GetNetworks())
			{
				Assert.NotNull(network);
			}
		}

		[Fact]
		[Trait("UnitTest", "UnitTest")]
		public void CanGenerateScriptFromAddress()
		{
			var address = new BitcoinPubKeyAddress(new KeyId("47376c6f537d62177a2c41c4ca9b45829ab99083"), Network.Main);
			Assert.Equal("OP_DUP OP_HASH160 47376c6f537d62177a2c41c4ca9b45829ab99083 OP_EQUALVERIFY OP_CHECKSIG", address.ScriptPubKey.ToString());

			var scriptAddress = new BitcoinScriptAddress(new ScriptId("8f55563b9a19f321c211e9b9f38cdf686ea07845"), Network.Main);
			Assert.Equal("OP_HASH160 8f55563b9a19f321c211e9b9f38cdf686ea07845 OP_EQUAL", scriptAddress.ScriptPubKey.ToString());

			var pubKey = new PubKey("0359d3092e4a8d5f3b3948235b5dec7395259273ccf3c4e9d5e16695a3fc9588d6");
			Assert.Equal("OP_DUP OP_HASH160 4d29186f76581c7375d70499afd1d585149d42cd OP_EQUALVERIFY OP_CHECKSIG", pubKey.Hash.ScriptPubKey.ToString());
			Assert.Equal("0359d3092e4a8d5f3b3948235b5dec7395259273ccf3c4e9d5e16695a3fc9588d6 OP_CHECKSIG", pubKey.ScriptPubKey.ToString());

			Script script = new Script("0359d3092e4a8d5f3b3948235b5dec7395259273ccf3c4e9d5e16695a3fc9588d6 OP_CHECKSIG");
			Assert.Equal("OP_HASH160 a216e3bce8c1b3adf376731b6cd0b6936c4e053f OP_EQUAL", script.PaymentScript.ToString());
		}

		[Fact]
		[Trait("UnitTest", "UnitTest")]
		//https://en.bitcoin.it/wiki/List_of_address_prefixes
		public void CanDeduceNetworkInBase58Constructor()
		{
			BitcoinAddress addr = new BitcoinPubKeyAddress("STnZQMnb6Sa5qsuvwgx1xVQCuPH9dnjTuE");
			Assert.Equal(addr.Network, Network.Main);
		}

		[Fact]
		[Trait("UnitTest", "UnitTest")]
		public void CanUseSegwitAddress()
		{
			var address = (BitcoinWitPubKeyAddress)BitcoinAddress.Create("p2xtZoXeX5X8BP8JfFhQK2nD3emtjch7UeFm", BitcoinNetwork.Main);
			Assert.Equal("0014010966776006953d5567439e5e39f86a0d273bee", address.ScriptPubKey.ToHex());
			Assert.Equal("0014010966776006953d5567439e5e39f86a0d273bee", address.Hash.ScriptPubKey.ToHex());
			Assert.Equal("3R1ZpeYRXx5oFtJWNoUwLFoACixRQ7sDQa", address.GetScriptAddress().ToString());

			//Example of the BIP
			var pubkey = new PubKey("0450863AD64A87AE8A2FE83C1AF1A8403CB53F53E486D8511DAD8A04887E5B23522CD470243453A299FA9E77237716103ABC11A1DF38855ED6F2EE187E9C582BA6");
			Assert.Equal(new Script("OP_0 010966776006953D5567439E5E39F86A0D273BEE"), pubkey.GetSegwitAddress(BitcoinNetwork.Main).ScriptPubKey);
			Assert.Equal("p2xtZoXeX5X8BP8JfFhQK2nD3emtjch7UeFm", pubkey.GetSegwitAddress(BitcoinNetwork.Main).ToString());
		}

		//[Fact]
		//[Trait("UnitTest", "UnitTest")]
		//https://en.bitcoin.it/wiki/List_of_address_prefixes
		public void CanDetectBase58NetworkAndType()
		{
			// test disabled for now 

			new Key().PubKey.GetSegwitAddress(Network.TestNet);
			var tests = new[]
				{
					new
					{
						Base58 = "T7nYdHtL34xLZ2S5KwqgySNNzGxovhszhtDM3wQRUEfUbUVvRZzTW",
						ExpectedType = typeof(BitcoinWitScriptAddress),
						Network = Network.TestNet
					},
					new
					{
						Base58 = "p2yCHe3JxDcT62fvAraCKHYoiiCLZsUzdbRQ",
						ExpectedType = typeof(BitcoinWitPubKeyAddress),
						Network = Network.Main
					},
					new
					{
						Base58 = "QWzJyQDz7iRTPkLFBg6XEeJFwbYESFC5KXxk",
						ExpectedType = typeof(BitcoinWitPubKeyAddress),
						Network = Network.TestNet
					},
					new
					{
						Base58 = "bWqaKUZETiECYgmJNbNZUoanBxnAzoVjCNx",
						ExpectedType = typeof(BitcoinColoredAddress),
						Network = Network.TestNet
					},
					new
					{
						Base58 = "17VZNX1SN5NtKa8UQFxwQbFeFc3iqRYhem",
						ExpectedType = typeof(BitcoinPubKeyAddress),
						Network = Network.Main
					},
					new
					{
						Base58 = "17VZNX1SN5NtKa8UQFxwQbFeFc3iqRYhem",
						ExpectedType = typeof(BitcoinPubKeyAddress),
						Network = Network.Main
					},
					new
					{
						Base58 = "3EktnHQD7RiAE6uzMj2ZifT9YgRrkSgzQX",
						ExpectedType = typeof(BitcoinScriptAddress),
						Network = Network.Main
					},
					new
					{
						Base58 = "mipcBbFg9gMiCh81Kj8tqqdgoZub1ZJRfn",
						ExpectedType = typeof(BitcoinPubKeyAddress),
						Network = Network.TestNet
					},
					new
					{
						Base58 = "5Hwgr3u458GLafKBgxtssHSPqJnYoGrSzgQsPwLFhLNYskDPyyA",
						ExpectedType = typeof(BitcoinSecret),
						Network = Network.Main
					},
					new
					{
						Base58 = "92Pg46rUhgTT7romnV7iGW6W1gbGdeezqdbJCzShkCsYNzyyNcc",
						ExpectedType = typeof(BitcoinSecret),
						Network = Network.TestNet
					},
					new
					{
						Base58 = "3qdi7TXgRo1qR",
						ExpectedType = (Type)null,
						Network = (Network)null
					},
					new
					{
						Base58 = "6PYLtMnXvfG3oJde97zRyLYFZCYizPU5T3LwgdYJz1fRhh16bU7u6PPmY7",
						ExpectedType = typeof(BitcoinEncryptedSecretNoEC),
						Network = (Network)null
					},
					new
					{
						Base58 = "6PfQu77ygVyJLZjfvMLyhLMQbYnu5uguoJJ4kMCLqWwPEdfpwANVS76gTX",
						ExpectedType = typeof(BitcoinEncryptedSecretEC),
						Network = (Network)null
					},
					new
					{
						Base58 = "passphrasepxFy57B9v8HtUsszJYKReoNDV6VHjUSGt8EVJmux9n1J3Ltf1gRxyDGXqnf9qm",
						ExpectedType = typeof(BitcoinPassphraseCode),
						Network = (Network)null
					},
					new
					{
						Base58 = "cfrm38V8aXBn7JWA1ESmFMUn6erxeBGZGAxJPY4e36S9QWkzZKtaVqLNMgnifETYw7BPwWC9aPD",
						ExpectedType = typeof(BitcoinConfirmationCode),
						Network = (Network)null
					},
					new
					{
						Base58 = "xprv9s21ZrQH143K3Gx1VAAD1ueDmwoPQUApekxWYSJ1f4W4m1nUPpRGdV5sTVhixZJT5cP2NqtEMZ2mrwHdW5RWpohCwspWidCpcLALvioXDyz",
						ExpectedType = typeof(BitcoinExtKey),
						Network = Network.Main
					},
					new
					{
						Base58 = "xpub661MyMwAqRbcEhHavVcryjNF2uA5woK6JCNRNJB8Z3dxPU8VNBd9E8GP7fusw2bhgYe7BXt6izr5iUaYo483919jjdtfEpG8j97djnEgJqo",
						ExpectedType = typeof(BitcoinExtPubKey),
						Network = Network.Main
					},
					new
					{
						Base58 = "akB4NBW9UuCmHuepksob6yfZs6naHtRCPNy",
						ExpectedType = typeof(BitcoinColoredAddress),
						Network = Network.Main
					}
				};

			foreach(var test in tests)
			{
				if(test.ExpectedType == null)
				{
					Assert.Throws<FormatException>(() => Network.CreateFromBase58Data(test.Base58));
				}
				else
				{
					var result = Network.CreateFromBase58Data(test.Base58);
					Assert.True(test.ExpectedType == result.GetType());
					if(test.Network != null)
						Assert.Equal(test.Network, result.Network);
					Network.CreateFromBase58Data(test.Base58, test.Network);

					if(test.Network != null)
						foreach(var network in Network.GetNetworks())
						{
							if(network == test.Network)
								break;
							Assert.Throws<FormatException>(() => Network.CreateFromBase58Data(test.Base58, network));
						}
				}
			}
		}

		//[Fact]
		//[Trait("UnitTest", "UnitTest")]
		public void CanParseBlockJSON()
		{
			// disabled for now

			var jobj = JObject.Parse(File.ReadAllText(TestDataLocations.DataFolder(@"blocks/Block1.json")));
			var array = (JArray)jobj["mrkl_tree"];
			var expected = array.OfType<JValue>().Select(v => uint256.Parse(v.ToString())).ToList();
			var block = Block.ParseJson(File.ReadAllText(TestDataLocations.DataFolder(@"blocks/Block1.json")));
			Assert.Equal("000000000000000040cd080615718eb68f00a0138706e7afd4068f3e08d4ca20", block.GetHash().ToString());
			Assert.True(block.CheckMerkleRoot());
		}

		[Fact]
		[Trait("UnitTest", "UnitTest")]
		public void CanConvertToUnixTime()
		{
			var date = Utils.UnixTimeToDateTime(1368576000);
			Assert.Equal(new DateTimeOffset(2013, 5, 15, 0, 0, 0, TimeSpan.Zero), date);
			Assert.Equal((uint)1368576000, Utils.DateTimeToUnixTime(date));

			Utils.DateTimeToUnixTime(Utils.UnixTimeToDateTime(uint.MaxValue));
			Utils.DateTimeToUnixTime(Utils.UnixTimeToDateTime(0));

			Assert.Throws<ArgumentOutOfRangeException>(() => Utils.DateTimeToUnixTime(Utils.UnixTimeToDateTime(uint.MaxValue) + TimeSpan.FromSeconds(1)));
			Assert.Throws<ArgumentOutOfRangeException>(() => Utils.DateTimeToUnixTime(Utils.UnixTimeToDateTime(0) - TimeSpan.FromSeconds(1)));
		}


		[Fact]
		[Trait("UnitTest", "UnitTest")]
		public void MoneyBagOperations()
		{
			var msft = new AssetId("8f316d9a09");
			var goog = new AssetId("097f175bc8");
			var usd = new AssetId("6d2e8c766a");

			// 10 MSFT + 3 GOOG
			var mb = new MoneyBag(new AssetMoney(msft, 10), new AssetMoney(goog, 3));

			// (10 MSFT + 3 GOOG) + 1000 satoshis
			Assert.Equal(
				new MoneyBag(new AssetMoney(msft, 10), new AssetMoney(goog, 3), new Money(1000)),
				mb + Money.Satoshis(1000));

			// (10 MSFT + 3 GOOG) + 30 GOOG == (10 MSFT + 33 GOOG)
			Assert.Equal(
				new MoneyBag(new AssetMoney(msft, 10), new AssetMoney(goog, 33)),
				mb + new AssetMoney(goog, 30));

			// (10 MSFT + 3 GOOG) + (10 MSFT + 3 GOOG) == (20 MSFT + 6 GOOG)
			Assert.Equal(
				new MoneyBag(new AssetMoney(msft, 20), new AssetMoney(goog, 6)),
				mb + mb);

			//-----
			// (10 MSFT + 3 GOOG) - 1000 satoshis
			Assert.Equal(
				new MoneyBag(new AssetMoney(msft, 10), new AssetMoney(goog, 3), new Money(-1000)),
				mb - (Money.Satoshis(1000)));

			// (10 MSFT + 3 GOOG) - 30 GOOG == (10 MSFT - 27 GOOG)
			Assert.Equal(
				new MoneyBag(new AssetMoney(msft, 10), new AssetMoney(goog, -27)),
				mb - (new AssetMoney(goog, 30)));

			// (10 MSFT + 3 GOOG) - (10 MSFT + 3 GOOG) == ()
			Assert.Equal(
				new MoneyBag(),
				mb - (mb));

			// (10 MSFT + 3 GOOG) - (1 MSFT - 5 GOOG) +  10000 Satoshi == (9 MSFT + 8 GOOG + 10000 Satoshi)
			var b1 = new MoneyBag(new AssetMoney(msft, 10), new AssetMoney(goog, 3));
			var b2 = new MoneyBag(new AssetMoney(msft, 1), new AssetMoney(goog, -5));

			var b1_2 = b1 - (b2) + (new Money(10000));
			Assert.True(
				b1_2.SequenceEqual(new IMoney[] { new AssetMoney(msft, 9), new AssetMoney(goog, 8), new Money(10000) }));
		}
	}
}
=======
﻿using NBitcoin.BouncyCastle.Math;
using NBitcoin.Crypto;
using NBitcoin.DataEncoders;
using NBitcoin.JsonConverters;
using NBitcoin.OpenAsset;
using Newtonsoft.Json.Linq;
using System;
using System.Diagnostics;
using System.IO;
using System.Linq;
using System.Text;
using Xunit;

namespace NBitcoin.Tests
{
	public class util_tests
	{
		static byte[] ParseHex_expected = new byte[]{
	0x04, 0x67, 0x8a, 0xfd, 0xb0, 0xfe, 0x55, 0x48, 0x27, 0x19, 0x67, 0xf1, 0xa6, 0x71, 0x30, 0xb7,
	0x10, 0x5c, 0xd6, 0xa8, 0x28, 0xe0, 0x39, 0x09, 0xa6, 0x79, 0x62, 0xe0, 0xea, 0x1f, 0x61, 0xde,
	0xb6, 0x49, 0xf6, 0xbc, 0x3f, 0x4c, 0xef, 0x38, 0xc4, 0xf3, 0x55, 0x04, 0xe5, 0x1e, 0xc1, 0x12,
	0xde, 0x5c, 0x38, 0x4d, 0xf7, 0xba, 0x0b, 0x8d, 0x57, 0x8a, 0x4c, 0x70, 0x2b, 0x6b, 0xf1, 0x1d,
	0x5f};

		[Fact]
		[Trait("Core", "Core")]
		public void util_ParseHex()
		{
			// Basic test vector
			var result = Encoders.Hex.DecodeData("04678afdb0fe5548271967f1a67130b7105cd6a828e03909a67962e0EA1f61deb649f6bc3f4cef38c4f35504e51ec112de5c384df7ba0b8d578a4c702b6bf11d5f");
			AssertEx.CollectionEquals(result, ParseHex_expected);

			// Spaces between bytes must not be supported
			Assert.Throws<FormatException>(() => Encoders.Hex.DecodeData("12 34 56 78"));

			// Stop parsing at invalid value
			Assert.Throws<FormatException>(() => Encoders.Hex.DecodeData("1234 invalid 1234"));
		}
		[Fact]
		[Trait("UnitTest", "UnitTest")]
		public void CanAddEntropyToRandom()
		{
			RandomUtils.AddEntropy(new byte[] { 1, 2, 3 });
			for(int i = 0; i < 100; i++)
			{
				Assert.Equal(50, RandomUtils.GetBytes(50).Length);
			}
		}
		[Fact]
		[Trait("Core", "Core")]
		public void util_HexStr()
		{
			AssertEx.Equal(
	  new HexEncoder().EncodeData(ParseHex_expected),
	  "04678afdb0fe5548271967f1a67130b7105cd6a828e03909a67962e0ea1f61deb649f6bc3f4cef38c4f35504e51ec112de5c384df7ba0b8d578a4c702b6bf11d5f");

			AssertEx.Equal(
				new HexEncoder()
				{
					Space = true
				}.EncodeData(ParseHex_expected, 0, 5),
				"04 67 8a fd b0");

			AssertEx.Equal(
				new HexEncoder()
				{
					Space = true
				}.EncodeData(ParseHex_expected, 0, 0),
				"");

			var ParseHex_vec = ParseHex_expected.Take(5).ToArray();

			AssertEx.Equal(
				new HexEncoder()
				{
					Space = true
				}.EncodeData(ParseHex_vec),
				"04 67 8a fd b0");
		}

		[Fact]
		[Trait("UnitTest", "UnitTest")]
		public void ScryptTest()
		{
			var message = "Hello world message";
			var salt = Encoding.UTF8.GetBytes("This is salt");
			var result = SCrypt.BitcoinComputeDerivedKey(message, salt);
			Assert.Equal("2331e1fe210127c9ac8fa95eb388e9dd072893890e2ee5646318ceb66089bbfe5ab45f762feeddf53d21c9a2cb183869247c9814f2bff1917fbea8239c548d1d"
				, Encoders.Hex.EncodeData(result));
		}

		[Fact]
		[Trait("UnitTest", "UnitTest")]
		//https://en.bitcoin.it/wiki/Difficulty
		public void CanReadConvertTargetToDifficulty()
		{
			var packed = new Target(TestUtils.ParseHex("1b0404cb"));
			var unpacked = new Target(uint256.Parse("00000000000404CB000000000000000000000000000000000000000000000000"));
			
			Assert.Equal(packed, unpacked);
			Assert.Equal(packed, new Target(0x1b0404cb));

			packed = new Target(TestUtils.ParseHex("1b8404cb"));
			Assert.True(packed.ToBigInteger().CompareTo(BigInteger.Zero) < 0);
			Assert.Equal(packed, new Target(0x1b8404cb));

			packed = new Target(TestUtils.ParseHex("1d00ffff"));
			Assert.Equal(1, packed.Difficulty);
			Assert.Equal(Target.Difficulty1, packed);

			packed = new Target(TestUtils.ParseHex("1b0404cb"));
			Assert.Equal(16307.420938523983D, packed.Difficulty, "420938523983".Length);

			Assert.Equal(packed, new Target((uint)0x1b0404cb));
			Assert.Equal((uint)packed, (uint)0x1b0404cb);

			packed = new Target(0x1d00ffff);
			Assert.Equal((uint)packed, (uint)0x1d00ffff);

			//Check http://blockchain.info/block-index/392672/0000000000000000511e193e22d2dfc02aea8037988f0c58e9834f4550e97702
			packed = new Target(419470732);
			Assert.Equal(6978842649.592383, packed.Difficulty, "592383".Length);
			Assert.Equal((uint)packed, (uint)419470732);
			Assert.True(uint256.Parse("0x0000000000000000511e193e22d2dfc02aea8037988f0c58e9834f4550e97702") < packed.ToUInt256());

			//Check http://blockchain.info/block-index/394713/0000000000000000729a4a7e084c90f932d038c407a6535a51dfecdfba1c8906
			Assert.True(uint256.Parse("0x0000000000000000729a4a7e084c90f932d038c407a6535a51dfecdfba1c8906 ") < new Target(419470732).ToUInt256());

			var genesis = Network.Main.GetGenesis();
			Assert.True(genesis.GetHash() < genesis.Header.Bits.ToUInt256());
			Assert.True(Target.Difficulty1 == Target.Difficulty1);
		}

		[Fact]
		[Trait("Core", "Core")]
		public void util_FormatMoney()
		{
			AssertEx.Equal(new Money(0).ToString(false), "0.00");
			AssertEx.Equal(new Money((Money.COIN / 10000) * 123456789).ToString(false), "12345.6789");
			AssertEx.Equal(new Money(Money.COIN).ToString(true), "+1.00");
			AssertEx.Equal(new Money(-Money.COIN).ToString(false), "-1.00");
			AssertEx.Equal(new Money(-Money.COIN).ToString(true), "-1.00");

			AssertEx.Equal(new Money(Money.COIN * 100000000).ToString(false), "100000000.00");
			AssertEx.Equal(new Money(Money.COIN * 10000000).ToString(false), "10000000.00");
			AssertEx.Equal(new Money(Money.COIN * 1000000).ToString(false), "1000000.00");
			AssertEx.Equal(new Money(Money.COIN * 100000).ToString(false), "100000.00");
			AssertEx.Equal(new Money(Money.COIN * 10000).ToString(false), "10000.00");
			AssertEx.Equal(new Money(Money.COIN * 1000).ToString(false), "1000.00");
			AssertEx.Equal(new Money(Money.COIN * 100).ToString(false), "100.00");
			AssertEx.Equal(new Money(Money.COIN * 10).ToString(false), "10.00");
			AssertEx.Equal(new Money(Money.COIN).ToString(false), "1.00");
			AssertEx.Equal(new Money(Money.COIN / 10).ToString(false), "0.10");
			AssertEx.Equal(new Money(Money.COIN / 100).ToString(false), "0.01");
			AssertEx.Equal(new Money(Money.COIN / 1000).ToString(false), "0.001");
			AssertEx.Equal(new Money(Money.COIN / 10000).ToString(false), "0.0001");
			AssertEx.Equal(new Money(Money.COIN / 100000).ToString(false), "0.00001");
			AssertEx.Equal(new Money(Money.COIN / 1000000).ToString(false), "0.000001");
			AssertEx.Equal(new Money(Money.COIN / 10000000).ToString(false), "0.0000001");
			AssertEx.Equal(new Money(Money.COIN / 100000000).ToString(false), "0.00000001");
		}


		[Fact]
		[Trait("UnitTest", "UnitTest")]
		public void MoneyCoverage()
		{
			Money a = Money.Coins(2.0m);
			Money b = Money.Coins(4.0m);
			Assert.Equal(a, Money.Min(a, b));
			Assert.Equal(a, Money.Min(b, a));
			Assert.Equal(b, Money.Max(a, b));
			Assert.Equal(b, Money.Max(b, a));
			Assert.Equal(a, new Money(a.Satoshi));
			Assert.Equal(a.GetHashCode(), new Money(a.Satoshi).GetHashCode());
			Assert.True(Money.Coins(1.0m).Almost(Money.Coins(0.95m), 0.05m));
			Assert.False(Money.Coins(1.0m).Almost(Money.Coins(0.949m), 0.05m));
			Assert.Throws<ArgumentOutOfRangeException>(() => Money.Coins(1.0m).Almost(Money.Coins(0.949m), -0.05m));
			Assert.Throws<ArgumentOutOfRangeException>(() => Money.Coins(1.0m).Almost(Money.Coins(0.949m), -1.05m));
			long data = 5;
			Assert.Equal(Money.Coins(5), data * Money.Coins(1.0m));
			Assert.Equal(Money.Coins(5), Money.Coins(1.0m) * data);
			Assert.Equal(500000000L, (long)Money.Coins(5).Satoshi);
			Assert.Equal(500000000U, (uint)Money.Coins(5).Satoshi);
			Assert.Equal("5.00000000", Money.Coins(5).ToString());
		}


		[Fact]
		[Trait("UnitTest", "UnitTest")]
		public void CanConvertMoney()
		{
			var tests = new[]
			{
				new object[]{ 1.23456789m, MoneyUnit.BTC, 123456789m, MoneyUnit.Satoshi  },
				new object[]{ 1.23456789m, MoneyUnit.BTC, 1234.56789m, MoneyUnit.MilliBTC  },
				new object[]{ 1.23456789m, MoneyUnit.BTC, 1234567.89m, MoneyUnit.Bit  },
				new object[]{ 1.23456789m, MoneyUnit.BTC, 1.23456789m, MoneyUnit.BTC  },
			};

			foreach(var test in tests)
			{
				var inputAmount = (decimal)test[0];
				var inputUnit = (MoneyUnit)test[1];
				var outputAmount = (decimal)test[2];
				var outputUnit = (MoneyUnit)test[3];

				var result = new Money(inputAmount, inputUnit);
				var actual = result.ToUnit(outputUnit);

				Assert.Equal(outputAmount, actual);

				result = new Money(outputAmount, outputUnit);
				actual = result.ToUnit(inputUnit);

				Assert.Equal(inputAmount, actual);
			}
		}

		[Fact]
		[Trait("Core", "Core")]
		public void util_ParseMoney()
		{
			Money ret;
			foreach(var prefix in new string[] { "", "+", "-" })
			{
				int multiplier = prefix == "-" ? -1 : 1;
				Assert.True(Money.TryParse(prefix + "0.0", out ret));
				AssertEx.Equal(ret, multiplier * new Money(0));

				Assert.True(Money.TryParse(prefix + "12345.6789", out ret));
				AssertEx.Equal(ret, multiplier * new Money((Money.COIN / 10000) * 123456789));

				Assert.True(Money.TryParse(prefix + "100000000.00", out ret));
				AssertEx.Equal(ret, multiplier * new Money(Money.COIN * 100000000));
				Assert.True(Money.TryParse(prefix + "10000000.00", out ret));
				AssertEx.Equal(ret, multiplier * new Money(Money.COIN * 10000000));
				Assert.True(Money.TryParse(prefix + "1000000.00", out ret));
				AssertEx.Equal(ret, multiplier * new Money(Money.COIN * 1000000));
				Assert.True(Money.TryParse(prefix + "100000.00", out ret));
				AssertEx.Equal(ret, multiplier * new Money(Money.COIN * 100000));
				Assert.True(Money.TryParse(prefix + "10000.00", out ret));
				AssertEx.Equal(ret, multiplier * new Money(Money.COIN * 10000));
				Assert.True(Money.TryParse(prefix + "1000.00", out ret));
				AssertEx.Equal(ret, multiplier * new Money(Money.COIN * 1000));
				Assert.True(Money.TryParse(prefix + "100.00", out ret));
				AssertEx.Equal(ret, multiplier * new Money(Money.COIN * 100));
				Assert.True(Money.TryParse(prefix + "10.00", out ret));
				AssertEx.Equal(ret, multiplier * new Money(Money.COIN * 10));
				Assert.True(Money.TryParse(prefix + "1.00", out ret));
				AssertEx.Equal(ret, multiplier * new Money(Money.COIN));
				Assert.True(Money.TryParse(prefix + "0.1", out ret));
				AssertEx.Equal(ret, multiplier * new Money(Money.COIN / 10));
				Assert.True(Money.TryParse(prefix + "0.01", out ret));
				AssertEx.Equal(ret, multiplier * new Money(Money.COIN / 100));
				Assert.True(Money.TryParse(prefix + "0.001", out ret));
				AssertEx.Equal(ret, multiplier * new Money(Money.COIN / 1000));
				Assert.True(Money.TryParse(prefix + "0.0001", out ret));
				AssertEx.Equal(ret, multiplier * new Money(Money.COIN / 10000));
				Assert.True(Money.TryParse(prefix + "0.00001", out ret));
				AssertEx.Equal(ret, multiplier * new Money(Money.COIN / 100000));
				Assert.True(Money.TryParse(prefix + "0.000001", out ret));
				AssertEx.Equal(ret, multiplier * new Money(Money.COIN / 1000000));
				Assert.True(Money.TryParse(prefix + "0.0000001", out ret));
				AssertEx.Equal(ret, multiplier * new Money(Money.COIN / 10000000));
				Assert.True(Money.TryParse(prefix + "0.00000001", out ret));
				AssertEx.Equal(ret, multiplier * new Money(Money.COIN / 100000000));

				// Attempted 63 bit overflow should fail
				Assert.False(Money.TryParse(prefix + "92233720368.54775808", out ret));
			}
		}

		[Fact]
		[Trait("UnitTest", "UnitTest")]
		public void CanSplitMoney()
		{
			CanSplitMoneyCore(Money.Satoshis(1234), 3);
			CanSplitMoneyCore(Money.Satoshis(1234), 2);
			CanSplitMoneyCore(Money.Satoshis(1234), 10);
			CanSplitMoneyCore(Money.Satoshis(1), 3);
			Assert.Throws<ArgumentOutOfRangeException>(() => CanSplitMoneyCore(Money.Satoshis(1000), 0));
			CanSplitMoneyCore(Money.Satoshis(0), 10);

			var result = Money.Satoshis(20).Split(3).ToArray();
			Assert.True(result[0].Satoshi == 7);
			Assert.True(result[1].Satoshi == 7);
			Assert.True(result[2].Satoshi == 6);
		}

		private void CanSplitMoneyCore(Money money, int parts)
		{
			var splitted = money.Split(parts).ToArray();
			Assert.True(splitted.Length == parts);
			Assert.True(splitted.Sum() == money);
			var groups = splitted.Select(s => s.Satoshi).GroupBy(o => o);
			var differentValues = groups.Count();
			Assert.True(differentValues == 1 || differentValues == 2);
		}

		[Fact]
		[Trait("UnitTest", "UnitTest")]
		public void CanSplitMoneyBag()
		{
			var gold = new AssetId(new Key());
			MoneyBag bag = new MoneyBag();
			bag += Money.Coins(12);
			bag += new AssetMoney(gold, 10);
			var splitted = bag.Split(12).ToArray();
			Assert.Equal(Money.Coins(1.0m), splitted[0].GetAmount(null));
			Assert.Equal(new AssetMoney(gold, 1), splitted[0].GetAmount(gold));
			Assert.Equal(new AssetMoney(gold, 0), splitted[11].GetAmount(gold));
		}

		[Fact]
		[Trait("UnitTest", "UnitTest")]
		public void CanSplitAssetMoney()
		{
			var gold = new AssetId(new Key());
			CanSplitAssetMoneyCore(gold, 1234, 3);
			CanSplitAssetMoneyCore(gold, 1234, 2);
			CanSplitAssetMoneyCore(gold, 1234, 10);
			CanSplitAssetMoneyCore(gold, 1, 3);
			Assert.Throws<ArgumentOutOfRangeException>(() => CanSplitAssetMoneyCore(gold, 1000, 0));
			CanSplitAssetMoneyCore(gold, 0, 10);

			var result = new AssetMoney(gold, 20).Split(3).ToArray();
			Assert.True(result[0].Quantity == 7);
			Assert.True(result[1].Quantity == 7);
			Assert.True(result[2].Quantity == 6);
			Assert.True(result[0].Id == gold);
		}

		private void CanSplitAssetMoneyCore(AssetId asset, long amount, int parts)
		{
			AssetMoney money = new AssetMoney(asset, amount);
			var splitted = money.Split(parts).ToArray();
			Assert.True(splitted.Length == parts);
			Assert.True(splitted.Sum(asset) == money);
			var groups = splitted.Select(s => s.Quantity).GroupBy(o => o);
			var differentValues = groups.Count();
			Assert.True(differentValues == 1 || differentValues == 2);
		}

		[Fact]
		[Trait("UnitTest", "UnitTest")]
		public void MoneyUnitSanityCheck()
		{
			Money.FromUnit(10m, MoneyUnit.BTC);
			Money.FromUnit(10m, MoneyUnit.MilliBTC);
			Money.FromUnit(10m, MoneyUnit.Bit);
			Money.FromUnit(10m, MoneyUnit.Satoshi);

			Money.FromUnit(10m, (MoneyUnit)100000000);
			Money.FromUnit(10m, (MoneyUnit)100000);
			Money.FromUnit(10m, (MoneyUnit)100);
			Money.FromUnit(10m, (MoneyUnit)1);

			Assert.Throws<ArgumentException>(() => Money.FromUnit(10, (MoneyUnit)14));
			Assert.Throws<ArgumentException>(() => Money.FromUnit(10, (MoneyUnit)(-41)));
		}

		[Fact]
		[Trait("UnitTest", "UnitTest")]
		public void Overflow()
		{
			Assert.Throws<OverflowException>(() => Money.Satoshis(decimal.MaxValue));
			Assert.Throws<OverflowException>(() => Money.Satoshis(decimal.MinValue));
			Assert.Throws<OverflowException>(() => Money.Satoshis(ulong.MaxValue));
			Assert.Throws<OverflowException>(() => Money.Satoshis(long.MinValue));

			Assert.Throws<OverflowException>(() => -1 * (Money)long.MinValue);

			Assert.Throws<OverflowException>(() =>
			{
				var m = (Money)long.MaxValue;
				m++;
			});
			Assert.Throws<OverflowException>(() =>
			{
				var m = (Money)(long.MinValue + 1);
				m--;
			});
			Assert.Throws<OverflowException>(() => -1 * (Money)long.MinValue);
		}

		[Fact]
		[Trait("UnitTest", "UnitTest")]
		public void FeeRateComparison()
		{
			var a = new FeeRate(Money.Coins(2.0m));
			var b = new FeeRate(Money.Coins(4.0m));
			Assert.True(a < b);
			Assert.True(b > a);
			Assert.False(b < a);
			Assert.False(a > b);
			Assert.True(a != b);
			Assert.True(b != a);

			Assert.True(FeeRate.Min(a, b) == a);
			Assert.True(FeeRate.Min(b, a) == a);
			Assert.True(FeeRate.Max(a, b) == b);
			Assert.True(FeeRate.Max(b, a) == b);

			Assert.True(a.CompareTo(b) < 0);
			Assert.True(b.CompareTo(a) > 0);
			Assert.True(a.CompareTo(a) == 0);
			Assert.True(b.CompareTo(b) == 0);

			var aa = new FeeRate(Money.Coins(2.0m));
			var bb = new FeeRate(Money.Coins(4.0m));
			var o = new object();
			Assert.True(a == aa);
			Assert.True(a.Equals(aa));
			Assert.False(a.Equals(o));
			Assert.True(b == bb);
			Assert.True(b != aa);
			Assert.True(b != (null as FeeRate));
			Assert.True((null as FeeRate) == (null as FeeRate));
			Assert.False((null as FeeRate) != (null as FeeRate));
			Assert.False(a.Equals(b));
			Assert.True(aa == a);
			Assert.True(bb == b);
		}

		[Fact]
		[Trait("Core", "Core")]
		public void util_IsHex()
		{
			Assert.True(HexEncoder.IsWellFormed("00"));
			Assert.True(HexEncoder.IsWellFormed("00112233445566778899aabbccddeeffAABBCCDDEEFF"));
			Assert.True(HexEncoder.IsWellFormed("ff"));
			Assert.True(HexEncoder.IsWellFormed("FF"));

			Assert.True(HexEncoder.IsWellFormed(""));
			Assert.True(!HexEncoder.IsWellFormed("0"));
			Assert.True(!HexEncoder.IsWellFormed("a"));
			Assert.True(!HexEncoder.IsWellFormed("eleven"));
			Assert.True(!HexEncoder.IsWellFormed("00xx00"));
			Assert.True(!HexEncoder.IsWellFormed("0x0000"));
		}

		[Fact]
		[Trait("UnitTest", "UnitTest")]
		public void CanRoundTripBigIntegerToBytes()
		{
			foreach(var expected in Enumerable.Range(-100, 100))
			{
				var bytes = Utils.BigIntegerToBytes(BigInteger.ValueOf(expected));
				var actual = Utils.BytesToBigInteger(bytes);
				Assert.Equal<BigInteger>(BigInteger.ValueOf(expected), actual);
			}
		}
		[Fact]
		[Trait("UnitTest", "UnitTest")]
		public void CanConvertBigIntegerToBytes()
		{
			CanConvertBigIntegerToBytesCore(BigInteger.Zero, new byte[0]);
			CanConvertBigIntegerToBytesCore(BigInteger.Zero, new byte[] { 0 }, false);
			CanConvertBigIntegerToBytesCore(BigInteger.Zero, new byte[] { 0x80 }, false);
			CanConvertBigIntegerToBytesCore(BigInteger.One, new byte[] { 1 });
			CanConvertBigIntegerToBytesCore(BigInteger.One.Negate(), new byte[] { 0x81 });
			CanConvertBigIntegerToBytesCore(BigInteger.ValueOf(-128), new byte[] { 0x80, 0x80 });
			CanConvertBigIntegerToBytesCore(BigInteger.ValueOf(-129), new byte[] { 0x81, 0x80 });
			CanConvertBigIntegerToBytesCore(BigInteger.ValueOf(-256), new byte[] { 0x00, 0x81 });
		}

		private void CanConvertBigIntegerToBytesCore(BigInteger b, byte[] bbytes, bool testByteSerialization = true)
		{
			Assert.Equal(b, Utils.BytesToBigInteger(bbytes));
			if(testByteSerialization)
				Assert.True(Utils.BigIntegerToBytes(b).SequenceEqual(bbytes));
		}

		[Fact]
		[Trait("UnitTest", "UnitTest")]
		public void NetworksAreValid()
		{
			foreach(var network in Network.GetNetworks())
			{
				Assert.NotNull(network);
			}
		}

		// Pubkey: 04a5cf05bfe42daffaff4f1732f5868ed7c7919cba279fa7d940e6b02a8b059bde56be218077bcab1ad6b5f5dcb04c42534477fb8d21b6312b0063e08a8ae52b3e, Private: 7bd0db101160c888e9643f10594185a36a8db91b5308aaa7aad4c03245c6bdc1, Secret: a461392f592ff4292bfce732d808a07f1bc3f49c9a66a40d50761ffb8b2325f6
		[Fact]
		[Trait("UnitTest", "UnitTest")]
		public void CanECDH()
		{
			var tests = new[]
			{
				new
				{
					Pubkey = "04a5cf05bfe42daffaff4f1732f5868ed7c7919cba279fa7d940e6b02a8b059bde56be218077bcab1ad6b5f5dcb04c42534477fb8d21b6312b0063e08a8ae52b3e",
					Private = "7bd0db101160c888e9643f10594185a36a8db91b5308aaa7aad4c03245c6bdc1",
					ExpectedSecret = "a461392f592ff4292bfce732d808a07f1bc3f49c9a66a40d50761ffb8b2325f6"
				},
				new
				{
					Pubkey = "043f12235bcf2776c8489ed138d4c9b85a1e29f3f4ad2787b9c8588e960867afc9de1e5702caa787665f5d0a4b04015c8bd5f1541e3d170efc3668f6ac587d43bc",
					Private = "1249b289c5959c71ae60e0a2a7d57dffbd5cb862aaf10442db205f6787791732",
					ExpectedSecret = "1d664ba11d3925cfcd938b2ef131213ba4ca986822944d0a7616b34027738e7c"
				},
				new
				{
					Pubkey = "04769c29328998917d9f2f7c6ce46f2f12a6064e937dff722b4811e9c88b4e1d45387fea132321541e8dbdc92384aef1944d650aa889bfa836db078897e5299262",
					Private = "41d0cbeeb3365b8c9e190f9898689997002f94006ad3bf1dcfbac28b6e4fb84d",
					ExpectedSecret = "7fcfa754a40ceaabee5cd3df1a99ee2e5d2c027fdcbd8e437d9be757ea58708f"
				}
			};
			foreach(var test in tests)
			{
				var pubKey = new PubKey(test.Pubkey);
				var key = new Key(Encoders.Hex.DecodeData(test.Private));
				var secret = pubKey.GetSharedSecret(key);
				Assert.Equal(test.ExpectedSecret, Encoders.Hex.EncodeData(secret));
			}
		}

		[Fact]
		[Trait("UnitTest", "UnitTest")]
		public void CanGenerateScriptFromAddress()
		{
			var address = new BitcoinPubKeyAddress(new KeyId("47376c6f537d62177a2c41c4ca9b45829ab99083"), Network.Main);
			Assert.Equal("OP_DUP OP_HASH160 47376c6f537d62177a2c41c4ca9b45829ab99083 OP_EQUALVERIFY OP_CHECKSIG", address.ScriptPubKey.ToString());

			var scriptAddress = new BitcoinScriptAddress(new ScriptId("8f55563b9a19f321c211e9b9f38cdf686ea07845"), Network.Main);
			Assert.Equal("OP_HASH160 8f55563b9a19f321c211e9b9f38cdf686ea07845 OP_EQUAL", scriptAddress.ScriptPubKey.ToString());

			var pubKey = new PubKey("0359d3092e4a8d5f3b3948235b5dec7395259273ccf3c4e9d5e16695a3fc9588d6");
			Assert.Equal("OP_DUP OP_HASH160 4d29186f76581c7375d70499afd1d585149d42cd OP_EQUALVERIFY OP_CHECKSIG", pubKey.Hash.ScriptPubKey.ToString());
			Assert.Equal("0359d3092e4a8d5f3b3948235b5dec7395259273ccf3c4e9d5e16695a3fc9588d6 OP_CHECKSIG", pubKey.ScriptPubKey.ToString());

			Script script = new Script("0359d3092e4a8d5f3b3948235b5dec7395259273ccf3c4e9d5e16695a3fc9588d6 OP_CHECKSIG");
			Assert.Equal("OP_HASH160 a216e3bce8c1b3adf376731b6cd0b6936c4e053f OP_EQUAL", script.PaymentScript.ToString());
		}

		[Fact]
		[Trait("UnitTest", "UnitTest")]
		//https://en.bitcoin.it/wiki/List_of_address_prefixes
		public void CanDeduceNetworkInBase58Constructor()
		{
			BitcoinAddress addr = new BitcoinPubKeyAddress("17VZNX1SN5NtKa8UQFxwQbFeFc3iqRYhem");
			Assert.Equal(addr.Network, Network.Main);
		}

		[Fact]
		[Trait("UnitTest", "UnitTest")]
		public void CanUseSegwitAddress()
		{
			var address = (BitcoinWitPubKeyAddress)BitcoinAddress.Create("p2xtZoXeX5X8BP8JfFhQK2nD3emtjch7UeFm");
			Assert.Equal("0014010966776006953d5567439e5e39f86a0d273bee", address.ScriptPubKey.ToHex());
			Assert.Equal("0014010966776006953d5567439e5e39f86a0d273bee", address.Hash.ScriptPubKey.ToHex());
			Assert.Equal("3R1ZpeYRXx5oFtJWNoUwLFoACixRQ7sDQa", address.GetScriptAddress().ToString());

			//Example of the BIP
			var pubkey = new PubKey("0450863AD64A87AE8A2FE83C1AF1A8403CB53F53E486D8511DAD8A04887E5B23522CD470243453A299FA9E77237716103ABC11A1DF38855ED6F2EE187E9C582BA6");
			Assert.Equal(new Script("OP_0 010966776006953D5567439E5E39F86A0D273BEE"), pubkey.GetSegwitAddress(Network.Main).ScriptPubKey);
			Assert.Equal("p2xtZoXeX5X8BP8JfFhQK2nD3emtjch7UeFm", pubkey.GetSegwitAddress(Network.Main).ToString());
		}

		public class DummyClass
		{
			public BitcoinExtPubKey ExtPubKey
			{
				get; set;
			}
		}

		[Fact]
		[Trait("UnitTest", "UnitTest")]
		public void CanDetectBase58WithoutAmbiguity()
		{
			var address = new
			{
				Base58 = "bWyXRVD4J3Y8bG8VQ8aQmnnztdMNzExRdaw",
				ExpectedType = typeof(BitcoinColoredAddress),
				Network = Network.RegTest
			};

			var result = Network.CreateFromBase58Data(address.Base58, address.Network);
			Assert.IsType<BitcoinColoredAddress>(result);
			Assert.True(result.Network == Network.RegTest);

			address = new
			{
				Base58 = new ExtKey().Neuter().ToString(Network.RegTest),
				ExpectedType = typeof(BitcoinExtPubKey),
				Network = Network.RegTest
			};

			result = Network.CreateFromBase58Data(address.Base58, address.Network);
			Assert.IsType<BitcoinExtPubKey>(result);
			Assert.True(result.Network == Network.RegTest);

			result = Network.CreateFromBase58Data(address.Base58, null);
			Assert.True(result.Network == Network.TestNet);

			var str = Serializer.ToString(new DummyClass() { ExtPubKey = new ExtKey().Neuter().GetWif(Network.RegTest) }, Network.RegTest);
			Assert.NotNull(Serializer.ToObject<DummyClass>(str, Network.RegTest));
		}

		[Fact]
		[Trait("UnitTest", "UnitTest")]
		//https://en.bitcoin.it/wiki/List_of_address_prefixes
		public void CanDetectBase58NetworkAndType()
		{
			new Key().PubKey.GetSegwitAddress(Network.TestNet);
			var tests = new[]
				{
					new
					{
						Base58 = "T7nYdHtL34xLZ2S5KwqgySNNzGxovhszhtDM3wQRUEfUbUVvRZzTW",
						ExpectedType = typeof(BitcoinWitScriptAddress),
						Network = Network.TestNet
					},
					new
					{
						Base58 = "p2yCHe3JxDcT62fvAraCKHYoiiCLZsUzdbRQ",
						ExpectedType = typeof(BitcoinWitPubKeyAddress),
						Network = Network.Main
					},
					new
					{
						Base58 = "QWzJyQDz7iRTPkLFBg6XEeJFwbYESFC5KXxk",
						ExpectedType = typeof(BitcoinWitPubKeyAddress),
						Network = Network.TestNet
					},
					new
					{
						Base58 = "bWqaKUZETiECYgmJNbNZUoanBxnAzoVjCNx",
						ExpectedType = typeof(BitcoinColoredAddress),
						Network = Network.TestNet
					},
					new
					{
						Base58 = "17VZNX1SN5NtKa8UQFxwQbFeFc3iqRYhem",
						ExpectedType = typeof(BitcoinPubKeyAddress),
						Network = Network.Main
					},
					new
					{
						Base58 = "17VZNX1SN5NtKa8UQFxwQbFeFc3iqRYhem",
						ExpectedType = typeof(BitcoinPubKeyAddress),
						Network = Network.Main
					},
					new
					{
						Base58 = "3EktnHQD7RiAE6uzMj2ZifT9YgRrkSgzQX",
						ExpectedType = typeof(BitcoinScriptAddress),
						Network = Network.Main
					},
					new
					{
						Base58 = "mipcBbFg9gMiCh81Kj8tqqdgoZub1ZJRfn",
						ExpectedType = typeof(BitcoinPubKeyAddress),
						Network = Network.TestNet
					},
					new
					{
						Base58 = "5Hwgr3u458GLafKBgxtssHSPqJnYoGrSzgQsPwLFhLNYskDPyyA",
						ExpectedType = typeof(BitcoinSecret),
						Network = Network.Main
					},
					new
					{
						Base58 = "92Pg46rUhgTT7romnV7iGW6W1gbGdeezqdbJCzShkCsYNzyyNcc",
						ExpectedType = typeof(BitcoinSecret),
						Network = Network.TestNet
					},
					new
					{
						Base58 = "3qdi7TXgRo1qR",
						ExpectedType = (Type)null,
						Network = (Network)null
					},
					new
					{
						Base58 = "6PYLtMnXvfG3oJde97zRyLYFZCYizPU5T3LwgdYJz1fRhh16bU7u6PPmY7",
						ExpectedType = typeof(BitcoinEncryptedSecretNoEC),
						Network = (Network)null
					},
					new
					{
						Base58 = "6PfQu77ygVyJLZjfvMLyhLMQbYnu5uguoJJ4kMCLqWwPEdfpwANVS76gTX",
						ExpectedType = typeof(BitcoinEncryptedSecretEC),
						Network = (Network)null
					},
					new
					{
						Base58 = "passphrasepxFy57B9v8HtUsszJYKReoNDV6VHjUSGt8EVJmux9n1J3Ltf1gRxyDGXqnf9qm",
						ExpectedType = typeof(BitcoinPassphraseCode),
						Network = (Network)null
					},
					new
					{
						Base58 = "cfrm38V8aXBn7JWA1ESmFMUn6erxeBGZGAxJPY4e36S9QWkzZKtaVqLNMgnifETYw7BPwWC9aPD",
						ExpectedType = typeof(BitcoinConfirmationCode),
						Network = (Network)null
					},
					new
					{
						Base58 = "xprv9s21ZrQH143K3Gx1VAAD1ueDmwoPQUApekxWYSJ1f4W4m1nUPpRGdV5sTVhixZJT5cP2NqtEMZ2mrwHdW5RWpohCwspWidCpcLALvioXDyz",
						ExpectedType = typeof(BitcoinExtKey),
						Network = Network.Main
					},
					new
					{
						Base58 = "xpub661MyMwAqRbcEhHavVcryjNF2uA5woK6JCNRNJB8Z3dxPU8VNBd9E8GP7fusw2bhgYe7BXt6izr5iUaYo483919jjdtfEpG8j97djnEgJqo",
						ExpectedType = typeof(BitcoinExtPubKey),
						Network = Network.Main
					},
					new
					{
						Base58 = "akB4NBW9UuCmHuepksob6yfZs6naHtRCPNy",
						ExpectedType = typeof(BitcoinColoredAddress),
						Network = Network.Main
					}
				};

			foreach(var test in tests)
			{
				if(test.ExpectedType == null)
				{
					Assert.Throws<FormatException>(() => Network.CreateFromBase58Data(test.Base58));
				}
				else
				{
					var result = Network.CreateFromBase58Data(test.Base58);
					Assert.True(test.ExpectedType == result.GetType());
					if(test.Network != null)
						Assert.Equal(test.Network, result.Network);
					Network.CreateFromBase58Data(test.Base58, test.Network);

					if(test.Network != null)
						foreach(var network in Network.GetNetworks())
						{
							if(network == test.Network)
								break;
							Assert.Throws<FormatException>(() => Network.CreateFromBase58Data(test.Base58, network));
						}
				}
			}
		}

		[Fact]
		[Trait("UnitTest", "UnitTest")]
		public void CanParseBlockJSON()
		{
			var jobj = JObject.Parse(File.ReadAllText("Data/blocks/Block1.json"));
			var array = (JArray)jobj["mrkl_tree"];
			var expected = array.OfType<JValue>().Select(v => uint256.Parse(v.ToString())).ToList();
			var block = Block.ParseJson(File.ReadAllText("Data/blocks/Block1.json"));
			Assert.Equal("000000000000000040cd080615718eb68f00a0138706e7afd4068f3e08d4ca20", block.GetHash().ToString());
			Assert.True(block.CheckMerkleRoot());
		}

		[Fact]
		[Trait("UnitTest", "UnitTest")]
		public void CanConvertToUnixTime()
		{
			var date = Utils.UnixTimeToDateTime(1368576000);
			Assert.Equal(new DateTimeOffset(2013, 5, 15, 0, 0, 0, TimeSpan.Zero), date);
			Assert.Equal((uint)1368576000, Utils.DateTimeToUnixTime(date));

			Utils.DateTimeToUnixTime(Utils.UnixTimeToDateTime(uint.MaxValue));
			Utils.DateTimeToUnixTime(Utils.UnixTimeToDateTime(0));

			Assert.Throws<ArgumentOutOfRangeException>(() => Utils.DateTimeToUnixTime(Utils.UnixTimeToDateTime(uint.MaxValue) + TimeSpan.FromSeconds(1)));
			Assert.Throws<ArgumentOutOfRangeException>(() => Utils.DateTimeToUnixTime(Utils.UnixTimeToDateTime(0) - TimeSpan.FromSeconds(1)));
		}


		[Fact]
		[Trait("UnitTest", "UnitTest")]
		public void MoneyBagOperations()
		{
			var msft = new AssetId("8f316d9a09");
			var goog = new AssetId("097f175bc8");
			var usd = new AssetId("6d2e8c766a");

			// 10 MSFT + 3 GOOG
			var mb = new MoneyBag(new AssetMoney(msft, 10), new AssetMoney(goog, 3));

			// (10 MSFT + 3 GOOG) + 1000 satoshis
			Assert.Equal(
				new MoneyBag(new AssetMoney(msft, 10), new AssetMoney(goog, 3), new Money(1000)),
				mb + Money.Satoshis(1000));

			// (10 MSFT + 3 GOOG) + 30 GOOG == (10 MSFT + 33 GOOG)
			Assert.Equal(
				new MoneyBag(new AssetMoney(msft, 10), new AssetMoney(goog, 33)),
				mb + new AssetMoney(goog, 30));

			// (10 MSFT + 3 GOOG) + (10 MSFT + 3 GOOG) == (20 MSFT + 6 GOOG)
			Assert.Equal(
				new MoneyBag(new AssetMoney(msft, 20), new AssetMoney(goog, 6)),
				mb + mb);

			//-----
			// (10 MSFT + 3 GOOG) - 1000 satoshis
			Assert.Equal(
				new MoneyBag(new AssetMoney(msft, 10), new AssetMoney(goog, 3), new Money(-1000)),
				mb - (Money.Satoshis(1000)));

			// (10 MSFT + 3 GOOG) - 30 GOOG == (10 MSFT - 27 GOOG)
			Assert.Equal(
				new MoneyBag(new AssetMoney(msft, 10), new AssetMoney(goog, -27)),
				mb - (new AssetMoney(goog, 30)));

			// (10 MSFT + 3 GOOG) - (10 MSFT + 3 GOOG) == ()
			Assert.Equal(
				new MoneyBag(),
				mb - (mb));

			// (10 MSFT + 3 GOOG) - (1 MSFT - 5 GOOG) +  10000 Satoshi == (9 MSFT + 8 GOOG + 10000 Satoshi)
			var b1 = new MoneyBag(new AssetMoney(msft, 10), new AssetMoney(goog, 3));
			var b2 = new MoneyBag(new AssetMoney(msft, 1), new AssetMoney(goog, -5));

			var b1_2 = b1 - (b2) + (new Money(10000));
			Assert.True(
				b1_2.SequenceEqual(new IMoney[] { new AssetMoney(msft, 9), new AssetMoney(goog, 8), new Money(10000) }));
		}
	}
}
>>>>>>> d3cbf392
<|MERGE_RESOLUTION|>--- conflicted
+++ resolved
@@ -1,1532 +1,825 @@
-<<<<<<< HEAD
-﻿using System;
-using System.IO;
-using System.Linq;
-using System.Numerics;
-using System.Text;
-using NBitcoin.BIP32;
-using NBitcoin.BIP38;
-using NBitcoin.Crypto.Cryptsharp;
-using NBitcoin.DataEncoders;
-using NBitcoin.OpenAsset;
-using Newtonsoft.Json.Linq;
-using Xunit;
-
-namespace NBitcoin.Tests
-{
-	public class util_tests
-	{
-		static byte[] ParseHex_expected = new byte[]{
-	0x04, 0x67, 0x8a, 0xfd, 0xb0, 0xfe, 0x55, 0x48, 0x27, 0x19, 0x67, 0xf1, 0xa6, 0x71, 0x30, 0xb7,
-	0x10, 0x5c, 0xd6, 0xa8, 0x28, 0xe0, 0x39, 0x09, 0xa6, 0x79, 0x62, 0xe0, 0xea, 0x1f, 0x61, 0xde,
-	0xb6, 0x49, 0xf6, 0xbc, 0x3f, 0x4c, 0xef, 0x38, 0xc4, 0xf3, 0x55, 0x04, 0xe5, 0x1e, 0xc1, 0x12,
-	0xde, 0x5c, 0x38, 0x4d, 0xf7, 0xba, 0x0b, 0x8d, 0x57, 0x8a, 0x4c, 0x70, 0x2b, 0x6b, 0xf1, 0x1d,
-	0x5f};
-
-		[Fact]
-		[Trait("Core", "Core")]
-		public void util_ParseHex()
-		{
-			// Basic test vector
-			var result = Encoders.Hex.DecodeData("04678afdb0fe5548271967f1a67130b7105cd6a828e03909a67962e0EA1f61deb649f6bc3f4cef38c4f35504e51ec112de5c384df7ba0b8d578a4c702b6bf11d5f");
-			AssertEx.CollectionEquals(result, ParseHex_expected);
-
-			// Spaces between bytes must not be supported
-			Assert.Throws<FormatException>(() => Encoders.Hex.DecodeData("12 34 56 78"));
-
-			// Stop parsing at invalid value
-			Assert.Throws<FormatException>(() => Encoders.Hex.DecodeData("1234 invalid 1234"));
-		}
-		[Fact]
-		[Trait("UnitTest", "UnitTest")]
-		public void CanAddEntropyToRandom()
-		{
-			RandomUtils.AddEntropy(new byte[] { 1, 2, 3 });
-			for(int i = 0; i < 100; i++)
-			{
-				Assert.Equal(50, RandomUtils.GetBytes(50).Length);
-			}
-		}
-		[Fact]
-		[Trait("Core", "Core")]
-		public void util_HexStr()
-		{
-			AssertEx.Equal(
-	  new HexEncoder().EncodeData(ParseHex_expected),
-	  "04678afdb0fe5548271967f1a67130b7105cd6a828e03909a67962e0ea1f61deb649f6bc3f4cef38c4f35504e51ec112de5c384df7ba0b8d578a4c702b6bf11d5f");
-
-			AssertEx.Equal(
-				new HexEncoder()
-				{
-					Space = true
-				}.EncodeData(ParseHex_expected, 0, 5),
-				"04 67 8a fd b0");
-
-			AssertEx.Equal(
-				new HexEncoder()
-				{
-					Space = true
-				}.EncodeData(ParseHex_expected, 0, 0),
-				"");
-
-			var ParseHex_vec = ParseHex_expected.Take(5).ToArray();
-
-			AssertEx.Equal(
-				new HexEncoder()
-				{
-					Space = true
-				}.EncodeData(ParseHex_vec),
-				"04 67 8a fd b0");
-		}
-
-		[Fact]
-		[Trait("UnitTest", "UnitTest")]
-		public void ScryptTest()
-		{
-			var message = "Hello world message";
-			var salt = Encoding.UTF8.GetBytes("This is salt");
-			var result = SCrypt.BitcoinComputeDerivedKey(message, salt);
-			Assert.Equal("2331e1fe210127c9ac8fa95eb388e9dd072893890e2ee5646318ceb66089bbfe5ab45f762feeddf53d21c9a2cb183869247c9814f2bff1917fbea8239c548d1d"
-				, Encoders.Hex.EncodeData(result));
-		}
-
-		[Fact]
-		[Trait("UnitTest", "UnitTest")]
-		//https://en.bitcoin.it/wiki/Difficulty
-		public void CanReadConvertTargetToDifficulty()
-		{
-			var packed = new Target(TestUtils.ParseHex("1b0404cb"));
-			var unpacked = new Target(uint256.Parse("00000000000404CB000000000000000000000000000000000000000000000000"));
-			Assert.Equal(packed, unpacked);
-			Assert.Equal(packed, new Target(0x1b0404cb));
-
-			packed = new Target(TestUtils.ParseHex("1b8404cb"));
-			Assert.True(packed.ToBigInteger() < 0);
-			Assert.Equal(packed, new Target(0x1b8404cb));
-
-			packed = new Target(TestUtils.ParseHex("1d00ffff"));
-			Assert.Equal(1, packed.Difficulty);
-			Assert.Equal(Target.Difficulty1, packed);
-
-			packed = new Target(TestUtils.ParseHex("1b0404cb"));
-			Assert.Equal(16307.420938523983D, packed.Difficulty, "420938523983".Length);
-
-			Assert.Equal(packed, new Target((uint)0x1b0404cb));
-			Assert.Equal((uint)packed, (uint)0x1b0404cb);
-
-			packed = new Target(0x1d00ffff);
-			Assert.Equal((uint)packed, (uint)0x1d00ffff);
-
-			//Check http://blockchain.info/block-index/392672/0000000000000000511e193e22d2dfc02aea8037988f0c58e9834f4550e97702
-			packed = new Target(419470732);
-			Assert.Equal(6978842649.592383, packed.Difficulty, "592383".Length);
-			Assert.Equal((uint)packed, (uint)419470732);
-			Assert.True(uint256.Parse("0x0000000000000000511e193e22d2dfc02aea8037988f0c58e9834f4550e97702") < packed.ToUInt256());
-
-			//Check http://blockchain.info/block-index/394713/0000000000000000729a4a7e084c90f932d038c407a6535a51dfecdfba1c8906
-			Assert.True(uint256.Parse("0x0000000000000000729a4a7e084c90f932d038c407a6535a51dfecdfba1c8906 ") < new Target(419470732).ToUInt256());
-
-			var genesis = Network.Main.GetGenesis();
-			Assert.True(genesis.GetHash() < genesis.Header.Bits.ToUInt256());
-			Assert.True(Target.Difficulty1 == Target.Difficulty1);
-		}
-
-		[Fact]
-		[Trait("Core", "Core")]
-		public void util_FormatMoney()
-		{
-			AssertEx.Equal(new Money(0).ToString(false), "0.00");
-			AssertEx.Equal(new Money((Money.COIN / 10000) * 123456789).ToString(false), "12345.6789");
-			AssertEx.Equal(new Money(Money.COIN).ToString(true), "+1.00");
-			AssertEx.Equal(new Money(-Money.COIN).ToString(false), "-1.00");
-			AssertEx.Equal(new Money(-Money.COIN).ToString(true), "-1.00");
-
-			AssertEx.Equal(new Money(Money.COIN * 100000000).ToString(false), "100000000.00");
-			AssertEx.Equal(new Money(Money.COIN * 10000000).ToString(false), "10000000.00");
-			AssertEx.Equal(new Money(Money.COIN * 1000000).ToString(false), "1000000.00");
-			AssertEx.Equal(new Money(Money.COIN * 100000).ToString(false), "100000.00");
-			AssertEx.Equal(new Money(Money.COIN * 10000).ToString(false), "10000.00");
-			AssertEx.Equal(new Money(Money.COIN * 1000).ToString(false), "1000.00");
-			AssertEx.Equal(new Money(Money.COIN * 100).ToString(false), "100.00");
-			AssertEx.Equal(new Money(Money.COIN * 10).ToString(false), "10.00");
-			AssertEx.Equal(new Money(Money.COIN).ToString(false), "1.00");
-			AssertEx.Equal(new Money(Money.COIN / 10).ToString(false), "0.10");
-			AssertEx.Equal(new Money(Money.COIN / 100).ToString(false), "0.01");
-			AssertEx.Equal(new Money(Money.COIN / 1000).ToString(false), "0.001");
-			AssertEx.Equal(new Money(Money.COIN / 10000).ToString(false), "0.0001");
-			AssertEx.Equal(new Money(Money.COIN / 100000).ToString(false), "0.00001");
-			AssertEx.Equal(new Money(Money.COIN / 1000000).ToString(false), "0.000001");
-			AssertEx.Equal(new Money(Money.COIN / 10000000).ToString(false), "0.0000001");
-			AssertEx.Equal(new Money(Money.COIN / 100000000).ToString(false), "0.00000001");
-		}
-
-
-		[Fact]
-		[Trait("UnitTest", "UnitTest")]
-		public void MoneyCoverage()
-		{
-			Money a = Money.Coins(2.0m);
-			Money b = Money.Coins(4.0m);
-			Assert.Equal(a, Money.Min(a, b));
-			Assert.Equal(a, Money.Min(b, a));
-			Assert.Equal(b, Money.Max(a, b));
-			Assert.Equal(b, Money.Max(b, a));
-			Assert.Equal(a, new Money(a.Satoshi));
-			Assert.Equal(a.GetHashCode(), new Money(a.Satoshi).GetHashCode());
-			Assert.True(Money.Coins(1.0m).Almost(Money.Coins(0.95m), 0.05m));
-			Assert.False(Money.Coins(1.0m).Almost(Money.Coins(0.949m), 0.05m));
-			Assert.Throws<ArgumentOutOfRangeException>(() => Money.Coins(1.0m).Almost(Money.Coins(0.949m), -0.05m));
-			Assert.Throws<ArgumentOutOfRangeException>(() => Money.Coins(1.0m).Almost(Money.Coins(0.949m), -1.05m));
-			long data = 5;
-			Assert.Equal(Money.Coins(5), data * Money.Coins(1.0m));
-			Assert.Equal(Money.Coins(5), Money.Coins(1.0m) * data);
-			Assert.Equal(500000000L, (long)Money.Coins(5).Satoshi);
-			Assert.Equal(500000000U, (uint)Money.Coins(5).Satoshi);
-			Assert.Equal("5.00000000", Money.Coins(5).ToString());
-		}
-
-
-		[Fact]
-		[Trait("UnitTest", "UnitTest")]
-		public void CanConvertMoney()
-		{
-			var tests = new[]
-			{
-				new object[]{ 1.23456789m, MoneyUnit.BTC, 123456789m, MoneyUnit.Satoshi  },
-				new object[]{ 1.23456789m, MoneyUnit.BTC, 1234.56789m, MoneyUnit.MilliBTC  },
-				new object[]{ 1.23456789m, MoneyUnit.BTC, 1234567.89m, MoneyUnit.Bit  },
-				new object[]{ 1.23456789m, MoneyUnit.BTC, 1.23456789m, MoneyUnit.BTC  },
-			};
-
-			foreach(var test in tests)
-			{
-				var inputAmount = (decimal)test[0];
-				var inputUnit = (MoneyUnit)test[1];
-				var outputAmount = (decimal)test[2];
-				var outputUnit = (MoneyUnit)test[3];
-
-				var result = new Money(inputAmount, inputUnit);
-				var actual = result.ToUnit(outputUnit);
-
-				Assert.Equal(outputAmount, actual);
-
-				result = new Money(outputAmount, outputUnit);
-				actual = result.ToUnit(inputUnit);
-
-				Assert.Equal(inputAmount, actual);
-			}
-		}
-
-		[Fact]
-		[Trait("Core", "Core")]
-		public void util_ParseMoney()
-		{
-			Money ret;
-			foreach(var prefix in new string[] { "", "+", "-" })
-			{
-				int multiplier = prefix == "-" ? -1 : 1;
-				Assert.True(Money.TryParse(prefix + "0.0", out ret));
-				AssertEx.Equal(ret, multiplier * new Money(0));
-
-				Assert.True(Money.TryParse(prefix + "12345.6789", out ret));
-				AssertEx.Equal(ret, multiplier * new Money((Money.COIN / 10000) * 123456789));
-
-				Assert.True(Money.TryParse(prefix + "100000000.00", out ret));
-				AssertEx.Equal(ret, multiplier * new Money(Money.COIN * 100000000));
-				Assert.True(Money.TryParse(prefix + "10000000.00", out ret));
-				AssertEx.Equal(ret, multiplier * new Money(Money.COIN * 10000000));
-				Assert.True(Money.TryParse(prefix + "1000000.00", out ret));
-				AssertEx.Equal(ret, multiplier * new Money(Money.COIN * 1000000));
-				Assert.True(Money.TryParse(prefix + "100000.00", out ret));
-				AssertEx.Equal(ret, multiplier * new Money(Money.COIN * 100000));
-				Assert.True(Money.TryParse(prefix + "10000.00", out ret));
-				AssertEx.Equal(ret, multiplier * new Money(Money.COIN * 10000));
-				Assert.True(Money.TryParse(prefix + "1000.00", out ret));
-				AssertEx.Equal(ret, multiplier * new Money(Money.COIN * 1000));
-				Assert.True(Money.TryParse(prefix + "100.00", out ret));
-				AssertEx.Equal(ret, multiplier * new Money(Money.COIN * 100));
-				Assert.True(Money.TryParse(prefix + "10.00", out ret));
-				AssertEx.Equal(ret, multiplier * new Money(Money.COIN * 10));
-				Assert.True(Money.TryParse(prefix + "1.00", out ret));
-				AssertEx.Equal(ret, multiplier * new Money(Money.COIN));
-				Assert.True(Money.TryParse(prefix + "0.1", out ret));
-				AssertEx.Equal(ret, multiplier * new Money(Money.COIN / 10));
-				Assert.True(Money.TryParse(prefix + "0.01", out ret));
-				AssertEx.Equal(ret, multiplier * new Money(Money.COIN / 100));
-				Assert.True(Money.TryParse(prefix + "0.001", out ret));
-				AssertEx.Equal(ret, multiplier * new Money(Money.COIN / 1000));
-				Assert.True(Money.TryParse(prefix + "0.0001", out ret));
-				AssertEx.Equal(ret, multiplier * new Money(Money.COIN / 10000));
-				Assert.True(Money.TryParse(prefix + "0.00001", out ret));
-				AssertEx.Equal(ret, multiplier * new Money(Money.COIN / 100000));
-				Assert.True(Money.TryParse(prefix + "0.000001", out ret));
-				AssertEx.Equal(ret, multiplier * new Money(Money.COIN / 1000000));
-				Assert.True(Money.TryParse(prefix + "0.0000001", out ret));
-				AssertEx.Equal(ret, multiplier * new Money(Money.COIN / 10000000));
-				Assert.True(Money.TryParse(prefix + "0.00000001", out ret));
-				AssertEx.Equal(ret, multiplier * new Money(Money.COIN / 100000000));
-
-				// Attempted 63 bit overflow should fail
-				Assert.False(Money.TryParse(prefix + "92233720368.54775808", out ret));
-			}
-		}
-
-		[Fact]
-		[Trait("UnitTest", "UnitTest")]
-		public void CanSplitMoney()
-		{
-			CanSplitMoneyCore(Money.Satoshis(1234), 3);
-			CanSplitMoneyCore(Money.Satoshis(1234), 2);
-			CanSplitMoneyCore(Money.Satoshis(1234), 10);
-			CanSplitMoneyCore(Money.Satoshis(1), 3);
-			Assert.Throws<ArgumentOutOfRangeException>(() => CanSplitMoneyCore(Money.Satoshis(1000), 0));
-			CanSplitMoneyCore(Money.Satoshis(0), 10);
-
-			var result = Money.Satoshis(20).Split(3).ToArray();
-			Assert.True(result[0].Satoshi == 7);
-			Assert.True(result[1].Satoshi == 7);
-			Assert.True(result[2].Satoshi == 6);
-		}
-
-		private void CanSplitMoneyCore(Money money, int parts)
-		{
-			var splitted = money.Split(parts).ToArray();
-			Assert.True(splitted.Length == parts);
-			Assert.True(splitted.Sum() == money);
-			var groups = splitted.Select(s => s.Satoshi).GroupBy(o => o);
-			var differentValues = groups.Count();
-			Assert.True(differentValues == 1 || differentValues == 2);
-		}
-
-		[Fact]
-		[Trait("UnitTest", "UnitTest")]
-		public void CanSplitMoneyBag()
-		{
-			var gold = new AssetId(new Key());
-			MoneyBag bag = new MoneyBag();
-			bag += Money.Coins(12);
-			bag += new AssetMoney(gold, 10);
-			var splitted = bag.Split(12).ToArray();
-			Assert.Equal(Money.Coins(1.0m), splitted[0].GetAmount(null));
-			Assert.Equal(new AssetMoney(gold, 1), splitted[0].GetAmount(gold));
-			Assert.Equal(new AssetMoney(gold, 0), splitted[11].GetAmount(gold));
-		}
-
-		[Fact]
-		[Trait("UnitTest", "UnitTest")]
-		public void CanSplitAssetMoney()
-		{
-			var gold = new AssetId(new Key());
-			CanSplitAssetMoneyCore(gold, 1234, 3);
-			CanSplitAssetMoneyCore(gold, 1234, 2);
-			CanSplitAssetMoneyCore(gold, 1234, 10);
-			CanSplitAssetMoneyCore(gold, 1, 3);
-			Assert.Throws<ArgumentOutOfRangeException>(() => CanSplitAssetMoneyCore(gold, 1000, 0));
-			CanSplitAssetMoneyCore(gold, 0, 10);
-
-			var result = new AssetMoney(gold, 20).Split(3).ToArray();
-			Assert.True(result[0].Quantity == 7);
-			Assert.True(result[1].Quantity == 7);
-			Assert.True(result[2].Quantity == 6);
-			Assert.True(result[0].Id == gold);
-		}
-
-		private void CanSplitAssetMoneyCore(AssetId asset, long amount, int parts)
-		{
-			AssetMoney money = new AssetMoney(asset, amount);
-			var splitted = money.Split(parts).ToArray();
-			Assert.True(splitted.Length == parts);
-			Assert.True(splitted.Sum(asset) == money);
-			var groups = splitted.Select(s => s.Quantity).GroupBy(o => o);
-			var differentValues = groups.Count();
-			Assert.True(differentValues == 1 || differentValues == 2);
-		}
-
-		[Fact]
-		[Trait("UnitTest", "UnitTest")]
-		public void MoneyUnitSanityCheck()
-		{
-			Money.FromUnit(10m, MoneyUnit.BTC);
-			Money.FromUnit(10m, MoneyUnit.MilliBTC);
-			Money.FromUnit(10m, MoneyUnit.Bit);
-			Money.FromUnit(10m, MoneyUnit.Satoshi);
-
-			Money.FromUnit(10m, (MoneyUnit)100000000);
-			Money.FromUnit(10m, (MoneyUnit)100000);
-			Money.FromUnit(10m, (MoneyUnit)100);
-			Money.FromUnit(10m, (MoneyUnit)1);
-
-			Assert.Throws<ArgumentException>(() => Money.FromUnit(10, (MoneyUnit)14));
-			Assert.Throws<ArgumentException>(() => Money.FromUnit(10, (MoneyUnit)(-41)));
-		}
-
-		[Fact]
-		[Trait("UnitTest", "UnitTest")]
-		public void Overflow()
-		{
-			Assert.Throws<OverflowException>(() => Money.Satoshis(decimal.MaxValue));
-			Assert.Throws<OverflowException>(() => Money.Satoshis(decimal.MinValue));
-			Assert.Throws<OverflowException>(() => Money.Satoshis(ulong.MaxValue));
-			Assert.Throws<OverflowException>(() => Money.Satoshis(long.MinValue));
-
-			Assert.Throws<OverflowException>(() => -1 * (Money)long.MinValue);
-
-			Assert.Throws<OverflowException>(() =>
-			{
-				var m = (Money)long.MaxValue;
-				m++;
-			});
-			Assert.Throws<OverflowException>(() =>
-			{
-				var m = (Money)(long.MinValue + 1);
-				m--;
-			});
-			Assert.Throws<OverflowException>(() => -1 * (Money)long.MinValue);
-		}
-
-		[Fact]
-		[Trait("Core", "Core")]
-		public void util_IsHex()
-		{
-			Assert.True(HexEncoder.IsWellFormed("00"));
-			Assert.True(HexEncoder.IsWellFormed("00112233445566778899aabbccddeeffAABBCCDDEEFF"));
-			Assert.True(HexEncoder.IsWellFormed("ff"));
-			Assert.True(HexEncoder.IsWellFormed("FF"));
-
-			Assert.True(HexEncoder.IsWellFormed(""));
-			Assert.True(!HexEncoder.IsWellFormed("0"));
-			Assert.True(!HexEncoder.IsWellFormed("a"));
-			Assert.True(!HexEncoder.IsWellFormed("eleven"));
-			Assert.True(!HexEncoder.IsWellFormed("00xx00"));
-			Assert.True(!HexEncoder.IsWellFormed("0x0000"));
-		}
-
-		[Fact]
-		[Trait("UnitTest", "UnitTest")]
-		public void CanRoundTripBigIntegerToBytes()
-		{
-			foreach(var expected in Enumerable.Range(-100, 100))
-			{
-				var bytes = Utils.BigIntegerToBytes(expected);
-				var actual = Utils.BytesToBigInteger(bytes);
-				Assert.Equal<BigInteger>(expected, actual);
-			}
-		}
-		[Fact]
-		[Trait("UnitTest", "UnitTest")]
-		public void CanConvertBigIntegerToBytes()
-		{
-			Assert.Equal<BigInteger>(0, Utils.BytesToBigInteger(new byte[0]));
-			Assert.Equal<BigInteger>(0, Utils.BytesToBigInteger(new byte[] { 0 }));
-			Assert.Equal<BigInteger>(0, Utils.BytesToBigInteger(new byte[] { 0x80 }));
-			Assert.Equal<BigInteger>(1, Utils.BytesToBigInteger(new byte[] { 1 }));
-			Assert.Equal<BigInteger>(-1, Utils.BytesToBigInteger(new byte[] { 0x81 }));
-			Assert.Equal<BigInteger>(-128, Utils.BytesToBigInteger(new byte[] { 0x80, 0x80 }));
-		}
-
-		[Fact]
-		[Trait("UnitTest", "UnitTest")]
-		public void NetworksAreValid()
-		{
-			foreach(var network in Network.GetNetworks())
-			{
-				Assert.NotNull(network);
-			}
-		}
-
-		[Fact]
-		[Trait("UnitTest", "UnitTest")]
-		public void CanGenerateScriptFromAddress()
-		{
-			var address = new BitcoinPubKeyAddress(new KeyId("47376c6f537d62177a2c41c4ca9b45829ab99083"), Network.Main);
-			Assert.Equal("OP_DUP OP_HASH160 47376c6f537d62177a2c41c4ca9b45829ab99083 OP_EQUALVERIFY OP_CHECKSIG", address.ScriptPubKey.ToString());
-
-			var scriptAddress = new BitcoinScriptAddress(new ScriptId("8f55563b9a19f321c211e9b9f38cdf686ea07845"), Network.Main);
-			Assert.Equal("OP_HASH160 8f55563b9a19f321c211e9b9f38cdf686ea07845 OP_EQUAL", scriptAddress.ScriptPubKey.ToString());
-
-			var pubKey = new PubKey("0359d3092e4a8d5f3b3948235b5dec7395259273ccf3c4e9d5e16695a3fc9588d6");
-			Assert.Equal("OP_DUP OP_HASH160 4d29186f76581c7375d70499afd1d585149d42cd OP_EQUALVERIFY OP_CHECKSIG", pubKey.Hash.ScriptPubKey.ToString());
-			Assert.Equal("0359d3092e4a8d5f3b3948235b5dec7395259273ccf3c4e9d5e16695a3fc9588d6 OP_CHECKSIG", pubKey.ScriptPubKey.ToString());
-
-			Script script = new Script("0359d3092e4a8d5f3b3948235b5dec7395259273ccf3c4e9d5e16695a3fc9588d6 OP_CHECKSIG");
-			Assert.Equal("OP_HASH160 a216e3bce8c1b3adf376731b6cd0b6936c4e053f OP_EQUAL", script.PaymentScript.ToString());
-		}
-
-		[Fact]
-		[Trait("UnitTest", "UnitTest")]
-		//https://en.bitcoin.it/wiki/List_of_address_prefixes
-		public void CanDeduceNetworkInBase58Constructor()
-		{
-			BitcoinAddress addr = new BitcoinPubKeyAddress("STnZQMnb6Sa5qsuvwgx1xVQCuPH9dnjTuE");
-			Assert.Equal(addr.Network, Network.Main);
-		}
-
-		[Fact]
-		[Trait("UnitTest", "UnitTest")]
-		public void CanUseSegwitAddress()
-		{
-			var address = (BitcoinWitPubKeyAddress)BitcoinAddress.Create("p2xtZoXeX5X8BP8JfFhQK2nD3emtjch7UeFm", BitcoinNetwork.Main);
-			Assert.Equal("0014010966776006953d5567439e5e39f86a0d273bee", address.ScriptPubKey.ToHex());
-			Assert.Equal("0014010966776006953d5567439e5e39f86a0d273bee", address.Hash.ScriptPubKey.ToHex());
-			Assert.Equal("3R1ZpeYRXx5oFtJWNoUwLFoACixRQ7sDQa", address.GetScriptAddress().ToString());
-
-			//Example of the BIP
-			var pubkey = new PubKey("0450863AD64A87AE8A2FE83C1AF1A8403CB53F53E486D8511DAD8A04887E5B23522CD470243453A299FA9E77237716103ABC11A1DF38855ED6F2EE187E9C582BA6");
-			Assert.Equal(new Script("OP_0 010966776006953D5567439E5E39F86A0D273BEE"), pubkey.GetSegwitAddress(BitcoinNetwork.Main).ScriptPubKey);
-			Assert.Equal("p2xtZoXeX5X8BP8JfFhQK2nD3emtjch7UeFm", pubkey.GetSegwitAddress(BitcoinNetwork.Main).ToString());
-		}
-
-		//[Fact]
-		//[Trait("UnitTest", "UnitTest")]
-		//https://en.bitcoin.it/wiki/List_of_address_prefixes
-		public void CanDetectBase58NetworkAndType()
-		{
-			// test disabled for now 
-
-			new Key().PubKey.GetSegwitAddress(Network.TestNet);
-			var tests = new[]
-				{
-					new
-					{
-						Base58 = "T7nYdHtL34xLZ2S5KwqgySNNzGxovhszhtDM3wQRUEfUbUVvRZzTW",
-						ExpectedType = typeof(BitcoinWitScriptAddress),
-						Network = Network.TestNet
-					},
-					new
-					{
-						Base58 = "p2yCHe3JxDcT62fvAraCKHYoiiCLZsUzdbRQ",
-						ExpectedType = typeof(BitcoinWitPubKeyAddress),
-						Network = Network.Main
-					},
-					new
-					{
-						Base58 = "QWzJyQDz7iRTPkLFBg6XEeJFwbYESFC5KXxk",
-						ExpectedType = typeof(BitcoinWitPubKeyAddress),
-						Network = Network.TestNet
-					},
-					new
-					{
-						Base58 = "bWqaKUZETiECYgmJNbNZUoanBxnAzoVjCNx",
-						ExpectedType = typeof(BitcoinColoredAddress),
-						Network = Network.TestNet
-					},
-					new
-					{
-						Base58 = "17VZNX1SN5NtKa8UQFxwQbFeFc3iqRYhem",
-						ExpectedType = typeof(BitcoinPubKeyAddress),
-						Network = Network.Main
-					},
-					new
-					{
-						Base58 = "17VZNX1SN5NtKa8UQFxwQbFeFc3iqRYhem",
-						ExpectedType = typeof(BitcoinPubKeyAddress),
-						Network = Network.Main
-					},
-					new
-					{
-						Base58 = "3EktnHQD7RiAE6uzMj2ZifT9YgRrkSgzQX",
-						ExpectedType = typeof(BitcoinScriptAddress),
-						Network = Network.Main
-					},
-					new
-					{
-						Base58 = "mipcBbFg9gMiCh81Kj8tqqdgoZub1ZJRfn",
-						ExpectedType = typeof(BitcoinPubKeyAddress),
-						Network = Network.TestNet
-					},
-					new
-					{
-						Base58 = "5Hwgr3u458GLafKBgxtssHSPqJnYoGrSzgQsPwLFhLNYskDPyyA",
-						ExpectedType = typeof(BitcoinSecret),
-						Network = Network.Main
-					},
-					new
-					{
-						Base58 = "92Pg46rUhgTT7romnV7iGW6W1gbGdeezqdbJCzShkCsYNzyyNcc",
-						ExpectedType = typeof(BitcoinSecret),
-						Network = Network.TestNet
-					},
-					new
-					{
-						Base58 = "3qdi7TXgRo1qR",
-						ExpectedType = (Type)null,
-						Network = (Network)null
-					},
-					new
-					{
-						Base58 = "6PYLtMnXvfG3oJde97zRyLYFZCYizPU5T3LwgdYJz1fRhh16bU7u6PPmY7",
-						ExpectedType = typeof(BitcoinEncryptedSecretNoEC),
-						Network = (Network)null
-					},
-					new
-					{
-						Base58 = "6PfQu77ygVyJLZjfvMLyhLMQbYnu5uguoJJ4kMCLqWwPEdfpwANVS76gTX",
-						ExpectedType = typeof(BitcoinEncryptedSecretEC),
-						Network = (Network)null
-					},
-					new
-					{
-						Base58 = "passphrasepxFy57B9v8HtUsszJYKReoNDV6VHjUSGt8EVJmux9n1J3Ltf1gRxyDGXqnf9qm",
-						ExpectedType = typeof(BitcoinPassphraseCode),
-						Network = (Network)null
-					},
-					new
-					{
-						Base58 = "cfrm38V8aXBn7JWA1ESmFMUn6erxeBGZGAxJPY4e36S9QWkzZKtaVqLNMgnifETYw7BPwWC9aPD",
-						ExpectedType = typeof(BitcoinConfirmationCode),
-						Network = (Network)null
-					},
-					new
-					{
-						Base58 = "xprv9s21ZrQH143K3Gx1VAAD1ueDmwoPQUApekxWYSJ1f4W4m1nUPpRGdV5sTVhixZJT5cP2NqtEMZ2mrwHdW5RWpohCwspWidCpcLALvioXDyz",
-						ExpectedType = typeof(BitcoinExtKey),
-						Network = Network.Main
-					},
-					new
-					{
-						Base58 = "xpub661MyMwAqRbcEhHavVcryjNF2uA5woK6JCNRNJB8Z3dxPU8VNBd9E8GP7fusw2bhgYe7BXt6izr5iUaYo483919jjdtfEpG8j97djnEgJqo",
-						ExpectedType = typeof(BitcoinExtPubKey),
-						Network = Network.Main
-					},
-					new
-					{
-						Base58 = "akB4NBW9UuCmHuepksob6yfZs6naHtRCPNy",
-						ExpectedType = typeof(BitcoinColoredAddress),
-						Network = Network.Main
-					}
-				};
-
-			foreach(var test in tests)
-			{
-				if(test.ExpectedType == null)
-				{
-					Assert.Throws<FormatException>(() => Network.CreateFromBase58Data(test.Base58));
-				}
-				else
-				{
-					var result = Network.CreateFromBase58Data(test.Base58);
-					Assert.True(test.ExpectedType == result.GetType());
-					if(test.Network != null)
-						Assert.Equal(test.Network, result.Network);
-					Network.CreateFromBase58Data(test.Base58, test.Network);
-
-					if(test.Network != null)
-						foreach(var network in Network.GetNetworks())
-						{
-							if(network == test.Network)
-								break;
-							Assert.Throws<FormatException>(() => Network.CreateFromBase58Data(test.Base58, network));
-						}
-				}
-			}
-		}
-
-		//[Fact]
-		//[Trait("UnitTest", "UnitTest")]
-		public void CanParseBlockJSON()
-		{
-			// disabled for now
-
-			var jobj = JObject.Parse(File.ReadAllText(TestDataLocations.DataFolder(@"blocks/Block1.json")));
-			var array = (JArray)jobj["mrkl_tree"];
-			var expected = array.OfType<JValue>().Select(v => uint256.Parse(v.ToString())).ToList();
-			var block = Block.ParseJson(File.ReadAllText(TestDataLocations.DataFolder(@"blocks/Block1.json")));
-			Assert.Equal("000000000000000040cd080615718eb68f00a0138706e7afd4068f3e08d4ca20", block.GetHash().ToString());
-			Assert.True(block.CheckMerkleRoot());
-		}
-
-		[Fact]
-		[Trait("UnitTest", "UnitTest")]
-		public void CanConvertToUnixTime()
-		{
-			var date = Utils.UnixTimeToDateTime(1368576000);
-			Assert.Equal(new DateTimeOffset(2013, 5, 15, 0, 0, 0, TimeSpan.Zero), date);
-			Assert.Equal((uint)1368576000, Utils.DateTimeToUnixTime(date));
-
-			Utils.DateTimeToUnixTime(Utils.UnixTimeToDateTime(uint.MaxValue));
-			Utils.DateTimeToUnixTime(Utils.UnixTimeToDateTime(0));
-
-			Assert.Throws<ArgumentOutOfRangeException>(() => Utils.DateTimeToUnixTime(Utils.UnixTimeToDateTime(uint.MaxValue) + TimeSpan.FromSeconds(1)));
-			Assert.Throws<ArgumentOutOfRangeException>(() => Utils.DateTimeToUnixTime(Utils.UnixTimeToDateTime(0) - TimeSpan.FromSeconds(1)));
-		}
-
-
-		[Fact]
-		[Trait("UnitTest", "UnitTest")]
-		public void MoneyBagOperations()
-		{
-			var msft = new AssetId("8f316d9a09");
-			var goog = new AssetId("097f175bc8");
-			var usd = new AssetId("6d2e8c766a");
-
-			// 10 MSFT + 3 GOOG
-			var mb = new MoneyBag(new AssetMoney(msft, 10), new AssetMoney(goog, 3));
-
-			// (10 MSFT + 3 GOOG) + 1000 satoshis
-			Assert.Equal(
-				new MoneyBag(new AssetMoney(msft, 10), new AssetMoney(goog, 3), new Money(1000)),
-				mb + Money.Satoshis(1000));
-
-			// (10 MSFT + 3 GOOG) + 30 GOOG == (10 MSFT + 33 GOOG)
-			Assert.Equal(
-				new MoneyBag(new AssetMoney(msft, 10), new AssetMoney(goog, 33)),
-				mb + new AssetMoney(goog, 30));
-
-			// (10 MSFT + 3 GOOG) + (10 MSFT + 3 GOOG) == (20 MSFT + 6 GOOG)
-			Assert.Equal(
-				new MoneyBag(new AssetMoney(msft, 20), new AssetMoney(goog, 6)),
-				mb + mb);
-
-			//-----
-			// (10 MSFT + 3 GOOG) - 1000 satoshis
-			Assert.Equal(
-				new MoneyBag(new AssetMoney(msft, 10), new AssetMoney(goog, 3), new Money(-1000)),
-				mb - (Money.Satoshis(1000)));
-
-			// (10 MSFT + 3 GOOG) - 30 GOOG == (10 MSFT - 27 GOOG)
-			Assert.Equal(
-				new MoneyBag(new AssetMoney(msft, 10), new AssetMoney(goog, -27)),
-				mb - (new AssetMoney(goog, 30)));
-
-			// (10 MSFT + 3 GOOG) - (10 MSFT + 3 GOOG) == ()
-			Assert.Equal(
-				new MoneyBag(),
-				mb - (mb));
-
-			// (10 MSFT + 3 GOOG) - (1 MSFT - 5 GOOG) +  10000 Satoshi == (9 MSFT + 8 GOOG + 10000 Satoshi)
-			var b1 = new MoneyBag(new AssetMoney(msft, 10), new AssetMoney(goog, 3));
-			var b2 = new MoneyBag(new AssetMoney(msft, 1), new AssetMoney(goog, -5));
-
-			var b1_2 = b1 - (b2) + (new Money(10000));
-			Assert.True(
-				b1_2.SequenceEqual(new IMoney[] { new AssetMoney(msft, 9), new AssetMoney(goog, 8), new Money(10000) }));
-		}
-	}
-}
-=======
-﻿using NBitcoin.BouncyCastle.Math;
-using NBitcoin.Crypto;
-using NBitcoin.DataEncoders;
-using NBitcoin.JsonConverters;
-using NBitcoin.OpenAsset;
-using Newtonsoft.Json.Linq;
-using System;
-using System.Diagnostics;
-using System.IO;
-using System.Linq;
-using System.Text;
-using Xunit;
-
-namespace NBitcoin.Tests
-{
-	public class util_tests
-	{
-		static byte[] ParseHex_expected = new byte[]{
-	0x04, 0x67, 0x8a, 0xfd, 0xb0, 0xfe, 0x55, 0x48, 0x27, 0x19, 0x67, 0xf1, 0xa6, 0x71, 0x30, 0xb7,
-	0x10, 0x5c, 0xd6, 0xa8, 0x28, 0xe0, 0x39, 0x09, 0xa6, 0x79, 0x62, 0xe0, 0xea, 0x1f, 0x61, 0xde,
-	0xb6, 0x49, 0xf6, 0xbc, 0x3f, 0x4c, 0xef, 0x38, 0xc4, 0xf3, 0x55, 0x04, 0xe5, 0x1e, 0xc1, 0x12,
-	0xde, 0x5c, 0x38, 0x4d, 0xf7, 0xba, 0x0b, 0x8d, 0x57, 0x8a, 0x4c, 0x70, 0x2b, 0x6b, 0xf1, 0x1d,
-	0x5f};
-
-		[Fact]
-		[Trait("Core", "Core")]
-		public void util_ParseHex()
-		{
-			// Basic test vector
-			var result = Encoders.Hex.DecodeData("04678afdb0fe5548271967f1a67130b7105cd6a828e03909a67962e0EA1f61deb649f6bc3f4cef38c4f35504e51ec112de5c384df7ba0b8d578a4c702b6bf11d5f");
-			AssertEx.CollectionEquals(result, ParseHex_expected);
-
-			// Spaces between bytes must not be supported
-			Assert.Throws<FormatException>(() => Encoders.Hex.DecodeData("12 34 56 78"));
-
-			// Stop parsing at invalid value
-			Assert.Throws<FormatException>(() => Encoders.Hex.DecodeData("1234 invalid 1234"));
-		}
-		[Fact]
-		[Trait("UnitTest", "UnitTest")]
-		public void CanAddEntropyToRandom()
-		{
-			RandomUtils.AddEntropy(new byte[] { 1, 2, 3 });
-			for(int i = 0; i < 100; i++)
-			{
-				Assert.Equal(50, RandomUtils.GetBytes(50).Length);
-			}
-		}
-		[Fact]
-		[Trait("Core", "Core")]
-		public void util_HexStr()
-		{
-			AssertEx.Equal(
-	  new HexEncoder().EncodeData(ParseHex_expected),
-	  "04678afdb0fe5548271967f1a67130b7105cd6a828e03909a67962e0ea1f61deb649f6bc3f4cef38c4f35504e51ec112de5c384df7ba0b8d578a4c702b6bf11d5f");
-
-			AssertEx.Equal(
-				new HexEncoder()
-				{
-					Space = true
-				}.EncodeData(ParseHex_expected, 0, 5),
-				"04 67 8a fd b0");
-
-			AssertEx.Equal(
-				new HexEncoder()
-				{
-					Space = true
-				}.EncodeData(ParseHex_expected, 0, 0),
-				"");
-
-			var ParseHex_vec = ParseHex_expected.Take(5).ToArray();
-
-			AssertEx.Equal(
-				new HexEncoder()
-				{
-					Space = true
-				}.EncodeData(ParseHex_vec),
-				"04 67 8a fd b0");
-		}
-
-		[Fact]
-		[Trait("UnitTest", "UnitTest")]
-		public void ScryptTest()
-		{
-			var message = "Hello world message";
-			var salt = Encoding.UTF8.GetBytes("This is salt");
-			var result = SCrypt.BitcoinComputeDerivedKey(message, salt);
-			Assert.Equal("2331e1fe210127c9ac8fa95eb388e9dd072893890e2ee5646318ceb66089bbfe5ab45f762feeddf53d21c9a2cb183869247c9814f2bff1917fbea8239c548d1d"
-				, Encoders.Hex.EncodeData(result));
-		}
-
-		[Fact]
-		[Trait("UnitTest", "UnitTest")]
-		//https://en.bitcoin.it/wiki/Difficulty
-		public void CanReadConvertTargetToDifficulty()
-		{
-			var packed = new Target(TestUtils.ParseHex("1b0404cb"));
-			var unpacked = new Target(uint256.Parse("00000000000404CB000000000000000000000000000000000000000000000000"));
-			
-			Assert.Equal(packed, unpacked);
-			Assert.Equal(packed, new Target(0x1b0404cb));
-
-			packed = new Target(TestUtils.ParseHex("1b8404cb"));
-			Assert.True(packed.ToBigInteger().CompareTo(BigInteger.Zero) < 0);
-			Assert.Equal(packed, new Target(0x1b8404cb));
-
-			packed = new Target(TestUtils.ParseHex("1d00ffff"));
-			Assert.Equal(1, packed.Difficulty);
-			Assert.Equal(Target.Difficulty1, packed);
-
-			packed = new Target(TestUtils.ParseHex("1b0404cb"));
-			Assert.Equal(16307.420938523983D, packed.Difficulty, "420938523983".Length);
-
-			Assert.Equal(packed, new Target((uint)0x1b0404cb));
-			Assert.Equal((uint)packed, (uint)0x1b0404cb);
-
-			packed = new Target(0x1d00ffff);
-			Assert.Equal((uint)packed, (uint)0x1d00ffff);
-
-			//Check http://blockchain.info/block-index/392672/0000000000000000511e193e22d2dfc02aea8037988f0c58e9834f4550e97702
-			packed = new Target(419470732);
-			Assert.Equal(6978842649.592383, packed.Difficulty, "592383".Length);
-			Assert.Equal((uint)packed, (uint)419470732);
-			Assert.True(uint256.Parse("0x0000000000000000511e193e22d2dfc02aea8037988f0c58e9834f4550e97702") < packed.ToUInt256());
-
-			//Check http://blockchain.info/block-index/394713/0000000000000000729a4a7e084c90f932d038c407a6535a51dfecdfba1c8906
-			Assert.True(uint256.Parse("0x0000000000000000729a4a7e084c90f932d038c407a6535a51dfecdfba1c8906 ") < new Target(419470732).ToUInt256());
-
-			var genesis = Network.Main.GetGenesis();
-			Assert.True(genesis.GetHash() < genesis.Header.Bits.ToUInt256());
-			Assert.True(Target.Difficulty1 == Target.Difficulty1);
-		}
-
-		[Fact]
-		[Trait("Core", "Core")]
-		public void util_FormatMoney()
-		{
-			AssertEx.Equal(new Money(0).ToString(false), "0.00");
-			AssertEx.Equal(new Money((Money.COIN / 10000) * 123456789).ToString(false), "12345.6789");
-			AssertEx.Equal(new Money(Money.COIN).ToString(true), "+1.00");
-			AssertEx.Equal(new Money(-Money.COIN).ToString(false), "-1.00");
-			AssertEx.Equal(new Money(-Money.COIN).ToString(true), "-1.00");
-
-			AssertEx.Equal(new Money(Money.COIN * 100000000).ToString(false), "100000000.00");
-			AssertEx.Equal(new Money(Money.COIN * 10000000).ToString(false), "10000000.00");
-			AssertEx.Equal(new Money(Money.COIN * 1000000).ToString(false), "1000000.00");
-			AssertEx.Equal(new Money(Money.COIN * 100000).ToString(false), "100000.00");
-			AssertEx.Equal(new Money(Money.COIN * 10000).ToString(false), "10000.00");
-			AssertEx.Equal(new Money(Money.COIN * 1000).ToString(false), "1000.00");
-			AssertEx.Equal(new Money(Money.COIN * 100).ToString(false), "100.00");
-			AssertEx.Equal(new Money(Money.COIN * 10).ToString(false), "10.00");
-			AssertEx.Equal(new Money(Money.COIN).ToString(false), "1.00");
-			AssertEx.Equal(new Money(Money.COIN / 10).ToString(false), "0.10");
-			AssertEx.Equal(new Money(Money.COIN / 100).ToString(false), "0.01");
-			AssertEx.Equal(new Money(Money.COIN / 1000).ToString(false), "0.001");
-			AssertEx.Equal(new Money(Money.COIN / 10000).ToString(false), "0.0001");
-			AssertEx.Equal(new Money(Money.COIN / 100000).ToString(false), "0.00001");
-			AssertEx.Equal(new Money(Money.COIN / 1000000).ToString(false), "0.000001");
-			AssertEx.Equal(new Money(Money.COIN / 10000000).ToString(false), "0.0000001");
-			AssertEx.Equal(new Money(Money.COIN / 100000000).ToString(false), "0.00000001");
-		}
-
-
-		[Fact]
-		[Trait("UnitTest", "UnitTest")]
-		public void MoneyCoverage()
-		{
-			Money a = Money.Coins(2.0m);
-			Money b = Money.Coins(4.0m);
-			Assert.Equal(a, Money.Min(a, b));
-			Assert.Equal(a, Money.Min(b, a));
-			Assert.Equal(b, Money.Max(a, b));
-			Assert.Equal(b, Money.Max(b, a));
-			Assert.Equal(a, new Money(a.Satoshi));
-			Assert.Equal(a.GetHashCode(), new Money(a.Satoshi).GetHashCode());
-			Assert.True(Money.Coins(1.0m).Almost(Money.Coins(0.95m), 0.05m));
-			Assert.False(Money.Coins(1.0m).Almost(Money.Coins(0.949m), 0.05m));
-			Assert.Throws<ArgumentOutOfRangeException>(() => Money.Coins(1.0m).Almost(Money.Coins(0.949m), -0.05m));
-			Assert.Throws<ArgumentOutOfRangeException>(() => Money.Coins(1.0m).Almost(Money.Coins(0.949m), -1.05m));
-			long data = 5;
-			Assert.Equal(Money.Coins(5), data * Money.Coins(1.0m));
-			Assert.Equal(Money.Coins(5), Money.Coins(1.0m) * data);
-			Assert.Equal(500000000L, (long)Money.Coins(5).Satoshi);
-			Assert.Equal(500000000U, (uint)Money.Coins(5).Satoshi);
-			Assert.Equal("5.00000000", Money.Coins(5).ToString());
-		}
-
-
-		[Fact]
-		[Trait("UnitTest", "UnitTest")]
-		public void CanConvertMoney()
-		{
-			var tests = new[]
-			{
-				new object[]{ 1.23456789m, MoneyUnit.BTC, 123456789m, MoneyUnit.Satoshi  },
-				new object[]{ 1.23456789m, MoneyUnit.BTC, 1234.56789m, MoneyUnit.MilliBTC  },
-				new object[]{ 1.23456789m, MoneyUnit.BTC, 1234567.89m, MoneyUnit.Bit  },
-				new object[]{ 1.23456789m, MoneyUnit.BTC, 1.23456789m, MoneyUnit.BTC  },
-			};
-
-			foreach(var test in tests)
-			{
-				var inputAmount = (decimal)test[0];
-				var inputUnit = (MoneyUnit)test[1];
-				var outputAmount = (decimal)test[2];
-				var outputUnit = (MoneyUnit)test[3];
-
-				var result = new Money(inputAmount, inputUnit);
-				var actual = result.ToUnit(outputUnit);
-
-				Assert.Equal(outputAmount, actual);
-
-				result = new Money(outputAmount, outputUnit);
-				actual = result.ToUnit(inputUnit);
-
-				Assert.Equal(inputAmount, actual);
-			}
-		}
-
-		[Fact]
-		[Trait("Core", "Core")]
-		public void util_ParseMoney()
-		{
-			Money ret;
-			foreach(var prefix in new string[] { "", "+", "-" })
-			{
-				int multiplier = prefix == "-" ? -1 : 1;
-				Assert.True(Money.TryParse(prefix + "0.0", out ret));
-				AssertEx.Equal(ret, multiplier * new Money(0));
-
-				Assert.True(Money.TryParse(prefix + "12345.6789", out ret));
-				AssertEx.Equal(ret, multiplier * new Money((Money.COIN / 10000) * 123456789));
-
-				Assert.True(Money.TryParse(prefix + "100000000.00", out ret));
-				AssertEx.Equal(ret, multiplier * new Money(Money.COIN * 100000000));
-				Assert.True(Money.TryParse(prefix + "10000000.00", out ret));
-				AssertEx.Equal(ret, multiplier * new Money(Money.COIN * 10000000));
-				Assert.True(Money.TryParse(prefix + "1000000.00", out ret));
-				AssertEx.Equal(ret, multiplier * new Money(Money.COIN * 1000000));
-				Assert.True(Money.TryParse(prefix + "100000.00", out ret));
-				AssertEx.Equal(ret, multiplier * new Money(Money.COIN * 100000));
-				Assert.True(Money.TryParse(prefix + "10000.00", out ret));
-				AssertEx.Equal(ret, multiplier * new Money(Money.COIN * 10000));
-				Assert.True(Money.TryParse(prefix + "1000.00", out ret));
-				AssertEx.Equal(ret, multiplier * new Money(Money.COIN * 1000));
-				Assert.True(Money.TryParse(prefix + "100.00", out ret));
-				AssertEx.Equal(ret, multiplier * new Money(Money.COIN * 100));
-				Assert.True(Money.TryParse(prefix + "10.00", out ret));
-				AssertEx.Equal(ret, multiplier * new Money(Money.COIN * 10));
-				Assert.True(Money.TryParse(prefix + "1.00", out ret));
-				AssertEx.Equal(ret, multiplier * new Money(Money.COIN));
-				Assert.True(Money.TryParse(prefix + "0.1", out ret));
-				AssertEx.Equal(ret, multiplier * new Money(Money.COIN / 10));
-				Assert.True(Money.TryParse(prefix + "0.01", out ret));
-				AssertEx.Equal(ret, multiplier * new Money(Money.COIN / 100));
-				Assert.True(Money.TryParse(prefix + "0.001", out ret));
-				AssertEx.Equal(ret, multiplier * new Money(Money.COIN / 1000));
-				Assert.True(Money.TryParse(prefix + "0.0001", out ret));
-				AssertEx.Equal(ret, multiplier * new Money(Money.COIN / 10000));
-				Assert.True(Money.TryParse(prefix + "0.00001", out ret));
-				AssertEx.Equal(ret, multiplier * new Money(Money.COIN / 100000));
-				Assert.True(Money.TryParse(prefix + "0.000001", out ret));
-				AssertEx.Equal(ret, multiplier * new Money(Money.COIN / 1000000));
-				Assert.True(Money.TryParse(prefix + "0.0000001", out ret));
-				AssertEx.Equal(ret, multiplier * new Money(Money.COIN / 10000000));
-				Assert.True(Money.TryParse(prefix + "0.00000001", out ret));
-				AssertEx.Equal(ret, multiplier * new Money(Money.COIN / 100000000));
-
-				// Attempted 63 bit overflow should fail
-				Assert.False(Money.TryParse(prefix + "92233720368.54775808", out ret));
-			}
-		}
-
-		[Fact]
-		[Trait("UnitTest", "UnitTest")]
-		public void CanSplitMoney()
-		{
-			CanSplitMoneyCore(Money.Satoshis(1234), 3);
-			CanSplitMoneyCore(Money.Satoshis(1234), 2);
-			CanSplitMoneyCore(Money.Satoshis(1234), 10);
-			CanSplitMoneyCore(Money.Satoshis(1), 3);
-			Assert.Throws<ArgumentOutOfRangeException>(() => CanSplitMoneyCore(Money.Satoshis(1000), 0));
-			CanSplitMoneyCore(Money.Satoshis(0), 10);
-
-			var result = Money.Satoshis(20).Split(3).ToArray();
-			Assert.True(result[0].Satoshi == 7);
-			Assert.True(result[1].Satoshi == 7);
-			Assert.True(result[2].Satoshi == 6);
-		}
-
-		private void CanSplitMoneyCore(Money money, int parts)
-		{
-			var splitted = money.Split(parts).ToArray();
-			Assert.True(splitted.Length == parts);
-			Assert.True(splitted.Sum() == money);
-			var groups = splitted.Select(s => s.Satoshi).GroupBy(o => o);
-			var differentValues = groups.Count();
-			Assert.True(differentValues == 1 || differentValues == 2);
-		}
-
-		[Fact]
-		[Trait("UnitTest", "UnitTest")]
-		public void CanSplitMoneyBag()
-		{
-			var gold = new AssetId(new Key());
-			MoneyBag bag = new MoneyBag();
-			bag += Money.Coins(12);
-			bag += new AssetMoney(gold, 10);
-			var splitted = bag.Split(12).ToArray();
-			Assert.Equal(Money.Coins(1.0m), splitted[0].GetAmount(null));
-			Assert.Equal(new AssetMoney(gold, 1), splitted[0].GetAmount(gold));
-			Assert.Equal(new AssetMoney(gold, 0), splitted[11].GetAmount(gold));
-		}
-
-		[Fact]
-		[Trait("UnitTest", "UnitTest")]
-		public void CanSplitAssetMoney()
-		{
-			var gold = new AssetId(new Key());
-			CanSplitAssetMoneyCore(gold, 1234, 3);
-			CanSplitAssetMoneyCore(gold, 1234, 2);
-			CanSplitAssetMoneyCore(gold, 1234, 10);
-			CanSplitAssetMoneyCore(gold, 1, 3);
-			Assert.Throws<ArgumentOutOfRangeException>(() => CanSplitAssetMoneyCore(gold, 1000, 0));
-			CanSplitAssetMoneyCore(gold, 0, 10);
-
-			var result = new AssetMoney(gold, 20).Split(3).ToArray();
-			Assert.True(result[0].Quantity == 7);
-			Assert.True(result[1].Quantity == 7);
-			Assert.True(result[2].Quantity == 6);
-			Assert.True(result[0].Id == gold);
-		}
-
-		private void CanSplitAssetMoneyCore(AssetId asset, long amount, int parts)
-		{
-			AssetMoney money = new AssetMoney(asset, amount);
-			var splitted = money.Split(parts).ToArray();
-			Assert.True(splitted.Length == parts);
-			Assert.True(splitted.Sum(asset) == money);
-			var groups = splitted.Select(s => s.Quantity).GroupBy(o => o);
-			var differentValues = groups.Count();
-			Assert.True(differentValues == 1 || differentValues == 2);
-		}
-
-		[Fact]
-		[Trait("UnitTest", "UnitTest")]
-		public void MoneyUnitSanityCheck()
-		{
-			Money.FromUnit(10m, MoneyUnit.BTC);
-			Money.FromUnit(10m, MoneyUnit.MilliBTC);
-			Money.FromUnit(10m, MoneyUnit.Bit);
-			Money.FromUnit(10m, MoneyUnit.Satoshi);
-
-			Money.FromUnit(10m, (MoneyUnit)100000000);
-			Money.FromUnit(10m, (MoneyUnit)100000);
-			Money.FromUnit(10m, (MoneyUnit)100);
-			Money.FromUnit(10m, (MoneyUnit)1);
-
-			Assert.Throws<ArgumentException>(() => Money.FromUnit(10, (MoneyUnit)14));
-			Assert.Throws<ArgumentException>(() => Money.FromUnit(10, (MoneyUnit)(-41)));
-		}
-
-		[Fact]
-		[Trait("UnitTest", "UnitTest")]
-		public void Overflow()
-		{
-			Assert.Throws<OverflowException>(() => Money.Satoshis(decimal.MaxValue));
-			Assert.Throws<OverflowException>(() => Money.Satoshis(decimal.MinValue));
-			Assert.Throws<OverflowException>(() => Money.Satoshis(ulong.MaxValue));
-			Assert.Throws<OverflowException>(() => Money.Satoshis(long.MinValue));
-
-			Assert.Throws<OverflowException>(() => -1 * (Money)long.MinValue);
-
-			Assert.Throws<OverflowException>(() =>
-			{
-				var m = (Money)long.MaxValue;
-				m++;
-			});
-			Assert.Throws<OverflowException>(() =>
-			{
-				var m = (Money)(long.MinValue + 1);
-				m--;
-			});
-			Assert.Throws<OverflowException>(() => -1 * (Money)long.MinValue);
-		}
-
-		[Fact]
-		[Trait("UnitTest", "UnitTest")]
-		public void FeeRateComparison()
-		{
-			var a = new FeeRate(Money.Coins(2.0m));
-			var b = new FeeRate(Money.Coins(4.0m));
-			Assert.True(a < b);
-			Assert.True(b > a);
-			Assert.False(b < a);
-			Assert.False(a > b);
-			Assert.True(a != b);
-			Assert.True(b != a);
-
-			Assert.True(FeeRate.Min(a, b) == a);
-			Assert.True(FeeRate.Min(b, a) == a);
-			Assert.True(FeeRate.Max(a, b) == b);
-			Assert.True(FeeRate.Max(b, a) == b);
-
-			Assert.True(a.CompareTo(b) < 0);
-			Assert.True(b.CompareTo(a) > 0);
-			Assert.True(a.CompareTo(a) == 0);
-			Assert.True(b.CompareTo(b) == 0);
-
-			var aa = new FeeRate(Money.Coins(2.0m));
-			var bb = new FeeRate(Money.Coins(4.0m));
-			var o = new object();
-			Assert.True(a == aa);
-			Assert.True(a.Equals(aa));
-			Assert.False(a.Equals(o));
-			Assert.True(b == bb);
-			Assert.True(b != aa);
-			Assert.True(b != (null as FeeRate));
-			Assert.True((null as FeeRate) == (null as FeeRate));
-			Assert.False((null as FeeRate) != (null as FeeRate));
-			Assert.False(a.Equals(b));
-			Assert.True(aa == a);
-			Assert.True(bb == b);
-		}
-
-		[Fact]
-		[Trait("Core", "Core")]
-		public void util_IsHex()
-		{
-			Assert.True(HexEncoder.IsWellFormed("00"));
-			Assert.True(HexEncoder.IsWellFormed("00112233445566778899aabbccddeeffAABBCCDDEEFF"));
-			Assert.True(HexEncoder.IsWellFormed("ff"));
-			Assert.True(HexEncoder.IsWellFormed("FF"));
-
-			Assert.True(HexEncoder.IsWellFormed(""));
-			Assert.True(!HexEncoder.IsWellFormed("0"));
-			Assert.True(!HexEncoder.IsWellFormed("a"));
-			Assert.True(!HexEncoder.IsWellFormed("eleven"));
-			Assert.True(!HexEncoder.IsWellFormed("00xx00"));
-			Assert.True(!HexEncoder.IsWellFormed("0x0000"));
-		}
-
-		[Fact]
-		[Trait("UnitTest", "UnitTest")]
-		public void CanRoundTripBigIntegerToBytes()
-		{
-			foreach(var expected in Enumerable.Range(-100, 100))
-			{
-				var bytes = Utils.BigIntegerToBytes(BigInteger.ValueOf(expected));
-				var actual = Utils.BytesToBigInteger(bytes);
-				Assert.Equal<BigInteger>(BigInteger.ValueOf(expected), actual);
-			}
-		}
-		[Fact]
-		[Trait("UnitTest", "UnitTest")]
-		public void CanConvertBigIntegerToBytes()
-		{
-			CanConvertBigIntegerToBytesCore(BigInteger.Zero, new byte[0]);
-			CanConvertBigIntegerToBytesCore(BigInteger.Zero, new byte[] { 0 }, false);
-			CanConvertBigIntegerToBytesCore(BigInteger.Zero, new byte[] { 0x80 }, false);
-			CanConvertBigIntegerToBytesCore(BigInteger.One, new byte[] { 1 });
-			CanConvertBigIntegerToBytesCore(BigInteger.One.Negate(), new byte[] { 0x81 });
-			CanConvertBigIntegerToBytesCore(BigInteger.ValueOf(-128), new byte[] { 0x80, 0x80 });
-			CanConvertBigIntegerToBytesCore(BigInteger.ValueOf(-129), new byte[] { 0x81, 0x80 });
-			CanConvertBigIntegerToBytesCore(BigInteger.ValueOf(-256), new byte[] { 0x00, 0x81 });
-		}
-
-		private void CanConvertBigIntegerToBytesCore(BigInteger b, byte[] bbytes, bool testByteSerialization = true)
-		{
-			Assert.Equal(b, Utils.BytesToBigInteger(bbytes));
-			if(testByteSerialization)
-				Assert.True(Utils.BigIntegerToBytes(b).SequenceEqual(bbytes));
-		}
-
-		[Fact]
-		[Trait("UnitTest", "UnitTest")]
-		public void NetworksAreValid()
-		{
-			foreach(var network in Network.GetNetworks())
-			{
-				Assert.NotNull(network);
-			}
-		}
-
-		// Pubkey: 04a5cf05bfe42daffaff4f1732f5868ed7c7919cba279fa7d940e6b02a8b059bde56be218077bcab1ad6b5f5dcb04c42534477fb8d21b6312b0063e08a8ae52b3e, Private: 7bd0db101160c888e9643f10594185a36a8db91b5308aaa7aad4c03245c6bdc1, Secret: a461392f592ff4292bfce732d808a07f1bc3f49c9a66a40d50761ffb8b2325f6
-		[Fact]
-		[Trait("UnitTest", "UnitTest")]
-		public void CanECDH()
-		{
-			var tests = new[]
-			{
-				new
-				{
-					Pubkey = "04a5cf05bfe42daffaff4f1732f5868ed7c7919cba279fa7d940e6b02a8b059bde56be218077bcab1ad6b5f5dcb04c42534477fb8d21b6312b0063e08a8ae52b3e",
-					Private = "7bd0db101160c888e9643f10594185a36a8db91b5308aaa7aad4c03245c6bdc1",
-					ExpectedSecret = "a461392f592ff4292bfce732d808a07f1bc3f49c9a66a40d50761ffb8b2325f6"
-				},
-				new
-				{
-					Pubkey = "043f12235bcf2776c8489ed138d4c9b85a1e29f3f4ad2787b9c8588e960867afc9de1e5702caa787665f5d0a4b04015c8bd5f1541e3d170efc3668f6ac587d43bc",
-					Private = "1249b289c5959c71ae60e0a2a7d57dffbd5cb862aaf10442db205f6787791732",
-					ExpectedSecret = "1d664ba11d3925cfcd938b2ef131213ba4ca986822944d0a7616b34027738e7c"
-				},
-				new
-				{
-					Pubkey = "04769c29328998917d9f2f7c6ce46f2f12a6064e937dff722b4811e9c88b4e1d45387fea132321541e8dbdc92384aef1944d650aa889bfa836db078897e5299262",
-					Private = "41d0cbeeb3365b8c9e190f9898689997002f94006ad3bf1dcfbac28b6e4fb84d",
-					ExpectedSecret = "7fcfa754a40ceaabee5cd3df1a99ee2e5d2c027fdcbd8e437d9be757ea58708f"
-				}
-			};
-			foreach(var test in tests)
-			{
-				var pubKey = new PubKey(test.Pubkey);
-				var key = new Key(Encoders.Hex.DecodeData(test.Private));
-				var secret = pubKey.GetSharedSecret(key);
-				Assert.Equal(test.ExpectedSecret, Encoders.Hex.EncodeData(secret));
-			}
-		}
-
-		[Fact]
-		[Trait("UnitTest", "UnitTest")]
-		public void CanGenerateScriptFromAddress()
-		{
-			var address = new BitcoinPubKeyAddress(new KeyId("47376c6f537d62177a2c41c4ca9b45829ab99083"), Network.Main);
-			Assert.Equal("OP_DUP OP_HASH160 47376c6f537d62177a2c41c4ca9b45829ab99083 OP_EQUALVERIFY OP_CHECKSIG", address.ScriptPubKey.ToString());
-
-			var scriptAddress = new BitcoinScriptAddress(new ScriptId("8f55563b9a19f321c211e9b9f38cdf686ea07845"), Network.Main);
-			Assert.Equal("OP_HASH160 8f55563b9a19f321c211e9b9f38cdf686ea07845 OP_EQUAL", scriptAddress.ScriptPubKey.ToString());
-
-			var pubKey = new PubKey("0359d3092e4a8d5f3b3948235b5dec7395259273ccf3c4e9d5e16695a3fc9588d6");
-			Assert.Equal("OP_DUP OP_HASH160 4d29186f76581c7375d70499afd1d585149d42cd OP_EQUALVERIFY OP_CHECKSIG", pubKey.Hash.ScriptPubKey.ToString());
-			Assert.Equal("0359d3092e4a8d5f3b3948235b5dec7395259273ccf3c4e9d5e16695a3fc9588d6 OP_CHECKSIG", pubKey.ScriptPubKey.ToString());
-
-			Script script = new Script("0359d3092e4a8d5f3b3948235b5dec7395259273ccf3c4e9d5e16695a3fc9588d6 OP_CHECKSIG");
-			Assert.Equal("OP_HASH160 a216e3bce8c1b3adf376731b6cd0b6936c4e053f OP_EQUAL", script.PaymentScript.ToString());
-		}
-
-		[Fact]
-		[Trait("UnitTest", "UnitTest")]
-		//https://en.bitcoin.it/wiki/List_of_address_prefixes
-		public void CanDeduceNetworkInBase58Constructor()
-		{
-			BitcoinAddress addr = new BitcoinPubKeyAddress("17VZNX1SN5NtKa8UQFxwQbFeFc3iqRYhem");
-			Assert.Equal(addr.Network, Network.Main);
-		}
-
-		[Fact]
-		[Trait("UnitTest", "UnitTest")]
-		public void CanUseSegwitAddress()
-		{
-			var address = (BitcoinWitPubKeyAddress)BitcoinAddress.Create("p2xtZoXeX5X8BP8JfFhQK2nD3emtjch7UeFm");
-			Assert.Equal("0014010966776006953d5567439e5e39f86a0d273bee", address.ScriptPubKey.ToHex());
-			Assert.Equal("0014010966776006953d5567439e5e39f86a0d273bee", address.Hash.ScriptPubKey.ToHex());
-			Assert.Equal("3R1ZpeYRXx5oFtJWNoUwLFoACixRQ7sDQa", address.GetScriptAddress().ToString());
-
-			//Example of the BIP
-			var pubkey = new PubKey("0450863AD64A87AE8A2FE83C1AF1A8403CB53F53E486D8511DAD8A04887E5B23522CD470243453A299FA9E77237716103ABC11A1DF38855ED6F2EE187E9C582BA6");
-			Assert.Equal(new Script("OP_0 010966776006953D5567439E5E39F86A0D273BEE"), pubkey.GetSegwitAddress(Network.Main).ScriptPubKey);
-			Assert.Equal("p2xtZoXeX5X8BP8JfFhQK2nD3emtjch7UeFm", pubkey.GetSegwitAddress(Network.Main).ToString());
-		}
-
-		public class DummyClass
-		{
-			public BitcoinExtPubKey ExtPubKey
-			{
-				get; set;
-			}
-		}
-
-		[Fact]
-		[Trait("UnitTest", "UnitTest")]
-		public void CanDetectBase58WithoutAmbiguity()
-		{
-			var address = new
-			{
-				Base58 = "bWyXRVD4J3Y8bG8VQ8aQmnnztdMNzExRdaw",
-				ExpectedType = typeof(BitcoinColoredAddress),
-				Network = Network.RegTest
-			};
-
-			var result = Network.CreateFromBase58Data(address.Base58, address.Network);
-			Assert.IsType<BitcoinColoredAddress>(result);
-			Assert.True(result.Network == Network.RegTest);
-
-			address = new
-			{
-				Base58 = new ExtKey().Neuter().ToString(Network.RegTest),
-				ExpectedType = typeof(BitcoinExtPubKey),
-				Network = Network.RegTest
-			};
-
-			result = Network.CreateFromBase58Data(address.Base58, address.Network);
-			Assert.IsType<BitcoinExtPubKey>(result);
-			Assert.True(result.Network == Network.RegTest);
-
-			result = Network.CreateFromBase58Data(address.Base58, null);
-			Assert.True(result.Network == Network.TestNet);
-
-			var str = Serializer.ToString(new DummyClass() { ExtPubKey = new ExtKey().Neuter().GetWif(Network.RegTest) }, Network.RegTest);
-			Assert.NotNull(Serializer.ToObject<DummyClass>(str, Network.RegTest));
-		}
-
-		[Fact]
-		[Trait("UnitTest", "UnitTest")]
-		//https://en.bitcoin.it/wiki/List_of_address_prefixes
-		public void CanDetectBase58NetworkAndType()
-		{
-			new Key().PubKey.GetSegwitAddress(Network.TestNet);
-			var tests = new[]
-				{
-					new
-					{
-						Base58 = "T7nYdHtL34xLZ2S5KwqgySNNzGxovhszhtDM3wQRUEfUbUVvRZzTW",
-						ExpectedType = typeof(BitcoinWitScriptAddress),
-						Network = Network.TestNet
-					},
-					new
-					{
-						Base58 = "p2yCHe3JxDcT62fvAraCKHYoiiCLZsUzdbRQ",
-						ExpectedType = typeof(BitcoinWitPubKeyAddress),
-						Network = Network.Main
-					},
-					new
-					{
-						Base58 = "QWzJyQDz7iRTPkLFBg6XEeJFwbYESFC5KXxk",
-						ExpectedType = typeof(BitcoinWitPubKeyAddress),
-						Network = Network.TestNet
-					},
-					new
-					{
-						Base58 = "bWqaKUZETiECYgmJNbNZUoanBxnAzoVjCNx",
-						ExpectedType = typeof(BitcoinColoredAddress),
-						Network = Network.TestNet
-					},
-					new
-					{
-						Base58 = "17VZNX1SN5NtKa8UQFxwQbFeFc3iqRYhem",
-						ExpectedType = typeof(BitcoinPubKeyAddress),
-						Network = Network.Main
-					},
-					new
-					{
-						Base58 = "17VZNX1SN5NtKa8UQFxwQbFeFc3iqRYhem",
-						ExpectedType = typeof(BitcoinPubKeyAddress),
-						Network = Network.Main
-					},
-					new
-					{
-						Base58 = "3EktnHQD7RiAE6uzMj2ZifT9YgRrkSgzQX",
-						ExpectedType = typeof(BitcoinScriptAddress),
-						Network = Network.Main
-					},
-					new
-					{
-						Base58 = "mipcBbFg9gMiCh81Kj8tqqdgoZub1ZJRfn",
-						ExpectedType = typeof(BitcoinPubKeyAddress),
-						Network = Network.TestNet
-					},
-					new
-					{
-						Base58 = "5Hwgr3u458GLafKBgxtssHSPqJnYoGrSzgQsPwLFhLNYskDPyyA",
-						ExpectedType = typeof(BitcoinSecret),
-						Network = Network.Main
-					},
-					new
-					{
-						Base58 = "92Pg46rUhgTT7romnV7iGW6W1gbGdeezqdbJCzShkCsYNzyyNcc",
-						ExpectedType = typeof(BitcoinSecret),
-						Network = Network.TestNet
-					},
-					new
-					{
-						Base58 = "3qdi7TXgRo1qR",
-						ExpectedType = (Type)null,
-						Network = (Network)null
-					},
-					new
-					{
-						Base58 = "6PYLtMnXvfG3oJde97zRyLYFZCYizPU5T3LwgdYJz1fRhh16bU7u6PPmY7",
-						ExpectedType = typeof(BitcoinEncryptedSecretNoEC),
-						Network = (Network)null
-					},
-					new
-					{
-						Base58 = "6PfQu77ygVyJLZjfvMLyhLMQbYnu5uguoJJ4kMCLqWwPEdfpwANVS76gTX",
-						ExpectedType = typeof(BitcoinEncryptedSecretEC),
-						Network = (Network)null
-					},
-					new
-					{
-						Base58 = "passphrasepxFy57B9v8HtUsszJYKReoNDV6VHjUSGt8EVJmux9n1J3Ltf1gRxyDGXqnf9qm",
-						ExpectedType = typeof(BitcoinPassphraseCode),
-						Network = (Network)null
-					},
-					new
-					{
-						Base58 = "cfrm38V8aXBn7JWA1ESmFMUn6erxeBGZGAxJPY4e36S9QWkzZKtaVqLNMgnifETYw7BPwWC9aPD",
-						ExpectedType = typeof(BitcoinConfirmationCode),
-						Network = (Network)null
-					},
-					new
-					{
-						Base58 = "xprv9s21ZrQH143K3Gx1VAAD1ueDmwoPQUApekxWYSJ1f4W4m1nUPpRGdV5sTVhixZJT5cP2NqtEMZ2mrwHdW5RWpohCwspWidCpcLALvioXDyz",
-						ExpectedType = typeof(BitcoinExtKey),
-						Network = Network.Main
-					},
-					new
-					{
-						Base58 = "xpub661MyMwAqRbcEhHavVcryjNF2uA5woK6JCNRNJB8Z3dxPU8VNBd9E8GP7fusw2bhgYe7BXt6izr5iUaYo483919jjdtfEpG8j97djnEgJqo",
-						ExpectedType = typeof(BitcoinExtPubKey),
-						Network = Network.Main
-					},
-					new
-					{
-						Base58 = "akB4NBW9UuCmHuepksob6yfZs6naHtRCPNy",
-						ExpectedType = typeof(BitcoinColoredAddress),
-						Network = Network.Main
-					}
-				};
-
-			foreach(var test in tests)
-			{
-				if(test.ExpectedType == null)
-				{
-					Assert.Throws<FormatException>(() => Network.CreateFromBase58Data(test.Base58));
-				}
-				else
-				{
-					var result = Network.CreateFromBase58Data(test.Base58);
-					Assert.True(test.ExpectedType == result.GetType());
-					if(test.Network != null)
-						Assert.Equal(test.Network, result.Network);
-					Network.CreateFromBase58Data(test.Base58, test.Network);
-
-					if(test.Network != null)
-						foreach(var network in Network.GetNetworks())
-						{
-							if(network == test.Network)
-								break;
-							Assert.Throws<FormatException>(() => Network.CreateFromBase58Data(test.Base58, network));
-						}
-				}
-			}
-		}
-
-		[Fact]
-		[Trait("UnitTest", "UnitTest")]
-		public void CanParseBlockJSON()
-		{
-			var jobj = JObject.Parse(File.ReadAllText("Data/blocks/Block1.json"));
-			var array = (JArray)jobj["mrkl_tree"];
-			var expected = array.OfType<JValue>().Select(v => uint256.Parse(v.ToString())).ToList();
-			var block = Block.ParseJson(File.ReadAllText("Data/blocks/Block1.json"));
-			Assert.Equal("000000000000000040cd080615718eb68f00a0138706e7afd4068f3e08d4ca20", block.GetHash().ToString());
-			Assert.True(block.CheckMerkleRoot());
-		}
-
-		[Fact]
-		[Trait("UnitTest", "UnitTest")]
-		public void CanConvertToUnixTime()
-		{
-			var date = Utils.UnixTimeToDateTime(1368576000);
-			Assert.Equal(new DateTimeOffset(2013, 5, 15, 0, 0, 0, TimeSpan.Zero), date);
-			Assert.Equal((uint)1368576000, Utils.DateTimeToUnixTime(date));
-
-			Utils.DateTimeToUnixTime(Utils.UnixTimeToDateTime(uint.MaxValue));
-			Utils.DateTimeToUnixTime(Utils.UnixTimeToDateTime(0));
-
-			Assert.Throws<ArgumentOutOfRangeException>(() => Utils.DateTimeToUnixTime(Utils.UnixTimeToDateTime(uint.MaxValue) + TimeSpan.FromSeconds(1)));
-			Assert.Throws<ArgumentOutOfRangeException>(() => Utils.DateTimeToUnixTime(Utils.UnixTimeToDateTime(0) - TimeSpan.FromSeconds(1)));
-		}
-
-
-		[Fact]
-		[Trait("UnitTest", "UnitTest")]
-		public void MoneyBagOperations()
-		{
-			var msft = new AssetId("8f316d9a09");
-			var goog = new AssetId("097f175bc8");
-			var usd = new AssetId("6d2e8c766a");
-
-			// 10 MSFT + 3 GOOG
-			var mb = new MoneyBag(new AssetMoney(msft, 10), new AssetMoney(goog, 3));
-
-			// (10 MSFT + 3 GOOG) + 1000 satoshis
-			Assert.Equal(
-				new MoneyBag(new AssetMoney(msft, 10), new AssetMoney(goog, 3), new Money(1000)),
-				mb + Money.Satoshis(1000));
-
-			// (10 MSFT + 3 GOOG) + 30 GOOG == (10 MSFT + 33 GOOG)
-			Assert.Equal(
-				new MoneyBag(new AssetMoney(msft, 10), new AssetMoney(goog, 33)),
-				mb + new AssetMoney(goog, 30));
-
-			// (10 MSFT + 3 GOOG) + (10 MSFT + 3 GOOG) == (20 MSFT + 6 GOOG)
-			Assert.Equal(
-				new MoneyBag(new AssetMoney(msft, 20), new AssetMoney(goog, 6)),
-				mb + mb);
-
-			//-----
-			// (10 MSFT + 3 GOOG) - 1000 satoshis
-			Assert.Equal(
-				new MoneyBag(new AssetMoney(msft, 10), new AssetMoney(goog, 3), new Money(-1000)),
-				mb - (Money.Satoshis(1000)));
-
-			// (10 MSFT + 3 GOOG) - 30 GOOG == (10 MSFT - 27 GOOG)
-			Assert.Equal(
-				new MoneyBag(new AssetMoney(msft, 10), new AssetMoney(goog, -27)),
-				mb - (new AssetMoney(goog, 30)));
-
-			// (10 MSFT + 3 GOOG) - (10 MSFT + 3 GOOG) == ()
-			Assert.Equal(
-				new MoneyBag(),
-				mb - (mb));
-
-			// (10 MSFT + 3 GOOG) - (1 MSFT - 5 GOOG) +  10000 Satoshi == (9 MSFT + 8 GOOG + 10000 Satoshi)
-			var b1 = new MoneyBag(new AssetMoney(msft, 10), new AssetMoney(goog, 3));
-			var b2 = new MoneyBag(new AssetMoney(msft, 1), new AssetMoney(goog, -5));
-
-			var b1_2 = b1 - (b2) + (new Money(10000));
-			Assert.True(
-				b1_2.SequenceEqual(new IMoney[] { new AssetMoney(msft, 9), new AssetMoney(goog, 8), new Money(10000) }));
-		}
-	}
-}
->>>>>>> d3cbf392
+﻿using NBitcoin.BouncyCastle.math;
+using NBitcoin.Crypto;
+using NBitcoin.DataEncoders;
+using NBitcoin.JsonConverters;
+using NBitcoin.OpenAsset;
+using Newtonsoft.Json.Linq;
+using System;
+using System.Diagnostics;
+using System.IO;
+using System.Linq;
+using System.Text;
+using Xunit;
+
+namespace NBitcoin.Tests
+{
+	public class util_tests
+	{
+		static byte[] ParseHex_expected = new byte[]{
+	0x04, 0x67, 0x8a, 0xfd, 0xb0, 0xfe, 0x55, 0x48, 0x27, 0x19, 0x67, 0xf1, 0xa6, 0x71, 0x30, 0xb7,
+	0x10, 0x5c, 0xd6, 0xa8, 0x28, 0xe0, 0x39, 0x09, 0xa6, 0x79, 0x62, 0xe0, 0xea, 0x1f, 0x61, 0xde,
+	0xb6, 0x49, 0xf6, 0xbc, 0x3f, 0x4c, 0xef, 0x38, 0xc4, 0xf3, 0x55, 0x04, 0xe5, 0x1e, 0xc1, 0x12,
+	0xde, 0x5c, 0x38, 0x4d, 0xf7, 0xba, 0x0b, 0x8d, 0x57, 0x8a, 0x4c, 0x70, 0x2b, 0x6b, 0xf1, 0x1d,
+	0x5f};
+
+		[Fact]
+		[Trait("Core", "Core")]
+		public void util_ParseHex()
+		{
+			// Basic test vector
+			var result = Encoders.Hex.DecodeData("04678afdb0fe5548271967f1a67130b7105cd6a828e03909a67962e0EA1f61deb649f6bc3f4cef38c4f35504e51ec112de5c384df7ba0b8d578a4c702b6bf11d5f");
+			AssertEx.CollectionEquals(result, ParseHex_expected);
+
+			// Spaces between bytes must not be supported
+			Assert.Throws<FormatException>(() => Encoders.Hex.DecodeData("12 34 56 78"));
+
+			// Stop parsing at invalid value
+			Assert.Throws<FormatException>(() => Encoders.Hex.DecodeData("1234 invalid 1234"));
+		}
+		[Fact]
+		[Trait("UnitTest", "UnitTest")]
+		public void CanAddEntropyToRandom()
+		{
+			RandomUtils.AddEntropy(new byte[] { 1, 2, 3 });
+			for(int i = 0; i < 100; i++)
+			{
+				Assert.Equal(50, RandomUtils.GetBytes(50).Length);
+			}
+		}
+		[Fact]
+		[Trait("Core", "Core")]
+		public void util_HexStr()
+		{
+			AssertEx.Equal(
+	  new HexEncoder().EncodeData(ParseHex_expected),
+	  "04678afdb0fe5548271967f1a67130b7105cd6a828e03909a67962e0ea1f61deb649f6bc3f4cef38c4f35504e51ec112de5c384df7ba0b8d578a4c702b6bf11d5f");
+
+			AssertEx.Equal(
+				new HexEncoder()
+				{
+					Space = true
+				}.EncodeData(ParseHex_expected, 0, 5),
+				"04 67 8a fd b0");
+
+			AssertEx.Equal(
+				new HexEncoder()
+				{
+					Space = true
+				}.EncodeData(ParseHex_expected, 0, 0),
+				"");
+
+			var ParseHex_vec = ParseHex_expected.Take(5).ToArray();
+
+			AssertEx.Equal(
+				new HexEncoder()
+				{
+					Space = true
+				}.EncodeData(ParseHex_vec),
+				"04 67 8a fd b0");
+		}
+
+		[Fact]
+		[Trait("UnitTest", "UnitTest")]
+		public void ScryptTest()
+		{
+			var message = "Hello world message";
+			var salt = Encoding.UTF8.GetBytes("This is salt");
+			var result = SCrypt.BitcoinComputeDerivedKey(message, salt);
+			Assert.Equal("2331e1fe210127c9ac8fa95eb388e9dd072893890e2ee5646318ceb66089bbfe5ab45f762feeddf53d21c9a2cb183869247c9814f2bff1917fbea8239c548d1d"
+				, Encoders.Hex.EncodeData(result));
+		}
+
+		[Fact]
+		[Trait("UnitTest", "UnitTest")]
+		//https://en.bitcoin.it/wiki/Difficulty
+		public void CanReadConvertTargetToDifficulty()
+		{
+			var packed = new Target(TestUtils.ParseHex("1b0404cb"));
+			var unpacked = new Target(uint256.Parse("00000000000404CB000000000000000000000000000000000000000000000000"));
+			
+			Assert.Equal(packed, unpacked);
+			Assert.Equal(packed, new Target(0x1b0404cb));
+
+			packed = new Target(TestUtils.ParseHex("1b8404cb"));
+			Assert.True(packed.ToBigInteger().CompareTo(BigInteger.Zero) < 0);
+			Assert.Equal(packed, new Target(0x1b8404cb));
+
+			packed = new Target(TestUtils.ParseHex("1d00ffff"));
+			Assert.Equal(1, packed.Difficulty);
+			Assert.Equal(Target.Difficulty1, packed);
+
+			packed = new Target(TestUtils.ParseHex("1b0404cb"));
+			Assert.Equal(16307.420938523983D, packed.Difficulty, "420938523983".Length);
+
+			Assert.Equal(packed, new Target((uint)0x1b0404cb));
+			Assert.Equal((uint)packed, (uint)0x1b0404cb);
+
+			packed = new Target(0x1d00ffff);
+			Assert.Equal((uint)packed, (uint)0x1d00ffff);
+
+			//Check http://blockchain.info/block-index/392672/0000000000000000511e193e22d2dfc02aea8037988f0c58e9834f4550e97702
+			packed = new Target(419470732);
+			Assert.Equal(6978842649.592383, packed.Difficulty, "592383".Length);
+			Assert.Equal((uint)packed, (uint)419470732);
+			Assert.True(uint256.Parse("0x0000000000000000511e193e22d2dfc02aea8037988f0c58e9834f4550e97702") < packed.ToUInt256());
+
+			//Check http://blockchain.info/block-index/394713/0000000000000000729a4a7e084c90f932d038c407a6535a51dfecdfba1c8906
+			Assert.True(uint256.Parse("0x0000000000000000729a4a7e084c90f932d038c407a6535a51dfecdfba1c8906 ") < new Target(419470732).ToUInt256());
+
+			var genesis = Network.Main.GetGenesis();
+			Assert.True(genesis.GetHash() < genesis.Header.Bits.ToUInt256());
+			Assert.True(Target.Difficulty1 == Target.Difficulty1);
+		}
+
+		[Fact]
+		[Trait("Core", "Core")]
+		public void util_FormatMoney()
+		{
+			AssertEx.Equal(new Money(0).ToString(false), "0.00");
+			AssertEx.Equal(new Money((Money.COIN / 10000) * 123456789).ToString(false), "12345.6789");
+			AssertEx.Equal(new Money(Money.COIN).ToString(true), "+1.00");
+			AssertEx.Equal(new Money(-Money.COIN).ToString(false), "-1.00");
+			AssertEx.Equal(new Money(-Money.COIN).ToString(true), "-1.00");
+
+			AssertEx.Equal(new Money(Money.COIN * 100000000).ToString(false), "100000000.00");
+			AssertEx.Equal(new Money(Money.COIN * 10000000).ToString(false), "10000000.00");
+			AssertEx.Equal(new Money(Money.COIN * 1000000).ToString(false), "1000000.00");
+			AssertEx.Equal(new Money(Money.COIN * 100000).ToString(false), "100000.00");
+			AssertEx.Equal(new Money(Money.COIN * 10000).ToString(false), "10000.00");
+			AssertEx.Equal(new Money(Money.COIN * 1000).ToString(false), "1000.00");
+			AssertEx.Equal(new Money(Money.COIN * 100).ToString(false), "100.00");
+			AssertEx.Equal(new Money(Money.COIN * 10).ToString(false), "10.00");
+			AssertEx.Equal(new Money(Money.COIN).ToString(false), "1.00");
+			AssertEx.Equal(new Money(Money.COIN / 10).ToString(false), "0.10");
+			AssertEx.Equal(new Money(Money.COIN / 100).ToString(false), "0.01");
+			AssertEx.Equal(new Money(Money.COIN / 1000).ToString(false), "0.001");
+			AssertEx.Equal(new Money(Money.COIN / 10000).ToString(false), "0.0001");
+			AssertEx.Equal(new Money(Money.COIN / 100000).ToString(false), "0.00001");
+			AssertEx.Equal(new Money(Money.COIN / 1000000).ToString(false), "0.000001");
+			AssertEx.Equal(new Money(Money.COIN / 10000000).ToString(false), "0.0000001");
+			AssertEx.Equal(new Money(Money.COIN / 100000000).ToString(false), "0.00000001");
+		}
+
+
+		[Fact]
+		[Trait("UnitTest", "UnitTest")]
+		public void MoneyCoverage()
+		{
+			Money a = Money.Coins(2.0m);
+			Money b = Money.Coins(4.0m);
+			Assert.Equal(a, Money.Min(a, b));
+			Assert.Equal(a, Money.Min(b, a));
+			Assert.Equal(b, Money.Max(a, b));
+			Assert.Equal(b, Money.Max(b, a));
+			Assert.Equal(a, new Money(a.Satoshi));
+			Assert.Equal(a.GetHashCode(), new Money(a.Satoshi).GetHashCode());
+			Assert.True(Money.Coins(1.0m).Almost(Money.Coins(0.95m), 0.05m));
+			Assert.False(Money.Coins(1.0m).Almost(Money.Coins(0.949m), 0.05m));
+			Assert.Throws<ArgumentOutOfRangeException>(() => Money.Coins(1.0m).Almost(Money.Coins(0.949m), -0.05m));
+			Assert.Throws<ArgumentOutOfRangeException>(() => Money.Coins(1.0m).Almost(Money.Coins(0.949m), -1.05m));
+			long data = 5;
+			Assert.Equal(Money.Coins(5), data * Money.Coins(1.0m));
+			Assert.Equal(Money.Coins(5), Money.Coins(1.0m) * data);
+			Assert.Equal(500000000L, (long)Money.Coins(5).Satoshi);
+			Assert.Equal(500000000U, (uint)Money.Coins(5).Satoshi);
+			Assert.Equal("5.00000000", Money.Coins(5).ToString());
+		}
+
+
+		[Fact]
+		[Trait("UnitTest", "UnitTest")]
+		public void CanConvertMoney()
+		{
+			var tests = new[]
+			{
+				new object[]{ 1.23456789m, MoneyUnit.BTC, 123456789m, MoneyUnit.Satoshi  },
+				new object[]{ 1.23456789m, MoneyUnit.BTC, 1234.56789m, MoneyUnit.MilliBTC  },
+				new object[]{ 1.23456789m, MoneyUnit.BTC, 1234567.89m, MoneyUnit.Bit  },
+				new object[]{ 1.23456789m, MoneyUnit.BTC, 1.23456789m, MoneyUnit.BTC  },
+			};
+
+			foreach(var test in tests)
+			{
+				var inputAmount = (decimal)test[0];
+				var inputUnit = (MoneyUnit)test[1];
+				var outputAmount = (decimal)test[2];
+				var outputUnit = (MoneyUnit)test[3];
+
+				var result = new Money(inputAmount, inputUnit);
+				var actual = result.ToUnit(outputUnit);
+
+				Assert.Equal(outputAmount, actual);
+
+				result = new Money(outputAmount, outputUnit);
+				actual = result.ToUnit(inputUnit);
+
+				Assert.Equal(inputAmount, actual);
+			}
+		}
+
+		[Fact]
+		[Trait("Core", "Core")]
+		public void util_ParseMoney()
+		{
+			Money ret;
+			foreach(var prefix in new string[] { "", "+", "-" })
+			{
+				int multiplier = prefix == "-" ? -1 : 1;
+				Assert.True(Money.TryParse(prefix + "0.0", out ret));
+				AssertEx.Equal(ret, multiplier * new Money(0));
+
+				Assert.True(Money.TryParse(prefix + "12345.6789", out ret));
+				AssertEx.Equal(ret, multiplier * new Money((Money.COIN / 10000) * 123456789));
+
+				Assert.True(Money.TryParse(prefix + "100000000.00", out ret));
+				AssertEx.Equal(ret, multiplier * new Money(Money.COIN * 100000000));
+				Assert.True(Money.TryParse(prefix + "10000000.00", out ret));
+				AssertEx.Equal(ret, multiplier * new Money(Money.COIN * 10000000));
+				Assert.True(Money.TryParse(prefix + "1000000.00", out ret));
+				AssertEx.Equal(ret, multiplier * new Money(Money.COIN * 1000000));
+				Assert.True(Money.TryParse(prefix + "100000.00", out ret));
+				AssertEx.Equal(ret, multiplier * new Money(Money.COIN * 100000));
+				Assert.True(Money.TryParse(prefix + "10000.00", out ret));
+				AssertEx.Equal(ret, multiplier * new Money(Money.COIN * 10000));
+				Assert.True(Money.TryParse(prefix + "1000.00", out ret));
+				AssertEx.Equal(ret, multiplier * new Money(Money.COIN * 1000));
+				Assert.True(Money.TryParse(prefix + "100.00", out ret));
+				AssertEx.Equal(ret, multiplier * new Money(Money.COIN * 100));
+				Assert.True(Money.TryParse(prefix + "10.00", out ret));
+				AssertEx.Equal(ret, multiplier * new Money(Money.COIN * 10));
+				Assert.True(Money.TryParse(prefix + "1.00", out ret));
+				AssertEx.Equal(ret, multiplier * new Money(Money.COIN));
+				Assert.True(Money.TryParse(prefix + "0.1", out ret));
+				AssertEx.Equal(ret, multiplier * new Money(Money.COIN / 10));
+				Assert.True(Money.TryParse(prefix + "0.01", out ret));
+				AssertEx.Equal(ret, multiplier * new Money(Money.COIN / 100));
+				Assert.True(Money.TryParse(prefix + "0.001", out ret));
+				AssertEx.Equal(ret, multiplier * new Money(Money.COIN / 1000));
+				Assert.True(Money.TryParse(prefix + "0.0001", out ret));
+				AssertEx.Equal(ret, multiplier * new Money(Money.COIN / 10000));
+				Assert.True(Money.TryParse(prefix + "0.00001", out ret));
+				AssertEx.Equal(ret, multiplier * new Money(Money.COIN / 100000));
+				Assert.True(Money.TryParse(prefix + "0.000001", out ret));
+				AssertEx.Equal(ret, multiplier * new Money(Money.COIN / 1000000));
+				Assert.True(Money.TryParse(prefix + "0.0000001", out ret));
+				AssertEx.Equal(ret, multiplier * new Money(Money.COIN / 10000000));
+				Assert.True(Money.TryParse(prefix + "0.00000001", out ret));
+				AssertEx.Equal(ret, multiplier * new Money(Money.COIN / 100000000));
+
+				// Attempted 63 bit overflow should fail
+				Assert.False(Money.TryParse(prefix + "92233720368.54775808", out ret));
+			}
+		}
+
+		[Fact]
+		[Trait("UnitTest", "UnitTest")]
+		public void CanSplitMoney()
+		{
+			CanSplitMoneyCore(Money.Satoshis(1234), 3);
+			CanSplitMoneyCore(Money.Satoshis(1234), 2);
+			CanSplitMoneyCore(Money.Satoshis(1234), 10);
+			CanSplitMoneyCore(Money.Satoshis(1), 3);
+			Assert.Throws<ArgumentOutOfRangeException>(() => CanSplitMoneyCore(Money.Satoshis(1000), 0));
+			CanSplitMoneyCore(Money.Satoshis(0), 10);
+
+			var result = Money.Satoshis(20).Split(3).ToArray();
+			Assert.True(result[0].Satoshi == 7);
+			Assert.True(result[1].Satoshi == 7);
+			Assert.True(result[2].Satoshi == 6);
+		}
+
+		private void CanSplitMoneyCore(Money money, int parts)
+		{
+			var splitted = money.Split(parts).ToArray();
+			Assert.True(splitted.Length == parts);
+			Assert.True(splitted.Sum() == money);
+			var groups = splitted.Select(s => s.Satoshi).GroupBy(o => o);
+			var differentValues = groups.Count();
+			Assert.True(differentValues == 1 || differentValues == 2);
+		}
+
+		[Fact]
+		[Trait("UnitTest", "UnitTest")]
+		public void CanSplitMoneyBag()
+		{
+			var gold = new AssetId(new Key());
+			MoneyBag bag = new MoneyBag();
+			bag += Money.Coins(12);
+			bag += new AssetMoney(gold, 10);
+			var splitted = bag.Split(12).ToArray();
+			Assert.Equal(Money.Coins(1.0m), splitted[0].GetAmount(null));
+			Assert.Equal(new AssetMoney(gold, 1), splitted[0].GetAmount(gold));
+			Assert.Equal(new AssetMoney(gold, 0), splitted[11].GetAmount(gold));
+		}
+
+		[Fact]
+		[Trait("UnitTest", "UnitTest")]
+		public void CanSplitAssetMoney()
+		{
+			var gold = new AssetId(new Key());
+			CanSplitAssetMoneyCore(gold, 1234, 3);
+			CanSplitAssetMoneyCore(gold, 1234, 2);
+			CanSplitAssetMoneyCore(gold, 1234, 10);
+			CanSplitAssetMoneyCore(gold, 1, 3);
+			Assert.Throws<ArgumentOutOfRangeException>(() => CanSplitAssetMoneyCore(gold, 1000, 0));
+			CanSplitAssetMoneyCore(gold, 0, 10);
+
+			var result = new AssetMoney(gold, 20).Split(3).ToArray();
+			Assert.True(result[0].Quantity == 7);
+			Assert.True(result[1].Quantity == 7);
+			Assert.True(result[2].Quantity == 6);
+			Assert.True(result[0].Id == gold);
+		}
+
+		private void CanSplitAssetMoneyCore(AssetId asset, long amount, int parts)
+		{
+			AssetMoney money = new AssetMoney(asset, amount);
+			var splitted = money.Split(parts).ToArray();
+			Assert.True(splitted.Length == parts);
+			Assert.True(splitted.Sum(asset) == money);
+			var groups = splitted.Select(s => s.Quantity).GroupBy(o => o);
+			var differentValues = groups.Count();
+			Assert.True(differentValues == 1 || differentValues == 2);
+		}
+
+		[Fact]
+		[Trait("UnitTest", "UnitTest")]
+		public void MoneyUnitSanityCheck()
+		{
+			Money.FromUnit(10m, MoneyUnit.BTC);
+			Money.FromUnit(10m, MoneyUnit.MilliBTC);
+			Money.FromUnit(10m, MoneyUnit.Bit);
+			Money.FromUnit(10m, MoneyUnit.Satoshi);
+
+			Money.FromUnit(10m, (MoneyUnit)100000000);
+			Money.FromUnit(10m, (MoneyUnit)100000);
+			Money.FromUnit(10m, (MoneyUnit)100);
+			Money.FromUnit(10m, (MoneyUnit)1);
+
+			Assert.Throws<ArgumentException>(() => Money.FromUnit(10, (MoneyUnit)14));
+			Assert.Throws<ArgumentException>(() => Money.FromUnit(10, (MoneyUnit)(-41)));
+		}
+
+		[Fact]
+		[Trait("UnitTest", "UnitTest")]
+		public void Overflow()
+		{
+			Assert.Throws<OverflowException>(() => Money.Satoshis(decimal.MaxValue));
+			Assert.Throws<OverflowException>(() => Money.Satoshis(decimal.MinValue));
+			Assert.Throws<OverflowException>(() => Money.Satoshis(ulong.MaxValue));
+			Assert.Throws<OverflowException>(() => Money.Satoshis(long.MinValue));
+
+			Assert.Throws<OverflowException>(() => -1 * (Money)long.MinValue);
+
+			Assert.Throws<OverflowException>(() =>
+			{
+				var m = (Money)long.MaxValue;
+				m++;
+			});
+			Assert.Throws<OverflowException>(() =>
+			{
+				var m = (Money)(long.MinValue + 1);
+				m--;
+			});
+			Assert.Throws<OverflowException>(() => -1 * (Money)long.MinValue);
+		}
+
+		[Fact]
+		[Trait("UnitTest", "UnitTest")]
+		public void FeeRateComparison()
+		{
+			var a = new FeeRate(Money.Coins(2.0m));
+			var b = new FeeRate(Money.Coins(4.0m));
+			Assert.True(a < b);
+			Assert.True(b > a);
+			Assert.False(b < a);
+			Assert.False(a > b);
+			Assert.True(a != b);
+			Assert.True(b != a);
+
+			Assert.True(FeeRate.Min(a, b) == a);
+			Assert.True(FeeRate.Min(b, a) == a);
+			Assert.True(FeeRate.Max(a, b) == b);
+			Assert.True(FeeRate.Max(b, a) == b);
+
+			Assert.True(a.CompareTo(b) < 0);
+			Assert.True(b.CompareTo(a) > 0);
+			Assert.True(a.CompareTo(a) == 0);
+			Assert.True(b.CompareTo(b) == 0);
+
+			var aa = new FeeRate(Money.Coins(2.0m));
+			var bb = new FeeRate(Money.Coins(4.0m));
+			var o = new object();
+			Assert.True(a == aa);
+			Assert.True(a.Equals(aa));
+			Assert.False(a.Equals(o));
+			Assert.True(b == bb);
+			Assert.True(b != aa);
+			Assert.True(b != (null as FeeRate));
+			Assert.True((null as FeeRate) == (null as FeeRate));
+			Assert.False((null as FeeRate) != (null as FeeRate));
+			Assert.False(a.Equals(b));
+			Assert.True(aa == a);
+			Assert.True(bb == b);
+		}
+
+		[Fact]
+		[Trait("Core", "Core")]
+		public void util_IsHex()
+		{
+			Assert.True(HexEncoder.IsWellFormed("00"));
+			Assert.True(HexEncoder.IsWellFormed("00112233445566778899aabbccddeeffAABBCCDDEEFF"));
+			Assert.True(HexEncoder.IsWellFormed("ff"));
+			Assert.True(HexEncoder.IsWellFormed("FF"));
+
+			Assert.True(HexEncoder.IsWellFormed(""));
+			Assert.True(!HexEncoder.IsWellFormed("0"));
+			Assert.True(!HexEncoder.IsWellFormed("a"));
+			Assert.True(!HexEncoder.IsWellFormed("eleven"));
+			Assert.True(!HexEncoder.IsWellFormed("00xx00"));
+			Assert.True(!HexEncoder.IsWellFormed("0x0000"));
+		}
+
+		[Fact]
+		[Trait("UnitTest", "UnitTest")]
+		public void CanRoundTripBigIntegerToBytes()
+		{
+			foreach(var expected in Enumerable.Range(-100, 100))
+			{
+				var bytes = Utils.BigIntegerToBytes(BigInteger.ValueOf(expected));
+				var actual = Utils.BytesToBigInteger(bytes);
+				Assert.Equal<BigInteger>(BigInteger.ValueOf(expected), actual);
+			}
+		}
+		[Fact]
+		[Trait("UnitTest", "UnitTest")]
+		public void CanConvertBigIntegerToBytes()
+		{
+			CanConvertBigIntegerToBytesCore(BigInteger.Zero, new byte[0]);
+			CanConvertBigIntegerToBytesCore(BigInteger.Zero, new byte[] { 0 }, false);
+			CanConvertBigIntegerToBytesCore(BigInteger.Zero, new byte[] { 0x80 }, false);
+			CanConvertBigIntegerToBytesCore(BigInteger.One, new byte[] { 1 });
+			CanConvertBigIntegerToBytesCore(BigInteger.One.Negate(), new byte[] { 0x81 });
+			CanConvertBigIntegerToBytesCore(BigInteger.ValueOf(-128), new byte[] { 0x80, 0x80 });
+			CanConvertBigIntegerToBytesCore(BigInteger.ValueOf(-129), new byte[] { 0x81, 0x80 });
+			CanConvertBigIntegerToBytesCore(BigInteger.ValueOf(-256), new byte[] { 0x00, 0x81 });
+		}
+
+		private void CanConvertBigIntegerToBytesCore(BigInteger b, byte[] bbytes, bool testByteSerialization = true)
+		{
+			Assert.Equal(b, Utils.BytesToBigInteger(bbytes));
+			if(testByteSerialization)
+				Assert.True(Utils.BigIntegerToBytes(b).SequenceEqual(bbytes));
+		}
+
+		[Fact]
+		[Trait("UnitTest", "UnitTest")]
+		public void NetworksAreValid()
+		{
+			foreach(var network in Network.GetNetworks())
+			{
+				Assert.NotNull(network);
+			}
+		}
+
+		// Pubkey: 04a5cf05bfe42daffaff4f1732f5868ed7c7919cba279fa7d940e6b02a8b059bde56be218077bcab1ad6b5f5dcb04c42534477fb8d21b6312b0063e08a8ae52b3e, Private: 7bd0db101160c888e9643f10594185a36a8db91b5308aaa7aad4c03245c6bdc1, Secret: a461392f592ff4292bfce732d808a07f1bc3f49c9a66a40d50761ffb8b2325f6
+		[Fact]
+		[Trait("UnitTest", "UnitTest")]
+		public void CanECDH()
+		{
+			var tests = new[]
+			{
+				new
+				{
+					Pubkey = "04a5cf05bfe42daffaff4f1732f5868ed7c7919cba279fa7d940e6b02a8b059bde56be218077bcab1ad6b5f5dcb04c42534477fb8d21b6312b0063e08a8ae52b3e",
+					Private = "7bd0db101160c888e9643f10594185a36a8db91b5308aaa7aad4c03245c6bdc1",
+					ExpectedSecret = "a461392f592ff4292bfce732d808a07f1bc3f49c9a66a40d50761ffb8b2325f6"
+				},
+				new
+				{
+					Pubkey = "043f12235bcf2776c8489ed138d4c9b85a1e29f3f4ad2787b9c8588e960867afc9de1e5702caa787665f5d0a4b04015c8bd5f1541e3d170efc3668f6ac587d43bc",
+					Private = "1249b289c5959c71ae60e0a2a7d57dffbd5cb862aaf10442db205f6787791732",
+					ExpectedSecret = "1d664ba11d3925cfcd938b2ef131213ba4ca986822944d0a7616b34027738e7c"
+				},
+				new
+				{
+					Pubkey = "04769c29328998917d9f2f7c6ce46f2f12a6064e937dff722b4811e9c88b4e1d45387fea132321541e8dbdc92384aef1944d650aa889bfa836db078897e5299262",
+					Private = "41d0cbeeb3365b8c9e190f9898689997002f94006ad3bf1dcfbac28b6e4fb84d",
+					ExpectedSecret = "7fcfa754a40ceaabee5cd3df1a99ee2e5d2c027fdcbd8e437d9be757ea58708f"
+				}
+			};
+			foreach(var test in tests)
+			{
+				var pubKey = new PubKey(test.Pubkey);
+				var key = new Key(Encoders.Hex.DecodeData(test.Private));
+				var secret = pubKey.GetSharedSecret(key);
+				Assert.Equal(test.ExpectedSecret, Encoders.Hex.EncodeData(secret));
+			}
+		}
+
+		[Fact]
+		[Trait("UnitTest", "UnitTest")]
+		public void CanGenerateScriptFromAddress()
+		{
+			var address = new BitcoinPubKeyAddress(new KeyId("47376c6f537d62177a2c41c4ca9b45829ab99083"), Network.Main);
+			Assert.Equal("OP_DUP OP_HASH160 47376c6f537d62177a2c41c4ca9b45829ab99083 OP_EQUALVERIFY OP_CHECKSIG", address.ScriptPubKey.ToString());
+
+			var scriptAddress = new BitcoinScriptAddress(new ScriptId("8f55563b9a19f321c211e9b9f38cdf686ea07845"), Network.Main);
+			Assert.Equal("OP_HASH160 8f55563b9a19f321c211e9b9f38cdf686ea07845 OP_EQUAL", scriptAddress.ScriptPubKey.ToString());
+
+			var pubKey = new PubKey("0359d3092e4a8d5f3b3948235b5dec7395259273ccf3c4e9d5e16695a3fc9588d6");
+			Assert.Equal("OP_DUP OP_HASH160 4d29186f76581c7375d70499afd1d585149d42cd OP_EQUALVERIFY OP_CHECKSIG", pubKey.Hash.ScriptPubKey.ToString());
+			Assert.Equal("0359d3092e4a8d5f3b3948235b5dec7395259273ccf3c4e9d5e16695a3fc9588d6 OP_CHECKSIG", pubKey.ScriptPubKey.ToString());
+
+			Script script = new Script("0359d3092e4a8d5f3b3948235b5dec7395259273ccf3c4e9d5e16695a3fc9588d6 OP_CHECKSIG");
+			Assert.Equal("OP_HASH160 a216e3bce8c1b3adf376731b6cd0b6936c4e053f OP_EQUAL", script.PaymentScript.ToString());
+		}
+
+		[Fact]
+		[Trait("UnitTest", "UnitTest")]
+		//https://en.bitcoin.it/wiki/List_of_address_prefixes
+		public void CanDeduceNetworkInBase58Constructor()
+		{
+			BitcoinAddress addr = new BitcoinPubKeyAddress("17VZNX1SN5NtKa8UQFxwQbFeFc3iqRYhem");
+			Assert.Equal(addr.Network, Network.Main);
+		}
+
+		[Fact]
+		[Trait("UnitTest", "UnitTest")]
+		public void CanUseSegwitAddress()
+		{
+			var address = (BitcoinWitPubKeyAddress)BitcoinAddress.Create("p2xtZoXeX5X8BP8JfFhQK2nD3emtjch7UeFm");
+			Assert.Equal("0014010966776006953d5567439e5e39f86a0d273bee", address.ScriptPubKey.ToHex());
+			Assert.Equal("0014010966776006953d5567439e5e39f86a0d273bee", address.Hash.ScriptPubKey.ToHex());
+			Assert.Equal("3R1ZpeYRXx5oFtJWNoUwLFoACixRQ7sDQa", address.GetScriptAddress().ToString());
+
+			//Example of the BIP
+			var pubkey = new PubKey("0450863AD64A87AE8A2FE83C1AF1A8403CB53F53E486D8511DAD8A04887E5B23522CD470243453A299FA9E77237716103ABC11A1DF38855ED6F2EE187E9C582BA6");
+			Assert.Equal(new Script("OP_0 010966776006953D5567439E5E39F86A0D273BEE"), pubkey.GetSegwitAddress(Network.Main).ScriptPubKey);
+			Assert.Equal("p2xtZoXeX5X8BP8JfFhQK2nD3emtjch7UeFm", pubkey.GetSegwitAddress(Network.Main).ToString());
+		}
+
+		public class DummyClass
+		{
+			public BitcoinExtPubKey ExtPubKey
+			{
+				get; set;
+			}
+		}
+
+		[Fact]
+		[Trait("UnitTest", "UnitTest")]
+		public void CanDetectBase58WithoutAmbiguity()
+		{
+			var address = new
+			{
+				Base58 = "bWyXRVD4J3Y8bG8VQ8aQmnnztdMNzExRdaw",
+				ExpectedType = typeof(BitcoinColoredAddress),
+				Network = Network.RegTest
+			};
+
+			var result = Network.CreateFromBase58Data(address.Base58, address.Network);
+			Assert.IsType<BitcoinColoredAddress>(result);
+			Assert.True(result.Network == Network.RegTest);
+
+			address = new
+			{
+				Base58 = new ExtKey().Neuter().ToString(Network.RegTest),
+				ExpectedType = typeof(BitcoinExtPubKey),
+				Network = Network.RegTest
+			};
+
+			result = Network.CreateFromBase58Data(address.Base58, address.Network);
+			Assert.IsType<BitcoinExtPubKey>(result);
+			Assert.True(result.Network == Network.RegTest);
+
+			result = Network.CreateFromBase58Data(address.Base58, null);
+			Assert.True(result.Network == Network.TestNet);
+
+			var str = Serializer.ToString(new DummyClass() { ExtPubKey = new ExtKey().Neuter().GetWif(Network.RegTest) }, Network.RegTest);
+			Assert.NotNull(Serializer.ToObject<DummyClass>(str, Network.RegTest));
+		}
+
+		[Fact]
+		[Trait("UnitTest", "UnitTest")]
+		//https://en.bitcoin.it/wiki/List_of_address_prefixes
+		public void CanDetectBase58NetworkAndType()
+		{
+			new Key().PubKey.GetSegwitAddress(Network.TestNet);
+			var tests = new[]
+				{
+					new
+					{
+						Base58 = "T7nYdHtL34xLZ2S5KwqgySNNzGxovhszhtDM3wQRUEfUbUVvRZzTW",
+						ExpectedType = typeof(BitcoinWitScriptAddress),
+						Network = Network.TestNet
+					},
+					new
+					{
+						Base58 = "p2yCHe3JxDcT62fvAraCKHYoiiCLZsUzdbRQ",
+						ExpectedType = typeof(BitcoinWitPubKeyAddress),
+						Network = Network.Main
+					},
+					new
+					{
+						Base58 = "QWzJyQDz7iRTPkLFBg6XEeJFwbYESFC5KXxk",
+						ExpectedType = typeof(BitcoinWitPubKeyAddress),
+						Network = Network.TestNet
+					},
+					new
+					{
+						Base58 = "bWqaKUZETiECYgmJNbNZUoanBxnAzoVjCNx",
+						ExpectedType = typeof(BitcoinColoredAddress),
+						Network = Network.TestNet
+					},
+					new
+					{
+						Base58 = "17VZNX1SN5NtKa8UQFxwQbFeFc3iqRYhem",
+						ExpectedType = typeof(BitcoinPubKeyAddress),
+						Network = Network.Main
+					},
+					new
+					{
+						Base58 = "17VZNX1SN5NtKa8UQFxwQbFeFc3iqRYhem",
+						ExpectedType = typeof(BitcoinPubKeyAddress),
+						Network = Network.Main
+					},
+					new
+					{
+						Base58 = "3EktnHQD7RiAE6uzMj2ZifT9YgRrkSgzQX",
+						ExpectedType = typeof(BitcoinScriptAddress),
+						Network = Network.Main
+					},
+					new
+					{
+						Base58 = "mipcBbFg9gMiCh81Kj8tqqdgoZub1ZJRfn",
+						ExpectedType = typeof(BitcoinPubKeyAddress),
+						Network = Network.TestNet
+					},
+					new
+					{
+						Base58 = "5Hwgr3u458GLafKBgxtssHSPqJnYoGrSzgQsPwLFhLNYskDPyyA",
+						ExpectedType = typeof(BitcoinSecret),
+						Network = Network.Main
+					},
+					new
+					{
+						Base58 = "92Pg46rUhgTT7romnV7iGW6W1gbGdeezqdbJCzShkCsYNzyyNcc",
+						ExpectedType = typeof(BitcoinSecret),
+						Network = Network.TestNet
+					},
+					new
+					{
+						Base58 = "3qdi7TXgRo1qR",
+						ExpectedType = (Type)null,
+						Network = (Network)null
+					},
+					new
+					{
+						Base58 = "6PYLtMnXvfG3oJde97zRyLYFZCYizPU5T3LwgdYJz1fRhh16bU7u6PPmY7",
+						ExpectedType = typeof(BitcoinEncryptedSecretNoEC),
+						Network = (Network)null
+					},
+					new
+					{
+						Base58 = "6PfQu77ygVyJLZjfvMLyhLMQbYnu5uguoJJ4kMCLqWwPEdfpwANVS76gTX",
+						ExpectedType = typeof(BitcoinEncryptedSecretEC),
+						Network = (Network)null
+					},
+					new
+					{
+						Base58 = "passphrasepxFy57B9v8HtUsszJYKReoNDV6VHjUSGt8EVJmux9n1J3Ltf1gRxyDGXqnf9qm",
+						ExpectedType = typeof(BitcoinPassphraseCode),
+						Network = (Network)null
+					},
+					new
+					{
+						Base58 = "cfrm38V8aXBn7JWA1ESmFMUn6erxeBGZGAxJPY4e36S9QWkzZKtaVqLNMgnifETYw7BPwWC9aPD",
+						ExpectedType = typeof(BitcoinConfirmationCode),
+						Network = (Network)null
+					},
+					new
+					{
+						Base58 = "xprv9s21ZrQH143K3Gx1VAAD1ueDmwoPQUApekxWYSJ1f4W4m1nUPpRGdV5sTVhixZJT5cP2NqtEMZ2mrwHdW5RWpohCwspWidCpcLALvioXDyz",
+						ExpectedType = typeof(BitcoinExtKey),
+						Network = Network.Main
+					},
+					new
+					{
+						Base58 = "xpub661MyMwAqRbcEhHavVcryjNF2uA5woK6JCNRNJB8Z3dxPU8VNBd9E8GP7fusw2bhgYe7BXt6izr5iUaYo483919jjdtfEpG8j97djnEgJqo",
+						ExpectedType = typeof(BitcoinExtPubKey),
+						Network = Network.Main
+					},
+					new
+					{
+						Base58 = "akB4NBW9UuCmHuepksob6yfZs6naHtRCPNy",
+						ExpectedType = typeof(BitcoinColoredAddress),
+						Network = Network.Main
+					}
+				};
+
+			foreach(var test in tests)
+			{
+				if(test.ExpectedType == null)
+				{
+					Assert.Throws<FormatException>(() => Network.CreateFromBase58Data(test.Base58));
+				}
+				else
+				{
+					var result = Network.CreateFromBase58Data(test.Base58);
+					Assert.True(test.ExpectedType == result.GetType());
+					if(test.Network != null)
+						Assert.Equal(test.Network, result.Network);
+					Network.CreateFromBase58Data(test.Base58, test.Network);
+
+					if(test.Network != null)
+						foreach(var network in Network.GetNetworks())
+						{
+							if(network == test.Network)
+								break;
+							Assert.Throws<FormatException>(() => Network.CreateFromBase58Data(test.Base58, network));
+						}
+				}
+			}
+		}
+
+		[Fact]
+		[Trait("UnitTest", "UnitTest")]
+		public void CanParseBlockJSON()
+		{
+			var jobj = JObject.Parse(File.ReadAllText("Data/blocks/Block1.json"));
+			var array = (JArray)jobj["mrkl_tree"];
+			var expected = array.OfType<JValue>().Select(v => uint256.Parse(v.ToString())).ToList();
+			var block = Block.ParseJson(File.ReadAllText("Data/blocks/Block1.json"));
+			Assert.Equal("000000000000000040cd080615718eb68f00a0138706e7afd4068f3e08d4ca20", block.GetHash().ToString());
+			Assert.True(block.CheckMerkleRoot());
+		}
+
+		[Fact]
+		[Trait("UnitTest", "UnitTest")]
+		public void CanConvertToUnixTime()
+		{
+			var date = Utils.UnixTimeToDateTime(1368576000);
+			Assert.Equal(new DateTimeOffset(2013, 5, 15, 0, 0, 0, TimeSpan.Zero), date);
+			Assert.Equal((uint)1368576000, Utils.DateTimeToUnixTime(date));
+
+			Utils.DateTimeToUnixTime(Utils.UnixTimeToDateTime(uint.MaxValue));
+			Utils.DateTimeToUnixTime(Utils.UnixTimeToDateTime(0));
+
+			Assert.Throws<ArgumentOutOfRangeException>(() => Utils.DateTimeToUnixTime(Utils.UnixTimeToDateTime(uint.MaxValue) + TimeSpan.FromSeconds(1)));
+			Assert.Throws<ArgumentOutOfRangeException>(() => Utils.DateTimeToUnixTime(Utils.UnixTimeToDateTime(0) - TimeSpan.FromSeconds(1)));
+		}
+
+
+		[Fact]
+		[Trait("UnitTest", "UnitTest")]
+		public void MoneyBagOperations()
+		{
+			var msft = new AssetId("8f316d9a09");
+			var goog = new AssetId("097f175bc8");
+			var usd = new AssetId("6d2e8c766a");
+
+			// 10 MSFT + 3 GOOG
+			var mb = new MoneyBag(new AssetMoney(msft, 10), new AssetMoney(goog, 3));
+
+			// (10 MSFT + 3 GOOG) + 1000 satoshis
+			Assert.Equal(
+				new MoneyBag(new AssetMoney(msft, 10), new AssetMoney(goog, 3), new Money(1000)),
+				mb + Money.Satoshis(1000));
+
+			// (10 MSFT + 3 GOOG) + 30 GOOG == (10 MSFT + 33 GOOG)
+			Assert.Equal(
+				new MoneyBag(new AssetMoney(msft, 10), new AssetMoney(goog, 33)),
+				mb + new AssetMoney(goog, 30));
+
+			// (10 MSFT + 3 GOOG) + (10 MSFT + 3 GOOG) == (20 MSFT + 6 GOOG)
+			Assert.Equal(
+				new MoneyBag(new AssetMoney(msft, 20), new AssetMoney(goog, 6)),
+				mb + mb);
+
+			//-----
+			// (10 MSFT + 3 GOOG) - 1000 satoshis
+			Assert.Equal(
+				new MoneyBag(new AssetMoney(msft, 10), new AssetMoney(goog, 3), new Money(-1000)),
+				mb - (Money.Satoshis(1000)));
+
+			// (10 MSFT + 3 GOOG) - 30 GOOG == (10 MSFT - 27 GOOG)
+			Assert.Equal(
+				new MoneyBag(new AssetMoney(msft, 10), new AssetMoney(goog, -27)),
+				mb - (new AssetMoney(goog, 30)));
+
+			// (10 MSFT + 3 GOOG) - (10 MSFT + 3 GOOG) == ()
+			Assert.Equal(
+				new MoneyBag(),
+				mb - (mb));
+
+			// (10 MSFT + 3 GOOG) - (1 MSFT - 5 GOOG) +  10000 Satoshi == (9 MSFT + 8 GOOG + 10000 Satoshi)
+			var b1 = new MoneyBag(new AssetMoney(msft, 10), new AssetMoney(goog, 3));
+			var b2 = new MoneyBag(new AssetMoney(msft, 1), new AssetMoney(goog, -5));
+
+			var b1_2 = b1 - (b2) + (new Money(10000));
+			Assert.True(
+				b1_2.SequenceEqual(new IMoney[] { new AssetMoney(msft, 9), new AssetMoney(goog, 8), new Money(10000) }));
+		}
+	}
+}