<<<<<<< HEAD
﻿using NBitcoin.BitcoinCore;
using NBitcoin.BouncyCastle.Math;
using NBitcoin.Crypto;
using NBitcoin.DataEncoders;
using NBitcoin.OpenAsset;
using NBitcoin.Policy;
using NBitcoin.Protocol;
using NBitcoin.Stealth;
using Newtonsoft.Json.Linq;
using System;
using System.Collections.Generic;
using System.Diagnostics;
using System.IO;
using System.Linq;
using System.Text;
using System.Threading.Tasks;
using Xunit;

namespace NBitcoin.Tests
{
	public class transaction_tests
	{
		[Fact]
		[Trait("UnitTest", "UnitTest")]
		public void CanParseOutpoint()
		{
			var outpoint = RandOutpoint();
			var actualOutpoint = CanParseOutpointCore(outpoint.ToString(), true);
			Assert.Equal(outpoint.Hash, actualOutpoint.Hash);
			Assert.Equal(outpoint.N, actualOutpoint.N);
			CanParseOutpointCore("abc-6", false);
			CanParseOutpointCore("bdaea31696b464c678c4bcc5d0565d58c86bb00c29f96bb86d1278c510d50aet-6", false);
			CanParseOutpointCore("bdaea31696b464c678c4bcc5d0565d58c86bb00c29f96bb86d1278c510d50aea-6", true);
			CanParseOutpointCore("bdaea31696b464c678c4bcc5d0565d58c86bb00c29f96bb86d1278c510d50aeaf-6", false);
		}

		[Fact]
		[Trait("UnitTest", "UnitTest")]
		public void CanGetMedianBlock()
		{
			ConcurrentChain chain = new ConcurrentChain(Network.Main);
			DateTimeOffset now = DateTimeOffset.UtcNow;
			chain.SetTip(CreateBlock(now, 0, chain));
			chain.SetTip(CreateBlock(now, -1, chain));
			chain.SetTip(CreateBlock(now, 1, chain));
			Assert.Equal(CreateBlock(now, 0).Header.BlockTime, chain.Tip.GetMedianTimePast()); // x -1 0 1
			chain.SetTip(CreateBlock(now, 2, chain));
			Assert.Equal(CreateBlock(now, 0).Header.BlockTime, chain.Tip.GetMedianTimePast()); // x -1 0 1 2
			chain.SetTip(CreateBlock(now, 3, chain));
			Assert.Equal(CreateBlock(now, 1).Header.BlockTime, chain.Tip.GetMedianTimePast()); // x -1 0 1 2 3
			chain.SetTip(CreateBlock(now, 4, chain));
			chain.SetTip(CreateBlock(now, 5, chain));
			chain.SetTip(CreateBlock(now, 6, chain));
			chain.SetTip(CreateBlock(now, 7, chain));
			chain.SetTip(CreateBlock(now, 8, chain));

			Assert.Equal(CreateBlock(now, 3).Header.BlockTime, chain.Tip.GetMedianTimePast()); // x -1 0 1 2 3 4 5 6 7 8

			chain.SetTip(CreateBlock(now, 9, chain));
			Assert.Equal(CreateBlock(now, 4).Header.BlockTime, chain.Tip.GetMedianTimePast()); // x -1 0 1 2 3 4 5 6 7 8 9
			chain.SetTip(CreateBlock(now, 10, chain));
			Assert.Equal(CreateBlock(now, 5).Header.BlockTime, chain.Tip.GetMedianTimePast()); // x -1 0 1 2 3 4 5 6 7 8 9 10
		}

		private ChainedBlock CreateBlock(DateTimeOffset now, int offset, ChainBase chain = null)
		{
			Block b = new Block(new BlockHeader()
			{
				BlockTime = now + TimeSpan.FromMinutes(offset)
			});
			if(chain != null)
			{
				b.Header.HashPrevBlock = chain.Tip.HashBlock;
				return new ChainedBlock(b.Header, null, chain.Tip);
			}
			else
				return new ChainedBlock(b.Header, 0);
		}

		[Fact]
		[Trait("UnitTest", "UnitTest")]
		public void CanDetectFinalTransaction()
		{
			Transaction tx = new Transaction();
			tx.Inputs.Add(new TxIn());
			tx.Inputs[0].Sequence = 1;
			Assert.True(tx.IsFinal(null));

			//Test on date, normal case
			tx.LockTime = new LockTime(new DateTimeOffset(2012, 8, 18, 0, 0, 0, TimeSpan.Zero));
			var time = tx.LockTime.Date;
			Assert.False(tx.IsFinal(null));
			Assert.True(tx.IsFinal(time + TimeSpan.FromSeconds(1), 0));
			Assert.False(tx.IsFinal(time, 0));
			Assert.False(tx.IsFinal(time - TimeSpan.FromSeconds(1), 0));
			tx.Inputs[0].Sequence = uint.MaxValue;
			Assert.True(tx.IsFinal(time, 0));
			Assert.True(tx.IsFinal(time - TimeSpan.FromSeconds(1), 0));
			tx.Inputs[0].Sequence = 1;
			//////////

			//Test on heigh, normal case
			tx.LockTime = new LockTime(400);
			DateTimeOffset zero = Utils.UnixTimeToDateTime(0);
			Assert.False(tx.IsFinal(zero, 0));
			Assert.False(tx.IsFinal(zero, 400));
			Assert.True(tx.IsFinal(zero, 401));
			Assert.False(tx.IsFinal(zero, 399));
			//////////

			//Edge
			tx.LockTime = new LockTime(LockTime.LOCKTIME_THRESHOLD);
			time = tx.LockTime.Date;
			Assert.False(tx.IsFinal(null));
			Assert.True(tx.IsFinal(time + TimeSpan.FromSeconds(1), 0));
			Assert.False(tx.IsFinal(time, 0));
			Assert.False(tx.IsFinal(time - TimeSpan.FromSeconds(1), 0));
			tx.Inputs[0].Sequence = uint.MaxValue;
			Assert.True(tx.IsFinal(time, 0));
			Assert.True(tx.IsFinal(time - TimeSpan.FromSeconds(1), 0));
			tx.Inputs[0].Sequence = 1;
			//////////
		}

		private OutPoint CanParseOutpointCore(string str, bool valid)
		{
			try
			{
				var result = OutPoint.Parse(str);
				Assert.True(valid);
				return result;
			}
			catch
			{
				Assert.False(valid);
				return null;
			}
		}
		[Fact]
		[Trait("UnitTest", "UnitTest")]
		public void CanExtractTxOutDestinationEasily()
		{
			var secret = new BitcoinSecret("KyJTjvFpPF6DDX4fnT56d2eATPfxjdUPXFFUb85psnCdh34iyXRQ");

			var tx = new Transaction();
			var p2pkh = new TxOut(new Money((UInt64)45000000), secret.GetAddress());
			var p2pk = new TxOut(new Money((UInt64)80000000), secret.PrivateKey.PubKey);

			tx.AddOutput(p2pkh);
			tx.AddOutput(p2pk);

			Assert.False(p2pkh.IsTo(secret.PrivateKey.PubKey));
			Assert.True(p2pkh.IsTo(secret.GetAddress()));
			Assert.True(p2pk.IsTo(secret.PrivateKey.PubKey));
			Assert.False(p2pk.IsTo(secret.GetAddress()));
		}

		[Fact]
		[Trait("UnitTest", "UnitTest")]
		public void CanSignTransaction()
		{
			var key = new Key();
			var scriptPubKey = PayToPubkeyHashTemplate.Instance.GenerateScriptPubKey(key.PubKey);

			Transaction tx = new Transaction();
			tx.AddInput(new TxIn(new OutPoint(tx.GetHash(), 0))
			{
				ScriptSig = scriptPubKey
			});
			tx.AddInput(new TxIn(new OutPoint(tx.GetHash(), 1))
			{
				ScriptSig = scriptPubKey
			});
			tx.AddOutput(new TxOut("21", key.PubKey.Hash));
			var clone = tx.Clone();
			tx.Sign(key, false);
			AssertCorrectlySigned(tx, scriptPubKey);
			clone.Sign(key, true);
			AssertCorrectlySigned(clone, scriptPubKey.Hash.ScriptPubKey);
		}

		[Fact]
		[Trait("UnitTest", "UnitTest")]
		public void CanSelectCoin()
		{
			var selector = new DefaultCoinSelector(0);
			Assert.Null(selector.Select(new ICoin[] { CreateCoin("9") }, Money.Parse("10.0")));
			Assert.NotNull(selector.Select(new ICoin[] { CreateCoin("9"), CreateCoin("1") }, Money.Parse("10.0")));
			Assert.NotNull(selector.Select(new ICoin[] { CreateCoin("10.0") }, Money.Parse("10.0")));
			Assert.NotNull(selector.Select(new ICoin[]
			{
				CreateCoin("5.0"),
				CreateCoin("4.0"),
				CreateCoin("11.0"),
			}, Money.Parse("10.0")));

			Assert.NotNull(selector.Select(new ICoin[]
			{
				CreateCoin("3.0"),
				CreateCoin("3.0"),
				CreateCoin("3.0"),
				CreateCoin("3.0"),
				CreateCoin("3.0")
			}, Money.Parse("10.0")));
		}

		private Coin CreateCoin(Money amount)
		{
			return new Coin(new OutPoint(Rand(), 0), new TxOut()
			{
				Value = amount
			});
		}

		[Fact]
		[Trait("UnitTest", "UnitTest")]
		public void CanBuildIssueColoredCoinWithMultiSigP2SH()
		{
			var satoshi = new Key();
			var bob = new Key();
			var alice = new Key();

			var goldRedeem = PayToMultiSigTemplate.Instance
									.GenerateScriptPubKey(2, new[] { satoshi.PubKey, bob.PubKey, alice.PubKey });

			var goldScriptPubKey = goldRedeem.Hash.ScriptPubKey;
			var goldAssetId = goldScriptPubKey.Hash.ToAssetId();

			var issuanceCoin = new IssuanceCoin(
				new ScriptCoin(RandOutpoint(), new TxOut(new Money(2880), goldScriptPubKey), goldRedeem));

			var nico = new Key();

			var bobSigned =
				new TransactionBuilder()
				.AddCoins(issuanceCoin)
				.AddKeys(bob)
				.IssueAsset(nico.PubKey, new AssetMoney(goldAssetId, 1000))
				.BuildTransaction(true);

			var aliceSigned =
				new TransactionBuilder()
					.AddCoins(issuanceCoin)
					.AddKeys(alice)
					.SignTransaction(bobSigned);

			Assert.True(
				new TransactionBuilder()
				{
					StandardTransactionPolicy = EasyPolicy
				}
					.AddCoins(issuanceCoin)
					.Verify(aliceSigned));

			//In one two one line

			var builder = new TransactionBuilder();
			builder.StandardTransactionPolicy = RelayPolicy.Clone();
			builder.StandardTransactionPolicy.CheckFee = false;
			var tx =
				builder
				.AddCoins(issuanceCoin)
				.AddKeys(alice, satoshi)
				.IssueAsset(nico.PubKey, new AssetMoney(goldAssetId, 1000))
				.BuildTransaction(true);
			Assert.True(builder.Verify(tx));
		}

		[Fact]
		[Trait("UnitTest", "UnitTest")]
		//https://github.com/NicolasDorier/NBitcoin/issues/34
		public void CanBuildAnyoneCanPayTransaction()
		{
			//Carla is buying from Alice. Bob is acting as a mediator between Alice and Carla.
			var aliceKey = new Key();
			var bobKey = new Key();
			var carlaKey = new Key();

			// Alice + Bob 2 of 2 multisig "wallet"
			var aliceBobRedeemScript = PayToMultiSigTemplate.Instance.GenerateScriptPubKey(2, new PubKey[] { aliceKey.PubKey, bobKey.PubKey });

			var txBuilder = new TransactionBuilder();
			var funding = txBuilder
				.AddCoins(GetCoinSource(aliceKey))
				.AddKeys(aliceKey)
				.Send(aliceBobRedeemScript.Hash, "0.5")
				.SetChange(aliceKey.PubKey.Hash)
				.SendFees(Money.Satoshis(5000))
				.BuildTransaction(true);

			Assert.True(txBuilder.Verify(funding));

			List<ICoin> aliceBobCoins = new List<ICoin>();
			aliceBobCoins.Add(new ScriptCoin(funding, funding.Outputs.To(aliceBobRedeemScript.Hash).First(), aliceBobRedeemScript));

			// first Bob constructs the TX
			txBuilder = new TransactionBuilder();
			var unsigned = txBuilder
				// spend from the Alice+Bob wallet to Carla
				.AddCoins(aliceBobCoins)
				.Send(carlaKey.PubKey.Hash, "0.01")
				//and Carla pays Alice
				.Send(aliceKey.PubKey.Hash, "0.02")
				.CoverOnly("0.01")
				.SetChange(aliceBobRedeemScript.Hash)
				// Bob does not sign anything yet
				.BuildTransaction(false);

			Assert.True(unsigned.Outputs.Count == 3);
			Assert.True(unsigned.Outputs[0].IsTo(aliceBobRedeemScript.Hash));
			//Only 0.01 should be covered, not 0.03 so 0.49 goes back to Alice+Bob
			Assert.True(unsigned.Outputs[0].Value == Money.Parse("0.49"));


			Assert.True(unsigned.Outputs[1].IsTo(carlaKey.PubKey.Hash));
			Assert.True(unsigned.Outputs[1].Value == Money.Parse("0.01"));

			Assert.True(unsigned.Outputs[2].IsTo(aliceKey.PubKey.Hash));
			Assert.True(unsigned.Outputs[2].Value == Money.Parse("0.02"));

			//Alice signs	
			txBuilder = new TransactionBuilder();
			var aliceSigned = txBuilder
					.AddCoins(aliceBobCoins)
					.AddKeys(aliceKey)
					.SignTransaction(unsigned, SigHash.All | SigHash.AnyoneCanPay);

			var carlaCoins = GetCoinSource(carlaKey, "1.0", "0.8", "0.6", "0.2", "0.05");

			//Scenario 1 : Carla knows aliceBobCoins so she can calculate how much coin she need to complete the transaction
			//Carla fills and signs
			txBuilder = new TransactionBuilder();
			var carlaSigned = txBuilder
				.AddCoins(aliceBobCoins)
				.Then()
				.AddKeys(carlaKey)
				//Carla should complete 0.02, but with 0.03 of fees, she should have a coins of 0.05
				.AddCoins(carlaCoins)
				.ContinueToBuild(aliceSigned)
				.SendFees("0.03")
				.CoverTheRest()
				.BuildTransaction(true);


			//Bob review and signs
			txBuilder = new TransactionBuilder();
			var bobSigned = txBuilder
				.AddCoins(aliceBobCoins)
				.AddKeys(bobKey)
				.SignTransaction(carlaSigned);

			txBuilder.AddCoins(carlaCoins);
			Assert.True(txBuilder.Verify(bobSigned));


			//Scenario 2 : Carla is told by Bob to complete 0.05 BTC
			//Carla fills and signs
			txBuilder = new TransactionBuilder();
			carlaSigned = txBuilder
				.AddKeys(carlaKey)
				.AddCoins(carlaCoins)
				//Carla should complete 0.02, but with 0.03 of fees, she should have a coins of 0.05
				.ContinueToBuild(aliceSigned)
				.CoverOnly("0.05")
				.BuildTransaction(true);


			//Bob review and signs
			txBuilder = new TransactionBuilder();
			bobSigned = txBuilder
				.AddCoins(aliceBobCoins)
				.AddKeys(bobKey)
				.SignTransaction(carlaSigned);

			txBuilder.AddCoins(carlaCoins);
			Assert.True(txBuilder.Verify(bobSigned));
		}

		private ICoin[] GetCoinSource(Key destination, params Money[] amounts)
		{
			if(amounts.Length == 0)
				amounts = new[] { Money.Parse("100.0") };

			return amounts
				.Select(a => new Coin(RandOutpoint(), new TxOut(a, destination.PubKey.Hash)))
				.ToArray();
		}

		[Fact]
		[Trait("UnitTest", "UnitTest")]
		public void CanBuildShuffleColoredTransaction()
		{
			var gold = new Key();
			var silver = new Key();
			var goldId = gold.PubKey.ScriptPubKey.Hash.ToAssetId();
			var silverId = silver.PubKey.ScriptPubKey.Hash.ToAssetId();

			var satoshi = new Key();
			var bob = new Key();

			var repo = new NoSqlColoredTransactionRepository(new NoSqlTransactionRepository(), new InMemoryNoSqlRepository());

			var init = new Transaction()
			{
				Outputs =
				{
					new TxOut("1.0", gold.PubKey),
					new TxOut("1.0", silver.PubKey),
					new TxOut("1.0", satoshi.PubKey)
				}
			};
			repo.Transactions.Put(init.GetHash(), init);

			var issuanceCoins =
				init
				.Outputs
				.Take(2)
				.Select((o, i) => new IssuanceCoin(new OutPoint(init.GetHash(), i), init.Outputs[i]))
				.OfType<ICoin>().ToArray();

			var satoshiBTC = new Coin(new OutPoint(init.GetHash(), 2), init.Outputs[2]);

			var coins = new List<ICoin>();
			coins.AddRange(issuanceCoins);
			var txBuilder = new TransactionBuilder(1);
			txBuilder.StandardTransactionPolicy = RelayPolicy;
			//Can issue gold to satoshi and bob
			var tx = txBuilder
				.AddCoins(coins.ToArray())
				.AddKeys(gold)
				.IssueAsset(satoshi.PubKey, new AssetMoney(goldId, 1000))
				.IssueAsset(bob.PubKey, new AssetMoney(goldId, 500))
				.SendFees("0.1")
				.SetChange(gold.PubKey)
				.BuildTransaction(true);
			Assert.True(txBuilder.Verify(tx, "0.1"));

			//Ensure BTC from the IssuanceCoin are returned
			Assert.Equal(Money.Parse("0.89994240"), tx.Outputs[2].Value);
			Assert.Equal(gold.PubKey.ScriptPubKey, tx.Outputs[2].ScriptPubKey);

			//Can issue and send in same transaction
			repo.Transactions.Put(tx.GetHash(), tx);


			var cc = ColoredCoin.Find(tx, repo);
			for(int i = 0; i < 20; i++)
			{
				txBuilder = new TransactionBuilder(i);
				txBuilder.StandardTransactionPolicy = RelayPolicy;
				tx = txBuilder
					.AddCoins(satoshiBTC)
					.AddCoins(cc)
					.AddKeys(satoshi)
					.SendAsset(gold, new AssetMoney(goldId, 10))
					.SetChange(satoshi)
					.Then()
					.AddKeys(gold)
					.AddCoins(issuanceCoins)
					.IssueAsset(bob, new AssetMoney(goldId, 1))
					.SetChange(gold)
					.Shuffle()
					.BuildTransaction(true);

				repo.Transactions.Put(tx.GetHash(), tx);

				var ctx = tx.GetColoredTransaction(repo);
				Assert.Equal(1, ctx.Issuances.Count);
				Assert.Equal(2, ctx.Transfers.Count);
			}
		}

		[Fact]
		[Trait("UnitTest", "UnitTest")]
		public void CanBuildColoredTransaction()
		{
			var gold = new Key();
			var silver = new Key();
			var goldId = gold.PubKey.ScriptPubKey.Hash.ToAssetId();
			var silverId = silver.PubKey.ScriptPubKey.Hash.ToAssetId();

			var satoshi = new Key();
			var bob = new Key();
			var alice = new Key();

			var repo = new NoSqlColoredTransactionRepository();

			var init = new Transaction()
			{
				Outputs =
				{
					new TxOut("1.0", gold.PubKey),
					new TxOut("1.0", silver.PubKey),
					new TxOut("1.0", satoshi.PubKey)
				}
			};

			repo.Transactions.Put(init);

			var issuanceCoins =
				init
				.Outputs
				.AsCoins()
				.Take(2)
				.Select((c, i) => new IssuanceCoin(c))
				.OfType<ICoin>().ToArray();

			var satoshiBTC = init.Outputs.AsCoins().Last();

			var coins = new List<ICoin>();
			coins.AddRange(issuanceCoins);
			var txBuilder = new TransactionBuilder();
			txBuilder.StandardTransactionPolicy = RelayPolicy;
			//Can issue gold to satoshi and bob
			var tx = txBuilder
				.AddCoins(coins.ToArray())
				.AddKeys(gold)
				.IssueAsset(satoshi.PubKey, new AssetMoney(goldId, 1000))
				.IssueAsset(bob.PubKey, new AssetMoney(goldId, 500))
				.SendFees("0.1")
				.SetChange(gold.PubKey)
				.BuildTransaction(true);
			Assert.True(txBuilder.Verify(tx, "0.1"));

			//Ensure BTC from the IssuanceCoin are returned
			Assert.Equal(Money.Parse("0.89994240"), tx.Outputs[2].Value);
			Assert.Equal(gold.PubKey.ScriptPubKey, tx.Outputs[2].ScriptPubKey);

			repo.Transactions.Put(tx);

			var colored = tx.GetColoredTransaction(repo);
			Assert.Equal(2, colored.Issuances.Count);
			Assert.True(colored.Issuances.All(i => i.Asset.Id == goldId));
			AssertHasAsset(tx, colored, colored.Issuances[0], goldId, 500, bob.PubKey);
			AssertHasAsset(tx, colored, colored.Issuances[1], goldId, 1000, satoshi.PubKey);

			var coloredCoins = ColoredCoin.Find(tx, colored).ToArray();
			Assert.Equal(2, coloredCoins.Length);

			//Can issue silver to bob, and send some gold to satoshi
			coins.Add(coloredCoins.First(c => c.ScriptPubKey == bob.PubKey.ScriptPubKey));
			txBuilder = new TransactionBuilder();
			txBuilder.StandardTransactionPolicy = EasyPolicy;
			tx = txBuilder
				.AddCoins(coins.ToArray())
				.AddKeys(silver, bob)
				.SetChange(bob.PubKey)
				.IssueAsset(bob.PubKey, new AssetMoney(silverId, 10))
				.SendAsset(satoshi.PubKey, new AssetMoney(goldId, 30))
				.BuildTransaction(true);

			Assert.True(txBuilder.Verify(tx));
			colored = tx.GetColoredTransaction(repo);
			Assert.Equal(1, colored.Inputs.Count);
			Assert.Equal(goldId, colored.Inputs[0].Asset.Id);
			Assert.Equal(500, colored.Inputs[0].Asset.Quantity);
			Assert.Equal(1, colored.Issuances.Count);
			Assert.Equal(2, colored.Transfers.Count);
			AssertHasAsset(tx, colored, colored.Transfers[0], goldId, 470, bob.PubKey);
			AssertHasAsset(tx, colored, colored.Transfers[1], goldId, 30, satoshi.PubKey);

			repo.Transactions.Put(tx);


			//Can swap : 
			//satoshi wants to send 100 gold to bob 
			//bob wants to send 200 silver, 5 gold and 0.9 BTC to satoshi

			//Satoshi receive gold
			txBuilder = new TransactionBuilder();
			txBuilder.StandardTransactionPolicy = RelayPolicy;
			tx = txBuilder
					.AddKeys(gold)
					.AddCoins(issuanceCoins)
					.IssueAsset(satoshi.PubKey, new AssetMoney(goldId, 1000UL))
					.SetChange(gold.PubKey)
					.SendFees(Money.Coins(0.0004m))
					.BuildTransaction(true);
			Assert.True(txBuilder.Verify(tx));
			repo.Transactions.Put(tx);
			var satoshiCoin = ColoredCoin.Find(tx, repo).First();


			//Gold receive 2.5 BTC
			tx = new Transaction()
			{
				Outputs =
				{
					new TxOut("2.5",gold.PubKey)
				}
			};
			repo.Transactions.Put(tx.GetHash(), tx);

			//Bob receive silver and 2 btc
			txBuilder = new TransactionBuilder();
			txBuilder.StandardTransactionPolicy = RelayPolicy;
			tx = txBuilder
					.AddKeys(silver, gold)
					.AddCoins(issuanceCoins)
					.AddCoins(new Coin(new OutPoint(tx.GetHash(), 0), new TxOut("2.5", gold.PubKey.ScriptPubKey)))
					.IssueAsset(bob.PubKey, new AssetMoney(silverId, 300UL))
					.Send(bob.PubKey, "2.00")
					.SendFees(Money.Coins(0.0004m))
					.SetChange(gold.PubKey)
					.BuildTransaction(true);
			Assert.True(txBuilder.Verify(tx));
			repo.Transactions.Put(tx);

			var bobSilverCoin = ColoredCoin.Find(tx, repo).First();
			var bobBitcoin = new Coin(new OutPoint(tx.GetHash(), 2), tx.Outputs[2]);

			//Bob receive gold
			txBuilder = new TransactionBuilder();
			txBuilder.StandardTransactionPolicy = RelayPolicy;
			tx = txBuilder
					.AddKeys(gold)
					.AddCoins(issuanceCoins)
					.IssueAsset(bob.PubKey, new AssetMoney(goldId, 50UL))
					.SetChange(gold.PubKey)
					.SendFees(Money.Coins(0.0004m))
					.BuildTransaction(true);
			Assert.True(txBuilder.Verify(tx));
			repo.Transactions.Put(tx.GetHash(), tx);

			var bobGoldCoin = ColoredCoin.Find(tx, repo).First();

			txBuilder = new TransactionBuilder();
			txBuilder.StandardTransactionPolicy = RelayPolicy;
			tx = txBuilder
				.AddCoins(satoshiCoin)
				.AddCoins(satoshiBTC)
				.SendAsset(bob.PubKey, new AssetMoney(goldId, 100))
				.SendFees(Money.Coins(0.0004m))
				.SetChange(satoshi.PubKey)
				.Then()
				.AddCoins(bobSilverCoin, bobGoldCoin, bobBitcoin)
				.SendAsset(satoshi.PubKey, new AssetMoney(silverId, 200))
				.Send(satoshi.PubKey, "0.9")
				.SendAsset(satoshi.PubKey, new AssetMoney(goldId, 5))
				.SetChange(bob.PubKey)
				.BuildTransaction(false);

			colored = tx.GetColoredTransaction(repo);

			AssertHasAsset(tx, colored, colored.Inputs[0], goldId, 1000, null);
			AssertHasAsset(tx, colored, colored.Inputs[1], silverId, 300, null);

			AssertHasAsset(tx, colored, colored.Transfers[0], goldId, 900, satoshi.PubKey);
			AssertHasAsset(tx, colored, colored.Transfers[1], goldId, 100, bob.PubKey);

			AssertHasAsset(tx, colored, colored.Transfers[2], silverId, 100, bob.PubKey);
			AssertHasAsset(tx, colored, colored.Transfers[3], silverId, 200, satoshi.PubKey);

			AssertHasAsset(tx, colored, colored.Transfers[4], goldId, 45, bob.PubKey);
			AssertHasAsset(tx, colored, colored.Transfers[5], goldId, 5, satoshi.PubKey);

			Assert.True(tx.Outputs[8].Value == Money.Parse("1.0999424"));
			Assert.True(tx.Outputs[8].ScriptPubKey == bob.PubKey.ScriptPubKey);
			Assert.True(tx.Outputs[9].Value == Money.Parse("0.9"));
			Assert.True(tx.Outputs[9].ScriptPubKey == satoshi.PubKey.ScriptPubKey);

			tx = txBuilder.AddKeys(satoshi, bob).SignTransaction(tx);
			Assert.True(txBuilder.Verify(tx));


			//Bob send coins to Satoshi, but alice pay for the dust
			var funding =
				new TransactionBuilder()
				{
					StandardTransactionPolicy = RelayPolicy
				}
				.AddCoins(issuanceCoins)
				.AddKeys(gold)
				.IssueAsset(bob.PubKey.Hash, new AssetMoney(goldId, 100UL))
				.SetChange(gold.PubKey.Hash)
				.SendFees(Money.Coins(0.0004m))
				.BuildTransaction(true);

			repo.Transactions.Put(funding);

			var bobGold = ColoredCoin.Find(funding, repo).ToArray();

			Transaction transfer = null;
			try
			{
				transfer =
					new TransactionBuilder()
					{
						StandardTransactionPolicy = RelayPolicy
					}
					.AddCoins(bobGold)
					.SendAsset(alice.PubKey.Hash, new AssetMoney(goldId, 40UL))
					.SetChange(bob.PubKey.Hash)
					.BuildTransaction(true);
				Assert.False(true, "Should have thrown");
			}
			catch(NotEnoughFundsException ex) //Not enough dust to send the change
			{
				Assert.True(((Money)ex.Missing).Satoshi == 2730);
				var rate = new FeeRate(Money.Coins(0.0004m));
				txBuilder = new TransactionBuilder();
				txBuilder.StandardTransactionPolicy = RelayPolicy;
				transfer =
					txBuilder
					.AddCoins(bobGold)
					.AddCoins(((IssuanceCoin)issuanceCoins[0]).Bearer)
					.AddKeys(gold, bob)
					.SendAsset(alice.PubKey, new AssetMoney(goldId, 40UL))
					.SetChange(bob.PubKey, ChangeType.Colored)
					.SetChange(gold.PubKey.Hash, ChangeType.Uncolored)
					.SendEstimatedFees(rate)
					.BuildTransaction(true);
				var fee = transfer.GetFee(txBuilder.FindSpentCoins(transfer));
				Assert.True(txBuilder.Verify(transfer, fee));

				repo.Transactions.Put(funding.GetHash(), funding);

				colored = ColoredTransaction.FetchColors(transfer, repo);
				AssertHasAsset(transfer, colored, colored.Transfers[0], goldId, 60, bob.PubKey);
				AssertHasAsset(transfer, colored, colored.Transfers[1], goldId, 40, alice.PubKey);

				var change = transfer.Outputs.Last(o => o.ScriptPubKey == gold.PubKey.Hash.ScriptPubKey);
				Assert.Equal(Money.Coins(0.99980450m), change.Value);

				Assert.Equal(gold.PubKey.Hash, change.ScriptPubKey.GetDestination());

				//Verify issuancecoin can have an url
				var issuanceCoin = (IssuanceCoin)issuanceCoins[0];
				issuanceCoin.DefinitionUrl = new Uri("http://toto.com/");
				txBuilder = new TransactionBuilder();
				tx = txBuilder
					.AddKeys(gold)
					.AddCoins(issuanceCoin)
					.IssueAsset(bob, new AssetMoney(gold.PubKey, 10))
					.SetChange(gold)
					.BuildTransaction(true);

				Assert.Equal("http://toto.com/", tx.GetColoredMarker().GetMetadataUrl().AbsoluteUri);

				//Sending 0 asset should be a no op
				txBuilder = new TransactionBuilder();
				transfer =
					txBuilder
					.AddCoins(bobGold)
					.AddCoins(((IssuanceCoin)issuanceCoins[0]).Bearer)
					.AddKeys(gold, bob)
					.SendAsset(alice.PubKey, new AssetMoney(goldId, 0UL))
					.Send(alice.PubKey, Money.Coins(0.01m))
					.SetChange(bob.PubKey)
					.BuildTransaction(true);

				foreach(var output in transfer.Outputs)
				{
					Assert.False(TxNullDataTemplate.Instance.CheckScriptPubKey(output.ScriptPubKey));
					Assert.False(output.Value == output.GetDustThreshold(txBuilder.StandardTransactionPolicy.MinRelayTxFee));
				}
			}
		}

		private void AssertHasAsset(Transaction tx, ColoredTransaction colored, ColoredEntry entry, AssetId assetId, int quantity, PubKey destination)
		{
			var txout = tx.Outputs[entry.Index];
			Assert.True(entry.Asset.Id == assetId);
			Assert.True(entry.Asset.Quantity == quantity);
			if(destination != null)
				Assert.True(txout.ScriptPubKey == destination.ScriptPubKey);
		}

		[Fact]
		[Trait("UnitTest", "UnitTest")]
		public void CanBuildStealthTransaction()
		{
			var stealthKeys = Enumerable.Range(0, 3).Select(_ => new Key()).ToArray();
			var scanKey = new Key();

			var darkSatoshi = new BitcoinStealthAddress(scanKey.PubKey, stealthKeys.Select(k => k.PubKey).ToArray(), 2, new BitField(3, 5), Network.Main);

			var bob = new Key();
			var coins = new Coin[] {
				new Coin()
				{
					Outpoint = RandOutpoint(),
					TxOut = new TxOut("1.00",bob.PubKey.Hash)
				} };

			//Bob sends money to satoshi
			TransactionBuilder builder = new TransactionBuilder();
			builder.StandardTransactionPolicy = EasyPolicy;
			var tx =
				builder
				.AddCoins(coins)
				.AddKeys(bob)
				.Send(darkSatoshi, "1.00")
				.BuildTransaction(true);
			Assert.True(builder.Verify(tx));

			//Satoshi scans a StealthCoin in the transaction with his scan key
			var stealthCoin = StealthCoin.Find(tx, darkSatoshi, scanKey);
			Assert.NotNull(stealthCoin);

			//Satoshi sends back the money to Bob
			builder = new TransactionBuilder();
			builder.StandardTransactionPolicy = EasyPolicy;
			tx =
				builder
					.AddCoins(stealthCoin)
					.AddKeys(stealthKeys)
					.AddKeys(scanKey)
					.Send(bob.PubKey.Hash, "1.00")
					.BuildTransaction(true);

			Assert.True(builder.Verify(tx)); //Signed !


			//Same scenario, Satoshi wants to send money back to Bob
			//However, his keys are spread on two machines
			//He partially signs on the 1st machine
			builder = new TransactionBuilder();
			builder.StandardTransactionPolicy = EasyPolicy;
			tx =
				builder
					.AddCoins(stealthCoin)
					.AddKeys(stealthKeys.Skip(2).ToArray()) //Only one Stealth Key
					.AddKeys(scanKey)
					.Send(bob.PubKey.Hash, "1.00")
					.BuildTransaction(true);

			Assert.False(builder.Verify(tx)); //Not fully signed

			//Then he partially signs on the 2nd machine
			builder = new TransactionBuilder();
			builder.StandardTransactionPolicy = EasyPolicy;
			tx =
				builder
					.AddCoins(stealthCoin)
					.AddKeys(stealthKeys[0]) //Other key
					.AddKeys(scanKey)
					.SignTransaction(tx);

			Assert.True(builder.Verify(tx)); //Fully signed !
		}

		private OutPoint RandOutpoint()
		{
			return new OutPoint(Rand(), 0);
		}

		[Fact]
		[Trait("UnitTest", "UnitTest")]
		public void CanSwitchGroup()
		{
			var satoshi = new Key();
			var alice = new Key();
			var bob = new Key();

			var aliceCoins = new ICoin[] { RandomCoin("0.4", alice), RandomCoin("0.6", alice) };
			var bobCoins = new ICoin[] { RandomCoin("0.2", bob), RandomCoin("0.3", bob) };

			TransactionBuilder builder = new TransactionBuilder();
			FeeRate rate = new FeeRate(Money.Coins(0.0004m));
			var tx1 = builder
				.AddCoins(aliceCoins)
				.AddKeys(alice)
				.Send(satoshi, Money.Coins(0.1m))
				.SetChange(alice)
				.Then()
				.AddCoins(bobCoins)
				.AddKeys(bob)
				.Send(satoshi, Money.Coins(0.01m))
				.SetChange(bob)
				.SendEstimatedFeesSplit(rate)
				.BuildTransaction(true);

			builder = new TransactionBuilder();
			var tx2 = builder
				.Then("Alice")
				.AddCoins(aliceCoins)
				.AddKeys(alice)
				.Send(satoshi, Money.Coins(0.1m))
				.Then("Bob")
				.AddCoins(bobCoins)
				.AddKeys(bob)
				.Send(satoshi, Money.Coins(0.01m))
				.SetChange(bob)
				.Then("Alice")
				.SetChange(alice)
				.SendEstimatedFeesSplit(rate)
				.BuildTransaction(true);

			Assert.Equal(tx1.ToString(), tx2.ToString());
		}

		[Fact]
		[Trait("UnitTest", "UnitTest")]
		public void CanSplitFees()
		{
			var satoshi = new Key();
			var alice = new Key();
			var bob = new Key();

			var aliceCoins = new ICoin[] { RandomCoin("0.4", alice), RandomCoin("0.6", alice) };
			var bobCoins = new ICoin[] { RandomCoin("0.2", bob), RandomCoin("0.3", bob) };

			TransactionBuilder builder = new TransactionBuilder();
			FeeRate rate = new FeeRate(Money.Coins(0.0004m));
			var tx = builder
				.AddCoins(aliceCoins)
				.AddKeys(alice)
				.Send(satoshi, Money.Coins(0.1m))
				.SetChange(alice)
				.Then()
				.AddCoins(bobCoins)
				.AddKeys(bob)
				.Send(satoshi, Money.Coins(0.01m))
				.SetChange(bob)
				.SendEstimatedFeesSplit(rate)
				.BuildTransaction(true);

			var estimated = builder.EstimateFees(tx, rate);

			Assert.True(builder.Verify(tx, estimated));

			// Alice should pay two times more fee than bob
			builder = new TransactionBuilder();
			tx = builder
				.AddCoins(aliceCoins)
				.AddKeys(alice)
				.SetFeeWeight(2.0m)
				.Send(satoshi, Money.Coins(0.1m))
				.SetChange(alice)
				.Then()
				.AddCoins(bobCoins)
				.AddKeys(bob)
				.Send(satoshi, Money.Coins(0.01m))
				.SetChange(bob)
				.SendFeesSplit(Money.Coins(0.6m))
				.BuildTransaction(true);

			var spentAlice = builder.FindSpentCoins(tx).Where(c => aliceCoins.Contains(c)).OfType<Coin>().Select(c => c.Amount).Sum();
			var receivedAlice = tx.Outputs.AsCoins().Where(c => c.ScriptPubKey == alice.PubKey.Hash.ScriptPubKey).Select(c => c.Amount).Sum();
			Assert.Equal(Money.Coins(0.1m + 0.4m), spentAlice - receivedAlice);

			var spentBob = builder.FindSpentCoins(tx).Where(c => bobCoins.Contains(c)).OfType<Coin>().Select(c => c.Amount).Sum();
			var receivedBob = tx.Outputs.AsCoins().Where(c => c.ScriptPubKey == bob.PubKey.Hash.ScriptPubKey).Select(c => c.Amount).Sum();
			Assert.Equal(Money.Coins(0.01m + 0.2m), spentBob - receivedBob);
		}

		[Fact]
		[Trait("UnitTest", "UnitTest")]
		public void CanVerifySequenceLock()
		{
			var now = new DateTimeOffset(1988, 7, 18, 0, 0, 0, TimeSpan.Zero);
			var step = TimeSpan.FromMinutes(10.0);
			var smallStep = new Sequence(step).LockPeriod;
			CanVerifySequenceLockCore(new[] { new Sequence(1) }, new[] { 1 }, 2, now, true, new SequenceLock(1, -1));
			CanVerifySequenceLockCore(new[] { new Sequence(1) }, new[] { 1 }, 1, now, false, new SequenceLock(1, -1));
			CanVerifySequenceLockCore(
				new[]
				{
					new Sequence(1),
					new Sequence(5),
					new Sequence(11),
					new Sequence(8)
				},
				new[] { 1, 5, 7, 9 }, 10, DateTimeOffset.UtcNow, false, new SequenceLock(17, -1));

			CanVerifySequenceLockCore(
				new[]
				{
					new Sequence(smallStep), //MTP(block[11] is +60min) 
				},
				new[] { 12 }, 13, now, true, new SequenceLock(-1, now + TimeSpan.FromMinutes(60.0) + smallStep - TimeSpan.FromSeconds(1)));

			CanVerifySequenceLockCore(
				new[]
				{
					new Sequence(smallStep), //MTP(block[11] is +60min) 
				},
				new[] { 12 }, 12, now, false, new SequenceLock(-1, now + TimeSpan.FromMinutes(60.0) + smallStep - TimeSpan.FromSeconds(1)));
		}

		private void CanVerifySequenceLockCore(Sequence[] sequences, int[] prevHeights, int currentHeight, DateTimeOffset first, bool expected, SequenceLock expectedLock)
		{
			ConcurrentChain chain = new ConcurrentChain(new BlockHeader()
			{
				BlockTime = first
			});
			first = first + TimeSpan.FromMinutes(10);
			while(currentHeight != chain.Height)
			{
				chain.SetTip(new BlockHeader()
				{
					BlockTime = first,
					HashPrevBlock = chain.Tip.HashBlock
				});
				first = first + TimeSpan.FromMinutes(10);
			}
			Transaction tx = new Transaction();
			tx.Version = 2;
			for(int i = 0; i < sequences.Length; i++)
			{
				TxIn input = new TxIn();
				input.Sequence = sequences[i];
				tx.Inputs.Add(input);
			}
			Assert.Equal(expected, tx.CheckSequenceLocks(prevHeights, chain.Tip));
			var actualLock = tx.CalculateSequenceLocks(prevHeights, chain.Tip);
			Assert.Equal(expectedLock.MinTime, actualLock.MinTime);
			Assert.Equal(expectedLock.MinHeight, actualLock.MinHeight);
		}

		[Fact]
		[Trait("UnitTest", "UnitTest")]
		public void CanEstimateFees()
		{
			var alice = new Key();
			var bob = new Key();
			var satoshi = new Key();
			var bobAlice = PayToMultiSigTemplate.Instance.GenerateScriptPubKey(2, alice.PubKey, bob.PubKey);

			//Alice sends money to bobAlice
			//Bob sends money to bobAlice
			//bobAlice sends money to satoshi

			var aliceCoins = new ICoin[] { RandomCoin("0.4", alice), RandomCoin("0.6", alice) };
			var bobCoins = new ICoin[] { RandomCoin("0.2", bob), RandomCoin("0.3", bob) };
			var bobAliceCoins = new ICoin[] { RandomCoin("1.5", bobAlice, false), RandomCoin("0.25", bobAlice, true) };

			TransactionBuilder builder = new TransactionBuilder();
			builder.StandardTransactionPolicy = EasyPolicy;
			var unsigned = builder
				.AddCoins(aliceCoins)
				.Send(bobAlice, "1.0")
				.Then()
				.AddCoins(bobCoins)
				.Send(bobAlice, "0.5")
				.Then()
				.AddCoins(bobAliceCoins)
				.Send(satoshi.PubKey, "1.74")
				.SetChange(bobAlice)
				.BuildTransaction(false);

			builder.AddKeys(alice, bob, satoshi);
			var signed = builder.BuildTransaction(true);
			Assert.True(builder.Verify(signed));

			Assert.True(Math.Abs(signed.ToBytes().Length - builder.EstimateSize(unsigned)) < 20);

			var rate = new FeeRate(Money.Coins(0.0004m));
			var estimatedFees = builder.EstimateFees(unsigned, rate);
			builder.SendEstimatedFees(rate);
			signed = builder.BuildTransaction(true);
			Assert.True(builder.Verify(signed, estimatedFees));
		}

		private Coin RandomCoin(Money amount, Script scriptPubKey, bool p2sh)
		{
			var outpoint = RandOutpoint();
			if(!p2sh)
				return new Coin(outpoint, new TxOut(amount, scriptPubKey));
			return new ScriptCoin(outpoint, new TxOut(amount, scriptPubKey.Hash), scriptPubKey);
		}
		private Coin RandomCoin(Money amount, Key receiver)
		{
			return RandomCoin(amount, receiver.PubKey.GetAddress(Network.Main));
		}
		private Coin RandomCoin(Money amount, IDestination receiver)
		{
			var outpoint = RandOutpoint();
			return new Coin(outpoint, new TxOut(amount, receiver));
		}

		[Fact]
		[Trait("UnitTest", "UnitTest")]
		public void BigUIntCoverage()
		{
			Assert.True(new uint160("0102030405060708090102030405060708090102") == new uint160("0102030405060708090102030405060708090102"));
			Assert.True(new uint160("0102030405060708090102030405060708090102") == new uint160(new uint160("0102030405060708090102030405060708090102")));
			Assert.True(new uint160("0102030405060708090102030405060708090102") != new uint160(new uint160("0102030405060708090102030405060708090101")));
			Assert.False(new uint160("0102030405060708090102030405060708090102") != new uint160(new uint160("0102030405060708090102030405060708090102")));
			Assert.True(new uint160("0102030405060708090102030405060708090102").Equals(new uint160("0102030405060708090102030405060708090102")));
			Assert.True(new uint160("0102030405060708090102030405060708090102").GetHashCode() == new uint160("0102030405060708090102030405060708090102").GetHashCode());
			Assert.True(new uint160("0102030405060708090102030405060708090102") == uint160.Parse("0102030405060708090102030405060708090102"));
			uint160 a = null;
			Assert.True(uint160.TryParse("0102030405060708090102030405060708090102", out a));
			Assert.True(a == uint160.Parse("0102030405060708090102030405060708090102"));
			Assert.False(uint160.TryParse("01020304050607080901020304050607080901020", out a));
			Assert.True(new uint160("0102030405060708090102030405060708090102") > uint160.Parse("0102030405060708090102030405060708090101"));
			Assert.True(new uint160("0102030405060708090102030405060708090101") < uint160.Parse("0102030405060708090102030405060708090102"));
			Assert.True(new uint160("0102030405060708090102030405060708090101") <= uint160.Parse("0102030405060708090102030405060708090101"));
			Assert.True(new uint160("0102030405060708090102030405060708090101") >= uint160.Parse("0102030405060708090102030405060708090101"));
			Assert.True(new uint160("0102030405060708090102030405060708090101") <= uint160.Parse("0102030405060708090102030405060708090102"));
			Assert.True(new uint160("0102030405060708090102030405060708090102") >= uint160.Parse("0102030405060708090102030405060708090101"));

			List<byte> bytes = new List<byte>();
			a = new uint160("0102030405060708090102030405060708090102");
			for(int i = 0; i < 20; i++)
			{
				bytes.Add(a.GetByte(i));
			}
			bytes.Reverse();
			AssertEx.CollectionEquals(Encoders.Hex.DecodeData("0102030405060708090102030405060708090102"), bytes.ToArray());

			bytes = new List<byte>();
			var b = new uint256("0102030405060708090102030405060708090102030405060708090102030405");
			for(int i = 0; i < 32; i++)
			{
				bytes.Add(b.GetByte(i));
			}
			bytes.Reverse();
			AssertEx.CollectionEquals(Encoders.Hex.DecodeData("0102030405060708090102030405060708090102030405060708090102030405"), bytes.ToArray());
			Assert.True(new uint256("0102030405060708090102030405060708090102030405060708090102030405") == new uint256(new uint256("0102030405060708090102030405060708090102030405060708090102030405")));
		}
#if !NOSOCKET
		[Fact]
		[Trait("UnitTest", "UnitTest")]
		public void OtherCoverage()
		{
			Assert.Equal(System.Net.IPAddress.Parse("127.0.0.1").MapToIPv6(), Utils.MapToIPv6(System.Net.IPAddress.Parse("127.0.0.1")));
			Assert.False(Utils.IsIPv4MappedToIPv6(System.Net.IPAddress.Parse("127.0.0.1")));
			Assert.True(Utils.IsIPv4MappedToIPv6(Utils.MapToIPv6(System.Net.IPAddress.Parse("127.0.0.1"))));
		}
#endif
		[Fact]
		[Trait("UnitTest", "UnitTest")]
		public void BitcoinStreamCoverage()
		{
			BitcoinStreamCoverageCore(new ulong[] { 1, 2, 3, 4 }, (BitcoinStream bs, ref ulong[] items) =>
			{
				bs.ReadWrite(ref items);
			});
			BitcoinStreamCoverageCore(new ushort[] { 1, 2, 3, 4 }, (BitcoinStream bs, ref ushort[] items) =>
			{
				bs.ReadWrite(ref items);
			});
			BitcoinStreamCoverageCore(new uint[] { 1, 2, 3, 4 }, (BitcoinStream bs, ref uint[] items) =>
			{
				bs.ReadWrite(ref items);
			});
			BitcoinStreamCoverageCore(new short[] { -1, 1, 2, 3, 4 }, (BitcoinStream bs, ref short[] items) =>
			{
				bs.ReadWrite(ref items);
			});
			BitcoinStreamCoverageCore(new long[] { -1, 1, 2, 3, 4 }, (BitcoinStream bs, ref long[] items) =>
			 {
				 bs.ReadWrite(ref items);
			 });
			BitcoinStreamCoverageCore(new byte[] { 1, 2, 3, 4 }, (BitcoinStream bs, ref byte[] items) =>
			{
				bs.ReadWrite(ref items);
			});
			BitcoinStreamCoverageCore(new uint160[] { new uint160(1), new uint160(2), new uint160(3), new uint160(4) }, (BitcoinStream bs, ref uint160[] items) =>
			{
				var l = items.ToList();
				bs.ReadWrite(ref l);
				items = l.ToArray();
			});
		}
		delegate void BitcoinStreamCoverageCoreDelegate<TItem>(BitcoinStream bs, ref TItem[] items);
		void BitcoinStreamCoverageCore<TItem>(TItem[] input, BitcoinStreamCoverageCoreDelegate<TItem> roundTrip)
		{
			var before = input.ToArray();
			var ms = new MemoryStream();
			BitcoinStream bs = new BitcoinStream(ms, true);
			var before2 = input;
			roundTrip(bs, ref input);
			Array.Clear(input, 0, input.Length);
			ms.Position = 0;
			bs = new BitcoinStream(ms, false);
			roundTrip(bs, ref input);
			if(!(input is byte[])) //Byte serialization reuse the input array
				Assert.True(before2 != input);
			AssertEx.CollectionEquals(before, input);
		}

		[Fact]
		[Trait("UnitTest", "UnitTest")]
		public void CanSerializeInvalidTransactionsBackAndForth()
		{
			Transaction before = new Transaction();
			var versionBefore = before.Version;
			before.Outputs.Add(new TxOut());
			Transaction after = AssertClone(before);
			Assert.Equal(before.Version, after.Version);
			Assert.Equal(versionBefore, after.Version);
			Assert.True(after.Outputs.Count == 1);

			before = new Transaction();
			after = AssertClone(before);
			Assert.Equal(before.Version, versionBefore);
		}

		private Transaction AssertClone(Transaction before)
		{
			Transaction after = before.Clone();
			Transaction after2 = null;

			MemoryStream ms = new MemoryStream();
			BitcoinStream stream = new BitcoinStream(ms, true);
			stream.TransactionOptions = TransactionOptions.Witness;
			stream.ReadWrite(before);

			ms.Position = 0;

			stream = new BitcoinStream(ms, false);
			stream.TransactionOptions = TransactionOptions.Witness;
			stream.ReadWrite(ref after2);

			Assert.Equal(after2.GetHash(), after.GetHash());
			Assert.Equal(before.GetHash(), after.GetHash());

			return after;
		}

		[Fact]
		[Trait("UnitTest", "UnitTest")]
		public void CantAskScriptCodeOnIncompleteCoin()
		{
			Key k = new Key();
			var coin = RandomCoin(Money.Zero, k);
			Assert.True(coin.CanGetScriptCode);
			coin.ScriptPubKey = k.PubKey.ScriptPubKey.Hash.ScriptPubKey;
			Assert.False(coin.CanGetScriptCode);
			Assert.Throws<InvalidOperationException>(() => coin.GetScriptCode());
			Assert.True(coin.ToScriptCoin(k.PubKey.ScriptPubKey).CanGetScriptCode);

			coin.ScriptPubKey = k.PubKey.ScriptPubKey.WitHash.ScriptPubKey;
			Assert.False(coin.CanGetScriptCode);
			Assert.Throws<InvalidOperationException>(() => coin.GetScriptCode());
			Assert.True(coin.ToScriptCoin(k.PubKey.ScriptPubKey).CanGetScriptCode);

			coin.ScriptPubKey = k.PubKey.ScriptPubKey.WitHash.ScriptPubKey.Hash.ScriptPubKey;
			Assert.False(coin.CanGetScriptCode);
			Assert.Throws<InvalidOperationException>(() => coin.GetScriptCode());

			var badCoin = coin.ToScriptCoin(k.PubKey.ScriptPubKey);
			badCoin.Redeem = k.PubKey.ScriptPubKey.WitHash.ScriptPubKey;
			Assert.False(badCoin.CanGetScriptCode);
			Assert.Throws<InvalidOperationException>(() => badCoin.GetScriptCode());
			Assert.True(coin.ToScriptCoin(k.PubKey.ScriptPubKey).CanGetScriptCode);
		}

		[Fact]
		[Trait("UnitTest", "UnitTest")]
		public void CanBuildWitTransaction()
		{
			Action<Transaction, TransactionBuilder> AssertEstimatedSize = (tx, b) =>
			{
				var expectedVSize = tx.GetVirtualSize();
				var actualVSize = b.EstimateSize(tx, true);
				var expectedSize = tx.GetSerializedSize();
				var actualSize = b.EstimateSize(tx, false);
				Assert.True(Math.Abs(expectedVSize - actualVSize) < Math.Abs(expectedVSize - actualSize));
				Assert.True(Math.Abs(expectedSize - actualSize) < Math.Abs(expectedSize - actualVSize));
				Assert.True(Math.Abs(expectedVSize - actualVSize) < Math.Abs(expectedSize - actualVSize));
				Assert.True(Math.Abs(expectedSize - actualSize) < Math.Abs(expectedVSize - actualSize));

				var error = (decimal)Math.Abs(expectedVSize - actualVSize) / Math.Min(expectedVSize, actualSize);
				Assert.True(error < 0.01m);
			};
			Key alice = new Key();
			Key bob = new Key();
			Transaction previousTx = null;
			Coin previousCoin = null;
			ScriptCoin witnessCoin = null;
			TransactionBuilder builder = null;
			Transaction signedTx = null;
			ScriptCoin scriptCoin = null;

			//P2WPKH
			previousTx = new Transaction();
			previousTx.Outputs.Add(new TxOut(Money.Coins(1.0m), alice.PubKey.WitHash));
			previousCoin = previousTx.Outputs.AsCoins().First();

			builder = new TransactionBuilder();
			builder.AddKeys(alice);
			builder.AddCoins(previousCoin);
			builder.Send(bob, Money.Coins(0.4m));
			builder.SendFees(Money.Satoshis(30000));
			builder.SetChange(alice);
			signedTx = builder.BuildTransaction(true);
			AssertEstimatedSize(signedTx, builder);
			Assert.True(builder.Verify(signedTx));

			//P2WSH
			previousTx = new Transaction();
			previousTx.Outputs.Add(new TxOut(Money.Coins(1.0m), alice.PubKey.ScriptPubKey.WitHash));
			previousCoin = previousTx.Outputs.AsCoins().First();

			witnessCoin = new ScriptCoin(previousCoin, alice.PubKey.ScriptPubKey);
			builder = new TransactionBuilder();
			builder.AddKeys(alice);
			builder.AddCoins(witnessCoin);
			builder.Send(bob, Money.Coins(0.4m));
			builder.SendFees(Money.Satoshis(30000));
			builder.SetChange(alice);
			signedTx = builder.BuildTransaction(true);
			AssertEstimatedSize(signedTx, builder);
			Assert.True(builder.Verify(signedTx));


			//P2SH(P2WPKH)
			previousTx = new Transaction();
			previousTx.Outputs.Add(new TxOut(Money.Coins(1.0m), alice.PubKey.WitHash.ScriptPubKey.Hash));
			previousCoin = previousTx.Outputs.AsCoins().First();

			scriptCoin = new ScriptCoin(previousCoin, alice.PubKey.WitHash.ScriptPubKey);
			builder = new TransactionBuilder();
			builder.AddKeys(alice);
			builder.AddCoins(scriptCoin);
			builder.Send(bob, Money.Coins(0.4m));
			builder.SendFees(Money.Satoshis(30000));
			builder.SetChange(alice);
			signedTx = builder.BuildTransaction(true);
			AssertEstimatedSize(signedTx, builder);
			Assert.True(builder.Verify(signedTx));

			//P2SH(P2WSH)
			previousTx = new Transaction();
			previousTx.Outputs.Add(new TxOut(Money.Coins(1.0m), alice.PubKey.ScriptPubKey.WitHash.ScriptPubKey.Hash));
			previousCoin = previousTx.Outputs.AsCoins().First();

			witnessCoin = new ScriptCoin(previousCoin, alice.PubKey.ScriptPubKey);
			builder = new TransactionBuilder();
			builder.AddKeys(alice);
			builder.AddCoins(witnessCoin);
			builder.Send(bob, Money.Coins(0.4m));
			builder.SendFees(Money.Satoshis(30000));
			builder.SetChange(alice);
			signedTx = builder.BuildTransaction(true);
			AssertEstimatedSize(signedTx, builder);
			Assert.True(builder.Verify(signedTx));

			//Can remove witness data from tx
			var signedTx2 = signedTx.WithOptions(TransactionOptions.None);
			Assert.Equal(signedTx.GetHash(), signedTx2.GetHash());
			Assert.True(signedTx2.GetSerializedSize() < signedTx.GetSerializedSize());
		}

		[Fact]
		[Trait("UnitTest", "UnitTest")]
		public void CanCheckSegwitPubkey()
		{
			var a = new Script("OP_DUP 033fbe0a2aa8dc28ee3b2e271e3fedc7568529ffa20df179b803bf9073c11b6a8b OP_CHECKSIG OP_IF OP_DROP 0382fdfb0a3898bc6504f63204e7d15a63be82a3b910b5b865690dc96d1249f98c OP_ELSE OP_CODESEPARATOR 033fbe0a2aa8dc28ee3b2e271e3fedc7568529ffa20df179b803bf9073c11b6a8b OP_ENDIF OP_CHECKSIG");
			Assert.False(PayToWitTemplate.Instance.CheckScriptPubKey(a));
			a = new Script("1 033fbe0a2aa8dc28ee3b2e271e3fedc7568529ffa20df179b803bf9073c1");
			Assert.True(PayToWitTemplate.Instance.CheckScriptPubKey(a));

			foreach(int pushSize in new[] { 2, 10, 20, 32 })
			{
				a = new Script("1 " + String.Concat(Enumerable.Range(0, pushSize * 2).Select(_ => "0").ToArray()));
				Assert.True(PayToWitTemplate.Instance.CheckScriptPubKey(a));
			}
			a = new Script("1 " + String.Concat(Enumerable.Range(0, 33 * 2).Select(_ => "0").ToArray()));
			Assert.False(PayToWitTemplate.Instance.CheckScriptPubKey(a));
		}

		[Fact]
		[Trait("UnitTest", "UnitTest")]
		public void CanEstimatedFeesCorrectlyIfFeesChangeTransactionSize()
		{
			var redeem = PayToMultiSigTemplate.Instance.GenerateScriptPubKey(2, new Key().PubKey, new Key().PubKey, new Key().PubKey);
			var transactionBuilder = new TransactionBuilder();
			transactionBuilder.AddCoins(new Coin(new OutPoint(uint256.Parse("75425c904289f21feef0cffab2081ba22030b633623115adf0780edad443e6c7"), 1), new TxOut("0.00010000", PayToScriptHashTemplate.Instance.GenerateScriptPubKey(redeem).GetDestinationAddress(Network.Main))).ToScriptCoin(redeem));
			transactionBuilder.AddCoins(new Coin(new OutPoint(uint256.Parse("75425c904289f21feef0cffab2081ba22030b633623115adf0780edad443e6c7"), 2), new TxOut("0.00091824", PayToScriptHashTemplate.Instance.GenerateScriptPubKey(redeem).GetDestinationAddress(Network.Main))).ToScriptCoin(redeem));
			transactionBuilder.AddCoins(new Coin(new OutPoint(uint256.Parse("75425c904289f21feef0cffab2081ba22030b633623115adf0780edad443e6c7"), 3), new TxOut("0.00100000", PayToScriptHashTemplate.Instance.GenerateScriptPubKey(redeem).GetDestinationAddress(Network.Main))).ToScriptCoin(redeem));
			transactionBuilder.AddCoins(new Coin(new OutPoint(uint256.Parse("75425c904289f21feef0cffab2081ba22030b633623115adf0780edad443e6c7"), 4), new TxOut("0.00100000", PayToScriptHashTemplate.Instance.GenerateScriptPubKey(redeem).GetDestinationAddress(Network.Main))).ToScriptCoin(redeem));
			transactionBuilder.AddCoins(new Coin(new OutPoint(uint256.Parse("75425c904289f21feef0cffab2081ba22030b633623115adf0780edad443e6c7"), 5), new TxOut("0.00246414", PayToScriptHashTemplate.Instance.GenerateScriptPubKey(redeem).GetDestinationAddress(Network.Main))).ToScriptCoin(redeem));
			transactionBuilder.AddCoins(new Coin(new OutPoint(uint256.Parse("75425c904289f21feef0cffab2081ba22030b633623115adf0780edad443e6c7"), 6), new TxOut("0.00250980", PayToScriptHashTemplate.Instance.GenerateScriptPubKey(redeem).GetDestinationAddress(Network.Main))).ToScriptCoin(redeem));
			transactionBuilder.AddCoins(new Coin(new OutPoint(uint256.Parse("75425c904289f21feef0cffab2081ba22030b633623115adf0780edad443e6c7"), 7), new TxOut("0.01000000", PayToScriptHashTemplate.Instance.GenerateScriptPubKey(redeem).GetDestinationAddress(Network.Main))).ToScriptCoin(redeem));
			transactionBuilder.Send(new Key().PubKey.GetAddress(Network.Main), "0.01000000");
			transactionBuilder.SetChange(new Key().PubKey.GetAddress(Network.Main));

			var feeRate = new FeeRate((long)32563);
			var estimatedFeeBefore = transactionBuilder.EstimateFees(feeRate);
			//Adding the estimated fees will cause 6 more coins to be included, so let's verify the actual sent fees take that into account
			transactionBuilder.SendEstimatedFees(feeRate);
			var tx = transactionBuilder.BuildTransaction(false);
			var estimation = transactionBuilder.EstimateFees(tx, feeRate);
			Assert.Equal(estimation, tx.GetFee(transactionBuilder.FindSpentCoins(tx)));
			Assert.Equal(estimatedFeeBefore, estimation);
		}

		[Fact]
		[Trait("UnitTest", "UnitTest")]
		public void CanBuildTransaction()
		{
			var keys = Enumerable.Range(0, 5).Select(i => new Key()).ToArray();

			var multiSigPubKey = PayToMultiSigTemplate.Instance.GenerateScriptPubKey(2, keys.Select(k => k.PubKey).Take(3).ToArray());
			var pubKeyPubKey = PayToPubkeyTemplate.Instance.GenerateScriptPubKey(keys[4].PubKey);
			var pubKeyHashPubKey = PayToPubkeyHashTemplate.Instance.GenerateScriptPubKey(keys[4].PubKey.Hash);
			var scriptHashPubKey1 = PayToScriptHashTemplate.Instance.GenerateScriptPubKey(multiSigPubKey.Hash);
			var scriptHashPubKey2 = PayToScriptHashTemplate.Instance.GenerateScriptPubKey(pubKeyPubKey.Hash);
			var scriptHashPubKey3 = PayToScriptHashTemplate.Instance.GenerateScriptPubKey(pubKeyHashPubKey.Hash);


			var coins = new[] { multiSigPubKey, pubKeyPubKey, pubKeyHashPubKey }.Select((script, i) =>
				new Coin
					(
					new OutPoint(Rand(), i),
					new TxOut(new Money((i + 1) * Money.COIN), script)
					)).ToList();

			var scriptCoins =
				new[] { scriptHashPubKey1, scriptHashPubKey2, scriptHashPubKey3 }
				.Zip(new[] { multiSigPubKey, pubKeyPubKey, pubKeyHashPubKey },
					(script, redeem) => new
					{
						script,
						redeem
					})
				.Select((_, i) =>
				new ScriptCoin
					(
					new OutPoint(Rand(), i),
					new TxOut(new Money((i + 1) * Money.COIN), _.script), _.redeem
					)).ToList();

			var witCoins =
			new[] { scriptHashPubKey1, scriptHashPubKey2, scriptHashPubKey3 }
			.Zip(new[] { multiSigPubKey, pubKeyPubKey, pubKeyHashPubKey },
				(script, redeem) => new
				{
					script,
					redeem
				})
			.Select((_, i) =>
			new ScriptCoin
				(
				new OutPoint(Rand(), i),
				new TxOut(new Money((i + 1) * Money.COIN), _.redeem.WitHash.ScriptPubKey.Hash),
				_.redeem
				)).ToList();
			var a = witCoins.Select(c => c.Amount).Sum();
			var allCoins = coins.Concat(scriptCoins).Concat(witCoins).ToArray();
			var destinations = keys.Select(k => k.PubKey.GetAddress(Network.Main)).ToArray();

			var txBuilder = new TransactionBuilder(0);
			txBuilder.StandardTransactionPolicy = EasyPolicy;
			var tx = txBuilder
				.AddCoins(allCoins)
				.AddKeys(keys)
				.Send(destinations[0], Money.Parse("6") * 2)
				.Send(destinations[2], Money.Parse("5"))
				.Send(destinations[2], Money.Parse("0.9999"))
				.SendFees(Money.Parse("0.0001"))
				.SetChange(destinations[3])
				.BuildTransaction(true);
			Assert.True(txBuilder.Verify(tx, "0.0001"));

			Assert.Equal(3, tx.Outputs.Count);

			txBuilder = new TransactionBuilder(0);
			txBuilder.StandardTransactionPolicy = EasyPolicy;
			tx = txBuilder
			   .AddCoins(allCoins)
			   .AddKeys(keys)
			   .SetGroupName("test")
			   .Send(destinations[0], Money.Parse("6") * 2)
			   .Send(destinations[2], Money.Parse("5"))
			   .Send(destinations[2], Money.Parse("0.9998"))
			   .SendFees(Money.Parse("0.0001"))
			   .SetChange(destinations[3])
			   .BuildTransaction(true);

			Assert.Equal(4, tx.Outputs.Count); //+ Change

			txBuilder.Send(destinations[4], Money.Parse("1"));
			var ex = Assert.Throws<NotEnoughFundsException>(() => txBuilder.BuildTransaction(true));
			Assert.True(ex.Group == "test");
			Assert.True((Money)ex.Missing == Money.Parse("0.9999"));
			//Can sign partially
			txBuilder = new TransactionBuilder(0);
			txBuilder.StandardTransactionPolicy = EasyPolicy;
			tx = txBuilder
					.AddCoins(allCoins)
					.AddKeys(keys.Skip(2).ToArray())  //One of the multi key missing
					.Send(destinations[0], Money.Parse("6") * 2)
					.Send(destinations[2], Money.Parse("5"))
					.Send(destinations[2], Money.Parse("0.9998"))
					.SendFees(Money.Parse("0.0001"))
					.SetChange(destinations[3])
					.Shuffle()
					.BuildTransaction(true);
			Assert.False(txBuilder.Verify(tx, "0.0001"));

			var partiallySigned = tx.Clone();

			txBuilder = new TransactionBuilder(0);
			tx = txBuilder
					.AddKeys(keys[0])
					.AddCoins(allCoins)
					.SignTransaction(tx);
			Assert.True(txBuilder.Verify(tx));

			txBuilder = new TransactionBuilder(0)
						.AddCoins(allCoins);
			//Trying with known signature
			foreach(var coin in allCoins)
			{
				var sig = partiallySigned.SignInput(keys[0], coin);
				txBuilder.AddKnownSignature(keys[0].PubKey, sig);
			}
			tx = txBuilder
				.SignTransaction(partiallySigned);
			Assert.True(txBuilder.Verify(tx));

			//Test if signing separatly
			txBuilder = new TransactionBuilder(0);
			txBuilder.StandardTransactionPolicy = EasyPolicy;
			tx = txBuilder
					.AddCoins(allCoins)
					.AddKeys(keys.Skip(2).ToArray())  //One of the multi key missing
					.Send(destinations[0], Money.Parse("6") * 2)
					.Send(destinations[2], Money.Parse("5"))
					.Send(destinations[2], Money.Parse("0.9998"))
					.SendFees(Money.Parse("0.0001"))
					.SetChange(destinations[3])
					.Shuffle()
					.BuildTransaction(false);

			var signed1 = txBuilder.SignTransaction(tx);

			txBuilder = new TransactionBuilder(0);
			var signed2 = txBuilder
					.AddKeys(keys[0])
					.AddCoins(allCoins)
					.SignTransaction(tx);

			Assert.False(txBuilder.Verify(signed1));
			Assert.False(txBuilder.Verify(signed2));

			txBuilder = new TransactionBuilder(0);
			txBuilder.StandardTransactionPolicy = EasyPolicy;
			tx = txBuilder
				.AddCoins(allCoins)
				.CombineSignatures(signed1, signed2);
			Assert.True(txBuilder.Verify(tx));

			//Check if can deduce scriptPubKey from P2SH and P2SPKH scriptSig
			allCoins = new[]
				{
					RandomCoin(Money.Parse("1.0"), keys[0].PubKey.Hash.ScriptPubKey, false),
					RandomCoin(Money.Parse("1.0"), keys[0].PubKey.Hash.ScriptPubKey, false),
					RandomCoin(Money.Parse("1.0"), keys[1].PubKey.Hash.ScriptPubKey, false)
				};

			txBuilder = new TransactionBuilder(0);
			txBuilder.StandardTransactionPolicy = EasyPolicy;
			tx =
				txBuilder.AddCoins(allCoins)
					 .Send(destinations[0], Money.Parse("3.0"))
					 .BuildTransaction(false);

			signed1 = new TransactionBuilder(0)
						.AddCoins(allCoins)
						.AddKeys(keys[0])
						.SignTransaction(tx);

			signed2 = new TransactionBuilder(0)
						.AddCoins(allCoins)
						.AddKeys(keys[1])
						.SignTransaction(tx);

			Assert.False(txBuilder.Verify(signed1));
			Assert.False(txBuilder.Verify(signed2));

			tx = new TransactionBuilder(0)
				.CombineSignatures(signed1, signed2);

			Assert.True(txBuilder.Verify(tx));

			//Using the same set of coin in 2 group should not use two times the sames coins
			for(int i = 0; i < 3; i++)
			{
				txBuilder = new TransactionBuilder();
				txBuilder.StandardTransactionPolicy = EasyPolicy;
				tx =
					txBuilder
					.AddCoins(allCoins)
					.AddKeys(keys)
					.Send(destinations[0], Money.Parse("2.0"))
					.Then()
					.AddCoins(allCoins)
					.AddKeys(keys)
					.Send(destinations[0], Money.Parse("1.0"))
					.BuildTransaction(true);
				Assert.True(txBuilder.Verify(tx));
			}
		}

		private uint256 Rand()
		{
			return new uint256(RandomUtils.GetBytes(32));
		}

		[Fact]
		[Trait("UnitTest", "UnitTest")]
		//https://gist.github.com/gavinandresen/3966071
		public void CanBuildTransactionWithDustPrevention()
		{
			var bob = new Key();
			var alice = new Key();
			var tx = new Transaction()
			{
				Outputs =
				{
					new TxOut(Money.Coins(1.0m), bob)
				}
			};
			var coins = tx.Outputs.AsCoins().ToArray();

			var builder = new TransactionBuilder();
			builder.StandardTransactionPolicy = EasyPolicy.Clone();
			builder.StandardTransactionPolicy.MinRelayTxFee = new FeeRate(new Money(1000));

			Func<Transaction> create = () => builder
				.AddCoins(coins)
				.AddKeys(bob)
				.Send(alice, Money.Coins(0.99m))
				.Send(alice, Money.Satoshis(500))
				.Send(TxNullDataTemplate.Instance.GenerateScriptPubKey(new byte[] { 1, 2 }), Money.Zero)
				.SendFees(Money.Coins(0.0001m))
				.SetChange(bob)
				.BuildTransaction(true);

			var signed = create();

			Assert.True(signed.Outputs.Count == 3);
			Assert.True(builder.Verify(signed, Money.Coins(0.0001m)));
			builder.DustPrevention = false;

			TransactionPolicyError[] errors;
			Assert.False(builder.Verify(signed, Money.Coins(0.0001m), out errors));
			var ex = (NotEnoughFundsPolicyError)errors.Single();
			Assert.True((Money)ex.Missing == Money.Parse("-0.00000500"));

			builder = new TransactionBuilder();
			builder.DustPrevention = false;
			builder.StandardTransactionPolicy = EasyPolicy.Clone();
			builder.StandardTransactionPolicy.MinRelayTxFee = new FeeRate(new Money(1000));
			signed = create();
			Assert.True(signed.Outputs.Count == 4);
			Assert.False(builder.Verify(signed, out errors));
			Assert.True(errors.Length == 1);
			Assert.True(errors[0] is DustPolicyError);
		}

		[Fact]
		[Trait("UnitTest", "UnitTest")]
		//https://gist.github.com/gavinandresen/3966071
		public void CanPartiallySignTransaction()
		{
			var privKeys = new[]{"5JaTXbAUmfPYZFRwrYaALK48fN6sFJp4rHqq2QSXs8ucfpE4yQU",
						"5Jb7fCeh1Wtm4yBBg3q3XbT6B525i17kVhy3vMC9AqfR6FH2qGk",
						"5JFjmGo5Fww9p8gvx48qBYDJNAzR9pmH5S389axMtDyPT8ddqmw"}
						.Select(k => new BitcoinSecret(k).PrivateKey).ToArray();

			//First: combine the three keys into a multisig address
			var redeem = PayToMultiSigTemplate.Instance.GenerateScriptPubKey(2, privKeys.Select(k => k.PubKey).ToArray());
			var scriptAddress = redeem.Hash.GetAddress(Network.Main);
			Assert.Equal("3QJmV3qfvL9SuYo34YihAf3sRCW3qSinyC", scriptAddress.ToString());

			// Next, create a transaction to send funds into that multisig. Transaction d6f72... is
			// an unspent transaction in my wallet (which I got from the 'listunspent' RPC call):
			// Taken from example
			var fundingTransaction = Transaction.Parse("010000000189632848f99722915727c5c75da8db2dbf194342a0429828f66ff88fab2af7d6000000008b483045022100abbc8a73fe2054480bda3f3281da2d0c51e2841391abd4c09f4f908a2034c18d02205bc9e4d68eafb918f3e9662338647a4419c0de1a650ab8983f1d216e2a31d8e30141046f55d7adeff6011c7eac294fe540c57830be80e9355c83869c9260a4b8bf4767a66bacbd70b804dc63d5beeb14180292ad7f3b083372b1d02d7a37dd97ff5c9effffffff0140420f000000000017a914f815b036d9bbbce5e9f2a00abd1bf3dc91e955108700000000");

			// Create the spend-from-multisig transaction. Since the fund-the-multisig transaction
			// hasn't been sent yet, I need to give txid, scriptPubKey and redeemScript:
			var spendTransaction = new Transaction();
			spendTransaction.Inputs.Add(new TxIn()
			{
				PrevOut = new OutPoint(fundingTransaction.GetHash(), 0),
			});
			spendTransaction.Outputs.Add(new TxOut()
			{
				Value = "0.01000000",
				ScriptPubKey = new Script("OP_DUP OP_HASH160 ae56b4db13554d321c402db3961187aed1bbed5b OP_EQUALVERIFY OP_CHECKSIG")
			});

			spendTransaction.Inputs[0].ScriptSig = redeem; //The redeem should be in the scriptSig before signing

			var partiallySigned = spendTransaction.Clone();
			//... Now I can partially sign it using one private key:

			partiallySigned.Sign(privKeys[0], true);

			//the other private keys (note the "hex" result getting longer):
			partiallySigned.Sign(privKeys[1], true);


			AssertCorrectlySigned(partiallySigned, fundingTransaction.Outputs[0].ScriptPubKey, allowHighS);

			//Verify the transaction from the gist is also correctly signed
			var gistTransaction = Transaction.Parse("0100000001aca7f3b45654c230e0886a57fb988c3044ef5e8f7f39726d305c61d5e818903c00000000fd5d010048304502200187af928e9d155c4b1ac9c1c9118153239aba76774f775d7c1f9c3e106ff33c0221008822b0f658edec22274d0b6ae9de10ebf2da06b1bbdaaba4e50eb078f39e3d78014730440220795f0f4f5941a77ae032ecb9e33753788d7eb5cb0c78d805575d6b00a1d9bfed02203e1f4ad9332d1416ae01e27038e945bc9db59c732728a383a6f1ed2fb99da7a4014cc952410491bba2510912a5bd37da1fb5b1673010e43d2c6d812c514e91bfa9f2eb129e1c183329db55bd868e209aac2fbc02cb33d98fe74bf23f0c235d6126b1d8334f864104865c40293a680cb9c020e7b1e106d8c1916d3cef99aa431a56d253e69256dac09ef122b1a986818a7cb624532f062c1d1f8722084861c5c3291ccffef4ec687441048d2455d2403e08708fc1f556002f1b6cd83f992d085097f9974ab08a28838f07896fbab08f39495e15fa6fad6edbfb1e754e35fa1c7844c41f322a1863d4621353aeffffffff0140420f00000000001976a914ae56b4db13554d321c402db3961187aed1bbed5b88ac00000000");

			AssertCorrectlySigned(gistTransaction, fundingTransaction.Outputs[0].ScriptPubKey, allowHighS); //One sig in the hard code tx is high

			//Can sign out of order
			partiallySigned = spendTransaction.Clone();
			partiallySigned.Sign(privKeys[2], true);
			partiallySigned.Sign(privKeys[0], true);
			AssertCorrectlySigned(partiallySigned, fundingTransaction.Outputs[0].ScriptPubKey);

			//Can sign multiple inputs
			partiallySigned = spendTransaction.Clone();
			partiallySigned.Inputs.Add(new TxIn()
			{
				PrevOut = new OutPoint(fundingTransaction.GetHash(), 1),
			});
			partiallySigned.Inputs[1].ScriptSig = redeem; //The redeem should be in the scriptSig before signing
			partiallySigned.Sign(privKeys[2], true);
			partiallySigned.Sign(privKeys[0], true);
		}

		private void AssertCorrectlySigned(Transaction tx, Script scriptPubKey, ScriptVerify scriptVerify = ScriptVerify.Standard)
		{
			for(int i = 0; i < tx.Inputs.Count; i++)
			{
				Assert.True(Script.VerifyScript(scriptPubKey, tx, i, null, scriptVerify));
			}
		}

		static StandardTransactionPolicy EasyPolicy = new StandardTransactionPolicy()
		{
			MaxTransactionSize = null,
			MaxTxFee = null,
			MinRelayTxFee = null,
			ScriptVerify = ScriptVerify.Standard & ~ScriptVerify.LowS
		};

		static StandardTransactionPolicy RelayPolicy = new StandardTransactionPolicy()
		{
			MaxTransactionSize = null,
			MaxTxFee = null,
			MinRelayTxFee = new FeeRate(Money.Satoshis(5000)),
			ScriptVerify = ScriptVerify.Standard & ~ScriptVerify.LowS
		};

		[Trait("UnitTest", "UnitTest")]
		[Fact]
		public void CanMutateSignature()
		{
			Transaction funding = new Transaction("010000000189632848f99722915727c5c75da8db2dbf194342a0429828f66ff88fab2af7d6000000008b483045022100abbc8a73fe2054480bda3f3281da2d0c51e2841391abd4c09f4f908a2034c18d02205bc9e4d68eafb918f3e9662338647a4419c0de1a650ab8983f1d216e2a31d8e30141046f55d7adeff6011c7eac294fe540c57830be80e9355c83869c9260a4b8bf4767a66bacbd70b804dc63d5beeb14180292ad7f3b083372b1d02d7a37dd97ff5c9effffffff0140420f000000000017a914f815b036d9bbbce5e9f2a00abd1bf3dc91e955108700000000");

			Transaction spending = new Transaction("0100000001aca7f3b45654c230e0886a57fb988c3044ef5e8f7f39726d305c61d5e818903c00000000fd5d010048304502200187af928e9d155c4b1ac9c1c9118153239aba76774f775d7c1f9c3e106ff33c0221008822b0f658edec22274d0b6ae9de10ebf2da06b1bbdaaba4e50eb078f39e3d78014730440220795f0f4f5941a77ae032ecb9e33753788d7eb5cb0c78d805575d6b00a1d9bfed02203e1f4ad9332d1416ae01e27038e945bc9db59c732728a383a6f1ed2fb99da7a4014cc952410491bba2510912a5bd37da1fb5b1673010e43d2c6d812c514e91bfa9f2eb129e1c183329db55bd868e209aac2fbc02cb33d98fe74bf23f0c235d6126b1d8334f864104865c40293a680cb9c020e7b1e106d8c1916d3cef99aa431a56d253e69256dac09ef122b1a986818a7cb624532f062c1d1f8722084861c5c3291ccffef4ec687441048d2455d2403e08708fc1f556002f1b6cd83f992d085097f9974ab08a28838f07896fbab08f39495e15fa6fad6edbfb1e754e35fa1c7844c41f322a1863d4621353aeffffffff0140420f00000000001976a914ae56b4db13554d321c402db3961187aed1bbed5b88ac00000000");


			TransactionBuilder builder = new TransactionBuilder();
			builder.StandardTransactionPolicy = EasyPolicy;
			builder.AddCoins(funding.Outputs.AsCoins());
			Assert.True(builder.Verify(spending));

			foreach(var input in spending.Inputs.AsIndexedInputs())
			{
				var ops = input.TxIn.ScriptSig.ToOps().ToArray();
				foreach(var sig in ops.Select(o =>
					{
						try
						{
							return new TransactionSignature(o.PushData);
						}
						catch
						{
							return null;
						}
					})
					.Select((sig, i) => new
					{
						sig,
						i
					})
					.Where(i => i.sig != null))
				{
					ops[sig.i] = Op.GetPushOp(sig.sig.MakeCanonical().ToBytes());
				}
				input.TxIn.ScriptSig = new Script(ops);
			}
			Assert.True(builder.Verify(spending));
		}
		ScriptVerify allowHighS = ScriptVerify.Standard & ~ScriptVerify.LowS;
		[Fact]
		[Trait("UnitTest", "UnitTest")]
		public void CanUseLockTime()
		{
			var tx = new Transaction();
			tx.LockTime = new LockTime(4);
			var clone = tx.Clone();
			Assert.Equal(tx.LockTime, clone.LockTime);

			Assert.Equal("Height : 0", new LockTime().ToString());
			Assert.Equal(3, (int)new LockTime(3));
			Assert.Equal((uint)3, (uint)new LockTime(3));
			Assert.Throws<InvalidOperationException>(() => (DateTimeOffset)new LockTime(3));

			var now = DateTimeOffset.UtcNow;
			Assert.Equal("Date : " + now, new LockTime(now).ToString());
			Assert.Equal((int)Utils.DateTimeToUnixTime(now), (int)new LockTime(now));
			Assert.Equal(Utils.DateTimeToUnixTime(now), (uint)new LockTime(now));
			Assert.Equal(now.ToString(), ((DateTimeOffset)new LockTime(now)).ToString());
		}

		[Fact]
		[Trait("UnitTest", "UnitTest")]
		//http://brainwallet.org/#tx
		public void CanGetTransactionErrors()
		{
			Key bob = new Key();
			Key alice = new Key();

			var funding = new Transaction();
			funding.Outputs.Add(new TxOut(Money.Coins(1.0m), bob));
			funding.Outputs.Add(new TxOut(Money.Coins(1.1m), bob));
			funding.Outputs.Add(new TxOut(Money.Coins(1.2m), alice));

			var spending = new Transaction();
			spending.Inputs.Add(new TxIn(new OutPoint(funding, 0)));
			spending.Inputs.Add(new TxIn(new OutPoint(funding, 0))); //Duplicate
			spending.Inputs.Add(new TxIn(new OutPoint(funding, 1)));
			spending.Inputs.Add(new TxIn(new OutPoint(funding, 2))); //Alice will not sign

			spending.Outputs.Add(new TxOut(Money.Coins(4.0m), bob));


			TransactionPolicyError[] errors = null;
			TransactionBuilder builder = new TransactionBuilder();
			builder.StandardTransactionPolicy = EasyPolicy;
			builder.AddKeys(bob);
			builder.AddCoins(funding.Outputs.AsCoins());
			builder.SignTransactionInPlace(spending);
			Assert.False(builder.Verify(spending, Money.Coins(1.0m), out errors));

			var dup = errors.OfType<DuplicateInputPolicyError>().Single();
			AssertEx.CollectionEquals(new uint[] { 0, 1 }, dup.InputIndices);
			AssertEx.Equals(new OutPoint(funding, 0), dup.OutPoint);

			var script = errors.OfType<ScriptPolicyError>().Single();
			AssertEx.Equals(alice.ScriptPubKey, script.ScriptPubKey);
			AssertEx.Equals(3, script.InputIndex);

			var fees = errors.OfType<NotEnoughFundsPolicyError>().Single();
			Assert.Equal(fees.Missing, Money.Coins(0.7m));

			spending.Inputs.Add(new TxIn(new OutPoint(funding, 3))); //Coins not found
			builder.Verify(spending, Money.Coins(1.0m), out errors);
			var coin = errors.OfType<CoinNotFoundPolicyError>().Single();
			Assert.Equal(coin.InputIndex, 4UL);
			Assert.Equal(coin.OutPoint.N, 3UL);
		}

		//OP_DEPTH 5 OP_SUB OP_PICK OP_SIZE OP_NIP e 10 OP_WITHIN OP_DEPTH 6 OP_SUB OP_PICK OP_SIZE OP_NIP e 10 OP_WITHIN OP_BOOLAND OP_DEPTH 5 OP_SUB OP_PICK OP_SHA256 1d3a9b978502dbe93364a4ea7b75ae9758fd7683958f0f42c1600e9975d10350 OP_EQUAL OP_DEPTH 6 OP_SUB OP_PICK OP_SHA256 1c5f92551d47cb478129b6ba715f58e9cea74ced4eee866c61fc2ea214197dec OP_EQUAL OP_BOOLAND OP_BOOLAND OP_DEPTH 5 OP_SUB OP_PICK OP_SIZE OP_NIP OP_DEPTH 6 OP_SUB OP_PICK OP_SIZE OP_NIP OP_EQUAL OP_IF 1d3a9b978502dbe93364a4ea7b75ae9758fd7683958f0f42c1600e9975d10350 OP_ELSE 1c5f92551d47cb478129b6ba715f58e9cea74ced4eee866c61fc2ea214197dec OP_ENDIF 1d3a9b978502dbe93364a4ea7b75ae9758fd7683958f0f42c1600e9975d10350 OP_EQUAL OP_DEPTH 1 OP_SUB OP_PICK OP_DEPTH 2 OP_SUB OP_PICK OP_CHECKSIG OP_BOOLAND OP_DEPTH 5 OP_SUB OP_PICK OP_SIZE OP_NIP OP_DEPTH 6 OP_SUB OP_PICK OP_SIZE OP_NIP OP_EQUAL OP_IF 1d3a9b978502dbe93364a4ea7b75ae9758fd7683958f0f42c1600e9975d10350 OP_ELSE 1c5f92551d47cb478129b6ba715f58e9cea74ced4eee866c61fc2ea214197dec OP_ENDIF 1c5f92551d47cb478129b6ba715f58e9cea74ced4eee866c61fc2ea214197dec OP_EQUAL OP_DEPTH 3 OP_SUB OP_PICK OP_DEPTH 4 OP_SUB OP_PICK OP_CHECKSIG OP_BOOLAND OP_BOOLOR OP_BOOLAND OP_DEPTH 1 OP_SUB OP_PICK OP_DEPTH 2 OP_SUB OP_PICK OP_CHECKSIG OP_DEPTH 3 OP_SUB OP_PICK OP_DEPTH 4 OP_SUB OP_PICK OP_CHECKSIG OP_BOOLAND OP_BOOLOR OP_VERIFY

		[Fact]
		[Trait("UnitTest", "UnitTest")]
		public void TestWtfScript()
		{
			var source = new Transaction("01000000024c8a18c4d9e623e81272e5c34669d67604637e6d8f64cbf79ba0bcc93c3472f30000000049483045022100bc793ca29e427838cbc24c127733be032178ab623519f796ce0fcdfef58a96f202206174c0f7d7b303e01fbb50052e0f5fcd75a964af5737a9ed2b95c20eef80cd7a01ffffffffd1f8b4607bd6a83db42d6f557f378758d4b03d9d1f2bb3b868bb9c55bbfc8679000000005747304402203424c812ee29c52a39bd6ce41b2a0d8a6210995b4049fa03be65105fc1abdb7402205bccaeb2c0d23d59f70a8175912c49100108d7217ad105bcb001d65be0c25c95010e8856df1cc6b5d55a12704c261963ffffffff01f049020000000000fd76017455947982775e60a57456947982775e60a59a74559479a820555086252d5d479dc034cddb75d6b9e8b6947e3690cec630531203e2f3dfdbfc8774569479a82034ebda879dc394c7522047b9bcc16b985d960b301b9d4f3addb05190b01b1300879a9a745594798277745694798277876320555086252d5d479dc034cddb75d6b9e8b6947e3690cec630531203e2f3dfdbfc672034ebda879dc394c7522047b9bcc16b985d960b301b9d4f3addb05190b01b13006820555086252d5d479dc034cddb75d6b9e8b6947e3690cec630531203e2f3dfdbfc877451947974529479ac9a745594798277745694798277876320555086252d5d479dc034cddb75d6b9e8b6947e3690cec630531203e2f3dfdbfc672034ebda879dc394c7522047b9bcc16b985d960b301b9d4f3addb05190b01b1300682034ebda879dc394c7522047b9bcc16b985d960b301b9d4f3addb05190b01b1300877453947974549479ac9a9b9a7451947974529479ac7453947974549479ac9a9b6900000000");
			var spending = new Transaction("0100000001914853959297db6a5aa0e3945a750e4ee311cf47e723dd81d4e397df04c8f500000000008b483045022100bef86c24185a568ce76a4527a88eda58b6ce531e9549d8135d334a6bd077c0350220398385675415edac18a6e623f3f7f7dc2e6a3b11f3beaa2c2763232e0cbf958f012103b81eecef4a027975ea51e6d1220129ed21b6d97c17b27bbbe32a5b934561ba6400000e89dbf6109a1e40f015dfceb0832c0e8856df1cc6b5d55a12704c261963ffffffff01a086010000000000232103b81eecef4a027975ea51e6d1220129ed21b6d97c17b27bbbe32a5b934561ba64ac00000000");
			var ctx = new ScriptEvaluationContext();
			ctx.ScriptVerify = ScriptVerify.Mandatory | ScriptVerify.DerSig;
			var passed = ctx.VerifyScript(spending.Inputs[0].ScriptSig, source.Outputs[0].ScriptPubKey, spending, 0, Money.Zero);
			Assert.True(passed);
		}

		[Fact]
		[Trait("UnitTest", "UnitTest")]
		public void TestOPNIP()
		{
			// (x1 x2 -- x2)
			Script scriptSig = new Script(Op.GetPushOp(1), Op.GetPushOp(2), Op.GetPushOp(3));
			Script scriptPubKey = new Script(OpcodeType.OP_NIP);
			var ctx = new ScriptEvaluationContext();
			ctx.VerifyScript(scriptSig, scriptPubKey, CreateDummy(), 0, Money.Zero);
			Assert.Equal(2, ctx.Stack.Count);
			var actual = new[] { ctx.Stack.Top(-2), ctx.Stack.Top(-1) };
			var expected = new[] { Op.GetPushOp(1).PushData, Op.GetPushOp(3).PushData };
			for(int i = 0; i < actual.Length; i++)
			{
				Assert.True(actual[i].SequenceEqual(expected[i]));
			}
		}

		[Fact]
		[Trait("UnitTest", "UnitTest")]
		public void OP_2ROT()
		{
			// (x1 x2 x3 x4 x5 x6 -- x3 x4 x5 x6 x1 x2)
			Script scriptSig = new Script(Op.GetPushOp(1), Op.GetPushOp(2), Op.GetPushOp(3), Op.GetPushOp(4), Op.GetPushOp(5), Op.GetPushOp(6));
			Script scriptPubKey = new Script(OpcodeType.OP_2ROT);
			var ctx = new ScriptEvaluationContext();
			ctx.VerifyScript(scriptSig, scriptPubKey, CreateDummy(), 0, Money.Zero);
			Assert.Equal(6, ctx.Stack.Count);
			var actual = new[] {
				ctx.Stack.Top(-6),
				ctx.Stack.Top(-5),
				ctx.Stack.Top(-4),
				ctx.Stack.Top(-3) ,
				ctx.Stack.Top(-2),
				ctx.Stack.Top(-1) };
			var expected = new[] 
			{
				Op.GetPushOp(3).PushData,
				Op.GetPushOp(4).PushData,
				Op.GetPushOp(5).PushData,
				Op.GetPushOp(6).PushData,
				Op.GetPushOp(1).PushData,
				Op.GetPushOp(2).PushData,
			};
			for(int i = 0; i < actual.Length; i++)
			{
				Assert.True(actual[i].SequenceEqual(expected[i]));
			}
		}


		[Fact]
		[Trait("UnitTest", "UnitTest")]
		public void TestOPTuck()
		{
			// (x1 x2 -- x2 x1 x2)
			Script scriptSig = new Script(Op.GetPushOp(1), Op.GetPushOp(2), Op.GetPushOp(3));
			Script scriptPubKey = new Script(OpcodeType.OP_TUCK);
			var ctx = new ScriptEvaluationContext();
			ctx.VerifyScript(scriptSig, scriptPubKey, CreateDummy(), 0, Money.Zero);
			Assert.Equal(4, ctx.Stack.Count);
			var actual = new[] { ctx.Stack.Top(-3), ctx.Stack.Top(-2), ctx.Stack.Top(-1) };
			var expected = new[] { Op.GetPushOp(3).PushData, Op.GetPushOp(2).PushData, Op.GetPushOp(3).PushData };
			for(int i = 0; i < actual.Length; i++)
			{
				Assert.True(actual[i].SequenceEqual(expected[i]));
			}
		}

		private static Transaction CreateDummy()
		{
			return new Transaction()
			{
				Inputs =
				{
					TxIn.CreateCoinbase(200)
				}
			};
		}

		[Fact]
		[Trait("UnitTest", "UnitTest")]
		public void CanCheckSegwitSig()
		{
			Transaction tx = new Transaction("010000000001015d896079097272b13ed9cb22acfabeca9ce83f586d98cc15a08ea2f9c558013b0300000000ffffffff01605af40500000000160014a8cbb5eca9af499cecaa08457690ab367f23d95b0247304402200b6baba4287f3321ae4ec6ba66420d9a48c3f3bc331603e7dca6b12ca75cce6102207fa582041b025605c0474b99a2d3ab5080d6ea14ae3a50b7de92596abf40fb4b012102cdfc0f4701e0c8db3a0913de5f635d0ea76663a8f80925567358d558603fae3500000000");
			CanCheckSegwitSigCore(tx, 0, Money.Coins(1.0m));

			Transaction toCheck = new Transaction("01000000000103b019e2344634c5b34aeb867f2cd8b09dbbd95b5bf8c5d56d58be1dd9077f9d3a00000000da0047304402201b2be1016abd4df4ca699e0430b97bc8dcd4c1c90b6a6ee382be75f42956566402205ab38fddace15ba4b2c4dbacc6793bb1f35a371aa8386f1348bd65dfeda9657201483045022100db1dbea1a5d05ff7daf6d106931ab701a29d2dddd8cd7781e9eb7fefd31139790220319eb8a238e6c635ebe2960f5960eeb96371f5a38503cf41aa89a33807c8b6a50147522102a96e9843b846b8cc3277ea54638f1454378219854ef89c81a8a4e9217f1f3ca02103d5feb2e2f2fa1403ede18aaac7631dd2c9a893953a9ab338e7d9fa749d91f03b52aeffffffffb019e2344634c5b34aeb867f2cd8b09dbbd95b5bf8c5d56d58be1dd9077f9d3a01000000db00483045022100aec68f5760337efdf425007387f094df284a576e824492597b0d046e038034100220434cb22f056e97cd823a13751c482a9f2d3fb956abcfa69db4dcd2679379070101483045022100c7ce0a9617cbcaa9308758092d336b228f67d358ad25a786711a87a29e2f72d102203d608bf6a4416e9493a5d89552633da300e9a237811e9affea3cda3320a3257c0147522102c4bd91a554815c73814848b311051c43ad6a75810269e1ff0eb9c13d828fc6fb21031035e69a48e04bc4d6315590620f784ab79d8369d122bd45ad7e77c81ac1cb1c52aeffffffffbcf750fad5ddd1909d8b3e2edda94f7ae3c866952932823763291b9467e3b9580000000023220020e0be53749d09a8e2d3843633cf11133e51e73944334d11a147f1ae53f1c3dfe5ffffffff019cbaf0080000000017a9148d52e4999751ec43c07eb371119f8c45047d26dc870000040047304402205bdc03fac6c3be92309e4fdd1572147ca56210dbb4413539874a4e3b0670ac0b02206422cd069e6078bcdc8f698ff77aed65566b6fa1ff028cc322d14d036d2c192401473044022022fa0bda2e8e21716b9d74499665e4f31cbcf2bf49d0b535188e7e196e8e90d8022076ad55655fbd54637c0cf5bbd7f07905446e23a621f82a940cb07677dab2f8fe0147522102d01cf4abc1b6c22cc0e0e43e5277f1a7fb544eca52244cd4cb88bef5943c5563210284a2ffb3e6b6ac0ac9444b0ecd9856f79b53bbd3100894ec6dc80e6e956edbeb52ae00000000");

			ScriptError error;
			Assert.True(toCheck.Inputs.AsIndexedInputs().Skip(0).First().VerifyScript(new Script("OP_HASH160 442afa4f034468652c571202da0bf277cb729def OP_EQUAL"), Money.Satoshis(100000), ScriptVerify.Mandatory, out error));
		}

		private static void CanCheckSegwitSigCore(Transaction tx, int input, Money amount, string scriptCodeHex = null)
		{
			Script scriptCode = null;
			if(scriptCodeHex == null)
			{
				var param1 = PayToWitPubKeyHashTemplate.Instance.ExtractWitScriptParameters(tx.Inputs[input].WitScript);
				Assert.NotNull(param1);
				var param2 = PayToWitPubKeyHashTemplate.Instance.ExtractScriptPubKeyParameters(param1.PublicKey.GetSegwitAddress(Network.Main).Hash.ScriptPubKey);
				Assert.Equal(param1.PublicKey.WitHash, param2);
				scriptCode = param1.ScriptPubKey;
			}
			else
			{
				scriptCode = new Script(Encoders.Hex.DecodeData(scriptCodeHex));
			}

			ScriptError err;
			var r = Script.VerifyScript(scriptCode, tx, 0, amount, out err);
			Assert.True(r);
		}

		[Fact]
		[Trait("UnitTest", "UnitTest")]
		public void CanParseWitTransaction()
		{
			var hex = "010000000001015d896079097272b13ed9cb22acfabeca9ce83f586d98cc15a08ea2f9c558013b0300000000ffffffff01605af40500000000160014a8cbb5eca9af499cecaa08457690ab367f23d95b0247304402200b6baba4287f3321ae4ec6ba66420d9a48c3f3bc331603e7dca6b12ca75cce6102207fa582041b025605c0474b99a2d3ab5080d6ea14ae3a50b7de92596abf40fb4b012102cdfc0f4701e0c8db3a0913de5f635d0ea76663a8f80925567358d558603fae3500000000";
			Transaction tx = new Transaction(hex);
			var bytes = tx.ToBytes();
			Assert.Equal(Encoders.Hex.EncodeData(bytes), hex);

			Assert.Equal("4b3580bbcceb12fee91abc7f9e8e7d092e981d4bb38339204c457a04316d949a", tx.GetHash().ToString());
			Assert.Equal("38331098fb804ef2e6dee7826a74b4af07e631a0f1082ffc063667ccb825d701", tx.GetWitHash().ToString());

			var noWit = tx.WithOptions(TransactionOptions.None);
			Assert.True(noWit.GetSerializedSize() < tx.GetSerializedSize());

			tx = new Transaction("010000000001015d896079097272b13ed9cb22acfabeca9ce83f586d98cc15a08ea2f9c558013b0200000000ffffffff01605af40500000000160014a8cbb5eca9af499cecaa08457690ab367f23d95b02483045022100d3edd272c4ff247c36a1af34a2394859ece319f61ee85f759b94ec0ecd61912402206dbdc7c6ca8f7279405464d2d935b5e171dfd76656872f76399dbf333c0ac3a001fd08020000000000000000000000000000000000000000000000000000000000000000000000000000000000000000000000000000000000000000000000000000000000000000000000000000000000000000000000000000000000000000000000000000000000000000000000000000000000000000000000000000000000000000000000000000000000000000000000000000000000000000000000000000000000000000000000000000000000000000000000000000000000000000000000000000000000000000000000000000000000000000000000000000000000000000000000000000000000000000000000000000000000000000000000000000000000000000000000000000000000000000000000000000000000000000000000000000000000000000000000000000000000000000000000000000000000000000000000000000000000000000000000000000000000000000000000000000000000000000000000000000000000000000000000000000000000000000000000000000000000000000000000000000000000000000000000000000000000000000000000000000000000000000000000000000000000000000000000000000000000000000000000000000000000000000000000000000000000000000000000000000000000000000000000000000000000000000000000000000000000000000000000000000000100000000");

			ScriptError error;
			Assert.False(tx.Inputs.AsIndexedInputs().First().VerifyScript(new Script("0 b7854eb547106248b136ca2bf48d8df2f1167588"), out error));
			Assert.Equal(ScriptError.EqualVerify, error);
		}
		[Fact]
		[Trait("UnitTest", "UnitTest")]
		public void bip143Test()
		{
			Transaction tx = new Transaction("0100000002fff7f7881a8099afa6940d42d1e7f6362bec38171ea3edf433541db4e4ad969f0000000000eeffffffef51e1b804cc89d182d279655c3aa89e815b1b309fe287d9b2b55d57b90ec68a0100000000ffffffff02202cb206000000001976a9148280b37df378db99f66f85c95a783a76ac7a6d5988ac9093510d000000001976a9143bde42dbee7e4dbe6a21b2d50ce2f0167faa815988ac11000000");
			var h = Script.SignatureHash(new Script(Encoders.Hex.DecodeData("76a9141d0f172a0ecb48aee1be1f2687d2963ae33f71a188ac")), tx, 1, SigHash.All, Money.Satoshis(0x23c34600L), HashVersion.Witness);
			Assert.Equal(new uint256(Encoders.Hex.DecodeData("c37af31116d1b27caf68aae9e3ac82f1477929014d5b917657d0eb49478cb670"), true), h);
		}
		[Fact]
		[Trait("UnitTest", "UnitTest")]
		public void witnessHasPushSizeLimit()
		{
			Key bob = new Key();
			Transaction tx = new Transaction();
			tx.Outputs.Add(new TxOut(Money.Coins(1.0m), bob.PubKey.ScriptPubKey.WitHash));
			ScriptCoin coin = new ScriptCoin(tx.Outputs.AsCoins().First(), bob.PubKey.ScriptPubKey);

			Transaction spending = new Transaction();
			spending.AddInput(tx, 0);
			spending.Sign(bob, coin);
			ScriptError error;
			Assert.True(spending.Inputs.AsIndexedInputs().First().VerifyScript(coin, out error));
			spending.Inputs[0].WitScript = new WitScript(new[] { new byte[521] }.Concat(spending.Inputs[0].WitScript.Pushes).ToArray());
			Assert.False(spending.Inputs.AsIndexedInputs().First().VerifyScript(coin, out error));
			Assert.Equal(ScriptError.PushSize, error);
		}

		[Fact]
		[Trait("UnitTest", "UnitTest")]
		//http://brainwallet.org/#tx
		public void CanParseTransaction()
		{

			var tests = TestCase.read_json("data/can_parse_transaction.json");

			foreach(var test in tests.Select(t => t.GetDynamic(0)))
			{
				string raw = test.Raw;
				Transaction tx = Transaction.Parse(raw);
				Assert.Equal((int)test.JSON.vin_sz, tx.Inputs.Count);
				Assert.Equal((int)test.JSON.vout_sz, tx.Outputs.Count);
				Assert.Equal((uint)test.JSON.lock_time, (uint)tx.LockTime);

				for(int i = 0; i < tx.Inputs.Count; i++)
				{
					var actualVIn = tx.Inputs[i];
					var expectedVIn = test.JSON.@in[i];
					Assert.Equal(uint256.Parse((string)expectedVIn.prev_out.hash), actualVIn.PrevOut.Hash);
					Assert.Equal((uint)expectedVIn.prev_out.n, actualVIn.PrevOut.N);
					if(expectedVIn.sequence != null)
						Assert.Equal((uint)expectedVIn.sequence, (uint)actualVIn.Sequence);
					Assert.Equal((string)expectedVIn.scriptSig, actualVIn.ScriptSig.ToString());
					//Can parse the string
					Assert.Equal((string)expectedVIn.scriptSig, (string)expectedVIn.scriptSig.ToString());
				}

				for(int i = 0; i < tx.Outputs.Count; i++)
				{
					var actualVOut = tx.Outputs[i];
					var expectedVOut = test.JSON.@out[i];
					Assert.Equal((string)expectedVOut.scriptPubKey, actualVOut.ScriptPubKey.ToString());
					Assert.Equal(Money.Parse((string)expectedVOut.value), actualVOut.Value);
				}
				var hash = (string)test.JSON.hash;
				var expectedHash = new uint256(Encoders.Hex.DecodeData(hash), false);
				Assert.Equal(expectedHash, tx.GetHash());
			}
		}

		//[Fact]
		//http://bitcoin.stackexchange.com/questions/25814/ecdsa-signature-and-the-z-value
		//http://www.nilsschneider.net/2013/01/28/recovering-bitcoin-private-keys.html
		public void PlayingWithSignatures()
		{
			var script1 = new Script("30440220d47ce4c025c35ec440bc81d99834a624875161a26bf56ef7fdc0f5d52f843ad1022044e1ff2dfd8102cf7a47c21d5c9fd5701610d04953c6836596b4fe9dd2f53e3e01 04dbd0c61532279cf72981c3584fc32216e0127699635c2789f549e0730c059b81ae133016a69c21e23f1859a95f06d52b7bf149a8f2fe4e8535c8a829b449c5ff");

			var script2 = new Script("30440220d47ce4c025c35ec440bc81d99834a624875161a26bf56ef7fdc0f5d52f843ad102209a5f1c75e461d7ceb1cf3cab9013eb2dc85b6d0da8c3c6e27e3a5a5b3faa5bab01 04dbd0c61532279cf72981c3584fc32216e0127699635c2789f549e0730c059b81ae133016a69c21e23f1859a95f06d52b7bf149a8f2fe4e8535c8a829b449c5ff");

			var sig1 = (PayToPubkeyHashTemplate.Instance.ExtractScriptSigParameters(script1).TransactionSignature.Signature);
			var sig2 = (PayToPubkeyHashTemplate.Instance.ExtractScriptSigParameters(script2).TransactionSignature.Signature);

			var n = ECKey.CURVE.N;
			var z1 = new BigInteger(1, Encoders.Hex.DecodeData("c0e2d0a89a348de88fda08211c70d1d7e52ccef2eb9459911bf977d587784c6e"));
			var z2 = new BigInteger(1, Encoders.Hex.DecodeData("17b0f41c8c337ac1e18c98759e83a8cccbc368dd9d89e5f03cb633c265fd0ddc"));

			var z = z1.Subtract(z2);
			var s = sig1.S.Subtract(sig2.S);
			var n2 = BigInteger.Two.Pow(256).Subtract(new BigInteger("432420386565659656852420866394968145599"));

			var expected = new Key(Encoders.Hex.DecodeData("c477f9f65c22cce20657faa5b2d1d8122336f851a508a1ed04e479c34985bf96"), fCompressedIn: false);

			var expectedBigInt = new NBitcoin.BouncyCastle.Math.BigInteger(1, Encoders.Hex.DecodeData("c477f9f65c22cce20657faa5b2d1d8122336f851a508a1ed04e479c34985bf96"));
			var priv = (z1.Multiply(sig2.S).Subtract(z2.Multiply(sig1.S)).Mod(n)).Divide(sig1.R.Multiply(sig1.S.Subtract(sig2.S)).Mod(n));
			Assert.Equal(expectedBigInt.ToString(), priv.ToString());

		}

		protected virtual BigInteger CalculateE(BigInteger n, byte[] message)
		{
			int messageBitLength = message.Length * 8;
			BigInteger trunc = new BigInteger(1, message);

			if(n.BitLength < messageBitLength)
			{
				trunc = trunc.ShiftRight(messageBitLength - n.BitLength);
			}

			return trunc;
		}

		private ECDSASignature ToPositive(ECDSASignature sig)
		{
			return new ECDSASignature(new BouncyCastle.Math.BigInteger(1, sig.R.ToByteArray()), new BouncyCastle.Math.BigInteger(1, sig.S.ToByteArray()));
		}

		public enum HashModification
		{
			NoModification,
			Modification,
			Invalid
		}

		class Combinaison
		{
			public SigHash SigHash
			{
				get;
				set;
			}
			public bool Segwit
			{
				get;
				set;
			}
		}

		IEnumerable<Combinaison> GetCombinaisons()
		{
			foreach(var sighash in new[] { SigHash.All, SigHash.Single, SigHash.None })
			{
				foreach(var anyoneCanPay in new[] { false, true })
				{
					foreach(var segwit in new[] { false, true })
					{
						yield return new Combinaison()
						{
							SigHash = anyoneCanPay ? sighash | SigHash.AnyoneCanPay : sighash,
							Segwit = segwit
						};
					}
				}
			}
		}

		[Fact]
		public void Play2()
		{
			BitcoinSecret secret = new BitcoinSecret("L5AQtV2HDm4xGsseLokK2VAT2EtYKcTm3c7HwqnJBFt9LdaQULsM");
			var all = GetCombinaisons().ToArray();
			while(true)
			{
				Utils.Shuffle(all);
				if(((uint)all[0].SigHash & 0x1f) != (uint)SigHash.All)
					break;
			}
			int i = 0;
			Transaction tx = new Transaction();
			List<ICoin> coins = new List<ICoin>();
			foreach(var combinaison in all)
			{
				var scriptPubKey = combinaison.Segwit ? secret.PubKey.WitHash.ScriptPubKey : secret.PubKey.Hash.ScriptPubKey;
				ICoin coin = new Coin(
								new uint256("0000000000000000000000000000000000000000000000000000000000000100"), (uint)i,
								Money.Satoshis(1000 + i), scriptPubKey);
				tx.Inputs.Add(new TxIn(coin.Outpoint));
				tx.AddOutput(new TxOut(Money.Satoshis(1000 + i), new Script(OpcodeType.OP_TRUE)));
				coins.Add(coin);
				i++;
			}

			TransactionBuilder builder2 = new TransactionBuilder();
			builder2.SetTransactionPolicy(new StandardTransactionPolicy()
			{
				CheckFee = false,
				MinRelayTxFee = null,
				CheckScriptPubKey = false
			});
			builder2.AddCoins(coins.ToArray());
			builder2.AddKeys(secret);
			builder2.SignTransactionInPlace(tx);
			var verified = builder2.Verify(tx);

			StringBuilder output = new StringBuilder();
			output.Append("[\"Transaction mixing all SigHash and segwit and non segwit inputs");

			output.Append("\"],");
			output.AppendLine();
			WriteTest(output, coins.OfType<Coin>().ToList(), tx);


			//var scriptPubKey = new Script(OpcodeType.OP_16, Op.GetPushOp(new byte[] { 0, 1 }));
			//ICoin coin1 = new Coin(
			//					new uint256("0000000000000000000000000000000000000000000000000000000000000100"), 0,
			//					Money.Satoshis(1000), scriptPubKey);
			//Transaction tx = new Transaction();
			//tx.Inputs.Add(new TxIn(coin1.Outpoint)
			//{
			//	ScriptSig = new Script(OpcodeType.OP_1)
			//});
			//tx.Outputs.Add(new TxOut(Money.Zero, new Script(OpcodeType.OP_TRUE)));
			//var verified = tx.Inputs.AsIndexedInputs().First().VerifyScript(coin1, ScriptVerify.P2SH | ScriptVerify.Witness);
		}

		[Fact]
		[Trait("UnitTest", "UnitTest")]
		public void CanCacheHashes()
		{
			Transaction tx = new Transaction();
			var original = tx.GetHash();
			tx.Version = 4;
			Assert.True(tx.GetHash() != original);

			tx.CacheHashes();
			original = tx.GetHash();
			tx.Version = 5;
			Assert.True(tx.GetHash() == original);
		}

		[Fact]
		[Trait("UnitTest", "UnitTest")]
		public void CheckScriptCoinIsCoherent()
		{
			Key key = new Key();
			var c = RandomCoin(Money.Zero, key.PubKey.ScriptPubKey.Hash);

			//P2SH
			var scriptCoin = new ScriptCoin(c, key.PubKey.ScriptPubKey);
			Assert.True(scriptCoin.RedeemType == RedeemType.P2SH);
			Assert.True(scriptCoin.IsP2SH);
			Assert.True(scriptCoin.GetHashVersion() == HashVersion.Original);

			//P2SH(P2WPKH)
			c.ScriptPubKey = key.PubKey.WitHash.ScriptPubKey.Hash.ScriptPubKey;
			scriptCoin = new ScriptCoin(c, key.PubKey.WitHash.ScriptPubKey);
			Assert.True(scriptCoin.RedeemType == RedeemType.P2SH);
			Assert.True(scriptCoin.IsP2SH);
			Assert.True(scriptCoin.GetHashVersion() == HashVersion.Witness);

			//P2WSH
			c.ScriptPubKey = key.PubKey.ScriptPubKey.WitHash.ScriptPubKey;
			scriptCoin = new ScriptCoin(c, key.PubKey.ScriptPubKey);
			Assert.True(scriptCoin.RedeemType == RedeemType.WitnessV0);
			Assert.True(!scriptCoin.IsP2SH);
			Assert.True(scriptCoin.GetHashVersion() == HashVersion.Witness);

			//P2SH(P2WSH)
			c.ScriptPubKey = key.PubKey.ScriptPubKey.WitHash.ScriptPubKey.Hash.ScriptPubKey;
			scriptCoin = new ScriptCoin(c, key.PubKey.ScriptPubKey);
			Assert.True(scriptCoin.RedeemType == RedeemType.WitnessV0);
			Assert.True(scriptCoin.IsP2SH);
			Assert.True(scriptCoin.GetHashVersion() == HashVersion.Witness);


			Assert.Throws(typeof(ArgumentException), () => new ScriptCoin(c, key.PubKey.ScriptPubKey.WitHash.ScriptPubKey));
		}

		[Fact]
		[Trait("UnitTest", "UnitTest")]
		public void CheckWitnessSize()
		{
			var scriptPubKey = new Script(OpcodeType.OP_DROP, OpcodeType.OP_TRUE);
			ICoin coin1 = new Coin(
								new uint256("0000000000000000000000000000000000000000000000000000000000000100"), 0,
								Money.Satoshis(1000), scriptPubKey.WitHash.ScriptPubKey);
			coin1 = new ScriptCoin(coin1, scriptPubKey);
			Transaction tx = new Transaction();
			tx.Inputs.Add(new TxIn(coin1.Outpoint));
			tx.Inputs[0].ScriptSig = tx.Inputs[0].ScriptSig + Op.GetPushOp(new byte[520]);
			tx.Inputs[0].ScriptSig = tx.Inputs[0].ScriptSig + Op.GetPushOp(scriptPubKey.ToBytes());
			tx.Inputs[0].WitScript = tx.Inputs[0].ScriptSig;
			tx.Inputs[0].ScriptSig = Script.Empty;
			tx.Outputs.Add(new TxOut(Money.Zero, new Script(OpcodeType.OP_TRUE)));
			ScriptError error;
			Assert.True(tx.Inputs.AsIndexedInputs().First().VerifyScript(coin1, ScriptVerify.Standard, out error));

			tx = new Transaction();
			tx.Inputs.Add(new TxIn(coin1.Outpoint));
			tx.Inputs[0].ScriptSig = tx.Inputs[0].ScriptSig + Op.GetPushOp(new byte[521]);
			tx.Inputs[0].ScriptSig = tx.Inputs[0].ScriptSig + Op.GetPushOp(scriptPubKey.ToBytes());
			tx.Inputs[0].WitScript = tx.Inputs[0].ScriptSig;
			tx.Inputs[0].ScriptSig = Script.Empty;
			tx.Outputs.Add(new TxOut(Money.Zero, new Script(OpcodeType.OP_TRUE)));
			Assert.False(tx.Inputs.AsIndexedInputs().First().VerifyScript(coin1, ScriptVerify.Standard, out error));
			Assert.True(error == ScriptError.PushSize);
		}


		[Fact]
		[Trait("UnitTest", "UnitTest")]
		public void TestSigHashes()
		{
			BitcoinSecret secret = new BitcoinSecret("L5AQtV2HDm4xGsseLokK2VAT2EtYKcTm3c7HwqnJBFt9LdaQULsM");
			var key = secret.PrivateKey;
			StringBuilder output = new StringBuilder();
			foreach(var segwit in new[] { false, true })
			{
				foreach(var flag in new[] { SigHash.Single, SigHash.None, SigHash.All })
				{
					foreach(var anyoneCanPay in new[] { true, false })
					{
						List<string> invalidChanges = new List<string>();
						var actualFlag = anyoneCanPay ? flag | SigHash.AnyoneCanPay : flag;
						List<TransactionSignature> signatures = new List<TransactionSignature>();
						List<Transaction> transactions = new List<Transaction>();
						foreach(var modification in new[] { HashModification.NoModification, HashModification.Modification, HashModification.Invalid })
						{
							List<Coin> knownCoins = new List<Coin>();

							Coin coin1 = new Coin(
								new uint256("0000000000000000000000000000000000000000000000000000000000000100"), 0,
								Money.Satoshis(1000), new Script(OpcodeType.OP_TRUE));
							var signedCoin = new Coin(
								new uint256("0000000000000000000000000000000000000000000000000000000000000100"), 1,
								Money.Satoshis(2000), segwit ? key.PubKey.WitHash.ScriptPubKey : key.PubKey.Hash.ScriptPubKey);
							Coin coin2 = new Coin(
								new uint256("0000000000000000000000000000000000000000000000000000000000000100"), 2,
								Money.Satoshis(3000), new Script(OpcodeType.OP_TRUE));
							knownCoins.AddRange(new[] { coin1, signedCoin, coin2 });
							Coin coin4 = new Coin(
								new uint256("0000000000000000000000000000000000000000000000000000000000000100"), 3,
								Money.Satoshis(4000), new Script(OpcodeType.OP_TRUE));

							Transaction txx = new Transaction();
							if(anyoneCanPay && modification == HashModification.Modification)
							{
								if(flag != SigHash.Single)
								{
									txx.Inputs.Add(new TxIn(coin2.Outpoint));
									txx.Inputs.Add(new TxIn(coin1.Outpoint));
									txx.Inputs.Add(new TxIn(signedCoin.Outpoint));
								}
								else
								{
									txx.Inputs.Add(new TxIn(coin2.Outpoint));
									txx.Inputs.Add(new TxIn(signedCoin.Outpoint));
									txx.Inputs.Add(new TxIn(coin1.Outpoint));
								}
								txx.Inputs.Add(new TxIn(coin4.Outpoint));
								knownCoins.Add(coin4);
							}
							else if(!anyoneCanPay && modification == HashModification.Invalid)
							{
								txx.Inputs.Add(new TxIn(coin1.Outpoint));
								txx.Inputs.Add(new TxIn(signedCoin.Outpoint));
								txx.Inputs.Add(new TxIn(coin4.Outpoint));
								knownCoins.Remove(coin2);
								knownCoins.Add(coin4);
								invalidChanges.Add("third input replaced");
							}
							else
							{
								txx.Inputs.Add(new TxIn(coin1.Outpoint));
								txx.Inputs.Add(new TxIn(signedCoin.Outpoint));
								txx.Inputs.Add(new TxIn(coin2.Outpoint));
							}

							if(flag == SigHash.All)
							{
								txx.Outputs.Add(new TxOut(coin1.Amount, new Script(OpcodeType.OP_TRUE)));
								txx.Outputs.Add(new TxOut(signedCoin.Amount, new Script(OpcodeType.OP_TRUE)));
								txx.Outputs.Add(new TxOut(coin2.Amount, new Script(OpcodeType.OP_TRUE)));
								if(modification == HashModification.Invalid)
								{
									txx.Outputs[2].Value = coin2.Amount - Money.Satoshis(100);
									invalidChanges.Add("third output value changed");
								}
							}
							else if(flag == SigHash.None)
							{
								if(modification == HashModification.Modification)
								{
									Money bump = Money.Satoshis(50);
									txx.Outputs.Add(new TxOut(coin1.Amount - bump, new Script(OpcodeType.OP_TRUE)));
									txx.Outputs.Add(new TxOut(signedCoin.Amount - bump, new Script(OpcodeType.OP_TRUE)));
									txx.Outputs.Add(new TxOut(coin2.Amount - bump, new Script(OpcodeType.OP_FALSE)));
									txx.Outputs.Add(new TxOut(3 * bump, new Script(OpcodeType.OP_TRUE)));
								}
								else if(modification == HashModification.NoModification)
								{
									txx.Outputs.Add(new TxOut(coin1.Amount, new Script(OpcodeType.OP_TRUE)));
									txx.Outputs.Add(new TxOut(signedCoin.Amount, new Script(OpcodeType.OP_TRUE)));
									txx.Outputs.Add(new TxOut(coin2.Amount, new Script(OpcodeType.OP_TRUE)));
								}
								else if(modification == HashModification.Invalid)
								{
									var input = txx.Inputs.FirstOrDefault(i => i.PrevOut == signedCoin.Outpoint);
									input.Sequence = 1;
									invalidChanges.Add("input sequence changed");
								}
							}
							else if(flag == SigHash.Single)
							{
								var index = txx.Inputs.Select((txin, i) => txin.PrevOut == signedCoin.Outpoint ? i : -1).Where(ii => ii != -1).FirstOrDefault();
								foreach(var coin in knownCoins)
								{
									txx.Outputs.Add(new TxOut(coin.Amount, new Script(OpcodeType.OP_TRUE)));
								}

								if(modification == HashModification.Modification)
								{
									var signed = txx.Outputs[index];
									var outputs = txx.Outputs.ToArray();
									Utils.Shuffle(outputs, 50);
									int newIndex = Array.IndexOf(outputs, signed);
									if(newIndex == index)
										throw new InvalidOperationException();
									var temp = outputs[index];
									outputs[index] = signed;
									outputs[newIndex] = temp;
									txx.Outputs.Clear();
									txx.Outputs.AddRange(outputs);
									Money bumps = Money.Zero;
									for(int i = 0; i < txx.Outputs.Count; i++)
									{
										if(i != index)
										{
											var bump = Money.Satoshis(100);
											bumps += bump;
											txx.Outputs[i].Value -= bump;
										}
									}
									txx.Outputs.Add(new TxOut(bumps, new Script(OpcodeType.OP_TRUE)));
								}
								else if(modification == HashModification.Invalid)
								{
									txx.Outputs[index].Value -= Money.Satoshis(100);
									invalidChanges.Add("same index output value changed");
								}
							}

							if(anyoneCanPay & modification == HashModification.Modification)
							{
								foreach(var coin in knownCoins)
								{
									if(coin != signedCoin)
										coin.Amount += Money.Satoshis(100);
								}
							}

							TransactionBuilder builder = new TransactionBuilder();
							builder.SetTransactionPolicy(new StandardTransactionPolicy()
							{
								CheckFee = false,
								CheckScriptPubKey = false,
								MinRelayTxFee = null
							});
							builder.StandardTransactionPolicy.ScriptVerify &= ~ScriptVerify.NullFail;
							builder.AddKeys(secret);
							builder.AddCoins(knownCoins);
							if(txx.Outputs.Count == 0)
								txx.Outputs.Add(new TxOut(coin1.Amount, new Script(OpcodeType.OP_TRUE)));
							var result = builder.SignTransaction(txx, actualFlag);
							Assert.True(builder.Verify(result));

							if(flag == SigHash.None)
							{
								var clone = result.Clone();
								foreach(var input in clone.Inputs)
								{
									if(input.PrevOut != signedCoin.Outpoint)
										input.Sequence = 2;
								}
								Assert.True(builder.Verify(clone));
								var signedClone = clone.Inputs.FirstOrDefault(ii => ii.PrevOut == signedCoin.Outpoint);
								signedClone.Sequence = 2;
								Assert.False(builder.Verify(clone));
							}

							var signedInput = result.Inputs.FirstOrDefault(txin => txin.PrevOut == signedCoin.Outpoint);
							var sig = PayToPubkeyHashTemplate.Instance.ExtractScriptSigParameters(signedInput.WitScript == WitScript.Empty ? signedInput.ScriptSig : signedInput.WitScript.ToScript()).TransactionSignature;
							if(modification != HashModification.Invalid)
							{
								signatures.Add(sig);
								if(actualFlag != SigHash.All)
									Assert.True(transactions.All(s => s.GetHash() != result.GetHash()));
								transactions.Add(result);
								Assert.True(signatures.All(s => s.ToBytes().SequenceEqual(sig.ToBytes())));
							}
							else
							{
								Assert.True(signatures.Any(s => !s.ToBytes().SequenceEqual(sig.ToBytes())));
								var noModifSignature = signatures[0];
								var replacement = PayToPubkeyHashTemplate.Instance.GenerateScriptSig(noModifSignature, secret.PubKey);
								if(signedInput.WitScript != WitScript.Empty)
								{
									signedInput.WitScript = replacement;
								}
								else
								{
									signedInput.ScriptSig = replacement;
								}
								TransactionPolicyError[] errors;
								Assert.False(builder.Verify(result, out errors));
								Assert.Equal(1, errors.Length);
								var scriptError = (ScriptPolicyError)errors[0];
								Assert.True(scriptError.ScriptError == ScriptError.EvalFalse);
							}

							if(segwit && actualFlag != SigHash.All && modification == HashModification.Invalid)
							{
								output.Append("[\"Witness with SigHash " + ToString(anyoneCanPay, flag));
								if(transactions.Count == 2 && modification != HashModification.Invalid)
								{
									output.Append(" (same signature as previous)");
								}
								else if(transactions.Count == 2 && modification == HashModification.Invalid)
								{
									var changes = String.Join(", ", invalidChanges);
									output.Append(" (" + changes + ")");
								}

								output.Append("\"],");
								output.AppendLine();
								WriteTest(output, knownCoins, result);
							}
						}
					}
				}
			}
		}

		private static void WriteTest(StringBuilder output, List<Coin> knownCoins, Transaction result)
		{
			output.Append("[[");

			List<string> coinParts = new List<string>();
			List<String> parts = new List<string>();
			foreach(var coin in knownCoins)
			{
				StringBuilder coinOutput = new StringBuilder();
				coinOutput.Append("[\"");
				coinOutput.Append(coin.Outpoint.Hash);
				coinOutput.Append("\", ");
				coinOutput.Append(coin.Outpoint.N);
				coinOutput.Append(", \"");
				var script = coin.ScriptPubKey.ToString();
				var words = script.Split(' ');
				List<string> scriptParts = new List<string>();
				foreach(var word in words)
				{
					StringBuilder scriptOutput = new StringBuilder();
					if(word.StartsWith("OP_"))
						scriptOutput.Append(word.Substring(3, word.Length - 3));
					else if(word == "0")
						scriptOutput.Append("0x00");
					else if(word == "1")
						scriptOutput.Append("0x51");
					else if(word == "16")
						scriptOutput.Append("0x60");
					else
					{
						var size = word.Length / 2;
						scriptOutput.Append("0x" + size.ToString("x2"));
						scriptOutput.Append(" ");
						scriptOutput.Append("0x" + word);
					}
					scriptParts.Add(scriptOutput.ToString());
				}
				coinOutput.Append(String.Join(" ", scriptParts));
				coinOutput.Append("\", ");
				coinOutput.Append(coin.Amount.Satoshi);
				coinOutput.Append("]");
				coinParts.Add(coinOutput.ToString());
			}
			output.Append(String.Join(",\n", coinParts));
			output.Append("],\n\"");
			output.Append(result.ToHex());
			output.Append("\", \"P2SH,WITNESS\"],\n\n");
		}

		private string ToString(bool anyoneCanPay, SigHash flag)
		{
			if(anyoneCanPay)
			{
				return flag.ToString() + "|AnyoneCanPay";
			}
			else
				return flag.ToString();
		}

		[Fact]
		[Trait("Core", "Core")]
		public void tx_valid()
		{
			// Read tests from test/data/tx_valid.json
			// Format is an array of arrays
			// Inner arrays are either [ "comment" ]
			// or [[[prevout hash, prevout index, prevout scriptPubKey], [input 2], ...],"], serializedTransaction, enforceP2SH
			// ... where all scripts are stringified scripts.
			var tests = TestCase.read_json("data/tx_valid.json");
			foreach(var test in tests)
			{
				string strTest = test.ToString();
				//Skip comments
				if(!(test[0] is JArray))
					continue;
				JArray inputs = (JArray)test[0];
				if(test.Count != 3 || !(test[1] is string) || !(test[2] is string))
				{
					Assert.False(true, "Bad test: " + strTest);
					continue;
				}

				Dictionary<OutPoint, Script> mapprevOutScriptPubKeys = new Dictionary<OutPoint, Script>();
				Dictionary<OutPoint, Money> mapprevOutScriptPubKeysAmount = new Dictionary<OutPoint, Money>();
				foreach(var vinput in inputs)
				{
					var outpoint = new OutPoint(uint256.Parse(vinput[0].ToString()), int.Parse(vinput[1].ToString()));
					mapprevOutScriptPubKeys[outpoint] = script_tests.ParseScript(vinput[2].ToString());
					if(vinput.Count() >= 4)
						mapprevOutScriptPubKeysAmount[outpoint] = Money.Satoshis(vinput[3].Value<long>());
				}

				Transaction tx = Transaction.Parse((string)test[1]);


				for(int i = 0; i < tx.Inputs.Count; i++)
				{
					if(!mapprevOutScriptPubKeys.ContainsKey(tx.Inputs[i].PrevOut))
					{
						Assert.False(true, "Bad test: " + strTest);
						continue;
					}

					var valid = Script.VerifyScript(
						mapprevOutScriptPubKeys[tx.Inputs[i].PrevOut],
						tx,
						i,
						mapprevOutScriptPubKeysAmount.TryGet(tx.Inputs[i].PrevOut),
						ParseFlags(test[2].ToString())
						, 0);
					Assert.True(valid, strTest + " failed");
					Assert.True(tx.Check() == TransactionCheckResult.Success);
				}
			}
		}

		ScriptVerify ParseFlags(string strFlags)
		{
			ScriptVerify flags = 0;
			var words = strFlags.Split(',');


			// Note how NOCACHE is not included as it is a runtime-only flag.
			Dictionary<string, ScriptVerify> mapFlagNames = new Dictionary<string, ScriptVerify>();
			if(mapFlagNames.Count == 0)
			{
				mapFlagNames["NONE"] = ScriptVerify.None;
				mapFlagNames["P2SH"] = ScriptVerify.P2SH;
				mapFlagNames["STRICTENC"] = ScriptVerify.StrictEnc;
				mapFlagNames["LOW_S"] = ScriptVerify.LowS;
				mapFlagNames["NULLDUMMY"] = ScriptVerify.NullDummy;
				mapFlagNames["CHECKLOCKTIMEVERIFY"] = ScriptVerify.CheckLockTimeVerify;
				mapFlagNames["CHECKSEQUENCEVERIFY"] = ScriptVerify.CheckSequenceVerify;
				mapFlagNames["DERSIG"] = ScriptVerify.DerSig;
				mapFlagNames["WITNESS"] = ScriptVerify.Witness;
				mapFlagNames["DISCOURAGE_UPGRADABLE_WITNESS_PROGRAM"] = ScriptVerify.DiscourageUpgradableWitnessProgram;
			}

			foreach(string word in words)
			{
				if(!mapFlagNames.ContainsKey(word))
					Assert.False(true, "Bad test: unknown verification flag '" + word + "'");
				flags |= mapFlagNames[word];
			}

			return flags;
		}

		[Fact]
		[Trait("UnitTest", "UnitTest")]
		public void SequenceStructParsedCorrectly()
		{
			Assert.True(new Sequence() == 0xFFFFFFFFU);
			Assert.False(new Sequence().IsRelativeLock);
			Assert.False(new Sequence().IsRBF);

			Assert.True(new Sequence(1) == 1U);
			Assert.True(new Sequence(1).IsRelativeLock);
			Assert.True(new Sequence(1).IsRBF);
			Assert.True(new Sequence(1).LockType == SequenceLockType.Height);
			Assert.True(new Sequence(1) == 1U);
			Assert.True(new Sequence(1).LockHeight == 1);
			Assert.Throws<InvalidOperationException>(() => new Sequence(1).LockPeriod);

			Assert.True(new Sequence(0xFFFF).LockHeight == 0xFFFF);
			Assert.Throws<ArgumentOutOfRangeException>(() => new Sequence(0xFFFF + 1));
			Assert.Throws<ArgumentOutOfRangeException>(() => new Sequence(-1));

			var time = TimeSpan.FromSeconds(512 * 0xFF);
			Assert.True(new Sequence(time) == (uint)(0xFF | 1 << 22));
			Assert.True(new Sequence(time).IsRelativeLock);
			Assert.True(new Sequence(time).IsRBF);
			Assert.Throws<ArgumentOutOfRangeException>(() => new Sequence(TimeSpan.FromSeconds(512 * (0xFFFF + 1))));
			new Sequence(TimeSpan.FromSeconds(512 * (0xFFFF)));
			Assert.Throws<InvalidOperationException>(() => new Sequence(time).LockHeight);
		}

		[Fact]
		[Trait("Core", "Core")]
		public void tx_invalid()
		{
			// Read tests from test/data/tx_valid.json
			// Format is an array of arrays
			// Inner arrays are either [ "comment" ]
			// or [[[prevout hash, prevout index, prevout scriptPubKey], [input 2], ...],"], serializedTransaction, enforceP2SH
			// ... where all scripts are stringified scripts.
			var tests = TestCase.read_json("data/tx_invalid.json");
			string comment = null;
			foreach(var test in tests)
			{
				string strTest = test.ToString();
				//Skip comments
				if(!(test[0] is JArray))
				{
					comment = test[0].ToString();
					continue;
				}
				JArray inputs = (JArray)test[0];
				if(test.Count != 3 || !(test[1] is string) || !(test[2] is string))
				{
					Assert.False(true, "Bad test: " + strTest);
					continue;
				}
				Dictionary<OutPoint, Script> mapprevOutScriptPubKeys = new Dictionary<OutPoint, Script>();
				Dictionary<OutPoint, Money> mapprevOutScriptPubKeysAmount = new Dictionary<OutPoint, Money>();
				foreach(var vinput in inputs)
				{
					var outpoint = new OutPoint(uint256.Parse(vinput[0].ToString()), int.Parse(vinput[1].ToString()));
					mapprevOutScriptPubKeys[new OutPoint(uint256.Parse(vinput[0].ToString()), int.Parse(vinput[1].ToString()))] = script_tests.ParseScript(vinput[2].ToString());
					if(vinput.Count() >= 4)
						mapprevOutScriptPubKeysAmount[outpoint] = Money.Satoshis(vinput[3].Value<int>());
				}

				Transaction tx = Transaction.Parse((string)test[1]);

				var fValid = true;
				fValid = tx.Check() == TransactionCheckResult.Success;
				for(int i = 0; i < tx.Inputs.Count && fValid; i++)
				{
					if(!mapprevOutScriptPubKeys.ContainsKey(tx.Inputs[i].PrevOut))
					{
						Assert.False(true, "Bad test: " + strTest);
						continue;
					}

					fValid = Script.VerifyScript(
					   mapprevOutScriptPubKeys[tx.Inputs[i].PrevOut],
					   tx,
					   i,
					   mapprevOutScriptPubKeysAmount.TryGet(tx.Inputs[i].PrevOut),
					   ParseFlags(test[2].ToString())
					   , 0);
				}
				if(fValid)
					Debugger.Break();
				Assert.True(!fValid, strTest + " failed");
			}
		}

		[Fact]
		[Trait("Core", "Core")]
		public void test_Get()
		{
			byte[] dummyPubKey = TransactionSignature.Empty.ToBytes();

			byte[] dummyPubKey2 = new byte[33];
			dummyPubKey2[0] = 0x02;
			//CBasicKeyStore keystore;
			//CCoinsView coinsDummy;
			CoinsView coins = new CoinsView();//(coinsDummy);
			Transaction[] dummyTransactions = SetupDummyInputs(coins);//(keystore, coins);

			Transaction t1 = new Transaction();
			t1.Inputs.AddRange(Enumerable.Range(0, 3).Select(_ => new TxIn()));
			t1.Inputs[0].PrevOut.Hash = dummyTransactions[0].GetHash();
			t1.Inputs[0].PrevOut.N = 1;
			t1.Inputs[0].ScriptSig += dummyPubKey;
			t1.Inputs[1].PrevOut.Hash = dummyTransactions[1].GetHash();
			t1.Inputs[1].PrevOut.N = 0;
			t1.Inputs[1].ScriptSig = t1.Inputs[1].ScriptSig + dummyPubKey + dummyPubKey2;
			t1.Inputs[2].PrevOut.Hash = dummyTransactions[1].GetHash();
			t1.Inputs[2].PrevOut.N = 1;
			t1.Inputs[2].ScriptSig = t1.Inputs[2].ScriptSig + dummyPubKey + dummyPubKey2;
			t1.Outputs.AddRange(Enumerable.Range(0, 2).Select(_ => new TxOut()));
			t1.Outputs[0].Value = 90 * Money.CENT;
			t1.Outputs[0].ScriptPubKey += OpcodeType.OP_1;

			Assert.True(StandardScripts.AreInputsStandard(t1, coins));
			//Assert.Equal(coins.GetValueIn(t1), (50+21+22)*Money.CENT);

			//// Adding extra junk to the scriptSig should make it non-standard:
			t1.Inputs[0].ScriptSig += OpcodeType.OP_11;
			Assert.True(!StandardScripts.AreInputsStandard(t1, coins));

			//// ... as should not having enough:
			t1.Inputs[0].ScriptSig = new Script();
			Assert.True(!StandardScripts.AreInputsStandard(t1, coins));
		}

		private Transaction[] SetupDummyInputs(CoinsView coinsRet)
		{
			Transaction[] dummyTransactions = Enumerable.Range(0, 2).Select(_ => new Transaction()).ToArray();

			// Add some keys to the keystore:
			Key[] key = Enumerable.Range(0, 4).Select((_, i) => new Key(i % 2 != 0)).ToArray();


			// Create some dummy input transactions
			dummyTransactions[0].Outputs.AddRange(Enumerable.Range(0, 2).Select(_ => new TxOut()));
			dummyTransactions[0].Outputs[0].Value = 11 * Money.CENT;
			dummyTransactions[0].Outputs[0].ScriptPubKey = dummyTransactions[0].Outputs[0].ScriptPubKey + key[0].PubKey.ToBytes() + OpcodeType.OP_CHECKSIG;
			dummyTransactions[0].Outputs[1].Value = 50 * Money.CENT;
			dummyTransactions[0].Outputs[1].ScriptPubKey = dummyTransactions[0].Outputs[1].ScriptPubKey + key[1].PubKey.ToBytes() + OpcodeType.OP_CHECKSIG;
			coinsRet.AddTransaction(dummyTransactions[0], 0);


			dummyTransactions[1].Outputs.AddRange(Enumerable.Range(0, 2).Select(_ => new TxOut()));
			dummyTransactions[1].Outputs[0].Value = 21 * Money.CENT;
			dummyTransactions[1].Outputs[0].ScriptPubKey = key[2].PubKey.GetAddress(Network.Main).ScriptPubKey;
			dummyTransactions[1].Outputs[1].Value = 22 * Money.CENT;
			dummyTransactions[1].Outputs[1].ScriptPubKey = key[3].PubKey.GetAddress(Network.Main).ScriptPubKey;
			coinsRet.AddTransaction(dummyTransactions[1], 0);


			return dummyTransactions;
		}

		class CKeyStore
		{
			internal List<Tuple<Key, PubKey>> _Keys = new List<Tuple<Key, PubKey>>();
			internal List<Script> _Scripts = new List<Script>();
			internal void AddKeyPubKey(Key key, PubKey pubkey)
			{
				_Keys.Add(Tuple.Create(key, pubkey));
			}

			internal void RemoveKeyPubKey(Key key)
			{
				_Keys.Remove(_Keys.First(o => o.Item1 == key));
			}

			internal void AddCScript(Script scriptPubkey)
			{
				_Scripts.Add(scriptPubkey);
			}
		}

		void CreateCreditAndSpend(CKeyStore keystore, Script outscript, ref Transaction output, ref Transaction input, bool success = true)
		{
			Transaction outputm = new Transaction();
			outputm.Version = 1;
			outputm.Inputs.Add(new TxIn());
			outputm.Inputs[0].PrevOut = new OutPoint();
			outputm.Inputs[0].ScriptSig = Script.Empty;
			outputm.Inputs[0].WitScript = new WitScript();
			outputm.Outputs.Add(new TxOut());
			outputm.Outputs[0].Value = Money.Satoshis(1);
			outputm.Outputs[0].ScriptPubKey = outscript;

			output = outputm.Clone();

			Assert.True(output.Inputs.Count == 1);
			Assert.True(output.Inputs[0].ToBytes().SequenceEqual(outputm.Inputs[0].ToBytes()));
			Assert.True(output.Outputs.Count == 1);
			Assert.True(output.Inputs[0].ToBytes().SequenceEqual(outputm.Inputs[0].ToBytes()));
			Assert.True(!output.HasWitness);

			Transaction inputm = new Transaction();
			inputm.Version = 1;
			inputm.Inputs.Add(new TxIn());
			inputm.Inputs[0].PrevOut.Hash = output.GetHash();
			inputm.Inputs[0].PrevOut.N = 0;
			inputm.Inputs[0].WitScript = new WitScript();
			inputm.Outputs.Add(new TxOut());
			inputm.Outputs[0].Value = Money.Satoshis(1);
			inputm.Outputs[0].ScriptPubKey = Script.Empty;
			bool ret = SignSignature(keystore, output, inputm, 0);
			Assert.True(ret == success);
			input = inputm.Clone();
			Assert.True(input.Inputs.Count == 1);
			Assert.True(input.Inputs[0].ToBytes().SequenceEqual(inputm.Inputs[0].ToBytes()));
			Assert.True(input.Outputs.Count == 1);
			Assert.True(input.Outputs[0].ToBytes().SequenceEqual(inputm.Outputs[0].ToBytes()));
			if(!inputm.HasWitness)
			{
				Assert.True(!input.HasWitness);
			}
			else
			{
				Assert.True(input.HasWitness);
				Assert.True(input.Inputs[0].WitScript.ToBytes().SequenceEqual(inputm.Inputs[0].WitScript.ToBytes()));
			}
		}

		private bool SignSignature(CKeyStore keystore, Transaction txFrom, Transaction txTo, int nIn)
		{
			var builder = CreateBuilder(keystore, txFrom);
			builder.SignTransactionInPlace(txTo);
			return builder.Verify(txTo);
		}

		private void CombineSignatures(CKeyStore keystore, Transaction txFrom, ref Transaction input1, Transaction input2)
		{
			var builder = CreateBuilder(keystore, txFrom);
			input1 = builder.CombineSignatures(input1, input2);
		}

		private static TransactionBuilder CreateBuilder(CKeyStore keystore, Transaction txFrom)
		{
			var coins = txFrom.Outputs.AsCoins().ToArray();
			var builder = new TransactionBuilder()
			{
				StandardTransactionPolicy = new StandardTransactionPolicy()
				{
					CheckFee = false,
					MinRelayTxFee = null,
#if !NOCONSENSUSLIB
					UseConsensusLib = false,
#endif
					CheckScriptPubKey = false
				}
			}
			.AddCoins(coins)
			.AddKeys(keystore._Keys.Select(k => k.Item1).ToArray())
			.AddKnownRedeems(keystore._Scripts.ToArray());
			return builder;
		}

		void CheckWithFlag(Transaction output, Transaction input, ScriptVerify flags, bool success)
		{
			Transaction inputi = input.Clone();
			ScriptEvaluationContext ctx = new ScriptEvaluationContext();
			ctx.ScriptVerify = flags;
			bool ret = ctx.VerifyScript(inputi.Inputs[0].ScriptSig, output.Outputs[0].ScriptPubKey, new TransactionChecker(inputi, 0, output.Outputs[0].Value));
			Assert.True(ret == success);
		}

		static Script PushAll(ContextStack<byte[]> values)
		{
			List<Op> result = new List<Op>();
			foreach(var v in values.Reverse())
			{
				if(v.Length == 0)
				{
					result.Add(OpcodeType.OP_0);
				}
				else
				{
					result.Add(Op.GetPushOp(v));
				}
			}
			return new Script(result.ToArray());
		}

		void ReplaceRedeemScript(TxIn input, Script redeemScript)
		{
			ScriptEvaluationContext ctx = new ScriptEvaluationContext();
			ctx.ScriptVerify = ScriptVerify.StrictEnc;
			ctx.EvalScript(input.ScriptSig, new Transaction(), 0);
			var stack = ctx.Stack;
			Assert.True(stack.Count > 0);
			stack.Pop();
			stack.Push(redeemScript.ToBytes());
			input.ScriptSig = PushAll(stack);
		}

		[Fact]
		[Trait("Core", "Core")]
		public void test_witness()
		{
			CKeyStore keystore = new CKeyStore();
			CKeyStore keystore2 = new CKeyStore();
			var key1 = new Key(true);
			var key2 = new Key(true);
			var key3 = new Key(true);
			var key1L = new Key(false);
			var key2L = new Key(false);
			var pubkey1 = key1.PubKey;
			var pubkey2 = key2.PubKey;
			var pubkey3 = key3.PubKey;
			var pubkey1L = key1L.PubKey;
			var pubkey2L = key2L.PubKey;
			keystore.AddKeyPubKey(key1, pubkey1);
			keystore.AddKeyPubKey(key2, pubkey2);
			keystore.AddKeyPubKey(key1L, pubkey1L);
			keystore.AddKeyPubKey(key2L, pubkey2L);
			Script scriptPubkey1, scriptPubkey2, scriptPubkey1L, scriptPubkey2L, scriptMulti;
			scriptPubkey1 = new Script(Op.GetPushOp(pubkey1.ToBytes()), OpcodeType.OP_CHECKSIG);
			scriptPubkey2 = new Script(Op.GetPushOp(pubkey2.ToBytes()), OpcodeType.OP_CHECKSIG);
			scriptPubkey1L = new Script(Op.GetPushOp(pubkey1L.ToBytes()), OpcodeType.OP_CHECKSIG);
			scriptPubkey2L = new Script(Op.GetPushOp(pubkey2L.ToBytes()), OpcodeType.OP_CHECKSIG);
			List<PubKey> oneandthree = new List<PubKey>();
			oneandthree.Add(pubkey1);
			oneandthree.Add(pubkey3);
			scriptMulti = PayToMultiSigTemplate.Instance.GenerateScriptPubKey(2, oneandthree.ToArray());
			keystore.AddCScript(scriptPubkey1);
			keystore.AddCScript(scriptPubkey2);
			keystore.AddCScript(scriptPubkey1L);
			keystore.AddCScript(scriptPubkey2L);
			keystore.AddCScript(scriptMulti);
			keystore.AddCScript(GetScriptForWitness(scriptPubkey1));
			keystore.AddCScript(GetScriptForWitness(scriptPubkey2));
			keystore.AddCScript(GetScriptForWitness(scriptPubkey1L));
			keystore.AddCScript(GetScriptForWitness(scriptPubkey2L));
			keystore.AddCScript(GetScriptForWitness(scriptMulti));
			keystore2.AddCScript(scriptMulti);
			keystore2.AddCScript(GetScriptForWitness(scriptMulti));
			keystore2.AddKeyPubKey(key3, pubkey3);

			Transaction output1, output2;
			output1 = new Transaction();
			output2 = new Transaction();
			Transaction input1, input2;
			input1 = new Transaction();
			input2 = new Transaction();

			// Normal pay-to-compressed-pubkey.
			CreateCreditAndSpend(keystore, scriptPubkey1, ref output1, ref input1);
			CreateCreditAndSpend(keystore, scriptPubkey2, ref output2, ref input2);
			CheckWithFlag(output1, input1, 0, true);
			CheckWithFlag(output1, input1, ScriptVerify.P2SH, true);
			CheckWithFlag(output1, input1, ScriptVerify.Witness | ScriptVerify.P2SH, true);
			CheckWithFlag(output1, input1, ScriptVerify.Standard, true);
			CheckWithFlag(output1, input2, 0, false);
			CheckWithFlag(output1, input2, ScriptVerify.P2SH, false);
			CheckWithFlag(output1, input2, ScriptVerify.Witness | ScriptVerify.P2SH, false);
			CheckWithFlag(output1, input2, ScriptVerify.Standard, false);

			// P2SH pay-to-compressed-pubkey.
			CreateCreditAndSpend(keystore, scriptPubkey1.Hash.ScriptPubKey, ref output1, ref input1);
			CreateCreditAndSpend(keystore, scriptPubkey2.Hash.ScriptPubKey, ref output2, ref input2);
			ReplaceRedeemScript(input2.Inputs[0], scriptPubkey1);
			CheckWithFlag(output1, input1, 0, true);
			CheckWithFlag(output1, input1, ScriptVerify.P2SH, true);
			CheckWithFlag(output1, input1, ScriptVerify.Witness | ScriptVerify.P2SH, true);
			CheckWithFlag(output1, input1, ScriptVerify.Standard, true);
			CheckWithFlag(output1, input2, 0, true);
			CheckWithFlag(output1, input2, ScriptVerify.P2SH, false);
			CheckWithFlag(output1, input2, ScriptVerify.Witness | ScriptVerify.P2SH, false);
			CheckWithFlag(output1, input2, ScriptVerify.Standard, false);

			// Witness pay-to-compressed-pubkey (v0).
			CreateCreditAndSpend(keystore, GetScriptForWitness(scriptPubkey1), ref output1, ref input1);
			CreateCreditAndSpend(keystore, GetScriptForWitness(scriptPubkey2), ref output2, ref input2);
			CheckWithFlag(output1, input1, 0, true);
			CheckWithFlag(output1, input1, ScriptVerify.P2SH, true);
			CheckWithFlag(output1, input1, ScriptVerify.Witness | ScriptVerify.P2SH, true);
			CheckWithFlag(output1, input1, ScriptVerify.Standard, true);
			CheckWithFlag(output1, input2, 0, true);
			CheckWithFlag(output1, input2, ScriptVerify.P2SH, true);
			CheckWithFlag(output1, input2, ScriptVerify.Witness | ScriptVerify.P2SH, false);
			CheckWithFlag(output1, input2, ScriptVerify.Standard, false);

			// P2SH witness pay-to-compressed-pubkey (v0).
			CreateCreditAndSpend(keystore, GetScriptForWitness(scriptPubkey1).Hash.ScriptPubKey, ref output1, ref input1);
			CreateCreditAndSpend(keystore, GetScriptForWitness(scriptPubkey2).Hash.ScriptPubKey, ref output2, ref input2);
			ReplaceRedeemScript(input2.Inputs[0], GetScriptForWitness(scriptPubkey1));
			CheckWithFlag(output1, input1, 0, true);
			CheckWithFlag(output1, input1, ScriptVerify.P2SH, true);
			CheckWithFlag(output1, input1, ScriptVerify.Witness | ScriptVerify.P2SH, true);
			CheckWithFlag(output1, input1, ScriptVerify.Standard, true);
			CheckWithFlag(output1, input2, 0, true);
			CheckWithFlag(output1, input2, ScriptVerify.P2SH, true);
			CheckWithFlag(output1, input2, ScriptVerify.Witness | ScriptVerify.P2SH, false);
			CheckWithFlag(output1, input2, ScriptVerify.Standard, false);

			// Normal pay-to-uncompressed-pubkey.
			CreateCreditAndSpend(keystore, scriptPubkey1L, ref output1, ref input1);
			CreateCreditAndSpend(keystore, scriptPubkey2L, ref output2, ref input2);
			CheckWithFlag(output1, input1, 0, true);
			CheckWithFlag(output1, input1, ScriptVerify.P2SH, true);
			CheckWithFlag(output1, input1, ScriptVerify.Witness | ScriptVerify.P2SH, true);
			CheckWithFlag(output1, input1, ScriptVerify.Standard, true);
			CheckWithFlag(output1, input2, 0, false);
			CheckWithFlag(output1, input2, ScriptVerify.P2SH, false);
			CheckWithFlag(output1, input2, ScriptVerify.Witness | ScriptVerify.P2SH, false);
			CheckWithFlag(output1, input2, ScriptVerify.Standard, false);

			// P2SH pay-to-uncompressed-pubkey.
			CreateCreditAndSpend(keystore, scriptPubkey1L.Hash.ScriptPubKey, ref output1, ref input1);
			CreateCreditAndSpend(keystore, scriptPubkey2L.Hash.ScriptPubKey, ref output2, ref input2);
			ReplaceRedeemScript(input2.Inputs[0], scriptPubkey1L);
			CheckWithFlag(output1, input1, 0, true);
			CheckWithFlag(output1, input1, ScriptVerify.P2SH, true);
			CheckWithFlag(output1, input1, ScriptVerify.Witness | ScriptVerify.P2SH, true);
			CheckWithFlag(output1, input1, ScriptVerify.Standard, true);
			CheckWithFlag(output1, input2, 0, true);
			CheckWithFlag(output1, input2, ScriptVerify.P2SH, false);
			CheckWithFlag(output1, input2, ScriptVerify.Witness | ScriptVerify.P2SH, false);
			CheckWithFlag(output1, input2, ScriptVerify.Standard, false);

			// Witness pay-to-uncompressed-pubkey (v1).
			CreateCreditAndSpend(keystore, GetScriptForWitness(scriptPubkey1L), ref output1, ref input1);
			CreateCreditAndSpend(keystore, GetScriptForWitness(scriptPubkey2L), ref output2, ref input2);
			CheckWithFlag(output1, input1, 0, true);
			CheckWithFlag(output1, input1, ScriptVerify.P2SH, true);
			CheckWithFlag(output1, input1, ScriptVerify.Witness | ScriptVerify.P2SH, true);
			CheckWithFlag(output1, input1, ScriptVerify.Standard, true);
			CheckWithFlag(output1, input2, 0, true);
			CheckWithFlag(output1, input2, ScriptVerify.P2SH, true);
			CheckWithFlag(output1, input2, ScriptVerify.Witness | ScriptVerify.P2SH, false);
			CheckWithFlag(output1, input2, ScriptVerify.Standard, false);

			// P2SH witness pay-to-uncompressed-pubkey (v1).
			CreateCreditAndSpend(keystore, GetScriptForWitness(scriptPubkey1L).Hash.ScriptPubKey, ref output1, ref input1);
			CreateCreditAndSpend(keystore, GetScriptForWitness(scriptPubkey2L).Hash.ScriptPubKey, ref output2, ref input2);
			ReplaceRedeemScript(input2.Inputs[0], GetScriptForWitness(scriptPubkey1L));
			CheckWithFlag(output1, input1, 0, true);
			CheckWithFlag(output1, input1, ScriptVerify.P2SH, true);
			CheckWithFlag(output1, input1, ScriptVerify.Witness | ScriptVerify.P2SH, true);
			CheckWithFlag(output1, input1, ScriptVerify.Standard, true);
			CheckWithFlag(output1, input2, 0, true);
			CheckWithFlag(output1, input2, ScriptVerify.P2SH, true);
			CheckWithFlag(output1, input2, ScriptVerify.Witness | ScriptVerify.P2SH, false);
			CheckWithFlag(output1, input2, ScriptVerify.Standard, false);

			// Normal 2-of-2 multisig
			CreateCreditAndSpend(keystore, scriptMulti, ref output1, ref input1, false);
			CheckWithFlag(output1, input1, 0, false);
			CreateCreditAndSpend(keystore2, scriptMulti, ref output2, ref input2, false);
			CheckWithFlag(output2, input2, 0, false);
			Assert.True(output1.ToBytes().SequenceEqual(output2.ToBytes()));
			CombineSignatures(keystore, output1, ref input1, input2);
			CheckWithFlag(output1, input1, ScriptVerify.Standard, true);

			// P2SH 2-of-2 multisig
			CreateCreditAndSpend(keystore, scriptMulti.Hash.ScriptPubKey, ref output1, ref input1, false);
			CheckWithFlag(output1, input1, 0, true);
			CheckWithFlag(output1, input1, ScriptVerify.P2SH, false);
			CreateCreditAndSpend(keystore2, scriptMulti.Hash.ScriptPubKey, ref output2, ref input2, false);
			CheckWithFlag(output2, input2, 0, true);
			CheckWithFlag(output2, input2, ScriptVerify.P2SH, false);
			Assert.True(output1.ToBytes().SequenceEqual(output2.ToBytes()));
			CombineSignatures(keystore, output1, ref input1, input2);
			CheckWithFlag(output1, input1, ScriptVerify.P2SH, true);
			CheckWithFlag(output1, input1, ScriptVerify.Standard, true);

			// Witness 2-of-2 multisig
			CreateCreditAndSpend(keystore, GetScriptForWitness(scriptMulti), ref output1, ref input1, false);
			CheckWithFlag(output1, input1, 0, true);
			CheckWithFlag(output1, input1, ScriptVerify.P2SH | ScriptVerify.Witness, false);
			CreateCreditAndSpend(keystore2, GetScriptForWitness(scriptMulti), ref output2, ref input2, false);
			CheckWithFlag(output2, input2, 0, true);
			CheckWithFlag(output2, input2, ScriptVerify.P2SH | ScriptVerify.Witness, false);
			Assert.True(output1.ToBytes().SequenceEqual(output2.ToBytes()));
			CombineSignatures(keystore, output1, ref input1, input2);
			CheckWithFlag(output1, input1, ScriptVerify.P2SH | ScriptVerify.Witness, true);
			CheckWithFlag(output1, input1, ScriptVerify.Standard, true);

			// P2SH witness 2-of-2 multisig
			CreateCreditAndSpend(keystore, GetScriptForWitness(scriptMulti).Hash.ScriptPubKey, ref output1, ref input1, false);
			CheckWithFlag(output1, input1, ScriptVerify.P2SH, true);
			CheckWithFlag(output1, input1, ScriptVerify.P2SH | ScriptVerify.Witness, false);
			CreateCreditAndSpend(keystore2, GetScriptForWitness(scriptMulti).Hash.ScriptPubKey, ref output2, ref input2, false);
			CheckWithFlag(output2, input2, ScriptVerify.P2SH, true);
			CheckWithFlag(output2, input2, ScriptVerify.P2SH | ScriptVerify.Witness, false);
			Assert.True(output1.ToBytes().SequenceEqual(output2.ToBytes()));
			CombineSignatures(keystore, output1, ref input1, input2);
			CheckWithFlag(output1, input1, ScriptVerify.P2SH | ScriptVerify.Witness, true);
			CheckWithFlag(output1, input1, ScriptVerify.Standard, true);
		}


		private Script GetScriptForWitness(Script scriptPubKey)
		{
			var pubkey = PayToPubkeyTemplate.Instance.ExtractScriptPubKeyParameters(scriptPubKey);
			if(pubkey != null)
				return new Script(OpcodeType.OP_0, Op.GetPushOp(pubkey.Hash.ToBytes()));
			var pkh = PayToPubkeyHashTemplate.Instance.ExtractScriptPubKeyParameters(scriptPubKey);
			if(pkh != null)
				return new Script(OpcodeType.OP_0, Op.GetPushOp(pkh.ToBytes()));

			return new Script(OpcodeType.OP_0, Op.GetPushOp(scriptPubKey.WitHash.ToBytes()));
		}


		[Fact]
		[Trait("Core", "Core")]
		public void test_IsStandard()
		{
			var coins = new CoinsView();
			Transaction[] dummyTransactions = SetupDummyInputs(coins);

			Transaction t = new Transaction();
			t.Inputs.Add(new TxIn());
			t.Inputs[0].PrevOut.Hash = dummyTransactions[0].GetHash();
			t.Inputs[0].PrevOut.N = 1;
			t.Inputs[0].ScriptSig = new Script(Op.GetPushOp(new byte[65]));
			t.Outputs.Add(new TxOut());
			t.Outputs[0].Value = 90 * Money.CENT;
			Key key = new Key(true);
			t.Outputs[0].ScriptPubKey = PayToPubkeyHashTemplate.Instance.GenerateScriptPubKey(key.PubKey.Hash);

			Assert.True(StandardScripts.IsStandardTransaction(t));

			t.Outputs[0].Value = 501; //dust
			Assert.True(!StandardScripts.IsStandardTransaction(t));

			t.Outputs[0].Value = 2730; // not dust
			Assert.True(StandardScripts.IsStandardTransaction(t));

			t.Outputs[0].ScriptPubKey = new Script() + OpcodeType.OP_1;
			Assert.True(!StandardScripts.IsStandardTransaction(t));

			// 80-byte TX_NULL_DATA (standard)
			t.Outputs[0].ScriptPubKey = new Script() + OpcodeType.OP_RETURN + ParseHex("04678afdb0fe5548271967f1a67130b7105cd6a828e03909a67962e0ea1f61deb649f6bc3f4cef3804678afdb0fe5548271967f1a67130b7105cd6a828e03909a67962e0ea1f61deb649f6bc3f4cef38");
			Assert.True(StandardScripts.IsStandardTransaction(t));

			// 81-byte TX_NULL_DATA (non-standard)
			t.Outputs[0].ScriptPubKey = new Script() + OpcodeType.OP_RETURN + ParseHex("04678afdb0fe5548271967f1a67130b7105cd6a828e03909a67962e0ea1f61deb649f6bc3f4cef3804678afdb0fe5548271967f1a67130b7105cd6a828e03909a67962e0ea1f61deb649f6bc3f4cef3800");
			Assert.True(!StandardScripts.IsStandardTransaction(t));

			// TX_NULL_DATA w/o PUSHDATA
			t.Outputs.Clear();
			t.Outputs.Add(new TxOut());
			t.Outputs[0].ScriptPubKey = new Script() + OpcodeType.OP_RETURN;
			Assert.True(StandardScripts.IsStandardTransaction(t));

			// Only one TX_NULL_DATA permitted in all cases
			t.Outputs.Clear();
			t.Outputs.Add(new TxOut());
			t.Outputs.Add(new TxOut());
			t.Outputs[0].ScriptPubKey = new Script() + OpcodeType.OP_RETURN + ParseHex("04678afdb0fe5548271967f1a67130b7105cd6a828e03909a67962e0ea1f61deb649f6bc3f4cef38");
			t.Outputs[1].ScriptPubKey = new Script() + OpcodeType.OP_RETURN + ParseHex("04678afdb0fe5548271967f1a67130b7105cd6a828e03909a67962e0ea1f61deb649f6bc3f4cef38");
			Assert.True(!StandardScripts.IsStandardTransaction(t));

			t.Outputs[0].ScriptPubKey = new Script() + OpcodeType.OP_RETURN + ParseHex("04678afdb0fe5548271967f1a67130b7105cd6a828e03909a67962e0ea1f61deb649f6bc3f4cef38");
			t.Outputs[1].ScriptPubKey = new Script() + OpcodeType.OP_RETURN;
			Assert.True(!StandardScripts.IsStandardTransaction(t));

			t.Outputs[0].ScriptPubKey = new Script() + OpcodeType.OP_RETURN;
			t.Outputs[1].ScriptPubKey = new Script() + OpcodeType.OP_RETURN;
			Assert.True(!StandardScripts.IsStandardTransaction(t));
		}

		private byte[] ParseHex(string data)
		{
			return Encoders.Hex.DecodeData(data);
		}
	}
}
=======
﻿using NBitcoin.BitcoinCore;
using NBitcoin.BouncyCastle.Math;
using NBitcoin.Crypto;
using NBitcoin.DataEncoders;
using NBitcoin.OpenAsset;
using NBitcoin.Policy;
using NBitcoin.Protocol;
using NBitcoin.Stealth;
using Newtonsoft.Json.Linq;
using System;
using System.Collections.Generic;
using System.Diagnostics;
using System.IO;
using System.Linq;
using System.Text;
using System.Threading.Tasks;
using Xunit;

namespace NBitcoin.Tests
{
	public class transaction_tests
	{
		[Fact]
		[Trait("UnitTest", "UnitTest")]
		public void CanParseOutpoint()
		{
			var outpoint = RandOutpoint();
			var actualOutpoint = CanParseOutpointCore(outpoint.ToString(), true);
			Assert.Equal(outpoint.Hash, actualOutpoint.Hash);
			Assert.Equal(outpoint.N, actualOutpoint.N);
			CanParseOutpointCore("abc-6", false);
			CanParseOutpointCore("bdaea31696b464c678c4bcc5d0565d58c86bb00c29f96bb86d1278c510d50aet-6", false);
			CanParseOutpointCore("bdaea31696b464c678c4bcc5d0565d58c86bb00c29f96bb86d1278c510d50aea-6", true);
			CanParseOutpointCore("bdaea31696b464c678c4bcc5d0565d58c86bb00c29f96bb86d1278c510d50aeaf-6", false);
		}

		[Fact]
		[Trait("UnitTest", "UnitTest")]
		public void CanGetMedianBlock()
		{
			ConcurrentChain chain = new ConcurrentChain(Network.Main);
			DateTimeOffset now = DateTimeOffset.UtcNow;
			chain.SetTip(CreateBlock(now, 0, chain));
			chain.SetTip(CreateBlock(now, -1, chain));
			chain.SetTip(CreateBlock(now, 1, chain));
			Assert.Equal(CreateBlock(now, 0).Header.BlockTime, chain.Tip.GetMedianTimePast()); // x -1 0 1
			chain.SetTip(CreateBlock(now, 2, chain));
			Assert.Equal(CreateBlock(now, 0).Header.BlockTime, chain.Tip.GetMedianTimePast()); // x -1 0 1 2
			chain.SetTip(CreateBlock(now, 3, chain));
			Assert.Equal(CreateBlock(now, 1).Header.BlockTime, chain.Tip.GetMedianTimePast()); // x -1 0 1 2 3
			chain.SetTip(CreateBlock(now, 4, chain));
			chain.SetTip(CreateBlock(now, 5, chain));
			chain.SetTip(CreateBlock(now, 6, chain));
			chain.SetTip(CreateBlock(now, 7, chain));
			chain.SetTip(CreateBlock(now, 8, chain));

			Assert.Equal(CreateBlock(now, 3).Header.BlockTime, chain.Tip.GetMedianTimePast()); // x -1 0 1 2 3 4 5 6 7 8

			chain.SetTip(CreateBlock(now, 9, chain));
			Assert.Equal(CreateBlock(now, 4).Header.BlockTime, chain.Tip.GetMedianTimePast()); // x -1 0 1 2 3 4 5 6 7 8 9
			chain.SetTip(CreateBlock(now, 10, chain));
			Assert.Equal(CreateBlock(now, 5).Header.BlockTime, chain.Tip.GetMedianTimePast()); // x -1 0 1 2 3 4 5 6 7 8 9 10
		}

		private ChainedBlock CreateBlock(DateTimeOffset now, int offset, ChainBase chain = null)
		{
			Block b = new Block(new BlockHeader()
			{
				BlockTime = now + TimeSpan.FromMinutes(offset)
			});
			if(chain != null)
			{
				b.Header.HashPrevBlock = chain.Tip.HashBlock;
				return new ChainedBlock(b.Header, null, chain.Tip);
			}
			else
				return new ChainedBlock(b.Header, 0);
		}

		[Fact]
		[Trait("UnitTest", "UnitTest")]
		public void CanDetectFinalTransaction()
		{
			Transaction tx = new Transaction();
			tx.Inputs.Add(new TxIn());
			tx.Inputs[0].Sequence = 1;
			Assert.True(tx.IsFinal(null));

			//Test on date, normal case
			tx.LockTime = new LockTime(new DateTimeOffset(2012, 8, 18, 0, 0, 0, TimeSpan.Zero));
			var time = tx.LockTime.Date;
			Assert.False(tx.IsFinal(null));
			Assert.True(tx.IsFinal(time + TimeSpan.FromSeconds(1), 0));
			Assert.False(tx.IsFinal(time, 0));
			Assert.False(tx.IsFinal(time - TimeSpan.FromSeconds(1), 0));
			tx.Inputs[0].Sequence = uint.MaxValue;
			Assert.True(tx.IsFinal(time, 0));
			Assert.True(tx.IsFinal(time - TimeSpan.FromSeconds(1), 0));
			tx.Inputs[0].Sequence = 1;
			//////////

			//Test on heigh, normal case
			tx.LockTime = new LockTime(400);
			DateTimeOffset zero = Utils.UnixTimeToDateTime(0);
			Assert.False(tx.IsFinal(zero, 0));
			Assert.False(tx.IsFinal(zero, 400));
			Assert.True(tx.IsFinal(zero, 401));
			Assert.False(tx.IsFinal(zero, 399));
			//////////

			//Edge
			tx.LockTime = new LockTime(LockTime.LOCKTIME_THRESHOLD);
			time = tx.LockTime.Date;
			Assert.False(tx.IsFinal(null));
			Assert.True(tx.IsFinal(time + TimeSpan.FromSeconds(1), 0));
			Assert.False(tx.IsFinal(time, 0));
			Assert.False(tx.IsFinal(time - TimeSpan.FromSeconds(1), 0));
			tx.Inputs[0].Sequence = uint.MaxValue;
			Assert.True(tx.IsFinal(time, 0));
			Assert.True(tx.IsFinal(time - TimeSpan.FromSeconds(1), 0));
			tx.Inputs[0].Sequence = 1;
			//////////
		}

		private OutPoint CanParseOutpointCore(string str, bool valid)
		{
			try
			{
				var result = OutPoint.Parse(str);
				Assert.True(valid);
				return result;
			}
			catch
			{
				Assert.False(valid);
				return null;
			}
		}
		[Fact]
		[Trait("UnitTest", "UnitTest")]
		public void CanExtractTxOutDestinationEasily()
		{
			var secret = new BitcoinSecret("KyJTjvFpPF6DDX4fnT56d2eATPfxjdUPXFFUb85psnCdh34iyXRQ");

			var tx = new Transaction();
			var p2pkh = new TxOut(new Money((UInt64)45000000), secret.GetAddress());
			var p2pk = new TxOut(new Money((UInt64)80000000), secret.PrivateKey.PubKey);

			tx.AddOutput(p2pkh);
			tx.AddOutput(p2pk);

			Assert.False(p2pkh.IsTo(secret.PrivateKey.PubKey));
			Assert.True(p2pkh.IsTo(secret.GetAddress()));
			Assert.True(p2pk.IsTo(secret.PrivateKey.PubKey));
			Assert.False(p2pk.IsTo(secret.GetAddress()));
		}

		[Fact]
		[Trait("UnitTest", "UnitTest")]
		public void CanSignTransaction()
		{
			var key = new Key();
			var scriptPubKey = PayToPubkeyHashTemplate.Instance.GenerateScriptPubKey(key.PubKey);

			Transaction tx = new Transaction();
			tx.AddInput(new TxIn(new OutPoint(tx.GetHash(), 0))
			{
				ScriptSig = scriptPubKey
			});
			tx.AddInput(new TxIn(new OutPoint(tx.GetHash(), 1))
			{
				ScriptSig = scriptPubKey
			});
			tx.AddOutput(new TxOut("21", key.PubKey.Hash));
			var clone = tx.Clone();
			tx.Sign(key, false);
			AssertCorrectlySigned(tx, scriptPubKey);
			clone.Sign(key, true);
			AssertCorrectlySigned(clone, scriptPubKey.Hash.ScriptPubKey);
		}

		[Fact]
		[Trait("UnitTest", "UnitTest")]
		public void CanSelectCoin()
		{
			var selector = new DefaultCoinSelector(0);
			Assert.Null(selector.Select(new ICoin[] { CreateCoin("9") }, Money.Parse("10.0")));
			Assert.NotNull(selector.Select(new ICoin[] { CreateCoin("9"), CreateCoin("1") }, Money.Parse("10.0")));
			Assert.NotNull(selector.Select(new ICoin[] { CreateCoin("10.0") }, Money.Parse("10.0")));
			Assert.NotNull(selector.Select(new ICoin[]
			{
				CreateCoin("5.0"),
				CreateCoin("4.0"),
				CreateCoin("11.0"),
			}, Money.Parse("10.0")));

			Assert.NotNull(selector.Select(new ICoin[]
			{
				CreateCoin("3.0"),
				CreateCoin("3.0"),
				CreateCoin("3.0"),
				CreateCoin("3.0"),
				CreateCoin("3.0")
			}, Money.Parse("10.0")));
		}

		private Coin CreateCoin(Money amount)
		{
			return new Coin(new OutPoint(Rand(), 0), new TxOut()
			{
				Value = amount
			});
		}

		[Fact]
		[Trait("UnitTest", "UnitTest")]
		public void CanBuildIssueColoredCoinWithMultiSigP2SH()
		{
			var satoshi = new Key();
			var bob = new Key();
			var alice = new Key();

			var goldRedeem = PayToMultiSigTemplate.Instance
									.GenerateScriptPubKey(2, new[] { satoshi.PubKey, bob.PubKey, alice.PubKey });

			var goldScriptPubKey = goldRedeem.Hash.ScriptPubKey;
			var goldAssetId = goldScriptPubKey.Hash.ToAssetId();

			var issuanceCoin = new IssuanceCoin(
				new ScriptCoin(RandOutpoint(), new TxOut(new Money(2880), goldScriptPubKey), goldRedeem));

			var nico = new Key();

			var bobSigned =
				new TransactionBuilder()
				.AddCoins(issuanceCoin)
				.AddKeys(bob)
				.IssueAsset(nico.PubKey, new AssetMoney(goldAssetId, 1000))
				.BuildTransaction(true);

			var aliceSigned =
				new TransactionBuilder()
					.AddCoins(issuanceCoin)
					.AddKeys(alice)
					.SignTransaction(bobSigned);

			Assert.True(
				new TransactionBuilder()
				{
					StandardTransactionPolicy = EasyPolicy
				}
					.AddCoins(issuanceCoin)
					.Verify(aliceSigned));

			//In one two one line

			var builder = new TransactionBuilder();
			builder.StandardTransactionPolicy = RelayPolicy.Clone();
			builder.StandardTransactionPolicy.CheckFee = false;
			var tx =
				builder
				.AddCoins(issuanceCoin)
				.AddKeys(alice, satoshi)
				.IssueAsset(nico.PubKey, new AssetMoney(goldAssetId, 1000))
				.BuildTransaction(true);
			Assert.True(builder.Verify(tx));
		}

		[Fact]
		[Trait("UnitTest", "UnitTest")]
		//https://github.com/NicolasDorier/NBitcoin/issues/34
		public void CanBuildAnyoneCanPayTransaction()
		{
			//Carla is buying from Alice. Bob is acting as a mediator between Alice and Carla.
			var aliceKey = new Key();
			var bobKey = new Key();
			var carlaKey = new Key();

			// Alice + Bob 2 of 2 multisig "wallet"
			var aliceBobRedeemScript = PayToMultiSigTemplate.Instance.GenerateScriptPubKey(2, new PubKey[] { aliceKey.PubKey, bobKey.PubKey });

			var txBuilder = new TransactionBuilder();
			var funding = txBuilder
				.AddCoins(GetCoinSource(aliceKey))
				.AddKeys(aliceKey)
				.Send(aliceBobRedeemScript.Hash, "0.5")
				.SetChange(aliceKey.PubKey.Hash)
				.SendFees(Money.Satoshis(5000))
				.BuildTransaction(true);

			Assert.True(txBuilder.Verify(funding));

			List<ICoin> aliceBobCoins = new List<ICoin>();
			aliceBobCoins.Add(new ScriptCoin(funding, funding.Outputs.To(aliceBobRedeemScript.Hash).First(), aliceBobRedeemScript));

			// first Bob constructs the TX
			txBuilder = new TransactionBuilder();
			var unsigned = txBuilder
				// spend from the Alice+Bob wallet to Carla
				.AddCoins(aliceBobCoins)
				.Send(carlaKey.PubKey.Hash, "0.01")
				//and Carla pays Alice
				.Send(aliceKey.PubKey.Hash, "0.02")
				.CoverOnly("0.01")
				.SetChange(aliceBobRedeemScript.Hash)
				// Bob does not sign anything yet
				.BuildTransaction(false);

			Assert.True(unsigned.Outputs.Count == 3);
			Assert.True(unsigned.Outputs[0].IsTo(aliceBobRedeemScript.Hash));
			//Only 0.01 should be covered, not 0.03 so 0.49 goes back to Alice+Bob
			Assert.True(unsigned.Outputs[0].Value == Money.Parse("0.49"));


			Assert.True(unsigned.Outputs[1].IsTo(carlaKey.PubKey.Hash));
			Assert.True(unsigned.Outputs[1].Value == Money.Parse("0.01"));

			Assert.True(unsigned.Outputs[2].IsTo(aliceKey.PubKey.Hash));
			Assert.True(unsigned.Outputs[2].Value == Money.Parse("0.02"));

			//Alice signs	
			txBuilder = new TransactionBuilder();
			var aliceSigned = txBuilder
					.AddCoins(aliceBobCoins)
					.AddKeys(aliceKey)
					.SignTransaction(unsigned, SigHash.All | SigHash.AnyoneCanPay);

			var carlaCoins = GetCoinSource(carlaKey, "1.0", "0.8", "0.6", "0.2", "0.05");

			//Scenario 1 : Carla knows aliceBobCoins so she can calculate how much coin she need to complete the transaction
			//Carla fills and signs
			txBuilder = new TransactionBuilder();
			var carlaSigned = txBuilder
				.AddCoins(aliceBobCoins)
				.Then()
				.AddKeys(carlaKey)
				//Carla should complete 0.02, but with 0.03 of fees, she should have a coins of 0.05
				.AddCoins(carlaCoins)
				.ContinueToBuild(aliceSigned)
				.SendFees("0.03")
				.CoverTheRest()
				.BuildTransaction(true);


			//Bob review and signs
			txBuilder = new TransactionBuilder();
			var bobSigned = txBuilder
				.AddCoins(aliceBobCoins)
				.AddKeys(bobKey)
				.SignTransaction(carlaSigned);

			txBuilder.AddCoins(carlaCoins);
			Assert.True(txBuilder.Verify(bobSigned));


			//Scenario 2 : Carla is told by Bob to complete 0.05 BTC
			//Carla fills and signs
			txBuilder = new TransactionBuilder();
			carlaSigned = txBuilder
				.AddKeys(carlaKey)
				.AddCoins(carlaCoins)
				//Carla should complete 0.02, but with 0.03 of fees, she should have a coins of 0.05
				.ContinueToBuild(aliceSigned)
				.CoverOnly("0.05")
				.BuildTransaction(true);


			//Bob review and signs
			txBuilder = new TransactionBuilder();
			bobSigned = txBuilder
				.AddCoins(aliceBobCoins)
				.AddKeys(bobKey)
				.SignTransaction(carlaSigned);

			txBuilder.AddCoins(carlaCoins);
			Assert.True(txBuilder.Verify(bobSigned));
		}

		private ICoin[] GetCoinSource(Key destination, params Money[] amounts)
		{
			if(amounts.Length == 0)
				amounts = new[] { Money.Parse("100.0") };

			return amounts
				.Select(a => new Coin(RandOutpoint(), new TxOut(a, destination.PubKey.Hash)))
				.ToArray();
		}

		[Fact]
		[Trait("UnitTest", "UnitTest")]
		public void CanBuildShuffleColoredTransaction()
		{
			var gold = new Key();
			var silver = new Key();
			var goldId = gold.PubKey.ScriptPubKey.Hash.ToAssetId();
			var silverId = silver.PubKey.ScriptPubKey.Hash.ToAssetId();

			var satoshi = new Key();
			var bob = new Key();

			var repo = new NoSqlColoredTransactionRepository(new NoSqlTransactionRepository(), new InMemoryNoSqlRepository());

			var init = new Transaction()
			{
				Outputs =
				{
					new TxOut("1.0", gold.PubKey),
					new TxOut("1.0", silver.PubKey),
					new TxOut("1.0", satoshi.PubKey)
				}
			};
			repo.Transactions.Put(init.GetHash(), init);

			var issuanceCoins =
				init
				.Outputs
				.Take(2)
				.Select((o, i) => new IssuanceCoin(new OutPoint(init.GetHash(), i), init.Outputs[i]))
				.OfType<ICoin>().ToArray();

			var satoshiBTC = new Coin(new OutPoint(init.GetHash(), 2), init.Outputs[2]);

			var coins = new List<ICoin>();
			coins.AddRange(issuanceCoins);
			var txBuilder = new TransactionBuilder(1);
			txBuilder.StandardTransactionPolicy = RelayPolicy;
			//Can issue gold to satoshi and bob
			var tx = txBuilder
				.AddCoins(coins.ToArray())
				.AddKeys(gold)
				.IssueAsset(satoshi.PubKey, new AssetMoney(goldId, 1000))
				.IssueAsset(bob.PubKey, new AssetMoney(goldId, 500))
				.SendFees("0.1")
				.SetChange(gold.PubKey)
				.BuildTransaction(true);
			Assert.True(txBuilder.Verify(tx, "0.1"));

			//Ensure BTC from the IssuanceCoin are returned
			Assert.Equal(Money.Parse("0.89994240"), tx.Outputs[2].Value);
			Assert.Equal(gold.PubKey.ScriptPubKey, tx.Outputs[2].ScriptPubKey);

			//Can issue and send in same transaction
			repo.Transactions.Put(tx.GetHash(), tx);


			var cc = ColoredCoin.Find(tx, repo);
			for(int i = 0; i < 20; i++)
			{
				txBuilder = new TransactionBuilder(i);
				txBuilder.StandardTransactionPolicy = RelayPolicy;
				tx = txBuilder
					.AddCoins(satoshiBTC)
					.AddCoins(cc)
					.AddKeys(satoshi)
					.SendAsset(gold, new AssetMoney(goldId, 10))
					.SetChange(satoshi)
					.Then()
					.AddKeys(gold)
					.AddCoins(issuanceCoins)
					.IssueAsset(bob, new AssetMoney(goldId, 1))
					.SetChange(gold)
					.Shuffle()
					.BuildTransaction(true);

				repo.Transactions.Put(tx.GetHash(), tx);

				var ctx = tx.GetColoredTransaction(repo);
				Assert.Equal(1, ctx.Issuances.Count);
				Assert.Equal(2, ctx.Transfers.Count);
			}
		}

		[Fact]
		[Trait("UnitTest", "UnitTest")]
		public void CanBuildColoredTransaction()
		{
			var gold = new Key();
			var silver = new Key();
			var goldId = gold.PubKey.ScriptPubKey.Hash.ToAssetId();
			var silverId = silver.PubKey.ScriptPubKey.Hash.ToAssetId();

			var satoshi = new Key();
			var bob = new Key();
			var alice = new Key();

			var repo = new NoSqlColoredTransactionRepository();

			var init = new Transaction()
			{
				Outputs =
				{
					new TxOut("1.0", gold.PubKey),
					new TxOut("1.0", silver.PubKey),
					new TxOut("1.0", satoshi.PubKey)
				}
			};

			repo.Transactions.Put(init);

			var issuanceCoins =
				init
				.Outputs
				.AsCoins()
				.Take(2)
				.Select((c, i) => new IssuanceCoin(c))
				.OfType<ICoin>().ToArray();

			var satoshiBTC = init.Outputs.AsCoins().Last();

			var coins = new List<ICoin>();
			coins.AddRange(issuanceCoins);
			var txBuilder = new TransactionBuilder();
			txBuilder.StandardTransactionPolicy = RelayPolicy;
			//Can issue gold to satoshi and bob
			var tx = txBuilder
				.AddCoins(coins.ToArray())
				.AddKeys(gold)
				.IssueAsset(satoshi.PubKey, new AssetMoney(goldId, 1000))
				.IssueAsset(bob.PubKey, new AssetMoney(goldId, 500))
				.SendFees("0.1")
				.SetChange(gold.PubKey)
				.BuildTransaction(true);
			Assert.True(txBuilder.Verify(tx, "0.1"));

			//Ensure BTC from the IssuanceCoin are returned
			Assert.Equal(Money.Parse("0.89994240"), tx.Outputs[2].Value);
			Assert.Equal(gold.PubKey.ScriptPubKey, tx.Outputs[2].ScriptPubKey);

			repo.Transactions.Put(tx);

			var colored = tx.GetColoredTransaction(repo);
			Assert.Equal(2, colored.Issuances.Count);
			Assert.True(colored.Issuances.All(i => i.Asset.Id == goldId));
			AssertHasAsset(tx, colored, colored.Issuances[0], goldId, 500, bob.PubKey);
			AssertHasAsset(tx, colored, colored.Issuances[1], goldId, 1000, satoshi.PubKey);

			var coloredCoins = ColoredCoin.Find(tx, colored).ToArray();
			Assert.Equal(2, coloredCoins.Length);

			//Can issue silver to bob, and send some gold to satoshi
			coins.Add(coloredCoins.First(c => c.ScriptPubKey == bob.PubKey.ScriptPubKey));
			txBuilder = new TransactionBuilder();
			txBuilder.StandardTransactionPolicy = EasyPolicy;
			tx = txBuilder
				.AddCoins(coins.ToArray())
				.AddKeys(silver, bob)
				.SetChange(bob.PubKey)
				.IssueAsset(bob.PubKey, new AssetMoney(silverId, 10))
				.SendAsset(satoshi.PubKey, new AssetMoney(goldId, 30))
				.BuildTransaction(true);

			Assert.True(txBuilder.Verify(tx));
			colored = tx.GetColoredTransaction(repo);
			Assert.Equal(1, colored.Inputs.Count);
			Assert.Equal(goldId, colored.Inputs[0].Asset.Id);
			Assert.Equal(500, colored.Inputs[0].Asset.Quantity);
			Assert.Equal(1, colored.Issuances.Count);
			Assert.Equal(2, colored.Transfers.Count);
			AssertHasAsset(tx, colored, colored.Transfers[0], goldId, 470, bob.PubKey);
			AssertHasAsset(tx, colored, colored.Transfers[1], goldId, 30, satoshi.PubKey);

			repo.Transactions.Put(tx);


			//Can swap : 
			//satoshi wants to send 100 gold to bob 
			//bob wants to send 200 silver, 5 gold and 0.9 BTC to satoshi

			//Satoshi receive gold
			txBuilder = new TransactionBuilder();
			txBuilder.StandardTransactionPolicy = RelayPolicy;
			tx = txBuilder
					.AddKeys(gold)
					.AddCoins(issuanceCoins)
					.IssueAsset(satoshi.PubKey, new AssetMoney(goldId, 1000UL))
					.SetChange(gold.PubKey)
					.SendFees(Money.Coins(0.0004m))
					.BuildTransaction(true);
			Assert.True(txBuilder.Verify(tx));
			repo.Transactions.Put(tx);
			var satoshiCoin = ColoredCoin.Find(tx, repo).First();


			//Gold receive 2.5 BTC
			tx = new Transaction()
			{
				Outputs =
				{
					new TxOut("2.5",gold.PubKey)
				}
			};
			repo.Transactions.Put(tx.GetHash(), tx);

			//Bob receive silver and 2 btc
			txBuilder = new TransactionBuilder();
			txBuilder.StandardTransactionPolicy = RelayPolicy;
			tx = txBuilder
					.AddKeys(silver, gold)
					.AddCoins(issuanceCoins)
					.AddCoins(new Coin(new OutPoint(tx.GetHash(), 0), new TxOut("2.5", gold.PubKey.ScriptPubKey)))
					.IssueAsset(bob.PubKey, new AssetMoney(silverId, 300UL))
					.Send(bob.PubKey, "2.00")
					.SendFees(Money.Coins(0.0004m))
					.SetChange(gold.PubKey)
					.BuildTransaction(true);
			Assert.True(txBuilder.Verify(tx));
			repo.Transactions.Put(tx);

			var bobSilverCoin = ColoredCoin.Find(tx, repo).First();
			var bobBitcoin = new Coin(new OutPoint(tx.GetHash(), 2), tx.Outputs[2]);

			//Bob receive gold
			txBuilder = new TransactionBuilder();
			txBuilder.StandardTransactionPolicy = RelayPolicy;
			tx = txBuilder
					.AddKeys(gold)
					.AddCoins(issuanceCoins)
					.IssueAsset(bob.PubKey, new AssetMoney(goldId, 50UL))
					.SetChange(gold.PubKey)
					.SendFees(Money.Coins(0.0004m))
					.BuildTransaction(true);
			Assert.True(txBuilder.Verify(tx));
			repo.Transactions.Put(tx.GetHash(), tx);

			var bobGoldCoin = ColoredCoin.Find(tx, repo).First();

			txBuilder = new TransactionBuilder();
			txBuilder.StandardTransactionPolicy = RelayPolicy;
			tx = txBuilder
				.AddCoins(satoshiCoin)
				.AddCoins(satoshiBTC)
				.SendAsset(bob.PubKey, new AssetMoney(goldId, 100))
				.SendFees(Money.Coins(0.0004m))
				.SetChange(satoshi.PubKey)
				.Then()
				.AddCoins(bobSilverCoin, bobGoldCoin, bobBitcoin)
				.SendAsset(satoshi.PubKey, new AssetMoney(silverId, 200))
				.Send(satoshi.PubKey, "0.9")
				.SendAsset(satoshi.PubKey, new AssetMoney(goldId, 5))
				.SetChange(bob.PubKey)
				.BuildTransaction(false);

			colored = tx.GetColoredTransaction(repo);

			AssertHasAsset(tx, colored, colored.Inputs[0], goldId, 1000, null);
			AssertHasAsset(tx, colored, colored.Inputs[1], silverId, 300, null);

			AssertHasAsset(tx, colored, colored.Transfers[0], goldId, 900, satoshi.PubKey);
			AssertHasAsset(tx, colored, colored.Transfers[1], goldId, 100, bob.PubKey);

			AssertHasAsset(tx, colored, colored.Transfers[2], silverId, 100, bob.PubKey);
			AssertHasAsset(tx, colored, colored.Transfers[3], silverId, 200, satoshi.PubKey);

			AssertHasAsset(tx, colored, colored.Transfers[4], goldId, 45, bob.PubKey);
			AssertHasAsset(tx, colored, colored.Transfers[5], goldId, 5, satoshi.PubKey);

			Assert.True(tx.Outputs[8].Value == Money.Parse("1.0999424"));
			Assert.True(tx.Outputs[8].ScriptPubKey == bob.PubKey.ScriptPubKey);
			Assert.True(tx.Outputs[9].Value == Money.Parse("0.9"));
			Assert.True(tx.Outputs[9].ScriptPubKey == satoshi.PubKey.ScriptPubKey);

			tx = txBuilder.AddKeys(satoshi, bob).SignTransaction(tx);
			Assert.True(txBuilder.Verify(tx));


			//Bob send coins to Satoshi, but alice pay for the dust
			var funding =
				new TransactionBuilder()
				{
					StandardTransactionPolicy = RelayPolicy
				}
				.AddCoins(issuanceCoins)
				.AddKeys(gold)
				.IssueAsset(bob.PubKey.Hash, new AssetMoney(goldId, 100UL))
				.SetChange(gold.PubKey.Hash)
				.SendFees(Money.Coins(0.0004m))
				.BuildTransaction(true);

			repo.Transactions.Put(funding);

			var bobGold = ColoredCoin.Find(funding, repo).ToArray();

			Transaction transfer = null;
			try
			{
				transfer =
					new TransactionBuilder()
					{
						StandardTransactionPolicy = RelayPolicy
					}
					.AddCoins(bobGold)
					.SendAsset(alice.PubKey.Hash, new AssetMoney(goldId, 40UL))
					.SetChange(bob.PubKey.Hash)
					.BuildTransaction(true);
				Assert.False(true, "Should have thrown");
			}
			catch(NotEnoughFundsException ex) //Not enough dust to send the change
			{
				Assert.True(((Money)ex.Missing).Satoshi == 2730);
				var rate = new FeeRate(Money.Coins(0.0004m));
				txBuilder = new TransactionBuilder();
				txBuilder.StandardTransactionPolicy = RelayPolicy;
				transfer =
					txBuilder
					.AddCoins(bobGold)
					.AddCoins(((IssuanceCoin)issuanceCoins[0]).Bearer)
					.AddKeys(gold, bob)
					.SendAsset(alice.PubKey, new AssetMoney(goldId, 40UL))
					.SetChange(bob.PubKey, ChangeType.Colored)
					.SetChange(gold.PubKey.Hash, ChangeType.Uncolored)
					.SendEstimatedFees(rate)
					.BuildTransaction(true);
				var fee = transfer.GetFee(txBuilder.FindSpentCoins(transfer));
				Assert.True(txBuilder.Verify(transfer, fee));

				repo.Transactions.Put(funding.GetHash(), funding);

				colored = ColoredTransaction.FetchColors(transfer, repo);
				AssertHasAsset(transfer, colored, colored.Transfers[0], goldId, 60, bob.PubKey);
				AssertHasAsset(transfer, colored, colored.Transfers[1], goldId, 40, alice.PubKey);

				var change = transfer.Outputs.Last(o => o.ScriptPubKey == gold.PubKey.Hash.ScriptPubKey);
				Assert.Equal(Money.Coins(0.99980450m), change.Value);

				Assert.Equal(gold.PubKey.Hash, change.ScriptPubKey.GetDestination());

				//Verify issuancecoin can have an url
				var issuanceCoin = (IssuanceCoin)issuanceCoins[0];
				issuanceCoin.DefinitionUrl = new Uri("http://toto.com/");
				txBuilder = new TransactionBuilder();
				tx = txBuilder
					.AddKeys(gold)
					.AddCoins(issuanceCoin)
					.IssueAsset(bob, new AssetMoney(gold.PubKey, 10))
					.SetChange(gold)
					.BuildTransaction(true);

				Assert.Equal("http://toto.com/", tx.GetColoredMarker().GetMetadataUrl().AbsoluteUri);

				//Sending 0 asset should be a no op
				txBuilder = new TransactionBuilder();
				transfer =
					txBuilder
					.AddCoins(bobGold)
					.AddCoins(((IssuanceCoin)issuanceCoins[0]).Bearer)
					.AddKeys(gold, bob)
					.SendAsset(alice.PubKey, new AssetMoney(goldId, 0UL))
					.Send(alice.PubKey, Money.Coins(0.01m))
					.SetChange(bob.PubKey)
					.BuildTransaction(true);

				foreach(var output in transfer.Outputs)
				{
					Assert.False(TxNullDataTemplate.Instance.CheckScriptPubKey(output.ScriptPubKey));
					Assert.False(output.Value == output.GetDustThreshold(txBuilder.StandardTransactionPolicy.MinRelayTxFee));
				}
			}
		}

		private void AssertHasAsset(Transaction tx, ColoredTransaction colored, ColoredEntry entry, AssetId assetId, int quantity, PubKey destination)
		{
			var txout = tx.Outputs[entry.Index];
			Assert.True(entry.Asset.Id == assetId);
			Assert.True(entry.Asset.Quantity == quantity);
			if(destination != null)
				Assert.True(txout.ScriptPubKey == destination.ScriptPubKey);
		}

		[Fact]
		[Trait("UnitTest", "UnitTest")]
		public void CanBuildStealthTransaction()
		{
			var stealthKeys = Enumerable.Range(0, 3).Select(_ => new Key()).ToArray();
			var scanKey = new Key();

			var darkSatoshi = new BitcoinStealthAddress(scanKey.PubKey, stealthKeys.Select(k => k.PubKey).ToArray(), 2, new BitField(3, 5), Network.Main);

			var bob = new Key();
			var coins = new Coin[] {
				new Coin()
				{
					Outpoint = RandOutpoint(),
					TxOut = new TxOut("1.00",bob.PubKey.Hash)
				} };

			//Bob sends money to satoshi
			TransactionBuilder builder = new TransactionBuilder();
			builder.StandardTransactionPolicy = EasyPolicy;
			var tx =
				builder
				.AddCoins(coins)
				.AddKeys(bob)
				.Send(darkSatoshi, "1.00")
				.BuildTransaction(true);
			Assert.True(builder.Verify(tx));

			//Satoshi scans a StealthCoin in the transaction with his scan key
			var stealthCoin = StealthCoin.Find(tx, darkSatoshi, scanKey);
			Assert.NotNull(stealthCoin);

			//Satoshi sends back the money to Bob
			builder = new TransactionBuilder();
			builder.StandardTransactionPolicy = EasyPolicy;
			tx =
				builder
					.AddCoins(stealthCoin)
					.AddKeys(stealthKeys)
					.AddKeys(scanKey)
					.Send(bob.PubKey.Hash, "1.00")
					.BuildTransaction(true);

			Assert.True(builder.Verify(tx)); //Signed !


			//Same scenario, Satoshi wants to send money back to Bob
			//However, his keys are spread on two machines
			//He partially signs on the 1st machine
			builder = new TransactionBuilder();
			builder.StandardTransactionPolicy = EasyPolicy;
			tx =
				builder
					.AddCoins(stealthCoin)
					.AddKeys(stealthKeys.Skip(2).ToArray()) //Only one Stealth Key
					.AddKeys(scanKey)
					.Send(bob.PubKey.Hash, "1.00")
					.BuildTransaction(true);

			Assert.False(builder.Verify(tx)); //Not fully signed

			//Then he partially signs on the 2nd machine
			builder = new TransactionBuilder();
			builder.StandardTransactionPolicy = EasyPolicy;
			tx =
				builder
					.AddCoins(stealthCoin)
					.AddKeys(stealthKeys[0]) //Other key
					.AddKeys(scanKey)
					.SignTransaction(tx);

			Assert.True(builder.Verify(tx)); //Fully signed !
		}

		private OutPoint RandOutpoint()
		{
			return new OutPoint(Rand(), 0);
		}

		[Fact]
		[Trait("UnitTest", "UnitTest")]
		public void CanSwitchGroup()
		{
			var satoshi = new Key();
			var alice = new Key();
			var bob = new Key();

			var aliceCoins = new ICoin[] { RandomCoin("0.4", alice), RandomCoin("0.6", alice) };
			var bobCoins = new ICoin[] { RandomCoin("0.2", bob), RandomCoin("0.3", bob) };

			TransactionBuilder builder = new TransactionBuilder();
			FeeRate rate = new FeeRate(Money.Coins(0.0004m));
			var tx1 = builder
				.AddCoins(aliceCoins)
				.AddKeys(alice)
				.Send(satoshi, Money.Coins(0.1m))
				.SetChange(alice)
				.Then()
				.AddCoins(bobCoins)
				.AddKeys(bob)
				.Send(satoshi, Money.Coins(0.01m))
				.SetChange(bob)
				.SendEstimatedFeesSplit(rate)
				.BuildTransaction(true);

			builder = new TransactionBuilder();
			var tx2 = builder
				.Then("Alice")
				.AddCoins(aliceCoins)
				.AddKeys(alice)
				.Send(satoshi, Money.Coins(0.1m))
				.Then("Bob")
				.AddCoins(bobCoins)
				.AddKeys(bob)
				.Send(satoshi, Money.Coins(0.01m))
				.SetChange(bob)
				.Then("Alice")
				.SetChange(alice)
				.SendEstimatedFeesSplit(rate)
				.BuildTransaction(true);

			Assert.Equal(tx1.ToString(), tx2.ToString());
		}

		[Fact]
		[Trait("UnitTest", "UnitTest")]
		public void CanSplitFees()
		{
			var satoshi = new Key();
			var alice = new Key();
			var bob = new Key();

			var aliceCoins = new ICoin[] { RandomCoin("0.4", alice), RandomCoin("0.6", alice) };
			var bobCoins = new ICoin[] { RandomCoin("0.2", bob), RandomCoin("0.3", bob) };

			TransactionBuilder builder = new TransactionBuilder();
			FeeRate rate = new FeeRate(Money.Coins(0.0004m));
			var tx = builder
				.AddCoins(aliceCoins)
				.AddKeys(alice)
				.Send(satoshi, Money.Coins(0.1m))
				.SetChange(alice)
				.Then()
				.AddCoins(bobCoins)
				.AddKeys(bob)
				.Send(satoshi, Money.Coins(0.01m))
				.SetChange(bob)
				.SendEstimatedFeesSplit(rate)
				.BuildTransaction(true);

			var estimated = builder.EstimateFees(tx, rate);

			Assert.True(builder.Verify(tx, estimated));

			// Alice should pay two times more fee than bob
			builder = new TransactionBuilder();
			tx = builder
				.AddCoins(aliceCoins)
				.AddKeys(alice)
				.SetFeeWeight(2.0m)
				.Send(satoshi, Money.Coins(0.1m))
				.SetChange(alice)
				.Then()
				.AddCoins(bobCoins)
				.AddKeys(bob)
				.Send(satoshi, Money.Coins(0.01m))
				.SetChange(bob)
				.SendFeesSplit(Money.Coins(0.6m))
				.BuildTransaction(true);

			var spentAlice = builder.FindSpentCoins(tx).Where(c => aliceCoins.Contains(c)).OfType<Coin>().Select(c => c.Amount).Sum();
			var receivedAlice = tx.Outputs.AsCoins().Where(c => c.ScriptPubKey == alice.PubKey.Hash.ScriptPubKey).Select(c => c.Amount).Sum();
			Assert.Equal(Money.Coins(0.1m + 0.4m), spentAlice - receivedAlice);

			var spentBob = builder.FindSpentCoins(tx).Where(c => bobCoins.Contains(c)).OfType<Coin>().Select(c => c.Amount).Sum();
			var receivedBob = tx.Outputs.AsCoins().Where(c => c.ScriptPubKey == bob.PubKey.Hash.ScriptPubKey).Select(c => c.Amount).Sum();
			Assert.Equal(Money.Coins(0.01m + 0.2m), spentBob - receivedBob);
		}

		[Fact]
		[Trait("UnitTest", "UnitTest")]
		public void CanVerifySequenceLock()
		{
			var now = new DateTimeOffset(1988, 7, 18, 0, 0, 0, TimeSpan.Zero);
			var step = TimeSpan.FromMinutes(10.0);
			var smallStep = new Sequence(step).LockPeriod;
			CanVerifySequenceLockCore(new[] { new Sequence(1) }, new[] { 1 }, 2, now, true, new SequenceLock(1, -1));
			CanVerifySequenceLockCore(new[] { new Sequence(1) }, new[] { 1 }, 1, now, false, new SequenceLock(1, -1));
			CanVerifySequenceLockCore(
				new[]
				{
					new Sequence(1),
					new Sequence(5),
					new Sequence(11),
					new Sequence(8)
				},
				new[] { 1, 5, 7, 9 }, 10, DateTimeOffset.UtcNow, false, new SequenceLock(17, -1));

			CanVerifySequenceLockCore(
				new[]
				{
					new Sequence(smallStep), //MTP(block[11] is +60min) 
				},
				new[] { 12 }, 13, now, true, new SequenceLock(-1, now + TimeSpan.FromMinutes(60.0) + smallStep - TimeSpan.FromSeconds(1)));

			CanVerifySequenceLockCore(
				new[]
				{
					new Sequence(smallStep), //MTP(block[11] is +60min) 
				},
				new[] { 12 }, 12, now, false, new SequenceLock(-1, now + TimeSpan.FromMinutes(60.0) + smallStep - TimeSpan.FromSeconds(1)));
		}

		private void CanVerifySequenceLockCore(Sequence[] sequences, int[] prevHeights, int currentHeight, DateTimeOffset first, bool expected, SequenceLock expectedLock)
		{
			ConcurrentChain chain = new ConcurrentChain(new BlockHeader()
			{
				BlockTime = first
			});
			first = first + TimeSpan.FromMinutes(10);
			while(currentHeight != chain.Height)
			{
				chain.SetTip(new BlockHeader()
				{
					BlockTime = first,
					HashPrevBlock = chain.Tip.HashBlock
				});
				first = first + TimeSpan.FromMinutes(10);
			}
			Transaction tx = new Transaction();
			tx.Version = 2;
			for(int i = 0; i < sequences.Length; i++)
			{
				TxIn input = new TxIn();
				input.Sequence = sequences[i];
				tx.Inputs.Add(input);
			}
			Assert.Equal(expected, tx.CheckSequenceLocks(prevHeights, chain.Tip));
			var actualLock = tx.CalculateSequenceLocks(prevHeights, chain.Tip);
			Assert.Equal(expectedLock.MinTime, actualLock.MinTime);
			Assert.Equal(expectedLock.MinHeight, actualLock.MinHeight);
		}

		[Fact]
		[Trait("UnitTest", "UnitTest")]
		public void CanEstimateFees()
		{
			var alice = new Key();
			var bob = new Key();
			var satoshi = new Key();
			var bobAlice = PayToMultiSigTemplate.Instance.GenerateScriptPubKey(2, alice.PubKey, bob.PubKey);

			//Alice sends money to bobAlice
			//Bob sends money to bobAlice
			//bobAlice sends money to satoshi

			var aliceCoins = new ICoin[] { RandomCoin("0.4", alice), RandomCoin("0.6", alice) };
			var bobCoins = new ICoin[] { RandomCoin("0.2", bob), RandomCoin("0.3", bob) };
			var bobAliceCoins = new ICoin[] { RandomCoin("1.5", bobAlice, false), RandomCoin("0.25", bobAlice, true) };

			TransactionBuilder builder = new TransactionBuilder();
			builder.StandardTransactionPolicy = EasyPolicy;
			var unsigned = builder
				.AddCoins(aliceCoins)
				.Send(bobAlice, "1.0")
				.Then()
				.AddCoins(bobCoins)
				.Send(bobAlice, "0.5")
				.Then()
				.AddCoins(bobAliceCoins)
				.Send(satoshi.PubKey, "1.74")
				.SetChange(bobAlice)
				.BuildTransaction(false);

			builder.AddKeys(alice, bob, satoshi);
			var signed = builder.BuildTransaction(true);
			Assert.True(builder.Verify(signed));

			Assert.True(Math.Abs(signed.ToBytes().Length - builder.EstimateSize(unsigned)) < 20);

			var rate = new FeeRate(Money.Coins(0.0004m));
			var estimatedFees = builder.EstimateFees(unsigned, rate);
			builder.SendEstimatedFees(rate);
			signed = builder.BuildTransaction(true);
			Assert.True(builder.Verify(signed, estimatedFees));
		}

		private Coin RandomCoin(Money amount, Script scriptPubKey, bool p2sh)
		{
			var outpoint = RandOutpoint();
			if(!p2sh)
				return new Coin(outpoint, new TxOut(amount, scriptPubKey));
			return new ScriptCoin(outpoint, new TxOut(amount, scriptPubKey.Hash), scriptPubKey);
		}
		private Coin RandomCoin(Money amount, Key receiver)
		{
			return RandomCoin(amount, receiver.PubKey.GetAddress(Network.Main));
		}
		private Coin RandomCoin(Money amount, IDestination receiver)
		{
			var outpoint = RandOutpoint();
			return new Coin(outpoint, new TxOut(amount, receiver));
		}

		[Fact]
		[Trait("UnitTest", "UnitTest")]
		public void BigUIntCoverage()
		{
			Assert.True(new uint160("0102030405060708090102030405060708090102") == new uint160("0102030405060708090102030405060708090102"));
			Assert.True(new uint160("0102030405060708090102030405060708090102") == new uint160(new uint160("0102030405060708090102030405060708090102")));
			Assert.True(new uint160("0102030405060708090102030405060708090102") != new uint160(new uint160("0102030405060708090102030405060708090101")));
			Assert.False(new uint160("0102030405060708090102030405060708090102") != new uint160(new uint160("0102030405060708090102030405060708090102")));
			Assert.True(new uint160("0102030405060708090102030405060708090102").Equals(new uint160("0102030405060708090102030405060708090102")));
			Assert.True(new uint160("0102030405060708090102030405060708090102").GetHashCode() == new uint160("0102030405060708090102030405060708090102").GetHashCode());
			Assert.True(new uint160("0102030405060708090102030405060708090102") == uint160.Parse("0102030405060708090102030405060708090102"));
			uint160 a = null;
			Assert.True(uint160.TryParse("0102030405060708090102030405060708090102", out a));
			Assert.True(a == uint160.Parse("0102030405060708090102030405060708090102"));
			Assert.False(uint160.TryParse("01020304050607080901020304050607080901020", out a));
			Assert.True(new uint160("0102030405060708090102030405060708090102") > uint160.Parse("0102030405060708090102030405060708090101"));
			Assert.True(new uint160("0102030405060708090102030405060708090101") < uint160.Parse("0102030405060708090102030405060708090102"));
			Assert.True(new uint160("0102030405060708090102030405060708090101") <= uint160.Parse("0102030405060708090102030405060708090101"));
			Assert.True(new uint160("0102030405060708090102030405060708090101") >= uint160.Parse("0102030405060708090102030405060708090101"));
			Assert.True(new uint160("0102030405060708090102030405060708090101") <= uint160.Parse("0102030405060708090102030405060708090102"));
			Assert.True(new uint160("0102030405060708090102030405060708090102") >= uint160.Parse("0102030405060708090102030405060708090101"));

			List<byte> bytes = new List<byte>();
			a = new uint160("0102030405060708090102030405060708090102");
			for(int i = 0; i < 20; i++)
			{
				bytes.Add(a.GetByte(i));
			}
			bytes.Reverse();
			AssertEx.CollectionEquals(Encoders.Hex.DecodeData("0102030405060708090102030405060708090102"), bytes.ToArray());

			bytes = new List<byte>();
			var b = new uint256("0102030405060708090102030405060708090102030405060708090102030405");
			for(int i = 0; i < 32; i++)
			{
				bytes.Add(b.GetByte(i));
			}
			bytes.Reverse();
			AssertEx.CollectionEquals(Encoders.Hex.DecodeData("0102030405060708090102030405060708090102030405060708090102030405"), bytes.ToArray());
			Assert.True(new uint256("0102030405060708090102030405060708090102030405060708090102030405") == new uint256(new uint256("0102030405060708090102030405060708090102030405060708090102030405")));
		}
#if !NOSOCKET
		[Fact]
		[Trait("UnitTest", "UnitTest")]
		public void OtherCoverage()
		{
			Assert.Equal(System.Net.IPAddress.Parse("127.0.0.1").MapToIPv6(), Utils.MapToIPv6(System.Net.IPAddress.Parse("127.0.0.1")));
			Assert.False(Utils.IsIPv4MappedToIPv6(System.Net.IPAddress.Parse("127.0.0.1")));
			Assert.True(Utils.IsIPv4MappedToIPv6(Utils.MapToIPv6(System.Net.IPAddress.Parse("127.0.0.1"))));
		}
#endif
		[Fact]
		[Trait("UnitTest", "UnitTest")]
		public void BitcoinStreamCoverage()
		{
			BitcoinStreamCoverageCore(new ulong[] { 1, 2, 3, 4 }, (BitcoinStream bs, ref ulong[] items) =>
			{
				bs.ReadWrite(ref items);
			});
			BitcoinStreamCoverageCore(new ushort[] { 1, 2, 3, 4 }, (BitcoinStream bs, ref ushort[] items) =>
			{
				bs.ReadWrite(ref items);
			});
			BitcoinStreamCoverageCore(new uint[] { 1, 2, 3, 4 }, (BitcoinStream bs, ref uint[] items) =>
			{
				bs.ReadWrite(ref items);
			});
			BitcoinStreamCoverageCore(new short[] { -1, 1, 2, 3, 4 }, (BitcoinStream bs, ref short[] items) =>
			{
				bs.ReadWrite(ref items);
			});
			BitcoinStreamCoverageCore(new long[] { -1, 1, 2, 3, 4 }, (BitcoinStream bs, ref long[] items) =>
			 {
				 bs.ReadWrite(ref items);
			 });
			BitcoinStreamCoverageCore(new byte[] { 1, 2, 3, 4 }, (BitcoinStream bs, ref byte[] items) =>
			{
				bs.ReadWrite(ref items);
			});
			BitcoinStreamCoverageCore(new uint160[] { new uint160(1), new uint160(2), new uint160(3), new uint160(4) }, (BitcoinStream bs, ref uint160[] items) =>
			{
				var l = items.ToList();
				bs.ReadWrite(ref l);
				items = l.ToArray();
			});
		}
		delegate void BitcoinStreamCoverageCoreDelegate<TItem>(BitcoinStream bs, ref TItem[] items);
		void BitcoinStreamCoverageCore<TItem>(TItem[] input, BitcoinStreamCoverageCoreDelegate<TItem> roundTrip)
		{
			var before = input.ToArray();
			var ms = new MemoryStream();
			BitcoinStream bs = new BitcoinStream(ms, true);
			var before2 = input;
			roundTrip(bs, ref input);
			Array.Clear(input, 0, input.Length);
			ms.Position = 0;
			bs = new BitcoinStream(ms, false);
			roundTrip(bs, ref input);
			if(!(input is byte[])) //Byte serialization reuse the input array
				Assert.True(before2 != input);
			AssertEx.CollectionEquals(before, input);
		}

		[Fact]
		[Trait("UnitTest", "UnitTest")]
		public void CanSerializeInvalidTransactionsBackAndForth()
		{
			Transaction before = new Transaction();
			var versionBefore = before.Version;
			before.Outputs.Add(new TxOut());
			Transaction after = AssertClone(before);
			Assert.Equal(before.Version, after.Version);
			Assert.Equal(versionBefore, after.Version);
			Assert.True(after.Outputs.Count == 1);

			before = new Transaction();
			after = AssertClone(before);
			Assert.Equal(before.Version, versionBefore);
		}

		private Transaction AssertClone(Transaction before)
		{
			Transaction after = before.Clone();
			Transaction after2 = null;

			MemoryStream ms = new MemoryStream();
			BitcoinStream stream = new BitcoinStream(ms, true);
			stream.TransactionOptions = TransactionOptions.Witness;
			stream.ReadWrite(before);

			ms.Position = 0;

			stream = new BitcoinStream(ms, false);
			stream.TransactionOptions = TransactionOptions.Witness;
			stream.ReadWrite(ref after2);

			Assert.Equal(after2.GetHash(), after.GetHash());
			Assert.Equal(before.GetHash(), after.GetHash());

			return after;
		}

		[Fact]
		[Trait("UnitTest", "UnitTest")]
		public void CantAskScriptCodeOnIncompleteCoin()
		{
			Key k = new Key();
			var coin = RandomCoin(Money.Zero, k);
			Assert.True(coin.CanGetScriptCode);
			coin.ScriptPubKey = k.PubKey.ScriptPubKey.Hash.ScriptPubKey;
			Assert.False(coin.CanGetScriptCode);
			Assert.Throws<InvalidOperationException>(() => coin.GetScriptCode());
			Assert.True(coin.ToScriptCoin(k.PubKey.ScriptPubKey).CanGetScriptCode);

			coin.ScriptPubKey = k.PubKey.ScriptPubKey.WitHash.ScriptPubKey;
			Assert.False(coin.CanGetScriptCode);
			Assert.Throws<InvalidOperationException>(() => coin.GetScriptCode());
			Assert.True(coin.ToScriptCoin(k.PubKey.ScriptPubKey).CanGetScriptCode);

			coin.ScriptPubKey = k.PubKey.ScriptPubKey.WitHash.ScriptPubKey.Hash.ScriptPubKey;
			Assert.False(coin.CanGetScriptCode);
			Assert.Throws<InvalidOperationException>(() => coin.GetScriptCode());

			var badCoin = coin.ToScriptCoin(k.PubKey.ScriptPubKey);
			badCoin.Redeem = k.PubKey.ScriptPubKey.WitHash.ScriptPubKey;
			Assert.False(badCoin.CanGetScriptCode);
			Assert.Throws<InvalidOperationException>(() => badCoin.GetScriptCode());
			Assert.True(coin.ToScriptCoin(k.PubKey.ScriptPubKey).CanGetScriptCode);
		}

		[Fact]
		[Trait("UnitTest", "UnitTest")]
		public void CanBuildWitTransaction()
		{
			Action<Transaction, TransactionBuilder> AssertEstimatedSize = (tx, b) =>
			{
				var expectedVSize = tx.GetVirtualSize();
				var actualVSize = b.EstimateSize(tx, true);
				var expectedSize = tx.GetSerializedSize();
				var actualSize = b.EstimateSize(tx, false);
				Assert.True(Math.Abs(expectedVSize - actualVSize) < Math.Abs(expectedVSize - actualSize));
				Assert.True(Math.Abs(expectedSize - actualSize) < Math.Abs(expectedSize - actualVSize));
				Assert.True(Math.Abs(expectedVSize - actualVSize) < Math.Abs(expectedSize - actualVSize));
				Assert.True(Math.Abs(expectedSize - actualSize) < Math.Abs(expectedVSize - actualSize));

				var error = (decimal)Math.Abs(expectedVSize - actualVSize) / Math.Min(expectedVSize, actualSize);
				Assert.True(error < 0.01m);
			};
			Key alice = new Key();
			Key bob = new Key();
			Transaction previousTx = null;
			Coin previousCoin = null;
			ScriptCoin witnessCoin = null;
			TransactionBuilder builder = null;
			Transaction signedTx = null;
			ScriptCoin scriptCoin = null;

			//P2WPKH
			previousTx = new Transaction();
			previousTx.Outputs.Add(new TxOut(Money.Coins(1.0m), alice.PubKey.WitHash));
			previousCoin = previousTx.Outputs.AsCoins().First();

			builder = new TransactionBuilder();
			builder.AddKeys(alice);
			builder.AddCoins(previousCoin);
			builder.Send(bob, Money.Coins(0.4m));
			builder.SendFees(Money.Satoshis(30000));
			builder.SetChange(alice);
			signedTx = builder.BuildTransaction(true);
			AssertEstimatedSize(signedTx, builder);
			Assert.True(builder.Verify(signedTx));

			//P2WSH
			previousTx = new Transaction();
			previousTx.Outputs.Add(new TxOut(Money.Coins(1.0m), alice.PubKey.ScriptPubKey.WitHash));
			previousCoin = previousTx.Outputs.AsCoins().First();

			witnessCoin = new ScriptCoin(previousCoin, alice.PubKey.ScriptPubKey);
			builder = new TransactionBuilder();
			builder.AddKeys(alice);
			builder.AddCoins(witnessCoin);
			builder.Send(bob, Money.Coins(0.4m));
			builder.SendFees(Money.Satoshis(30000));
			builder.SetChange(alice);
			signedTx = builder.BuildTransaction(true);
			AssertEstimatedSize(signedTx, builder);
			Assert.True(builder.Verify(signedTx));


			//P2SH(P2WPKH)
			previousTx = new Transaction();
			previousTx.Outputs.Add(new TxOut(Money.Coins(1.0m), alice.PubKey.WitHash.ScriptPubKey.Hash));
			previousCoin = previousTx.Outputs.AsCoins().First();

			scriptCoin = new ScriptCoin(previousCoin, alice.PubKey.WitHash.ScriptPubKey);
			builder = new TransactionBuilder();
			builder.AddKeys(alice);
			builder.AddCoins(scriptCoin);
			builder.Send(bob, Money.Coins(0.4m));
			builder.SendFees(Money.Satoshis(30000));
			builder.SetChange(alice);
			signedTx = builder.BuildTransaction(true);
			AssertEstimatedSize(signedTx, builder);
			Assert.True(builder.Verify(signedTx));

			//P2SH(P2WSH)
			previousTx = new Transaction();
			previousTx.Outputs.Add(new TxOut(Money.Coins(1.0m), alice.PubKey.ScriptPubKey.WitHash.ScriptPubKey.Hash));
			previousCoin = previousTx.Outputs.AsCoins().First();

			witnessCoin = new ScriptCoin(previousCoin, alice.PubKey.ScriptPubKey);
			builder = new TransactionBuilder();
			builder.AddKeys(alice);
			builder.AddCoins(witnessCoin);
			builder.Send(bob, Money.Coins(0.4m));
			builder.SendFees(Money.Satoshis(30000));
			builder.SetChange(alice);
			signedTx = builder.BuildTransaction(true);
			AssertEstimatedSize(signedTx, builder);
			Assert.True(builder.Verify(signedTx));

			//Can remove witness data from tx
			var signedTx2 = signedTx.WithOptions(TransactionOptions.None);
			Assert.Equal(signedTx.GetHash(), signedTx2.GetHash());
			Assert.True(signedTx2.GetSerializedSize() < signedTx.GetSerializedSize());
		}

		[Fact]
		[Trait("UnitTest", "UnitTest")]
		public void CanCheckSegwitPubkey()
		{
			var a = new Script("OP_DUP 033fbe0a2aa8dc28ee3b2e271e3fedc7568529ffa20df179b803bf9073c11b6a8b OP_CHECKSIG OP_IF OP_DROP 0382fdfb0a3898bc6504f63204e7d15a63be82a3b910b5b865690dc96d1249f98c OP_ELSE OP_CODESEPARATOR 033fbe0a2aa8dc28ee3b2e271e3fedc7568529ffa20df179b803bf9073c11b6a8b OP_ENDIF OP_CHECKSIG");
			Assert.False(PayToWitTemplate.Instance.CheckScriptPubKey(a));
			a = new Script("1 033fbe0a2aa8dc28ee3b2e271e3fedc7568529ffa20df179b803bf9073c1");
			Assert.True(PayToWitTemplate.Instance.CheckScriptPubKey(a));

			foreach(int pushSize in new[] { 2, 10, 20, 32 })
			{
				a = new Script("1 " + String.Concat(Enumerable.Range(0, pushSize * 2).Select(_ => "0").ToArray()));
				Assert.True(PayToWitTemplate.Instance.CheckScriptPubKey(a));
			}
			a = new Script("1 " + String.Concat(Enumerable.Range(0, 33 * 2).Select(_ => "0").ToArray()));
			Assert.False(PayToWitTemplate.Instance.CheckScriptPubKey(a));
		}

		[Fact]
		[Trait("UnitTest", "UnitTest")]
		public void CanEstimatedFeesCorrectlyIfFeesChangeTransactionSize()
		{
			var redeem = PayToMultiSigTemplate.Instance.GenerateScriptPubKey(2, new Key().PubKey, new Key().PubKey, new Key().PubKey);
			var transactionBuilder = new TransactionBuilder();
			transactionBuilder.AddCoins(new Coin(new OutPoint(uint256.Parse("75425c904289f21feef0cffab2081ba22030b633623115adf0780edad443e6c7"), 1), new TxOut("0.00010000", PayToScriptHashTemplate.Instance.GenerateScriptPubKey(redeem).GetDestinationAddress(Network.Main))).ToScriptCoin(redeem));
			transactionBuilder.AddCoins(new Coin(new OutPoint(uint256.Parse("75425c904289f21feef0cffab2081ba22030b633623115adf0780edad443e6c7"), 2), new TxOut("0.00091824", PayToScriptHashTemplate.Instance.GenerateScriptPubKey(redeem).GetDestinationAddress(Network.Main))).ToScriptCoin(redeem));
			transactionBuilder.AddCoins(new Coin(new OutPoint(uint256.Parse("75425c904289f21feef0cffab2081ba22030b633623115adf0780edad443e6c7"), 3), new TxOut("0.00100000", PayToScriptHashTemplate.Instance.GenerateScriptPubKey(redeem).GetDestinationAddress(Network.Main))).ToScriptCoin(redeem));
			transactionBuilder.AddCoins(new Coin(new OutPoint(uint256.Parse("75425c904289f21feef0cffab2081ba22030b633623115adf0780edad443e6c7"), 4), new TxOut("0.00100000", PayToScriptHashTemplate.Instance.GenerateScriptPubKey(redeem).GetDestinationAddress(Network.Main))).ToScriptCoin(redeem));
			transactionBuilder.AddCoins(new Coin(new OutPoint(uint256.Parse("75425c904289f21feef0cffab2081ba22030b633623115adf0780edad443e6c7"), 5), new TxOut("0.00246414", PayToScriptHashTemplate.Instance.GenerateScriptPubKey(redeem).GetDestinationAddress(Network.Main))).ToScriptCoin(redeem));
			transactionBuilder.AddCoins(new Coin(new OutPoint(uint256.Parse("75425c904289f21feef0cffab2081ba22030b633623115adf0780edad443e6c7"), 6), new TxOut("0.00250980", PayToScriptHashTemplate.Instance.GenerateScriptPubKey(redeem).GetDestinationAddress(Network.Main))).ToScriptCoin(redeem));
			transactionBuilder.AddCoins(new Coin(new OutPoint(uint256.Parse("75425c904289f21feef0cffab2081ba22030b633623115adf0780edad443e6c7"), 7), new TxOut("0.01000000", PayToScriptHashTemplate.Instance.GenerateScriptPubKey(redeem).GetDestinationAddress(Network.Main))).ToScriptCoin(redeem));
			transactionBuilder.Send(new Key().PubKey.GetAddress(Network.Main), "0.01000000");
			transactionBuilder.SetChange(new Key().PubKey.GetAddress(Network.Main));

			var feeRate = new FeeRate((long)32563);
			var estimatedFeeBefore = transactionBuilder.EstimateFees(feeRate);
			//Adding the estimated fees will cause 6 more coins to be included, so let's verify the actual sent fees take that into account
			transactionBuilder.SendEstimatedFees(feeRate);
			var tx = transactionBuilder.BuildTransaction(false);
			var estimation = transactionBuilder.EstimateFees(tx, feeRate);
			Assert.Equal(estimation, tx.GetFee(transactionBuilder.FindSpentCoins(tx)));
			Assert.Equal(estimatedFeeBefore, estimation);
		}

		[Fact]
		[Trait("UnitTest", "UnitTest")]
		public void CanBuildTransaction()
		{
			var keys = Enumerable.Range(0, 5).Select(i => new Key()).ToArray();

			var multiSigPubKey = PayToMultiSigTemplate.Instance.GenerateScriptPubKey(2, keys.Select(k => k.PubKey).Take(3).ToArray());
			var pubKeyPubKey = PayToPubkeyTemplate.Instance.GenerateScriptPubKey(keys[4].PubKey);
			var pubKeyHashPubKey = PayToPubkeyHashTemplate.Instance.GenerateScriptPubKey(keys[4].PubKey.Hash);
			var scriptHashPubKey1 = PayToScriptHashTemplate.Instance.GenerateScriptPubKey(multiSigPubKey.Hash);
			var scriptHashPubKey2 = PayToScriptHashTemplate.Instance.GenerateScriptPubKey(pubKeyPubKey.Hash);
			var scriptHashPubKey3 = PayToScriptHashTemplate.Instance.GenerateScriptPubKey(pubKeyHashPubKey.Hash);


			var coins = new[] { multiSigPubKey, pubKeyPubKey, pubKeyHashPubKey }.Select((script, i) =>
				new Coin
					(
					new OutPoint(Rand(), i),
					new TxOut(new Money((i + 1) * Money.COIN), script)
					)).ToList();

			var scriptCoins =
				new[] { scriptHashPubKey1, scriptHashPubKey2, scriptHashPubKey3 }
				.Zip(new[] { multiSigPubKey, pubKeyPubKey, pubKeyHashPubKey },
					(script, redeem) => new
					{
						script,
						redeem
					})
				.Select((_, i) =>
				new ScriptCoin
					(
					new OutPoint(Rand(), i),
					new TxOut(new Money((i + 1) * Money.COIN), _.script), _.redeem
					)).ToList();

			var witCoins =
			new[] { scriptHashPubKey1, scriptHashPubKey2, scriptHashPubKey3 }
			.Zip(new[] { multiSigPubKey, pubKeyPubKey, pubKeyHashPubKey },
				(script, redeem) => new
				{
					script,
					redeem
				})
			.Select((_, i) =>
			new ScriptCoin
				(
				new OutPoint(Rand(), i),
				new TxOut(new Money((i + 1) * Money.COIN), _.redeem.WitHash.ScriptPubKey.Hash),
				_.redeem
				)).ToList();
			var a = witCoins.Select(c => c.Amount).Sum();
			var allCoins = coins.Concat(scriptCoins).Concat(witCoins).ToArray();
			var destinations = keys.Select(k => k.PubKey.GetAddress(Network.Main)).ToArray();

			var txBuilder = new TransactionBuilder(0);
			txBuilder.StandardTransactionPolicy = EasyPolicy;
			var tx = txBuilder
				.AddCoins(allCoins)
				.AddKeys(keys)
				.Send(destinations[0], Money.Parse("6") * 2)
				.Send(destinations[2], Money.Parse("5"))
				.Send(destinations[2], Money.Parse("0.9999"))
				.SendFees(Money.Parse("0.0001"))
				.SetChange(destinations[3])
				.BuildTransaction(true);
			Assert.True(txBuilder.Verify(tx, "0.0001"));

			Assert.Equal(3, tx.Outputs.Count);

			txBuilder = new TransactionBuilder(0);
			txBuilder.StandardTransactionPolicy = EasyPolicy;
			tx = txBuilder
			   .AddCoins(allCoins)
			   .AddKeys(keys)
			   .SetGroupName("test")
			   .Send(destinations[0], Money.Parse("6") * 2)
			   .Send(destinations[2], Money.Parse("5"))
			   .Send(destinations[2], Money.Parse("0.9998"))
			   .SendFees(Money.Parse("0.0001"))
			   .SetChange(destinations[3])
			   .BuildTransaction(true);

			Assert.Equal(4, tx.Outputs.Count); //+ Change

			txBuilder.Send(destinations[4], Money.Parse("1"));
			var ex = Assert.Throws<NotEnoughFundsException>(() => txBuilder.BuildTransaction(true));
			Assert.True(ex.Group == "test");
			Assert.True((Money)ex.Missing == Money.Parse("0.9999"));
			//Can sign partially
			txBuilder = new TransactionBuilder(0);
			txBuilder.StandardTransactionPolicy = EasyPolicy;
			tx = txBuilder
					.AddCoins(allCoins)
					.AddKeys(keys.Skip(2).ToArray())  //One of the multi key missing
					.Send(destinations[0], Money.Parse("6") * 2)
					.Send(destinations[2], Money.Parse("5"))
					.Send(destinations[2], Money.Parse("0.9998"))
					.SendFees(Money.Parse("0.0001"))
					.SetChange(destinations[3])
					.Shuffle()
					.BuildTransaction(true);
			Assert.False(txBuilder.Verify(tx, "0.0001"));

			var partiallySigned = tx.Clone();

			txBuilder = new TransactionBuilder(0);
			tx = txBuilder
					.AddKeys(keys[0])
					.AddCoins(allCoins)
					.SignTransaction(tx);
			Assert.True(txBuilder.Verify(tx));

			txBuilder = new TransactionBuilder(0)
						.AddCoins(allCoins);
			//Trying with known signature
			foreach(var coin in allCoins)
			{
				var sig = partiallySigned.SignInput(keys[0], coin);
				txBuilder.AddKnownSignature(keys[0].PubKey, sig);
			}
			tx = txBuilder
				.SignTransaction(partiallySigned);
			Assert.True(txBuilder.Verify(tx));

			//Test if signing separatly
			txBuilder = new TransactionBuilder(0);
			txBuilder.StandardTransactionPolicy = EasyPolicy;
			tx = txBuilder
					.AddCoins(allCoins)
					.AddKeys(keys.Skip(2).ToArray())  //One of the multi key missing
					.Send(destinations[0], Money.Parse("6") * 2)
					.Send(destinations[2], Money.Parse("5"))
					.Send(destinations[2], Money.Parse("0.9998"))
					.SendFees(Money.Parse("0.0001"))
					.SetChange(destinations[3])
					.Shuffle()
					.BuildTransaction(false);

			var signed1 = txBuilder.SignTransaction(tx);

			txBuilder = new TransactionBuilder(0);
			var signed2 = txBuilder
					.AddKeys(keys[0])
					.AddCoins(allCoins)
					.SignTransaction(tx);

			Assert.False(txBuilder.Verify(signed1));
			Assert.False(txBuilder.Verify(signed2));

			txBuilder = new TransactionBuilder(0);
			txBuilder.StandardTransactionPolicy = EasyPolicy;
			tx = txBuilder
				.AddCoins(allCoins)
				.CombineSignatures(signed1, signed2);
			Assert.True(txBuilder.Verify(tx));

			//Check if can deduce scriptPubKey from P2SH and P2SPKH scriptSig
			allCoins = new[]
				{
					RandomCoin(Money.Parse("1.0"), keys[0].PubKey.Hash.ScriptPubKey, false),
					RandomCoin(Money.Parse("1.0"), keys[0].PubKey.Hash.ScriptPubKey, false),
					RandomCoin(Money.Parse("1.0"), keys[1].PubKey.Hash.ScriptPubKey, false)
				};

			txBuilder = new TransactionBuilder(0);
			txBuilder.StandardTransactionPolicy = EasyPolicy;
			tx =
				txBuilder.AddCoins(allCoins)
					 .Send(destinations[0], Money.Parse("3.0"))
					 .BuildTransaction(false);

			signed1 = new TransactionBuilder(0)
						.AddCoins(allCoins)
						.AddKeys(keys[0])
						.SignTransaction(tx);

			signed2 = new TransactionBuilder(0)
						.AddCoins(allCoins)
						.AddKeys(keys[1])
						.SignTransaction(tx);

			Assert.False(txBuilder.Verify(signed1));
			Assert.False(txBuilder.Verify(signed2));

			tx = new TransactionBuilder(0)
				.CombineSignatures(signed1, signed2);

			Assert.True(txBuilder.Verify(tx));

			//Using the same set of coin in 2 group should not use two times the sames coins
			for(int i = 0; i < 3; i++)
			{
				txBuilder = new TransactionBuilder();
				txBuilder.StandardTransactionPolicy = EasyPolicy;
				tx =
					txBuilder
					.AddCoins(allCoins)
					.AddKeys(keys)
					.Send(destinations[0], Money.Parse("2.0"))
					.Then()
					.AddCoins(allCoins)
					.AddKeys(keys)
					.Send(destinations[0], Money.Parse("1.0"))
					.BuildTransaction(true);
				Assert.True(txBuilder.Verify(tx));
			}
		}

		private uint256 Rand()
		{
			return new uint256(RandomUtils.GetBytes(32));
		}

		[Fact]
		[Trait("UnitTest", "UnitTest")]
		//https://gist.github.com/gavinandresen/3966071
		public void CanBuildTransactionWithDustPrevention()
		{
			var bob = new Key();
			var alice = new Key();
			var tx = new Transaction()
			{
				Outputs =
				{
					new TxOut(Money.Coins(1.0m), bob)
				}
			};
			var coins = tx.Outputs.AsCoins().ToArray();

			var builder = new TransactionBuilder();
			builder.StandardTransactionPolicy = EasyPolicy.Clone();
			builder.StandardTransactionPolicy.MinRelayTxFee = new FeeRate(new Money(1000));

			Func<Transaction> create = () => builder
				.AddCoins(coins)
				.AddKeys(bob)
				.Send(alice, Money.Coins(0.99m))
				.Send(alice, Money.Satoshis(500))
				.Send(TxNullDataTemplate.Instance.GenerateScriptPubKey(new byte[] { 1, 2 }), Money.Zero)
				.SendFees(Money.Coins(0.0001m))
				.SetChange(bob)
				.BuildTransaction(true);

			var signed = create();

			Assert.True(signed.Outputs.Count == 3);
			Assert.True(builder.Verify(signed, Money.Coins(0.0001m)));
			builder.DustPrevention = false;

			TransactionPolicyError[] errors;
			Assert.False(builder.Verify(signed, Money.Coins(0.0001m), out errors));
			var ex = (NotEnoughFundsPolicyError)errors.Single();
			Assert.True((Money)ex.Missing == Money.Parse("-0.00000500"));

			builder = new TransactionBuilder();
			builder.DustPrevention = false;
			builder.StandardTransactionPolicy = EasyPolicy.Clone();
			builder.StandardTransactionPolicy.MinRelayTxFee = new FeeRate(new Money(1000));
			signed = create();
			Assert.True(signed.Outputs.Count == 4);
			Assert.False(builder.Verify(signed, out errors));
			Assert.True(errors.Length == 1);
			Assert.True(errors[0] is DustPolicyError);
		}

		[Fact]
		[Trait("UnitTest", "UnitTest")]
		//https://gist.github.com/gavinandresen/3966071
		public void CanPartiallySignTransaction()
		{
			var privKeys = new[]{"5JaTXbAUmfPYZFRwrYaALK48fN6sFJp4rHqq2QSXs8ucfpE4yQU",
						"5Jb7fCeh1Wtm4yBBg3q3XbT6B525i17kVhy3vMC9AqfR6FH2qGk",
						"5JFjmGo5Fww9p8gvx48qBYDJNAzR9pmH5S389axMtDyPT8ddqmw"}
						.Select(k => new BitcoinSecret(k).PrivateKey).ToArray();

			//First: combine the three keys into a multisig address
			var redeem = PayToMultiSigTemplate.Instance.GenerateScriptPubKey(2, privKeys.Select(k => k.PubKey).ToArray());
			var scriptAddress = redeem.Hash.GetAddress(Network.Main);
			Assert.Equal("3QJmV3qfvL9SuYo34YihAf3sRCW3qSinyC", scriptAddress.ToString());

			// Next, create a transaction to send funds into that multisig. Transaction d6f72... is
			// an unspent transaction in my wallet (which I got from the 'listunspent' RPC call):
			// Taken from example
			var fundingTransaction = Transaction.Parse("010000000189632848f99722915727c5c75da8db2dbf194342a0429828f66ff88fab2af7d6000000008b483045022100abbc8a73fe2054480bda3f3281da2d0c51e2841391abd4c09f4f908a2034c18d02205bc9e4d68eafb918f3e9662338647a4419c0de1a650ab8983f1d216e2a31d8e30141046f55d7adeff6011c7eac294fe540c57830be80e9355c83869c9260a4b8bf4767a66bacbd70b804dc63d5beeb14180292ad7f3b083372b1d02d7a37dd97ff5c9effffffff0140420f000000000017a914f815b036d9bbbce5e9f2a00abd1bf3dc91e955108700000000");

			// Create the spend-from-multisig transaction. Since the fund-the-multisig transaction
			// hasn't been sent yet, I need to give txid, scriptPubKey and redeemScript:
			var spendTransaction = new Transaction();
			spendTransaction.Inputs.Add(new TxIn()
			{
				PrevOut = new OutPoint(fundingTransaction.GetHash(), 0),
			});
			spendTransaction.Outputs.Add(new TxOut()
			{
				Value = "0.01000000",
				ScriptPubKey = new Script("OP_DUP OP_HASH160 ae56b4db13554d321c402db3961187aed1bbed5b OP_EQUALVERIFY OP_CHECKSIG")
			});

			spendTransaction.Inputs[0].ScriptSig = redeem; //The redeem should be in the scriptSig before signing

			var partiallySigned = spendTransaction.Clone();
			//... Now I can partially sign it using one private key:

			partiallySigned.Sign(privKeys[0], true);

			//the other private keys (note the "hex" result getting longer):
			partiallySigned.Sign(privKeys[1], true);


			AssertCorrectlySigned(partiallySigned, fundingTransaction.Outputs[0].ScriptPubKey, allowHighS);

			//Verify the transaction from the gist is also correctly signed
			var gistTransaction = Transaction.Parse("0100000001aca7f3b45654c230e0886a57fb988c3044ef5e8f7f39726d305c61d5e818903c00000000fd5d010048304502200187af928e9d155c4b1ac9c1c9118153239aba76774f775d7c1f9c3e106ff33c0221008822b0f658edec22274d0b6ae9de10ebf2da06b1bbdaaba4e50eb078f39e3d78014730440220795f0f4f5941a77ae032ecb9e33753788d7eb5cb0c78d805575d6b00a1d9bfed02203e1f4ad9332d1416ae01e27038e945bc9db59c732728a383a6f1ed2fb99da7a4014cc952410491bba2510912a5bd37da1fb5b1673010e43d2c6d812c514e91bfa9f2eb129e1c183329db55bd868e209aac2fbc02cb33d98fe74bf23f0c235d6126b1d8334f864104865c40293a680cb9c020e7b1e106d8c1916d3cef99aa431a56d253e69256dac09ef122b1a986818a7cb624532f062c1d1f8722084861c5c3291ccffef4ec687441048d2455d2403e08708fc1f556002f1b6cd83f992d085097f9974ab08a28838f07896fbab08f39495e15fa6fad6edbfb1e754e35fa1c7844c41f322a1863d4621353aeffffffff0140420f00000000001976a914ae56b4db13554d321c402db3961187aed1bbed5b88ac00000000");

			AssertCorrectlySigned(gistTransaction, fundingTransaction.Outputs[0].ScriptPubKey, allowHighS); //One sig in the hard code tx is high

			//Can sign out of order
			partiallySigned = spendTransaction.Clone();
			partiallySigned.Sign(privKeys[2], true);
			partiallySigned.Sign(privKeys[0], true);
			AssertCorrectlySigned(partiallySigned, fundingTransaction.Outputs[0].ScriptPubKey);

			//Can sign multiple inputs
			partiallySigned = spendTransaction.Clone();
			partiallySigned.Inputs.Add(new TxIn()
			{
				PrevOut = new OutPoint(fundingTransaction.GetHash(), 1),
			});
			partiallySigned.Inputs[1].ScriptSig = redeem; //The redeem should be in the scriptSig before signing
			partiallySigned.Sign(privKeys[2], true);
			partiallySigned.Sign(privKeys[0], true);
		}

		private void AssertCorrectlySigned(Transaction tx, Script scriptPubKey, ScriptVerify scriptVerify = ScriptVerify.Standard)
		{
			for(int i = 0; i < tx.Inputs.Count; i++)
			{
				Assert.True(Script.VerifyScript(scriptPubKey, tx, i, null, scriptVerify));
			}
		}

		static StandardTransactionPolicy EasyPolicy = new StandardTransactionPolicy()
		{
			MaxTransactionSize = null,
			MaxTxFee = null,
			MinRelayTxFee = null,
			ScriptVerify = ScriptVerify.Standard & ~ScriptVerify.LowS
		};

		static StandardTransactionPolicy RelayPolicy = new StandardTransactionPolicy()
		{
			MaxTransactionSize = null,
			MaxTxFee = null,
			MinRelayTxFee = new FeeRate(Money.Satoshis(5000)),
			ScriptVerify = ScriptVerify.Standard & ~ScriptVerify.LowS
		};

		[Trait("UnitTest", "UnitTest")]
		[Fact]
		public void CanMutateSignature()
		{
			Transaction funding = new Transaction("010000000189632848f99722915727c5c75da8db2dbf194342a0429828f66ff88fab2af7d6000000008b483045022100abbc8a73fe2054480bda3f3281da2d0c51e2841391abd4c09f4f908a2034c18d02205bc9e4d68eafb918f3e9662338647a4419c0de1a650ab8983f1d216e2a31d8e30141046f55d7adeff6011c7eac294fe540c57830be80e9355c83869c9260a4b8bf4767a66bacbd70b804dc63d5beeb14180292ad7f3b083372b1d02d7a37dd97ff5c9effffffff0140420f000000000017a914f815b036d9bbbce5e9f2a00abd1bf3dc91e955108700000000");

			Transaction spending = new Transaction("0100000001aca7f3b45654c230e0886a57fb988c3044ef5e8f7f39726d305c61d5e818903c00000000fd5d010048304502200187af928e9d155c4b1ac9c1c9118153239aba76774f775d7c1f9c3e106ff33c0221008822b0f658edec22274d0b6ae9de10ebf2da06b1bbdaaba4e50eb078f39e3d78014730440220795f0f4f5941a77ae032ecb9e33753788d7eb5cb0c78d805575d6b00a1d9bfed02203e1f4ad9332d1416ae01e27038e945bc9db59c732728a383a6f1ed2fb99da7a4014cc952410491bba2510912a5bd37da1fb5b1673010e43d2c6d812c514e91bfa9f2eb129e1c183329db55bd868e209aac2fbc02cb33d98fe74bf23f0c235d6126b1d8334f864104865c40293a680cb9c020e7b1e106d8c1916d3cef99aa431a56d253e69256dac09ef122b1a986818a7cb624532f062c1d1f8722084861c5c3291ccffef4ec687441048d2455d2403e08708fc1f556002f1b6cd83f992d085097f9974ab08a28838f07896fbab08f39495e15fa6fad6edbfb1e754e35fa1c7844c41f322a1863d4621353aeffffffff0140420f00000000001976a914ae56b4db13554d321c402db3961187aed1bbed5b88ac00000000");


			TransactionBuilder builder = new TransactionBuilder();
			builder.StandardTransactionPolicy = EasyPolicy;
			builder.AddCoins(funding.Outputs.AsCoins());
			Assert.True(builder.Verify(spending));

			foreach(var input in spending.Inputs.AsIndexedInputs())
			{
				var ops = input.TxIn.ScriptSig.ToOps().ToArray();
				foreach(var sig in ops.Select(o =>
					{
						try
						{
							return new TransactionSignature(o.PushData);
						}
						catch
						{
							return null;
						}
					})
					.Select((sig, i) => new
					{
						sig,
						i
					})
					.Where(i => i.sig != null))
				{
					ops[sig.i] = Op.GetPushOp(sig.sig.MakeCanonical().ToBytes());
				}
				input.TxIn.ScriptSig = new Script(ops);
			}
			Assert.True(builder.Verify(spending));
		}
		ScriptVerify allowHighS = ScriptVerify.Standard & ~ScriptVerify.LowS;
		[Fact]
		[Trait("UnitTest", "UnitTest")]
		public void CanUseLockTime()
		{
			var tx = new Transaction();
			tx.LockTime = new LockTime(4);
			var clone = tx.Clone();
			Assert.Equal(tx.LockTime, clone.LockTime);

			Assert.Equal("Height : 0", new LockTime().ToString());
			Assert.Equal(3, (int)new LockTime(3));
			Assert.Equal((uint)3, (uint)new LockTime(3));
			Assert.Throws<InvalidOperationException>(() => (DateTimeOffset)new LockTime(3));

			var now = DateTimeOffset.UtcNow;
			Assert.Equal("Date : " + now, new LockTime(now).ToString());
			Assert.Equal((int)Utils.DateTimeToUnixTime(now), (int)new LockTime(now));
			Assert.Equal(Utils.DateTimeToUnixTime(now), (uint)new LockTime(now));
			Assert.Equal(now.ToString(), ((DateTimeOffset)new LockTime(now)).ToString());
		}

		[Fact]
		[Trait("UnitTest", "UnitTest")]
		//http://brainwallet.org/#tx
		public void CanGetTransactionErrors()
		{
			Key bob = new Key();
			Key alice = new Key();

			var funding = new Transaction();
			funding.Outputs.Add(new TxOut(Money.Coins(1.0m), bob));
			funding.Outputs.Add(new TxOut(Money.Coins(1.1m), bob));
			funding.Outputs.Add(new TxOut(Money.Coins(1.2m), alice));

			var spending = new Transaction();
			spending.Inputs.Add(new TxIn(new OutPoint(funding, 0)));
			spending.Inputs.Add(new TxIn(new OutPoint(funding, 0))); //Duplicate
			spending.Inputs.Add(new TxIn(new OutPoint(funding, 1)));
			spending.Inputs.Add(new TxIn(new OutPoint(funding, 2))); //Alice will not sign

			spending.Outputs.Add(new TxOut(Money.Coins(4.0m), bob));


			TransactionPolicyError[] errors = null;
			TransactionBuilder builder = new TransactionBuilder();
			builder.StandardTransactionPolicy = EasyPolicy;
			builder.AddKeys(bob);
			builder.AddCoins(funding.Outputs.AsCoins());
			builder.SignTransactionInPlace(spending);
			Assert.False(builder.Verify(spending, Money.Coins(1.0m), out errors));

			var dup = errors.OfType<DuplicateInputPolicyError>().Single();
			AssertEx.CollectionEquals(new uint[] { 0, 1 }, dup.InputIndices);
			AssertEx.Equals(new OutPoint(funding, 0), dup.OutPoint);

			var script = errors.OfType<ScriptPolicyError>().Single();
			AssertEx.Equals(alice.ScriptPubKey, script.ScriptPubKey);
			AssertEx.Equals(3, script.InputIndex);

			var fees = errors.OfType<NotEnoughFundsPolicyError>().Single();
			Assert.Equal(fees.Missing, Money.Coins(0.7m));

			spending.Inputs.Add(new TxIn(new OutPoint(funding, 3))); //Coins not found
			builder.Verify(spending, Money.Coins(1.0m), out errors);
			var coin = errors.OfType<CoinNotFoundPolicyError>().Single();
			Assert.Equal(coin.InputIndex, 4UL);
			Assert.Equal(coin.OutPoint.N, 3UL);
		}

		//OP_DEPTH 5 OP_SUB OP_PICK OP_SIZE OP_NIP e 10 OP_WITHIN OP_DEPTH 6 OP_SUB OP_PICK OP_SIZE OP_NIP e 10 OP_WITHIN OP_BOOLAND OP_DEPTH 5 OP_SUB OP_PICK OP_SHA256 1d3a9b978502dbe93364a4ea7b75ae9758fd7683958f0f42c1600e9975d10350 OP_EQUAL OP_DEPTH 6 OP_SUB OP_PICK OP_SHA256 1c5f92551d47cb478129b6ba715f58e9cea74ced4eee866c61fc2ea214197dec OP_EQUAL OP_BOOLAND OP_BOOLAND OP_DEPTH 5 OP_SUB OP_PICK OP_SIZE OP_NIP OP_DEPTH 6 OP_SUB OP_PICK OP_SIZE OP_NIP OP_EQUAL OP_IF 1d3a9b978502dbe93364a4ea7b75ae9758fd7683958f0f42c1600e9975d10350 OP_ELSE 1c5f92551d47cb478129b6ba715f58e9cea74ced4eee866c61fc2ea214197dec OP_ENDIF 1d3a9b978502dbe93364a4ea7b75ae9758fd7683958f0f42c1600e9975d10350 OP_EQUAL OP_DEPTH 1 OP_SUB OP_PICK OP_DEPTH 2 OP_SUB OP_PICK OP_CHECKSIG OP_BOOLAND OP_DEPTH 5 OP_SUB OP_PICK OP_SIZE OP_NIP OP_DEPTH 6 OP_SUB OP_PICK OP_SIZE OP_NIP OP_EQUAL OP_IF 1d3a9b978502dbe93364a4ea7b75ae9758fd7683958f0f42c1600e9975d10350 OP_ELSE 1c5f92551d47cb478129b6ba715f58e9cea74ced4eee866c61fc2ea214197dec OP_ENDIF 1c5f92551d47cb478129b6ba715f58e9cea74ced4eee866c61fc2ea214197dec OP_EQUAL OP_DEPTH 3 OP_SUB OP_PICK OP_DEPTH 4 OP_SUB OP_PICK OP_CHECKSIG OP_BOOLAND OP_BOOLOR OP_BOOLAND OP_DEPTH 1 OP_SUB OP_PICK OP_DEPTH 2 OP_SUB OP_PICK OP_CHECKSIG OP_DEPTH 3 OP_SUB OP_PICK OP_DEPTH 4 OP_SUB OP_PICK OP_CHECKSIG OP_BOOLAND OP_BOOLOR OP_VERIFY

		[Fact]
		[Trait("UnitTest", "UnitTest")]
		public void TestWtfScript()
		{
			var source = new Transaction("01000000024c8a18c4d9e623e81272e5c34669d67604637e6d8f64cbf79ba0bcc93c3472f30000000049483045022100bc793ca29e427838cbc24c127733be032178ab623519f796ce0fcdfef58a96f202206174c0f7d7b303e01fbb50052e0f5fcd75a964af5737a9ed2b95c20eef80cd7a01ffffffffd1f8b4607bd6a83db42d6f557f378758d4b03d9d1f2bb3b868bb9c55bbfc8679000000005747304402203424c812ee29c52a39bd6ce41b2a0d8a6210995b4049fa03be65105fc1abdb7402205bccaeb2c0d23d59f70a8175912c49100108d7217ad105bcb001d65be0c25c95010e8856df1cc6b5d55a12704c261963ffffffff01f049020000000000fd76017455947982775e60a57456947982775e60a59a74559479a820555086252d5d479dc034cddb75d6b9e8b6947e3690cec630531203e2f3dfdbfc8774569479a82034ebda879dc394c7522047b9bcc16b985d960b301b9d4f3addb05190b01b1300879a9a745594798277745694798277876320555086252d5d479dc034cddb75d6b9e8b6947e3690cec630531203e2f3dfdbfc672034ebda879dc394c7522047b9bcc16b985d960b301b9d4f3addb05190b01b13006820555086252d5d479dc034cddb75d6b9e8b6947e3690cec630531203e2f3dfdbfc877451947974529479ac9a745594798277745694798277876320555086252d5d479dc034cddb75d6b9e8b6947e3690cec630531203e2f3dfdbfc672034ebda879dc394c7522047b9bcc16b985d960b301b9d4f3addb05190b01b1300682034ebda879dc394c7522047b9bcc16b985d960b301b9d4f3addb05190b01b1300877453947974549479ac9a9b9a7451947974529479ac7453947974549479ac9a9b6900000000");
			var spending = new Transaction("0100000001914853959297db6a5aa0e3945a750e4ee311cf47e723dd81d4e397df04c8f500000000008b483045022100bef86c24185a568ce76a4527a88eda58b6ce531e9549d8135d334a6bd077c0350220398385675415edac18a6e623f3f7f7dc2e6a3b11f3beaa2c2763232e0cbf958f012103b81eecef4a027975ea51e6d1220129ed21b6d97c17b27bbbe32a5b934561ba6400000e89dbf6109a1e40f015dfceb0832c0e8856df1cc6b5d55a12704c261963ffffffff01a086010000000000232103b81eecef4a027975ea51e6d1220129ed21b6d97c17b27bbbe32a5b934561ba64ac00000000");
			var ctx = new ScriptEvaluationContext();
			ctx.ScriptVerify = ScriptVerify.Mandatory | ScriptVerify.DerSig;
			var passed = ctx.VerifyScript(spending.Inputs[0].ScriptSig, source.Outputs[0].ScriptPubKey, spending, 0, Money.Zero);
			Assert.True(passed);
		}

		[Fact]
		[Trait("UnitTest", "UnitTest")]
		public void TestOPNIP()
		{
			// (x1 x2 -- x2)
			Script scriptSig = new Script(Op.GetPushOp(1), Op.GetPushOp(2), Op.GetPushOp(3));
			Script scriptPubKey = new Script(OpcodeType.OP_NIP);
			var ctx = new ScriptEvaluationContext();
			ctx.VerifyScript(scriptSig, scriptPubKey, CreateDummy(), 0, Money.Zero);
			Assert.Equal(2, ctx.Stack.Count);
			var actual = new[] { ctx.Stack.Top(-2), ctx.Stack.Top(-1) };
			var expected = new[] { Op.GetPushOp(1).PushData, Op.GetPushOp(3).PushData };
			for(int i = 0; i < actual.Length; i++)
			{
				Assert.True(actual[i].SequenceEqual(expected[i]));
			}
		}

		[Fact]
		[Trait("UnitTest", "UnitTest")]
		public void OP_2ROT()
		{
			// (x1 x2 x3 x4 x5 x6 -- x3 x4 x5 x6 x1 x2)
			Script scriptSig = new Script(Op.GetPushOp(1), Op.GetPushOp(2), Op.GetPushOp(3), Op.GetPushOp(4), Op.GetPushOp(5), Op.GetPushOp(6));
			Script scriptPubKey = new Script(OpcodeType.OP_2ROT);
			var ctx = new ScriptEvaluationContext();
			ctx.VerifyScript(scriptSig, scriptPubKey, CreateDummy(), 0, Money.Zero);
			Assert.Equal(6, ctx.Stack.Count);
			var actual = new[] {
				ctx.Stack.Top(-6),
				ctx.Stack.Top(-5),
				ctx.Stack.Top(-4),
				ctx.Stack.Top(-3) ,
				ctx.Stack.Top(-2),
				ctx.Stack.Top(-1) };
			var expected = new[] 
			{
				Op.GetPushOp(3).PushData,
				Op.GetPushOp(4).PushData,
				Op.GetPushOp(5).PushData,
				Op.GetPushOp(6).PushData,
				Op.GetPushOp(1).PushData,
				Op.GetPushOp(2).PushData,
			};
			for(int i = 0; i < actual.Length; i++)
			{
				Assert.True(actual[i].SequenceEqual(expected[i]));
			}
		}


		[Fact]
		[Trait("UnitTest", "UnitTest")]
		public void TestOPTuck()
		{
			// (x1 x2 -- x2 x1 x2)
			Script scriptSig = new Script(Op.GetPushOp(1), Op.GetPushOp(2), Op.GetPushOp(3));
			Script scriptPubKey = new Script(OpcodeType.OP_TUCK);
			var ctx = new ScriptEvaluationContext();
			ctx.VerifyScript(scriptSig, scriptPubKey, CreateDummy(), 0, Money.Zero);
			Assert.Equal(4, ctx.Stack.Count);
			var actual = new[] { ctx.Stack.Top(-3), ctx.Stack.Top(-2), ctx.Stack.Top(-1) };
			var expected = new[] { Op.GetPushOp(3).PushData, Op.GetPushOp(2).PushData, Op.GetPushOp(3).PushData };
			for(int i = 0; i < actual.Length; i++)
			{
				Assert.True(actual[i].SequenceEqual(expected[i]));
			}
		}

		private static Transaction CreateDummy()
		{
			return new Transaction()
			{
				Inputs =
				{
					TxIn.CreateCoinbase(200)
				}
			};
		}

		[Fact]
		[Trait("UnitTest", "UnitTest")]
		public void CanCheckSegwitSig()
		{
			Transaction tx = new Transaction("010000000001015d896079097272b13ed9cb22acfabeca9ce83f586d98cc15a08ea2f9c558013b0300000000ffffffff01605af40500000000160014a8cbb5eca9af499cecaa08457690ab367f23d95b0247304402200b6baba4287f3321ae4ec6ba66420d9a48c3f3bc331603e7dca6b12ca75cce6102207fa582041b025605c0474b99a2d3ab5080d6ea14ae3a50b7de92596abf40fb4b012102cdfc0f4701e0c8db3a0913de5f635d0ea76663a8f80925567358d558603fae3500000000");
			CanCheckSegwitSigCore(tx, 0, Money.Coins(1.0m));

			Transaction toCheck = new Transaction("01000000000103b019e2344634c5b34aeb867f2cd8b09dbbd95b5bf8c5d56d58be1dd9077f9d3a00000000da0047304402201b2be1016abd4df4ca699e0430b97bc8dcd4c1c90b6a6ee382be75f42956566402205ab38fddace15ba4b2c4dbacc6793bb1f35a371aa8386f1348bd65dfeda9657201483045022100db1dbea1a5d05ff7daf6d106931ab701a29d2dddd8cd7781e9eb7fefd31139790220319eb8a238e6c635ebe2960f5960eeb96371f5a38503cf41aa89a33807c8b6a50147522102a96e9843b846b8cc3277ea54638f1454378219854ef89c81a8a4e9217f1f3ca02103d5feb2e2f2fa1403ede18aaac7631dd2c9a893953a9ab338e7d9fa749d91f03b52aeffffffffb019e2344634c5b34aeb867f2cd8b09dbbd95b5bf8c5d56d58be1dd9077f9d3a01000000db00483045022100aec68f5760337efdf425007387f094df284a576e824492597b0d046e038034100220434cb22f056e97cd823a13751c482a9f2d3fb956abcfa69db4dcd2679379070101483045022100c7ce0a9617cbcaa9308758092d336b228f67d358ad25a786711a87a29e2f72d102203d608bf6a4416e9493a5d89552633da300e9a237811e9affea3cda3320a3257c0147522102c4bd91a554815c73814848b311051c43ad6a75810269e1ff0eb9c13d828fc6fb21031035e69a48e04bc4d6315590620f784ab79d8369d122bd45ad7e77c81ac1cb1c52aeffffffffbcf750fad5ddd1909d8b3e2edda94f7ae3c866952932823763291b9467e3b9580000000023220020e0be53749d09a8e2d3843633cf11133e51e73944334d11a147f1ae53f1c3dfe5ffffffff019cbaf0080000000017a9148d52e4999751ec43c07eb371119f8c45047d26dc870000040047304402205bdc03fac6c3be92309e4fdd1572147ca56210dbb4413539874a4e3b0670ac0b02206422cd069e6078bcdc8f698ff77aed65566b6fa1ff028cc322d14d036d2c192401473044022022fa0bda2e8e21716b9d74499665e4f31cbcf2bf49d0b535188e7e196e8e90d8022076ad55655fbd54637c0cf5bbd7f07905446e23a621f82a940cb07677dab2f8fe0147522102d01cf4abc1b6c22cc0e0e43e5277f1a7fb544eca52244cd4cb88bef5943c5563210284a2ffb3e6b6ac0ac9444b0ecd9856f79b53bbd3100894ec6dc80e6e956edbeb52ae00000000");

			ScriptError error;
			Assert.True(toCheck.Inputs.AsIndexedInputs().Skip(0).First().VerifyScript(new Script("OP_HASH160 442afa4f034468652c571202da0bf277cb729def OP_EQUAL"), Money.Satoshis(100000), ScriptVerify.Mandatory, out error));
		}

		private static void CanCheckSegwitSigCore(Transaction tx, int input, Money amount, string scriptCodeHex = null)
		{
			Script scriptCode = null;
			if(scriptCodeHex == null)
			{
				var param1 = PayToWitPubKeyHashTemplate.Instance.ExtractWitScriptParameters(tx.Inputs[input].WitScript);
				Assert.NotNull(param1);
				var param2 = PayToWitPubKeyHashTemplate.Instance.ExtractScriptPubKeyParameters(param1.PublicKey.GetSegwitAddress(Network.Main).Hash.ScriptPubKey);
				Assert.Equal(param1.PublicKey.WitHash, param2);
				scriptCode = param1.ScriptPubKey;
			}
			else
			{
				scriptCode = new Script(Encoders.Hex.DecodeData(scriptCodeHex));
			}

			ScriptError err;
			var r = Script.VerifyScript(scriptCode, tx, 0, amount, out err);
			Assert.True(r);
		}

		[Fact]
		[Trait("UnitTest", "UnitTest")]
		public void CanParseWitTransaction()
		{
			var hex = "010000000001015d896079097272b13ed9cb22acfabeca9ce83f586d98cc15a08ea2f9c558013b0300000000ffffffff01605af40500000000160014a8cbb5eca9af499cecaa08457690ab367f23d95b0247304402200b6baba4287f3321ae4ec6ba66420d9a48c3f3bc331603e7dca6b12ca75cce6102207fa582041b025605c0474b99a2d3ab5080d6ea14ae3a50b7de92596abf40fb4b012102cdfc0f4701e0c8db3a0913de5f635d0ea76663a8f80925567358d558603fae3500000000";
			Transaction tx = new Transaction(hex);
			var bytes = tx.ToBytes();
			Assert.Equal(Encoders.Hex.EncodeData(bytes), hex);

			Assert.Equal("4b3580bbcceb12fee91abc7f9e8e7d092e981d4bb38339204c457a04316d949a", tx.GetHash().ToString());
			Assert.Equal("38331098fb804ef2e6dee7826a74b4af07e631a0f1082ffc063667ccb825d701", tx.GetWitHash().ToString());

			var noWit = tx.WithOptions(TransactionOptions.None);
			Assert.True(noWit.GetSerializedSize() < tx.GetSerializedSize());

			tx = new Transaction("010000000001015d896079097272b13ed9cb22acfabeca9ce83f586d98cc15a08ea2f9c558013b0200000000ffffffff01605af40500000000160014a8cbb5eca9af499cecaa08457690ab367f23d95b02483045022100d3edd272c4ff247c36a1af34a2394859ece319f61ee85f759b94ec0ecd61912402206dbdc7c6ca8f7279405464d2d935b5e171dfd76656872f76399dbf333c0ac3a001fd08020000000000000000000000000000000000000000000000000000000000000000000000000000000000000000000000000000000000000000000000000000000000000000000000000000000000000000000000000000000000000000000000000000000000000000000000000000000000000000000000000000000000000000000000000000000000000000000000000000000000000000000000000000000000000000000000000000000000000000000000000000000000000000000000000000000000000000000000000000000000000000000000000000000000000000000000000000000000000000000000000000000000000000000000000000000000000000000000000000000000000000000000000000000000000000000000000000000000000000000000000000000000000000000000000000000000000000000000000000000000000000000000000000000000000000000000000000000000000000000000000000000000000000000000000000000000000000000000000000000000000000000000000000000000000000000000000000000000000000000000000000000000000000000000000000000000000000000000000000000000000000000000000000000000000000000000000000000000000000000000000000000000000000000000000000000000000000000000000000000000000000000000000000000100000000");

			ScriptError error;
			Assert.False(tx.Inputs.AsIndexedInputs().First().VerifyScript(new Script("0 b7854eb547106248b136ca2bf48d8df2f1167588"), out error));
			Assert.Equal(ScriptError.EqualVerify, error);
		}
		[Fact]
		[Trait("UnitTest", "UnitTest")]
		public void bip143Test()
		{
			Transaction tx = new Transaction("0100000002fff7f7881a8099afa6940d42d1e7f6362bec38171ea3edf433541db4e4ad969f0000000000eeffffffef51e1b804cc89d182d279655c3aa89e815b1b309fe287d9b2b55d57b90ec68a0100000000ffffffff02202cb206000000001976a9148280b37df378db99f66f85c95a783a76ac7a6d5988ac9093510d000000001976a9143bde42dbee7e4dbe6a21b2d50ce2f0167faa815988ac11000000");
			var h = Script.SignatureHash(new Script(Encoders.Hex.DecodeData("76a9141d0f172a0ecb48aee1be1f2687d2963ae33f71a188ac")), tx, 1, SigHash.All, Money.Satoshis(0x23c34600L), HashVersion.Witness);
			Assert.Equal(new uint256(Encoders.Hex.DecodeData("c37af31116d1b27caf68aae9e3ac82f1477929014d5b917657d0eb49478cb670"), true), h);
		}
		[Fact]
		[Trait("UnitTest", "UnitTest")]
		public void witnessHasPushSizeLimit()
		{
			Key bob = new Key();
			Transaction tx = new Transaction();
			tx.Outputs.Add(new TxOut(Money.Coins(1.0m), bob.PubKey.ScriptPubKey.WitHash));
			ScriptCoin coin = new ScriptCoin(tx.Outputs.AsCoins().First(), bob.PubKey.ScriptPubKey);

			Transaction spending = new Transaction();
			spending.AddInput(tx, 0);
			spending.Sign(bob, coin);
			ScriptError error;
			Assert.True(spending.Inputs.AsIndexedInputs().First().VerifyScript(coin, out error));
			spending.Inputs[0].WitScript = new WitScript(new[] { new byte[521] }.Concat(spending.Inputs[0].WitScript.Pushes).ToArray());
			Assert.False(spending.Inputs.AsIndexedInputs().First().VerifyScript(coin, out error));
			Assert.Equal(ScriptError.PushSize, error);
		}

		[Fact]
		[Trait("UnitTest", "UnitTest")]
		//http://brainwallet.org/#tx
		public void CanParseTransaction()
		{

			var tests = TestCase.read_json("data/can_parse_transaction.json");

			foreach(var test in tests.Select(t => t.GetDynamic(0)))
			{
				string raw = test.Raw;
				Transaction tx = Transaction.Parse(raw);
				Assert.Equal((int)test.JSON.vin_sz, tx.Inputs.Count);
				Assert.Equal((int)test.JSON.vout_sz, tx.Outputs.Count);
				Assert.Equal((uint)test.JSON.lock_time, (uint)tx.LockTime);

				for(int i = 0; i < tx.Inputs.Count; i++)
				{
					var actualVIn = tx.Inputs[i];
					var expectedVIn = test.JSON.@in[i];
					Assert.Equal(uint256.Parse((string)expectedVIn.prev_out.hash), actualVIn.PrevOut.Hash);
					Assert.Equal((uint)expectedVIn.prev_out.n, actualVIn.PrevOut.N);
					if(expectedVIn.sequence != null)
						Assert.Equal((uint)expectedVIn.sequence, (uint)actualVIn.Sequence);
					Assert.Equal((string)expectedVIn.scriptSig, actualVIn.ScriptSig.ToString());
					//Can parse the string
					Assert.Equal((string)expectedVIn.scriptSig, (string)expectedVIn.scriptSig.ToString());
				}

				for(int i = 0; i < tx.Outputs.Count; i++)
				{
					var actualVOut = tx.Outputs[i];
					var expectedVOut = test.JSON.@out[i];
					Assert.Equal((string)expectedVOut.scriptPubKey, actualVOut.ScriptPubKey.ToString());
					Assert.Equal(Money.Parse((string)expectedVOut.value), actualVOut.Value);
				}
				var hash = (string)test.JSON.hash;
				var expectedHash = new uint256(Encoders.Hex.DecodeData(hash), false);
				Assert.Equal(expectedHash, tx.GetHash());
			}
		}

		//[Fact]
		//http://bitcoin.stackexchange.com/questions/25814/ecdsa-signature-and-the-z-value
		//http://www.nilsschneider.net/2013/01/28/recovering-bitcoin-private-keys.html
		public void PlayingWithSignatures()
		{
			var script1 = new Script("30440220d47ce4c025c35ec440bc81d99834a624875161a26bf56ef7fdc0f5d52f843ad1022044e1ff2dfd8102cf7a47c21d5c9fd5701610d04953c6836596b4fe9dd2f53e3e01 04dbd0c61532279cf72981c3584fc32216e0127699635c2789f549e0730c059b81ae133016a69c21e23f1859a95f06d52b7bf149a8f2fe4e8535c8a829b449c5ff");

			var script2 = new Script("30440220d47ce4c025c35ec440bc81d99834a624875161a26bf56ef7fdc0f5d52f843ad102209a5f1c75e461d7ceb1cf3cab9013eb2dc85b6d0da8c3c6e27e3a5a5b3faa5bab01 04dbd0c61532279cf72981c3584fc32216e0127699635c2789f549e0730c059b81ae133016a69c21e23f1859a95f06d52b7bf149a8f2fe4e8535c8a829b449c5ff");

			var sig1 = (PayToPubkeyHashTemplate.Instance.ExtractScriptSigParameters(script1).TransactionSignature.Signature);
			var sig2 = (PayToPubkeyHashTemplate.Instance.ExtractScriptSigParameters(script2).TransactionSignature.Signature);

			var n = ECKey.CURVE.N;
			var z1 = new BigInteger(1, Encoders.Hex.DecodeData("c0e2d0a89a348de88fda08211c70d1d7e52ccef2eb9459911bf977d587784c6e"));
			var z2 = new BigInteger(1, Encoders.Hex.DecodeData("17b0f41c8c337ac1e18c98759e83a8cccbc368dd9d89e5f03cb633c265fd0ddc"));

			var z = z1.Subtract(z2);
			var s = sig1.S.Subtract(sig2.S);
			var n2 = BigInteger.Two.Pow(256).Subtract(new BigInteger("432420386565659656852420866394968145599"));

			var expected = new Key(Encoders.Hex.DecodeData("c477f9f65c22cce20657faa5b2d1d8122336f851a508a1ed04e479c34985bf96"), fCompressedIn: false);

			var expectedBigInt = new NBitcoin.BouncyCastle.Math.BigInteger(1, Encoders.Hex.DecodeData("c477f9f65c22cce20657faa5b2d1d8122336f851a508a1ed04e479c34985bf96"));
			var priv = (z1.Multiply(sig2.S).Subtract(z2.Multiply(sig1.S)).Mod(n)).Divide(sig1.R.Multiply(sig1.S.Subtract(sig2.S)).Mod(n));
			Assert.Equal(expectedBigInt.ToString(), priv.ToString());

		}

		protected virtual BigInteger CalculateE(BigInteger n, byte[] message)
		{
			int messageBitLength = message.Length * 8;
			BigInteger trunc = new BigInteger(1, message);

			if(n.BitLength < messageBitLength)
			{
				trunc = trunc.ShiftRight(messageBitLength - n.BitLength);
			}

			return trunc;
		}

		private ECDSASignature ToPositive(ECDSASignature sig)
		{
			return new ECDSASignature(new BouncyCastle.Math.BigInteger(1, sig.R.ToByteArray()), new BouncyCastle.Math.BigInteger(1, sig.S.ToByteArray()));
		}

		public enum HashModification
		{
			NoModification,
			Modification,
			Invalid
		}

		class Combinaison
		{
			public SigHash SigHash
			{
				get;
				set;
			}
			public bool Segwit
			{
				get;
				set;
			}
		}

		IEnumerable<Combinaison> GetCombinaisons()
		{
			foreach(var sighash in new[] { SigHash.All, SigHash.Single, SigHash.None })
			{
				foreach(var anyoneCanPay in new[] { false, true })
				{
					foreach(var segwit in new[] { false, true })
					{
						yield return new Combinaison()
						{
							SigHash = anyoneCanPay ? sighash | SigHash.AnyoneCanPay : sighash,
							Segwit = segwit
						};
					}
				}
			}
		}

		[Fact]
		public void Play2()
		{
			BitcoinSecret secret = new BitcoinSecret("L5AQtV2HDm4xGsseLokK2VAT2EtYKcTm3c7HwqnJBFt9LdaQULsM");
			var all = GetCombinaisons().ToArray();
			while(true)
			{
				Utils.Shuffle(all);
				if(((uint)all[0].SigHash & 0x1f) != (uint)SigHash.All)
					break;
			}
			int i = 0;
			Transaction tx = new Transaction();
			List<ICoin> coins = new List<ICoin>();
			foreach(var combinaison in all)
			{
				var scriptPubKey = combinaison.Segwit ? secret.PubKey.WitHash.ScriptPubKey : secret.PubKey.Hash.ScriptPubKey;
				ICoin coin = new Coin(
								new uint256("0000000000000000000000000000000000000000000000000000000000000100"), (uint)i,
								Money.Satoshis(1000 + i), scriptPubKey);
				tx.Inputs.Add(new TxIn(coin.Outpoint));
				tx.AddOutput(new TxOut(Money.Satoshis(1000 + i), new Script(OpcodeType.OP_TRUE)));
				coins.Add(coin);
				i++;
			}

			TransactionBuilder builder2 = new TransactionBuilder();
			builder2.SetTransactionPolicy(new StandardTransactionPolicy()
			{
				CheckFee = false,
				MinRelayTxFee = null,
				CheckScriptPubKey = false
			});
			builder2.AddCoins(coins.ToArray());
			builder2.AddKeys(secret);
			builder2.SignTransactionInPlace(tx);
			var verified = builder2.Verify(tx);

			StringBuilder output = new StringBuilder();
			output.Append("[\"Transaction mixing all SigHash and segwit and non segwit inputs");

			output.Append("\"],");
			output.AppendLine();
			WriteTest(output, coins.OfType<Coin>().ToList(), tx);


			//var scriptPubKey = new Script(OpcodeType.OP_16, Op.GetPushOp(new byte[] { 0, 1 }));
			//ICoin coin1 = new Coin(
			//					new uint256("0000000000000000000000000000000000000000000000000000000000000100"), 0,
			//					Money.Satoshis(1000), scriptPubKey);
			//Transaction tx = new Transaction();
			//tx.Inputs.Add(new TxIn(coin1.Outpoint)
			//{
			//	ScriptSig = new Script(OpcodeType.OP_1)
			//});
			//tx.Outputs.Add(new TxOut(Money.Zero, new Script(OpcodeType.OP_TRUE)));
			//var verified = tx.Inputs.AsIndexedInputs().First().VerifyScript(coin1, ScriptVerify.P2SH | ScriptVerify.Witness);
		}

		[Fact]
		[Trait("UnitTest", "UnitTest")]
		public void CanCacheHashes()
		{
			Transaction tx = new Transaction();
			var original = tx.GetHash();
			tx.Version = 4;
			Assert.True(tx.GetHash() != original);

			tx.CacheHashes();
			original = tx.GetHash();
			tx.Version = 5;
			Assert.True(tx.GetHash() == original);
		}

		[Fact]
		[Trait("UnitTest", "UnitTest")]
		public void CheckScriptCoinIsCoherent()
		{
			Key key = new Key();
			var c = RandomCoin(Money.Zero, key.PubKey.ScriptPubKey.Hash);

			//P2SH
			var scriptCoin = new ScriptCoin(c, key.PubKey.ScriptPubKey);
			Assert.True(scriptCoin.RedeemType == RedeemType.P2SH);
			Assert.True(scriptCoin.IsP2SH);
			Assert.True(scriptCoin.GetHashVersion() == HashVersion.Original);

			//P2SH(P2WPKH)
			c.ScriptPubKey = key.PubKey.WitHash.ScriptPubKey.Hash.ScriptPubKey;
			scriptCoin = new ScriptCoin(c, key.PubKey.WitHash.ScriptPubKey);
			Assert.True(scriptCoin.RedeemType == RedeemType.P2SH);
			Assert.True(scriptCoin.IsP2SH);
			Assert.True(scriptCoin.GetHashVersion() == HashVersion.Witness);

			//P2WSH
			c.ScriptPubKey = key.PubKey.ScriptPubKey.WitHash.ScriptPubKey;
			scriptCoin = new ScriptCoin(c, key.PubKey.ScriptPubKey);
			Assert.True(scriptCoin.RedeemType == RedeemType.WitnessV0);
			Assert.True(!scriptCoin.IsP2SH);
			Assert.True(scriptCoin.GetHashVersion() == HashVersion.Witness);

			//P2SH(P2WSH)
			c.ScriptPubKey = key.PubKey.ScriptPubKey.WitHash.ScriptPubKey.Hash.ScriptPubKey;
			scriptCoin = new ScriptCoin(c, key.PubKey.ScriptPubKey);
			Assert.True(scriptCoin.RedeemType == RedeemType.WitnessV0);
			Assert.True(scriptCoin.IsP2SH);
			Assert.True(scriptCoin.GetHashVersion() == HashVersion.Witness);


			Assert.Throws(typeof(ArgumentException), () => new ScriptCoin(c, key.PubKey.ScriptPubKey.WitHash.ScriptPubKey));
		}

		[Fact]
		[Trait("UnitTest", "UnitTest")]
		public void CheckWitnessSize()
		{
			var scriptPubKey = new Script(OpcodeType.OP_DROP, OpcodeType.OP_TRUE);
			ICoin coin1 = new Coin(
								new uint256("0000000000000000000000000000000000000000000000000000000000000100"), 0,
								Money.Satoshis(1000), scriptPubKey.WitHash.ScriptPubKey);
			coin1 = new ScriptCoin(coin1, scriptPubKey);
			Transaction tx = new Transaction();
			tx.Inputs.Add(new TxIn(coin1.Outpoint));
			tx.Inputs[0].ScriptSig = tx.Inputs[0].ScriptSig + Op.GetPushOp(new byte[520]);
			tx.Inputs[0].ScriptSig = tx.Inputs[0].ScriptSig + Op.GetPushOp(scriptPubKey.ToBytes());
			tx.Inputs[0].WitScript = tx.Inputs[0].ScriptSig;
			tx.Inputs[0].ScriptSig = Script.Empty;
			tx.Outputs.Add(new TxOut(Money.Zero, new Script(OpcodeType.OP_TRUE)));
			ScriptError error;
			Assert.True(tx.Inputs.AsIndexedInputs().First().VerifyScript(coin1, ScriptVerify.Standard, out error));

			tx = new Transaction();
			tx.Inputs.Add(new TxIn(coin1.Outpoint));
			tx.Inputs[0].ScriptSig = tx.Inputs[0].ScriptSig + Op.GetPushOp(new byte[521]);
			tx.Inputs[0].ScriptSig = tx.Inputs[0].ScriptSig + Op.GetPushOp(scriptPubKey.ToBytes());
			tx.Inputs[0].WitScript = tx.Inputs[0].ScriptSig;
			tx.Inputs[0].ScriptSig = Script.Empty;
			tx.Outputs.Add(new TxOut(Money.Zero, new Script(OpcodeType.OP_TRUE)));
			Assert.False(tx.Inputs.AsIndexedInputs().First().VerifyScript(coin1, ScriptVerify.Standard, out error));
			Assert.True(error == ScriptError.PushSize);
		}


		[Fact]
		[Trait("UnitTest", "UnitTest")]
		public void TestSigHashes()
		{
			BitcoinSecret secret = new BitcoinSecret("L5AQtV2HDm4xGsseLokK2VAT2EtYKcTm3c7HwqnJBFt9LdaQULsM");
			var key = secret.PrivateKey;
			StringBuilder output = new StringBuilder();
			foreach(var segwit in new[] { false, true })
			{
				foreach(var flag in new[] { SigHash.Single, SigHash.None, SigHash.All })
				{
					foreach(var anyoneCanPay in new[] { true, false })
					{
						List<string> invalidChanges = new List<string>();
						var actualFlag = anyoneCanPay ? flag | SigHash.AnyoneCanPay : flag;
						List<TransactionSignature> signatures = new List<TransactionSignature>();
						List<Transaction> transactions = new List<Transaction>();
						foreach(var modification in new[] { HashModification.NoModification, HashModification.Modification, HashModification.Invalid })
						{
							List<Coin> knownCoins = new List<Coin>();

							Coin coin1 = new Coin(
								new uint256("0000000000000000000000000000000000000000000000000000000000000100"), 0,
								Money.Satoshis(1000), new Script(OpcodeType.OP_TRUE));
							var signedCoin = new Coin(
								new uint256("0000000000000000000000000000000000000000000000000000000000000100"), 1,
								Money.Satoshis(2000), segwit ? key.PubKey.WitHash.ScriptPubKey : key.PubKey.Hash.ScriptPubKey);
							Coin coin2 = new Coin(
								new uint256("0000000000000000000000000000000000000000000000000000000000000100"), 2,
								Money.Satoshis(3000), new Script(OpcodeType.OP_TRUE));
							knownCoins.AddRange(new[] { coin1, signedCoin, coin2 });
							Coin coin4 = new Coin(
								new uint256("0000000000000000000000000000000000000000000000000000000000000100"), 3,
								Money.Satoshis(4000), new Script(OpcodeType.OP_TRUE));

							Transaction txx = new Transaction();
							if(anyoneCanPay && modification == HashModification.Modification)
							{
								if(flag != SigHash.Single)
								{
									txx.Inputs.Add(new TxIn(coin2.Outpoint));
									txx.Inputs.Add(new TxIn(coin1.Outpoint));
									txx.Inputs.Add(new TxIn(signedCoin.Outpoint));
								}
								else
								{
									txx.Inputs.Add(new TxIn(coin2.Outpoint));
									txx.Inputs.Add(new TxIn(signedCoin.Outpoint));
									txx.Inputs.Add(new TxIn(coin1.Outpoint));
								}
								txx.Inputs.Add(new TxIn(coin4.Outpoint));
								knownCoins.Add(coin4);
							}
							else if(!anyoneCanPay && modification == HashModification.Invalid)
							{
								txx.Inputs.Add(new TxIn(coin1.Outpoint));
								txx.Inputs.Add(new TxIn(signedCoin.Outpoint));
								txx.Inputs.Add(new TxIn(coin4.Outpoint));
								knownCoins.Remove(coin2);
								knownCoins.Add(coin4);
								invalidChanges.Add("third input replaced");
							}
							else
							{
								txx.Inputs.Add(new TxIn(coin1.Outpoint));
								txx.Inputs.Add(new TxIn(signedCoin.Outpoint));
								txx.Inputs.Add(new TxIn(coin2.Outpoint));
							}

							if(flag == SigHash.All)
							{
								txx.Outputs.Add(new TxOut(coin1.Amount, new Script(OpcodeType.OP_TRUE)));
								txx.Outputs.Add(new TxOut(signedCoin.Amount, new Script(OpcodeType.OP_TRUE)));
								txx.Outputs.Add(new TxOut(coin2.Amount, new Script(OpcodeType.OP_TRUE)));
								if(modification == HashModification.Invalid)
								{
									txx.Outputs[2].Value = coin2.Amount - Money.Satoshis(100);
									invalidChanges.Add("third output value changed");
								}
							}
							else if(flag == SigHash.None)
							{
								if(modification == HashModification.Modification)
								{
									Money bump = Money.Satoshis(50);
									txx.Outputs.Add(new TxOut(coin1.Amount - bump, new Script(OpcodeType.OP_TRUE)));
									txx.Outputs.Add(new TxOut(signedCoin.Amount - bump, new Script(OpcodeType.OP_TRUE)));
									txx.Outputs.Add(new TxOut(coin2.Amount - bump, new Script(OpcodeType.OP_FALSE)));
									txx.Outputs.Add(new TxOut(3 * bump, new Script(OpcodeType.OP_TRUE)));
								}
								else if(modification == HashModification.NoModification)
								{
									txx.Outputs.Add(new TxOut(coin1.Amount, new Script(OpcodeType.OP_TRUE)));
									txx.Outputs.Add(new TxOut(signedCoin.Amount, new Script(OpcodeType.OP_TRUE)));
									txx.Outputs.Add(new TxOut(coin2.Amount, new Script(OpcodeType.OP_TRUE)));
								}
								else if(modification == HashModification.Invalid)
								{
									var input = txx.Inputs.FirstOrDefault(i => i.PrevOut == signedCoin.Outpoint);
									input.Sequence = 1;
									invalidChanges.Add("input sequence changed");
								}
							}
							else if(flag == SigHash.Single)
							{
								var index = txx.Inputs.Select((txin, i) => txin.PrevOut == signedCoin.Outpoint ? i : -1).Where(ii => ii != -1).FirstOrDefault();
								foreach(var coin in knownCoins)
								{
									txx.Outputs.Add(new TxOut(coin.Amount, new Script(OpcodeType.OP_TRUE)));
								}

								if(modification == HashModification.Modification)
								{
									var signed = txx.Outputs[index];
									var outputs = txx.Outputs.ToArray();
									Utils.Shuffle(outputs, 50);
									int newIndex = Array.IndexOf(outputs, signed);
									if(newIndex == index)
										throw new InvalidOperationException();
									var temp = outputs[index];
									outputs[index] = signed;
									outputs[newIndex] = temp;
									txx.Outputs.Clear();
									txx.Outputs.AddRange(outputs);
									Money bumps = Money.Zero;
									for(int i = 0; i < txx.Outputs.Count; i++)
									{
										if(i != index)
										{
											var bump = Money.Satoshis(100);
											bumps += bump;
											txx.Outputs[i].Value -= bump;
										}
									}
									txx.Outputs.Add(new TxOut(bumps, new Script(OpcodeType.OP_TRUE)));
								}
								else if(modification == HashModification.Invalid)
								{
									txx.Outputs[index].Value -= Money.Satoshis(100);
									invalidChanges.Add("same index output value changed");
								}
							}

							if(anyoneCanPay & modification == HashModification.Modification)
							{
								foreach(var coin in knownCoins)
								{
									if(coin != signedCoin)
										coin.Amount += Money.Satoshis(100);
								}
							}

							TransactionBuilder builder = new TransactionBuilder();
							builder.SetTransactionPolicy(new StandardTransactionPolicy()
							{
								CheckFee = false,
								CheckScriptPubKey = false,
								MinRelayTxFee = null
							});
							builder.StandardTransactionPolicy.ScriptVerify &= ~ScriptVerify.NullFail;
							builder.AddKeys(secret);
							builder.AddCoins(knownCoins);
							if(txx.Outputs.Count == 0)
								txx.Outputs.Add(new TxOut(coin1.Amount, new Script(OpcodeType.OP_TRUE)));
							var result = builder.SignTransaction(txx, actualFlag);
							Assert.True(builder.Verify(result));

							if(flag == SigHash.None)
							{
								var clone = result.Clone();
								foreach(var input in clone.Inputs)
								{
									if(input.PrevOut != signedCoin.Outpoint)
										input.Sequence = 2;
								}
								Assert.True(builder.Verify(clone));
								var signedClone = clone.Inputs.FirstOrDefault(ii => ii.PrevOut == signedCoin.Outpoint);
								signedClone.Sequence = 2;
								Assert.False(builder.Verify(clone));
							}

							var signedInput = result.Inputs.FirstOrDefault(txin => txin.PrevOut == signedCoin.Outpoint);
							var sig = PayToPubkeyHashTemplate.Instance.ExtractScriptSigParameters(signedInput.WitScript == WitScript.Empty ? signedInput.ScriptSig : signedInput.WitScript.ToScript()).TransactionSignature;
							if(modification != HashModification.Invalid)
							{
								signatures.Add(sig);
								if(actualFlag != SigHash.All)
									Assert.True(transactions.All(s => s.GetHash() != result.GetHash()));
								transactions.Add(result);
								Assert.True(signatures.All(s => s.ToBytes().SequenceEqual(sig.ToBytes())));
							}
							else
							{
								Assert.True(signatures.Any(s => !s.ToBytes().SequenceEqual(sig.ToBytes())));
								var noModifSignature = signatures[0];
								var replacement = PayToPubkeyHashTemplate.Instance.GenerateScriptSig(noModifSignature, secret.PubKey);
								if(signedInput.WitScript != WitScript.Empty)
								{
									signedInput.WitScript = replacement;
								}
								else
								{
									signedInput.ScriptSig = replacement;
								}
								TransactionPolicyError[] errors;
								Assert.False(builder.Verify(result, out errors));
								Assert.Equal(1, errors.Length);
								var scriptError = (ScriptPolicyError)errors[0];
								Assert.True(scriptError.ScriptError == ScriptError.EvalFalse);
							}

							if(segwit && actualFlag != SigHash.All && modification == HashModification.Invalid)
							{
								output.Append("[\"Witness with SigHash " + ToString(anyoneCanPay, flag));
								if(transactions.Count == 2 && modification != HashModification.Invalid)
								{
									output.Append(" (same signature as previous)");
								}
								else if(transactions.Count == 2 && modification == HashModification.Invalid)
								{
									var changes = String.Join(", ", invalidChanges);
									output.Append(" (" + changes + ")");
								}

								output.Append("\"],");
								output.AppendLine();
								WriteTest(output, knownCoins, result);
							}
						}
					}
				}
			}
		}

		private static void WriteTest(StringBuilder output, List<Coin> knownCoins, Transaction result)
		{
			output.Append("[[");

			List<string> coinParts = new List<string>();
			List<String> parts = new List<string>();
			foreach(var coin in knownCoins)
			{
				StringBuilder coinOutput = new StringBuilder();
				coinOutput.Append("[\"");
				coinOutput.Append(coin.Outpoint.Hash);
				coinOutput.Append("\", ");
				coinOutput.Append(coin.Outpoint.N);
				coinOutput.Append(", \"");
				var script = coin.ScriptPubKey.ToString();
				var words = script.Split(' ');
				List<string> scriptParts = new List<string>();
				foreach(var word in words)
				{
					StringBuilder scriptOutput = new StringBuilder();
					if(word.StartsWith("OP_"))
						scriptOutput.Append(word.Substring(3, word.Length - 3));
					else if(word == "0")
						scriptOutput.Append("0x00");
					else if(word == "1")
						scriptOutput.Append("0x51");
					else if(word == "16")
						scriptOutput.Append("0x60");
					else
					{
						var size = word.Length / 2;
						scriptOutput.Append("0x" + size.ToString("x2"));
						scriptOutput.Append(" ");
						scriptOutput.Append("0x" + word);
					}
					scriptParts.Add(scriptOutput.ToString());
				}
				coinOutput.Append(String.Join(" ", scriptParts));
				coinOutput.Append("\", ");
				coinOutput.Append(coin.Amount.Satoshi);
				coinOutput.Append("]");
				coinParts.Add(coinOutput.ToString());
			}
			output.Append(String.Join(",\n", coinParts));
			output.Append("],\n\"");
			output.Append(result.ToHex());
			output.Append("\", \"P2SH,WITNESS\"],\n\n");
		}

		private string ToString(bool anyoneCanPay, SigHash flag)
		{
			if(anyoneCanPay)
			{
				return flag.ToString() + "|AnyoneCanPay";
			}
			else
				return flag.ToString();
		}

		[Fact]
		[Trait("Core", "Core")]
		public void tx_valid()
		{
			// Read tests from test/data/tx_valid.json
			// Format is an array of arrays
			// Inner arrays are either [ "comment" ]
			// or [[[prevout hash, prevout index, prevout scriptPubKey], [input 2], ...],"], serializedTransaction, enforceP2SH
			// ... where all scripts are stringified scripts.
			var tests = TestCase.read_json("data/tx_valid.json");
			foreach(var test in tests)
			{
				string strTest = test.ToString();
				//Skip comments
				if(!(test[0] is JArray))
					continue;
				JArray inputs = (JArray)test[0];
				if(test.Count != 3 || !(test[1] is string) || !(test[2] is string))
				{
					Assert.False(true, "Bad test: " + strTest);
					continue;
				}

				Dictionary<OutPoint, Script> mapprevOutScriptPubKeys = new Dictionary<OutPoint, Script>();
				Dictionary<OutPoint, Money> mapprevOutScriptPubKeysAmount = new Dictionary<OutPoint, Money>();
				foreach(var vinput in inputs)
				{
					var outpoint = new OutPoint(uint256.Parse(vinput[0].ToString()), int.Parse(vinput[1].ToString()));
					mapprevOutScriptPubKeys[outpoint] = script_tests.ParseScript(vinput[2].ToString());
					if(vinput.Count() >= 4)
						mapprevOutScriptPubKeysAmount[outpoint] = Money.Satoshis(vinput[3].Value<long>());
				}

				Transaction tx = Transaction.Parse((string)test[1]);


				for(int i = 0; i < tx.Inputs.Count; i++)
				{
					if(!mapprevOutScriptPubKeys.ContainsKey(tx.Inputs[i].PrevOut))
					{
						Assert.False(true, "Bad test: " + strTest);
						continue;
					}

					var valid = Script.VerifyScript(
						mapprevOutScriptPubKeys[tx.Inputs[i].PrevOut],
						tx,
						i,
						mapprevOutScriptPubKeysAmount.TryGet(tx.Inputs[i].PrevOut),
						ParseFlags(test[2].ToString())
						, 0);
					Assert.True(valid, strTest + " failed");
					Assert.True(tx.Check() == TransactionCheckResult.Success);
				}
			}
		}

		ScriptVerify ParseFlags(string strFlags)
		{
			ScriptVerify flags = 0;
			var words = strFlags.Split(',');


			// Note how NOCACHE is not included as it is a runtime-only flag.
			Dictionary<string, ScriptVerify> mapFlagNames = new Dictionary<string, ScriptVerify>();
			if(mapFlagNames.Count == 0)
			{
				mapFlagNames["NONE"] = ScriptVerify.None;
				mapFlagNames["P2SH"] = ScriptVerify.P2SH;
				mapFlagNames["STRICTENC"] = ScriptVerify.StrictEnc;
				mapFlagNames["LOW_S"] = ScriptVerify.LowS;
				mapFlagNames["NULLDUMMY"] = ScriptVerify.NullDummy;
				mapFlagNames["CHECKLOCKTIMEVERIFY"] = ScriptVerify.CheckLockTimeVerify;
				mapFlagNames["CHECKSEQUENCEVERIFY"] = ScriptVerify.CheckSequenceVerify;
				mapFlagNames["DERSIG"] = ScriptVerify.DerSig;
				mapFlagNames["WITNESS"] = ScriptVerify.Witness;
				mapFlagNames["DISCOURAGE_UPGRADABLE_WITNESS_PROGRAM"] = ScriptVerify.DiscourageUpgradableWitnessProgram;
			}

			foreach(string word in words)
			{
				if(!mapFlagNames.ContainsKey(word))
					Assert.False(true, "Bad test: unknown verification flag '" + word + "'");
				flags |= mapFlagNames[word];
			}

			return flags;
		}

		[Fact]
		[Trait("UnitTest", "UnitTest")]
		public void SequenceStructParsedCorrectly()
		{
			Assert.True(new Sequence() == 0xFFFFFFFFU);
			Assert.False(new Sequence().IsRelativeLock);
			Assert.False(new Sequence().IsRBF);

			Assert.True(new Sequence(1) == 1U);
			Assert.True(new Sequence(1).IsRelativeLock);
			Assert.True(new Sequence(1).IsRBF);
			Assert.True(new Sequence(1).LockType == SequenceLockType.Height);
			Assert.True(new Sequence(1) == 1U);
			Assert.True(new Sequence(1).LockHeight == 1);
			Assert.Throws<InvalidOperationException>(() => new Sequence(1).LockPeriod);

			Assert.True(new Sequence(0xFFFF).LockHeight == 0xFFFF);
			Assert.Throws<ArgumentOutOfRangeException>(() => new Sequence(0xFFFF + 1));
			Assert.Throws<ArgumentOutOfRangeException>(() => new Sequence(-1));

			var time = TimeSpan.FromSeconds(512 * 0xFF);
			Assert.True(new Sequence(time) == (uint)(0xFF | 1 << 22));
			Assert.True(new Sequence(time).IsRelativeLock);
			Assert.True(new Sequence(time).IsRBF);
			Assert.Throws<ArgumentOutOfRangeException>(() => new Sequence(TimeSpan.FromSeconds(512 * (0xFFFF + 1))));
			new Sequence(TimeSpan.FromSeconds(512 * (0xFFFF)));
			Assert.Throws<InvalidOperationException>(() => new Sequence(time).LockHeight);
		}

		[Fact]
		[Trait("Core", "Core")]
		public void tx_invalid()
		{
			// Read tests from test/data/tx_valid.json
			// Format is an array of arrays
			// Inner arrays are either [ "comment" ]
			// or [[[prevout hash, prevout index, prevout scriptPubKey], [input 2], ...],"], serializedTransaction, enforceP2SH
			// ... where all scripts are stringified scripts.
			var tests = TestCase.read_json("data/tx_invalid.json");
			string comment = null;
			foreach(var test in tests)
			{
				string strTest = test.ToString();
				//Skip comments
				if(!(test[0] is JArray))
				{
					comment = test[0].ToString();
					continue;
				}
				JArray inputs = (JArray)test[0];
				if(test.Count != 3 || !(test[1] is string) || !(test[2] is string))
				{
					Assert.False(true, "Bad test: " + strTest);
					continue;
				}
				Dictionary<OutPoint, Script> mapprevOutScriptPubKeys = new Dictionary<OutPoint, Script>();
				Dictionary<OutPoint, Money> mapprevOutScriptPubKeysAmount = new Dictionary<OutPoint, Money>();
				foreach(var vinput in inputs)
				{
					var outpoint = new OutPoint(uint256.Parse(vinput[0].ToString()), int.Parse(vinput[1].ToString()));
					mapprevOutScriptPubKeys[new OutPoint(uint256.Parse(vinput[0].ToString()), int.Parse(vinput[1].ToString()))] = script_tests.ParseScript(vinput[2].ToString());
					if(vinput.Count() >= 4)
						mapprevOutScriptPubKeysAmount[outpoint] = Money.Satoshis(vinput[3].Value<int>());
				}

				Transaction tx = Transaction.Parse((string)test[1]);

				var fValid = true;
				fValid = tx.Check() == TransactionCheckResult.Success;
				for(int i = 0; i < tx.Inputs.Count && fValid; i++)
				{
					if(!mapprevOutScriptPubKeys.ContainsKey(tx.Inputs[i].PrevOut))
					{
						Assert.False(true, "Bad test: " + strTest);
						continue;
					}

					fValid = Script.VerifyScript(
					   mapprevOutScriptPubKeys[tx.Inputs[i].PrevOut],
					   tx,
					   i,
					   mapprevOutScriptPubKeysAmount.TryGet(tx.Inputs[i].PrevOut),
					   ParseFlags(test[2].ToString())
					   , 0);
				}
				if(fValid)
					Debugger.Break();
				Assert.True(!fValid, strTest + " failed");
			}
		}

		[Fact]
		[Trait("Core", "Core")]
		public void test_Get()
		{
			byte[] dummyPubKey = TransactionSignature.Empty.ToBytes();

			byte[] dummyPubKey2 = new byte[33];
			dummyPubKey2[0] = 0x02;
			//CBasicKeyStore keystore;
			//CCoinsView coinsDummy;
			CoinsView coins = new CoinsView();//(coinsDummy);
			Transaction[] dummyTransactions = SetupDummyInputs(coins);//(keystore, coins);

			Transaction t1 = new Transaction();
			t1.Inputs.AddRange(Enumerable.Range(0, 3).Select(_ => new TxIn()));
			t1.Inputs[0].PrevOut.Hash = dummyTransactions[0].GetHash();
			t1.Inputs[0].PrevOut.N = 1;
			t1.Inputs[0].ScriptSig += dummyPubKey;
			t1.Inputs[1].PrevOut.Hash = dummyTransactions[1].GetHash();
			t1.Inputs[1].PrevOut.N = 0;
			t1.Inputs[1].ScriptSig = t1.Inputs[1].ScriptSig + dummyPubKey + dummyPubKey2;
			t1.Inputs[2].PrevOut.Hash = dummyTransactions[1].GetHash();
			t1.Inputs[2].PrevOut.N = 1;
			t1.Inputs[2].ScriptSig = t1.Inputs[2].ScriptSig + dummyPubKey + dummyPubKey2;
			t1.Outputs.AddRange(Enumerable.Range(0, 2).Select(_ => new TxOut()));
			t1.Outputs[0].Value = 90 * Money.CENT;
			t1.Outputs[0].ScriptPubKey += OpcodeType.OP_1;

			Assert.True(StandardScripts.AreInputsStandard(t1, coins));
			//Assert.Equal(coins.GetValueIn(t1), (50+21+22)*Money.CENT);

			//// Adding extra junk to the scriptSig should make it non-standard:
			t1.Inputs[0].ScriptSig += OpcodeType.OP_11;
			Assert.True(!StandardScripts.AreInputsStandard(t1, coins));

			//// ... as should not having enough:
			t1.Inputs[0].ScriptSig = new Script();
			Assert.True(!StandardScripts.AreInputsStandard(t1, coins));
		}

		private Transaction[] SetupDummyInputs(CoinsView coinsRet)
		{
			Transaction[] dummyTransactions = Enumerable.Range(0, 2).Select(_ => new Transaction()).ToArray();

			// Add some keys to the keystore:
			Key[] key = Enumerable.Range(0, 4).Select((_, i) => new Key(i % 2 != 0)).ToArray();


			// Create some dummy input transactions
			dummyTransactions[0].Outputs.AddRange(Enumerable.Range(0, 2).Select(_ => new TxOut()));
			dummyTransactions[0].Outputs[0].Value = 11 * Money.CENT;
			dummyTransactions[0].Outputs[0].ScriptPubKey = dummyTransactions[0].Outputs[0].ScriptPubKey + key[0].PubKey.ToBytes() + OpcodeType.OP_CHECKSIG;
			dummyTransactions[0].Outputs[1].Value = 50 * Money.CENT;
			dummyTransactions[0].Outputs[1].ScriptPubKey = dummyTransactions[0].Outputs[1].ScriptPubKey + key[1].PubKey.ToBytes() + OpcodeType.OP_CHECKSIG;
			coinsRet.AddTransaction(dummyTransactions[0], 0);


			dummyTransactions[1].Outputs.AddRange(Enumerable.Range(0, 2).Select(_ => new TxOut()));
			dummyTransactions[1].Outputs[0].Value = 21 * Money.CENT;
			dummyTransactions[1].Outputs[0].ScriptPubKey = key[2].PubKey.GetAddress(Network.Main).ScriptPubKey;
			dummyTransactions[1].Outputs[1].Value = 22 * Money.CENT;
			dummyTransactions[1].Outputs[1].ScriptPubKey = key[3].PubKey.GetAddress(Network.Main).ScriptPubKey;
			coinsRet.AddTransaction(dummyTransactions[1], 0);


			return dummyTransactions;
		}

		class CKeyStore
		{
			internal List<Tuple<Key, PubKey>> _Keys = new List<Tuple<Key, PubKey>>();
			internal List<Script> _Scripts = new List<Script>();
			internal void AddKeyPubKey(Key key, PubKey pubkey)
			{
				_Keys.Add(Tuple.Create(key, pubkey));
			}

			internal void RemoveKeyPubKey(Key key)
			{
				_Keys.Remove(_Keys.First(o => o.Item1 == key));
			}

			internal void AddCScript(Script scriptPubkey)
			{
				_Scripts.Add(scriptPubkey);
			}
		}

		void CreateCreditAndSpend(CKeyStore keystore, Script outscript, ref Transaction output, ref Transaction input, bool success = true)
		{
			Transaction outputm = new Transaction();
			outputm.Version = 1;
			outputm.Inputs.Add(new TxIn());
			outputm.Inputs[0].PrevOut = new OutPoint();
			outputm.Inputs[0].ScriptSig = Script.Empty;
			outputm.Inputs[0].WitScript = new WitScript();
			outputm.Outputs.Add(new TxOut());
			outputm.Outputs[0].Value = Money.Satoshis(1);
			outputm.Outputs[0].ScriptPubKey = outscript;

			output = outputm.Clone();

			Assert.True(output.Inputs.Count == 1);
			Assert.True(output.Inputs[0].ToBytes().SequenceEqual(outputm.Inputs[0].ToBytes()));
			Assert.True(output.Outputs.Count == 1);
			Assert.True(output.Inputs[0].ToBytes().SequenceEqual(outputm.Inputs[0].ToBytes()));
			Assert.True(!output.HasWitness);

			Transaction inputm = new Transaction();
			inputm.Version = 1;
			inputm.Inputs.Add(new TxIn());
			inputm.Inputs[0].PrevOut.Hash = output.GetHash();
			inputm.Inputs[0].PrevOut.N = 0;
			inputm.Inputs[0].WitScript = new WitScript();
			inputm.Outputs.Add(new TxOut());
			inputm.Outputs[0].Value = Money.Satoshis(1);
			inputm.Outputs[0].ScriptPubKey = Script.Empty;
			bool ret = SignSignature(keystore, output, inputm, 0);
			Assert.True(ret == success);
			input = inputm.Clone();
			Assert.True(input.Inputs.Count == 1);
			Assert.True(input.Inputs[0].ToBytes().SequenceEqual(inputm.Inputs[0].ToBytes()));
			Assert.True(input.Outputs.Count == 1);
			Assert.True(input.Outputs[0].ToBytes().SequenceEqual(inputm.Outputs[0].ToBytes()));
			if(!inputm.HasWitness)
			{
				Assert.True(!input.HasWitness);
			}
			else
			{
				Assert.True(input.HasWitness);
				Assert.True(input.Inputs[0].WitScript.ToBytes().SequenceEqual(inputm.Inputs[0].WitScript.ToBytes()));
			}
		}

		private bool SignSignature(CKeyStore keystore, Transaction txFrom, Transaction txTo, int nIn)
		{
			var builder = CreateBuilder(keystore, txFrom);
			builder.SignTransactionInPlace(txTo);
			return builder.Verify(txTo);
		}

		private void CombineSignatures(CKeyStore keystore, Transaction txFrom, ref Transaction input1, Transaction input2)
		{
			var builder = CreateBuilder(keystore, txFrom);
			input1 = builder.CombineSignatures(input1, input2);
		}

		private static TransactionBuilder CreateBuilder(CKeyStore keystore, Transaction txFrom)
		{
			var coins = txFrom.Outputs.AsCoins().ToArray();
			var builder = new TransactionBuilder()
			{
				StandardTransactionPolicy = new StandardTransactionPolicy()
				{
					CheckFee = false,
					MinRelayTxFee = null,
#if !NOCONSENSUSLIB
					UseConsensusLib = false,
#endif
					CheckScriptPubKey = false
				}
			}
			.AddCoins(coins)
			.AddKeys(keystore._Keys.Select(k => k.Item1).ToArray())
			.AddKnownRedeems(keystore._Scripts.ToArray());
			return builder;
		}

		void CheckWithFlag(Transaction output, Transaction input, ScriptVerify flags, bool success)
		{
			Transaction inputi = input.Clone();
			ScriptEvaluationContext ctx = new ScriptEvaluationContext();
			ctx.ScriptVerify = flags;
			bool ret = ctx.VerifyScript(inputi.Inputs[0].ScriptSig, output.Outputs[0].ScriptPubKey, new TransactionChecker(inputi, 0, output.Outputs[0].Value));
			Assert.True(ret == success);
		}

		static Script PushAll(ContextStack<byte[]> values)
		{
			List<Op> result = new List<Op>();
			foreach(var v in values.Reverse())
			{
				if(v.Length == 0)
				{
					result.Add(OpcodeType.OP_0);
				}
				else
				{
					result.Add(Op.GetPushOp(v));
				}
			}
			return new Script(result.ToArray());
		}

		void ReplaceRedeemScript(TxIn input, Script redeemScript)
		{
			ScriptEvaluationContext ctx = new ScriptEvaluationContext();
			ctx.ScriptVerify = ScriptVerify.StrictEnc;
			ctx.EvalScript(input.ScriptSig, new Transaction(), 0);
			var stack = ctx.Stack;
			Assert.True(stack.Count > 0);
			stack.Pop();
			stack.Push(redeemScript.ToBytes());
			input.ScriptSig = PushAll(stack);
		}

		[Fact]
		[Trait("Core", "Core")]
		public void test_witness()
		{
			CKeyStore keystore = new CKeyStore();
			CKeyStore keystore2 = new CKeyStore();
			var key1 = new Key(true);
			var key2 = new Key(true);
			var key3 = new Key(true);
			var key1L = new Key(false);
			var key2L = new Key(false);
			var pubkey1 = key1.PubKey;
			var pubkey2 = key2.PubKey;
			var pubkey3 = key3.PubKey;
			var pubkey1L = key1L.PubKey;
			var pubkey2L = key2L.PubKey;
			keystore.AddKeyPubKey(key1, pubkey1);
			keystore.AddKeyPubKey(key2, pubkey2);
			keystore.AddKeyPubKey(key1L, pubkey1L);
			keystore.AddKeyPubKey(key2L, pubkey2L);
			Script scriptPubkey1, scriptPubkey2, scriptPubkey1L, scriptPubkey2L, scriptMulti;
			scriptPubkey1 = new Script(Op.GetPushOp(pubkey1.ToBytes()), OpcodeType.OP_CHECKSIG);
			scriptPubkey2 = new Script(Op.GetPushOp(pubkey2.ToBytes()), OpcodeType.OP_CHECKSIG);
			scriptPubkey1L = new Script(Op.GetPushOp(pubkey1L.ToBytes()), OpcodeType.OP_CHECKSIG);
			scriptPubkey2L = new Script(Op.GetPushOp(pubkey2L.ToBytes()), OpcodeType.OP_CHECKSIG);
			List<PubKey> oneandthree = new List<PubKey>();
			oneandthree.Add(pubkey1);
			oneandthree.Add(pubkey3);
			scriptMulti = PayToMultiSigTemplate.Instance.GenerateScriptPubKey(2, oneandthree.ToArray());
			keystore.AddCScript(scriptPubkey1);
			keystore.AddCScript(scriptPubkey2);
			keystore.AddCScript(scriptPubkey1L);
			keystore.AddCScript(scriptPubkey2L);
			keystore.AddCScript(scriptMulti);
			keystore.AddCScript(GetScriptForWitness(scriptPubkey1));
			keystore.AddCScript(GetScriptForWitness(scriptPubkey2));
			keystore.AddCScript(GetScriptForWitness(scriptPubkey1L));
			keystore.AddCScript(GetScriptForWitness(scriptPubkey2L));
			keystore.AddCScript(GetScriptForWitness(scriptMulti));
			keystore2.AddCScript(scriptMulti);
			keystore2.AddCScript(GetScriptForWitness(scriptMulti));
			keystore2.AddKeyPubKey(key3, pubkey3);

			Transaction output1, output2;
			output1 = new Transaction();
			output2 = new Transaction();
			Transaction input1, input2;
			input1 = new Transaction();
			input2 = new Transaction();

			// Normal pay-to-compressed-pubkey.
			CreateCreditAndSpend(keystore, scriptPubkey1, ref output1, ref input1);
			CreateCreditAndSpend(keystore, scriptPubkey2, ref output2, ref input2);
			CheckWithFlag(output1, input1, 0, true);
			CheckWithFlag(output1, input1, ScriptVerify.P2SH, true);
			CheckWithFlag(output1, input1, ScriptVerify.Witness | ScriptVerify.P2SH, true);
			CheckWithFlag(output1, input1, ScriptVerify.Standard, true);
			CheckWithFlag(output1, input2, 0, false);
			CheckWithFlag(output1, input2, ScriptVerify.P2SH, false);
			CheckWithFlag(output1, input2, ScriptVerify.Witness | ScriptVerify.P2SH, false);
			CheckWithFlag(output1, input2, ScriptVerify.Standard, false);

			// P2SH pay-to-compressed-pubkey.
			CreateCreditAndSpend(keystore, scriptPubkey1.Hash.ScriptPubKey, ref output1, ref input1);
			CreateCreditAndSpend(keystore, scriptPubkey2.Hash.ScriptPubKey, ref output2, ref input2);
			ReplaceRedeemScript(input2.Inputs[0], scriptPubkey1);
			CheckWithFlag(output1, input1, 0, true);
			CheckWithFlag(output1, input1, ScriptVerify.P2SH, true);
			CheckWithFlag(output1, input1, ScriptVerify.Witness | ScriptVerify.P2SH, true);
			CheckWithFlag(output1, input1, ScriptVerify.Standard, true);
			CheckWithFlag(output1, input2, 0, true);
			CheckWithFlag(output1, input2, ScriptVerify.P2SH, false);
			CheckWithFlag(output1, input2, ScriptVerify.Witness | ScriptVerify.P2SH, false);
			CheckWithFlag(output1, input2, ScriptVerify.Standard, false);

			// Witness pay-to-compressed-pubkey (v0).
			CreateCreditAndSpend(keystore, GetScriptForWitness(scriptPubkey1), ref output1, ref input1);
			CreateCreditAndSpend(keystore, GetScriptForWitness(scriptPubkey2), ref output2, ref input2);
			CheckWithFlag(output1, input1, 0, true);
			CheckWithFlag(output1, input1, ScriptVerify.P2SH, true);
			CheckWithFlag(output1, input1, ScriptVerify.Witness | ScriptVerify.P2SH, true);
			CheckWithFlag(output1, input1, ScriptVerify.Standard, true);
			CheckWithFlag(output1, input2, 0, true);
			CheckWithFlag(output1, input2, ScriptVerify.P2SH, true);
			CheckWithFlag(output1, input2, ScriptVerify.Witness | ScriptVerify.P2SH, false);
			CheckWithFlag(output1, input2, ScriptVerify.Standard, false);

			// P2SH witness pay-to-compressed-pubkey (v0).
			CreateCreditAndSpend(keystore, GetScriptForWitness(scriptPubkey1).Hash.ScriptPubKey, ref output1, ref input1);
			CreateCreditAndSpend(keystore, GetScriptForWitness(scriptPubkey2).Hash.ScriptPubKey, ref output2, ref input2);
			ReplaceRedeemScript(input2.Inputs[0], GetScriptForWitness(scriptPubkey1));
			CheckWithFlag(output1, input1, 0, true);
			CheckWithFlag(output1, input1, ScriptVerify.P2SH, true);
			CheckWithFlag(output1, input1, ScriptVerify.Witness | ScriptVerify.P2SH, true);
			CheckWithFlag(output1, input1, ScriptVerify.Standard, true);
			CheckWithFlag(output1, input2, 0, true);
			CheckWithFlag(output1, input2, ScriptVerify.P2SH, true);
			CheckWithFlag(output1, input2, ScriptVerify.Witness | ScriptVerify.P2SH, false);
			CheckWithFlag(output1, input2, ScriptVerify.Standard, false);

			// Normal pay-to-uncompressed-pubkey.
			CreateCreditAndSpend(keystore, scriptPubkey1L, ref output1, ref input1);
			CreateCreditAndSpend(keystore, scriptPubkey2L, ref output2, ref input2);
			CheckWithFlag(output1, input1, 0, true);
			CheckWithFlag(output1, input1, ScriptVerify.P2SH, true);
			CheckWithFlag(output1, input1, ScriptVerify.Witness | ScriptVerify.P2SH, true);
			CheckWithFlag(output1, input1, ScriptVerify.Standard, true);
			CheckWithFlag(output1, input2, 0, false);
			CheckWithFlag(output1, input2, ScriptVerify.P2SH, false);
			CheckWithFlag(output1, input2, ScriptVerify.Witness | ScriptVerify.P2SH, false);
			CheckWithFlag(output1, input2, ScriptVerify.Standard, false);

			// P2SH pay-to-uncompressed-pubkey.
			CreateCreditAndSpend(keystore, scriptPubkey1L.Hash.ScriptPubKey, ref output1, ref input1);
			CreateCreditAndSpend(keystore, scriptPubkey2L.Hash.ScriptPubKey, ref output2, ref input2);
			ReplaceRedeemScript(input2.Inputs[0], scriptPubkey1L);
			CheckWithFlag(output1, input1, 0, true);
			CheckWithFlag(output1, input1, ScriptVerify.P2SH, true);
			CheckWithFlag(output1, input1, ScriptVerify.Witness | ScriptVerify.P2SH, true);
			CheckWithFlag(output1, input1, ScriptVerify.Standard, true);
			CheckWithFlag(output1, input2, 0, true);
			CheckWithFlag(output1, input2, ScriptVerify.P2SH, false);
			CheckWithFlag(output1, input2, ScriptVerify.Witness | ScriptVerify.P2SH, false);
			CheckWithFlag(output1, input2, ScriptVerify.Standard, false);

			// Witness pay-to-uncompressed-pubkey (v1).
			CreateCreditAndSpend(keystore, GetScriptForWitness(scriptPubkey1L), ref output1, ref input1);
			CreateCreditAndSpend(keystore, GetScriptForWitness(scriptPubkey2L), ref output2, ref input2);
			CheckWithFlag(output1, input1, 0, true);
			CheckWithFlag(output1, input1, ScriptVerify.P2SH, true);
			CheckWithFlag(output1, input1, ScriptVerify.Witness | ScriptVerify.P2SH, true);
			CheckWithFlag(output1, input1, ScriptVerify.Standard, true);
			CheckWithFlag(output1, input2, 0, true);
			CheckWithFlag(output1, input2, ScriptVerify.P2SH, true);
			CheckWithFlag(output1, input2, ScriptVerify.Witness | ScriptVerify.P2SH, false);
			CheckWithFlag(output1, input2, ScriptVerify.Standard, false);

			// P2SH witness pay-to-uncompressed-pubkey (v1).
			CreateCreditAndSpend(keystore, GetScriptForWitness(scriptPubkey1L).Hash.ScriptPubKey, ref output1, ref input1);
			CreateCreditAndSpend(keystore, GetScriptForWitness(scriptPubkey2L).Hash.ScriptPubKey, ref output2, ref input2);
			ReplaceRedeemScript(input2.Inputs[0], GetScriptForWitness(scriptPubkey1L));
			CheckWithFlag(output1, input1, 0, true);
			CheckWithFlag(output1, input1, ScriptVerify.P2SH, true);
			CheckWithFlag(output1, input1, ScriptVerify.Witness | ScriptVerify.P2SH, true);
			CheckWithFlag(output1, input1, ScriptVerify.Standard, true);
			CheckWithFlag(output1, input2, 0, true);
			CheckWithFlag(output1, input2, ScriptVerify.P2SH, true);
			CheckWithFlag(output1, input2, ScriptVerify.Witness | ScriptVerify.P2SH, false);
			CheckWithFlag(output1, input2, ScriptVerify.Standard, false);

			// Normal 2-of-2 multisig
			CreateCreditAndSpend(keystore, scriptMulti, ref output1, ref input1, false);
			CheckWithFlag(output1, input1, 0, false);
			CreateCreditAndSpend(keystore2, scriptMulti, ref output2, ref input2, false);
			CheckWithFlag(output2, input2, 0, false);
			Assert.True(output1.ToBytes().SequenceEqual(output2.ToBytes()));
			CombineSignatures(keystore, output1, ref input1, input2);
			CheckWithFlag(output1, input1, ScriptVerify.Standard, true);

			// P2SH 2-of-2 multisig
			CreateCreditAndSpend(keystore, scriptMulti.Hash.ScriptPubKey, ref output1, ref input1, false);
			CheckWithFlag(output1, input1, 0, true);
			CheckWithFlag(output1, input1, ScriptVerify.P2SH, false);
			CreateCreditAndSpend(keystore2, scriptMulti.Hash.ScriptPubKey, ref output2, ref input2, false);
			CheckWithFlag(output2, input2, 0, true);
			CheckWithFlag(output2, input2, ScriptVerify.P2SH, false);
			Assert.True(output1.ToBytes().SequenceEqual(output2.ToBytes()));
			CombineSignatures(keystore, output1, ref input1, input2);
			CheckWithFlag(output1, input1, ScriptVerify.P2SH, true);
			CheckWithFlag(output1, input1, ScriptVerify.Standard, true);

			// Witness 2-of-2 multisig
			CreateCreditAndSpend(keystore, GetScriptForWitness(scriptMulti), ref output1, ref input1, false);
			CheckWithFlag(output1, input1, 0, true);
			CheckWithFlag(output1, input1, ScriptVerify.P2SH | ScriptVerify.Witness, false);
			CreateCreditAndSpend(keystore2, GetScriptForWitness(scriptMulti), ref output2, ref input2, false);
			CheckWithFlag(output2, input2, 0, true);
			CheckWithFlag(output2, input2, ScriptVerify.P2SH | ScriptVerify.Witness, false);
			Assert.True(output1.ToBytes().SequenceEqual(output2.ToBytes()));
			CombineSignatures(keystore, output1, ref input1, input2);
			CheckWithFlag(output1, input1, ScriptVerify.P2SH | ScriptVerify.Witness, true);
			CheckWithFlag(output1, input1, ScriptVerify.Standard, true);

			// P2SH witness 2-of-2 multisig
			CreateCreditAndSpend(keystore, GetScriptForWitness(scriptMulti).Hash.ScriptPubKey, ref output1, ref input1, false);
			CheckWithFlag(output1, input1, ScriptVerify.P2SH, true);
			CheckWithFlag(output1, input1, ScriptVerify.P2SH | ScriptVerify.Witness, false);
			CreateCreditAndSpend(keystore2, GetScriptForWitness(scriptMulti).Hash.ScriptPubKey, ref output2, ref input2, false);
			CheckWithFlag(output2, input2, ScriptVerify.P2SH, true);
			CheckWithFlag(output2, input2, ScriptVerify.P2SH | ScriptVerify.Witness, false);
			Assert.True(output1.ToBytes().SequenceEqual(output2.ToBytes()));
			CombineSignatures(keystore, output1, ref input1, input2);
			CheckWithFlag(output1, input1, ScriptVerify.P2SH | ScriptVerify.Witness, true);
			CheckWithFlag(output1, input1, ScriptVerify.Standard, true);
		}


		private Script GetScriptForWitness(Script scriptPubKey)
		{
			var pubkey = PayToPubkeyTemplate.Instance.ExtractScriptPubKeyParameters(scriptPubKey);
			if(pubkey != null)
				return new Script(OpcodeType.OP_0, Op.GetPushOp(pubkey.Hash.ToBytes()));
			var pkh = PayToPubkeyHashTemplate.Instance.ExtractScriptPubKeyParameters(scriptPubKey);
			if(pkh != null)
				return new Script(OpcodeType.OP_0, Op.GetPushOp(pkh.ToBytes()));

			return new Script(OpcodeType.OP_0, Op.GetPushOp(scriptPubKey.WitHash.ToBytes()));
		}


		[Fact]
		[Trait("Core", "Core")]
		public void test_IsStandard()
		{
			var coins = new CoinsView();
			Transaction[] dummyTransactions = SetupDummyInputs(coins);

			Transaction t = new Transaction();
			t.Inputs.Add(new TxIn());
			t.Inputs[0].PrevOut.Hash = dummyTransactions[0].GetHash();
			t.Inputs[0].PrevOut.N = 1;
			t.Inputs[0].ScriptSig = new Script(Op.GetPushOp(new byte[65]));
			t.Outputs.Add(new TxOut());
			t.Outputs[0].Value = 90 * Money.CENT;
			Key key = new Key(true);
			t.Outputs[0].ScriptPubKey = PayToPubkeyHashTemplate.Instance.GenerateScriptPubKey(key.PubKey.Hash);

			Assert.True(StandardScripts.IsStandardTransaction(t));

			t.Outputs[0].Value = 501; //dust
			Assert.True(!StandardScripts.IsStandardTransaction(t));

			t.Outputs[0].Value = 2730; // not dust
			Assert.True(StandardScripts.IsStandardTransaction(t));

			t.Outputs[0].ScriptPubKey = new Script() + OpcodeType.OP_1;
			Assert.True(!StandardScripts.IsStandardTransaction(t));

			// 80-byte TX_NULL_DATA (standard)
			t.Outputs[0].ScriptPubKey = new Script() + OpcodeType.OP_RETURN + ParseHex("04678afdb0fe5548271967f1a67130b7105cd6a828e03909a67962e0ea1f61deb649f6bc3f4cef3804678afdb0fe5548271967f1a67130b7105cd6a828e03909a67962e0ea1f61deb649f6bc3f4cef38");
			Assert.True(StandardScripts.IsStandardTransaction(t));

			// 81-byte TX_NULL_DATA (non-standard)
			t.Outputs[0].ScriptPubKey = new Script() + OpcodeType.OP_RETURN + ParseHex("04678afdb0fe5548271967f1a67130b7105cd6a828e03909a67962e0ea1f61deb649f6bc3f4cef3804678afdb0fe5548271967f1a67130b7105cd6a828e03909a67962e0ea1f61deb649f6bc3f4cef3800");
			Assert.True(!StandardScripts.IsStandardTransaction(t));

			// TX_NULL_DATA w/o PUSHDATA
			t.Outputs.Clear();
			t.Outputs.Add(new TxOut());
			t.Outputs[0].ScriptPubKey = new Script() + OpcodeType.OP_RETURN;
			Assert.True(StandardScripts.IsStandardTransaction(t));

			// Only one TX_NULL_DATA permitted in all cases
			t.Outputs.Clear();
			t.Outputs.Add(new TxOut());
			t.Outputs.Add(new TxOut());
			t.Outputs[0].ScriptPubKey = new Script() + OpcodeType.OP_RETURN + ParseHex("04678afdb0fe5548271967f1a67130b7105cd6a828e03909a67962e0ea1f61deb649f6bc3f4cef38");
			t.Outputs[1].ScriptPubKey = new Script() + OpcodeType.OP_RETURN + ParseHex("04678afdb0fe5548271967f1a67130b7105cd6a828e03909a67962e0ea1f61deb649f6bc3f4cef38");
			Assert.True(!StandardScripts.IsStandardTransaction(t));

			t.Outputs[0].ScriptPubKey = new Script() + OpcodeType.OP_RETURN + ParseHex("04678afdb0fe5548271967f1a67130b7105cd6a828e03909a67962e0ea1f61deb649f6bc3f4cef38");
			t.Outputs[1].ScriptPubKey = new Script() + OpcodeType.OP_RETURN;
			Assert.True(!StandardScripts.IsStandardTransaction(t));

			t.Outputs[0].ScriptPubKey = new Script() + OpcodeType.OP_RETURN;
			t.Outputs[1].ScriptPubKey = new Script() + OpcodeType.OP_RETURN;
			Assert.True(!StandardScripts.IsStandardTransaction(t));
		}

		private byte[] ParseHex(string data)
		{
			return Encoders.Hex.DecodeData(data);
		}
	}
}
>>>>>>> 878aab98
<|MERGE_RESOLUTION|>--- conflicted
+++ resolved
@@ -1,6509 +1,3253 @@
-<<<<<<< HEAD
-﻿using NBitcoin.BitcoinCore;
-using NBitcoin.BouncyCastle.Math;
-using NBitcoin.Crypto;
-using NBitcoin.DataEncoders;
-using NBitcoin.OpenAsset;
-using NBitcoin.Policy;
-using NBitcoin.Protocol;
-using NBitcoin.Stealth;
-using Newtonsoft.Json.Linq;
-using System;
-using System.Collections.Generic;
-using System.Diagnostics;
-using System.IO;
-using System.Linq;
-using System.Text;
-using System.Threading.Tasks;
-using Xunit;
-
-namespace NBitcoin.Tests
-{
-	public class transaction_tests
-	{
-		[Fact]
-		[Trait("UnitTest", "UnitTest")]
-		public void CanParseOutpoint()
-		{
-			var outpoint = RandOutpoint();
-			var actualOutpoint = CanParseOutpointCore(outpoint.ToString(), true);
-			Assert.Equal(outpoint.Hash, actualOutpoint.Hash);
-			Assert.Equal(outpoint.N, actualOutpoint.N);
-			CanParseOutpointCore("abc-6", false);
-			CanParseOutpointCore("bdaea31696b464c678c4bcc5d0565d58c86bb00c29f96bb86d1278c510d50aet-6", false);
-			CanParseOutpointCore("bdaea31696b464c678c4bcc5d0565d58c86bb00c29f96bb86d1278c510d50aea-6", true);
-			CanParseOutpointCore("bdaea31696b464c678c4bcc5d0565d58c86bb00c29f96bb86d1278c510d50aeaf-6", false);
-		}
-
-		[Fact]
-		[Trait("UnitTest", "UnitTest")]
-		public void CanGetMedianBlock()
-		{
-			ConcurrentChain chain = new ConcurrentChain(Network.Main);
-			DateTimeOffset now = DateTimeOffset.UtcNow;
-			chain.SetTip(CreateBlock(now, 0, chain));
-			chain.SetTip(CreateBlock(now, -1, chain));
-			chain.SetTip(CreateBlock(now, 1, chain));
-			Assert.Equal(CreateBlock(now, 0).Header.BlockTime, chain.Tip.GetMedianTimePast()); // x -1 0 1
-			chain.SetTip(CreateBlock(now, 2, chain));
-			Assert.Equal(CreateBlock(now, 0).Header.BlockTime, chain.Tip.GetMedianTimePast()); // x -1 0 1 2
-			chain.SetTip(CreateBlock(now, 3, chain));
-			Assert.Equal(CreateBlock(now, 1).Header.BlockTime, chain.Tip.GetMedianTimePast()); // x -1 0 1 2 3
-			chain.SetTip(CreateBlock(now, 4, chain));
-			chain.SetTip(CreateBlock(now, 5, chain));
-			chain.SetTip(CreateBlock(now, 6, chain));
-			chain.SetTip(CreateBlock(now, 7, chain));
-			chain.SetTip(CreateBlock(now, 8, chain));
-
-			Assert.Equal(CreateBlock(now, 3).Header.BlockTime, chain.Tip.GetMedianTimePast()); // x -1 0 1 2 3 4 5 6 7 8
-
-			chain.SetTip(CreateBlock(now, 9, chain));
-			Assert.Equal(CreateBlock(now, 4).Header.BlockTime, chain.Tip.GetMedianTimePast()); // x -1 0 1 2 3 4 5 6 7 8 9
-			chain.SetTip(CreateBlock(now, 10, chain));
-			Assert.Equal(CreateBlock(now, 5).Header.BlockTime, chain.Tip.GetMedianTimePast()); // x -1 0 1 2 3 4 5 6 7 8 9 10
-		}
-
-		private ChainedBlock CreateBlock(DateTimeOffset now, int offset, ChainBase chain = null)
-		{
-			Block b = new Block(new BlockHeader()
-			{
-				BlockTime = now + TimeSpan.FromMinutes(offset)
-			});
-			if(chain != null)
-			{
-				b.Header.HashPrevBlock = chain.Tip.HashBlock;
-				return new ChainedBlock(b.Header, null, chain.Tip);
-			}
-			else
-				return new ChainedBlock(b.Header, 0);
-		}
-
-		[Fact]
-		[Trait("UnitTest", "UnitTest")]
-		public void CanDetectFinalTransaction()
-		{
-			Transaction tx = new Transaction();
-			tx.Inputs.Add(new TxIn());
-			tx.Inputs[0].Sequence = 1;
-			Assert.True(tx.IsFinal(null));
-
-			//Test on date, normal case
-			tx.LockTime = new LockTime(new DateTimeOffset(2012, 8, 18, 0, 0, 0, TimeSpan.Zero));
-			var time = tx.LockTime.Date;
-			Assert.False(tx.IsFinal(null));
-			Assert.True(tx.IsFinal(time + TimeSpan.FromSeconds(1), 0));
-			Assert.False(tx.IsFinal(time, 0));
-			Assert.False(tx.IsFinal(time - TimeSpan.FromSeconds(1), 0));
-			tx.Inputs[0].Sequence = uint.MaxValue;
-			Assert.True(tx.IsFinal(time, 0));
-			Assert.True(tx.IsFinal(time - TimeSpan.FromSeconds(1), 0));
-			tx.Inputs[0].Sequence = 1;
-			//////////
-
-			//Test on heigh, normal case
-			tx.LockTime = new LockTime(400);
-			DateTimeOffset zero = Utils.UnixTimeToDateTime(0);
-			Assert.False(tx.IsFinal(zero, 0));
-			Assert.False(tx.IsFinal(zero, 400));
-			Assert.True(tx.IsFinal(zero, 401));
-			Assert.False(tx.IsFinal(zero, 399));
-			//////////
-
-			//Edge
-			tx.LockTime = new LockTime(LockTime.LOCKTIME_THRESHOLD);
-			time = tx.LockTime.Date;
-			Assert.False(tx.IsFinal(null));
-			Assert.True(tx.IsFinal(time + TimeSpan.FromSeconds(1), 0));
-			Assert.False(tx.IsFinal(time, 0));
-			Assert.False(tx.IsFinal(time - TimeSpan.FromSeconds(1), 0));
-			tx.Inputs[0].Sequence = uint.MaxValue;
-			Assert.True(tx.IsFinal(time, 0));
-			Assert.True(tx.IsFinal(time - TimeSpan.FromSeconds(1), 0));
-			tx.Inputs[0].Sequence = 1;
-			//////////
-		}
-
-		private OutPoint CanParseOutpointCore(string str, bool valid)
-		{
-			try
-			{
-				var result = OutPoint.Parse(str);
-				Assert.True(valid);
-				return result;
-			}
-			catch
-			{
-				Assert.False(valid);
-				return null;
-			}
-		}
-		[Fact]
-		[Trait("UnitTest", "UnitTest")]
-		public void CanExtractTxOutDestinationEasily()
-		{
-			var secret = new BitcoinSecret("KyJTjvFpPF6DDX4fnT56d2eATPfxjdUPXFFUb85psnCdh34iyXRQ");
-
-			var tx = new Transaction();
-			var p2pkh = new TxOut(new Money((UInt64)45000000), secret.GetAddress());
-			var p2pk = new TxOut(new Money((UInt64)80000000), secret.PrivateKey.PubKey);
-
-			tx.AddOutput(p2pkh);
-			tx.AddOutput(p2pk);
-
-			Assert.False(p2pkh.IsTo(secret.PrivateKey.PubKey));
-			Assert.True(p2pkh.IsTo(secret.GetAddress()));
-			Assert.True(p2pk.IsTo(secret.PrivateKey.PubKey));
-			Assert.False(p2pk.IsTo(secret.GetAddress()));
-		}
-
-		[Fact]
-		[Trait("UnitTest", "UnitTest")]
-		public void CanSignTransaction()
-		{
-			var key = new Key();
-			var scriptPubKey = PayToPubkeyHashTemplate.Instance.GenerateScriptPubKey(key.PubKey);
-
-			Transaction tx = new Transaction();
-			tx.AddInput(new TxIn(new OutPoint(tx.GetHash(), 0))
-			{
-				ScriptSig = scriptPubKey
-			});
-			tx.AddInput(new TxIn(new OutPoint(tx.GetHash(), 1))
-			{
-				ScriptSig = scriptPubKey
-			});
-			tx.AddOutput(new TxOut("21", key.PubKey.Hash));
-			var clone = tx.Clone();
-			tx.Sign(key, false);
-			AssertCorrectlySigned(tx, scriptPubKey);
-			clone.Sign(key, true);
-			AssertCorrectlySigned(clone, scriptPubKey.Hash.ScriptPubKey);
-		}
-
-		[Fact]
-		[Trait("UnitTest", "UnitTest")]
-		public void CanSelectCoin()
-		{
-			var selector = new DefaultCoinSelector(0);
-			Assert.Null(selector.Select(new ICoin[] { CreateCoin("9") }, Money.Parse("10.0")));
-			Assert.NotNull(selector.Select(new ICoin[] { CreateCoin("9"), CreateCoin("1") }, Money.Parse("10.0")));
-			Assert.NotNull(selector.Select(new ICoin[] { CreateCoin("10.0") }, Money.Parse("10.0")));
-			Assert.NotNull(selector.Select(new ICoin[]
-			{
-				CreateCoin("5.0"),
-				CreateCoin("4.0"),
-				CreateCoin("11.0"),
-			}, Money.Parse("10.0")));
-
-			Assert.NotNull(selector.Select(new ICoin[]
-			{
-				CreateCoin("3.0"),
-				CreateCoin("3.0"),
-				CreateCoin("3.0"),
-				CreateCoin("3.0"),
-				CreateCoin("3.0")
-			}, Money.Parse("10.0")));
-		}
-
-		private Coin CreateCoin(Money amount)
-		{
-			return new Coin(new OutPoint(Rand(), 0), new TxOut()
-			{
-				Value = amount
-			});
-		}
-
-		[Fact]
-		[Trait("UnitTest", "UnitTest")]
-		public void CanBuildIssueColoredCoinWithMultiSigP2SH()
-		{
-			var satoshi = new Key();
-			var bob = new Key();
-			var alice = new Key();
-
-			var goldRedeem = PayToMultiSigTemplate.Instance
-									.GenerateScriptPubKey(2, new[] { satoshi.PubKey, bob.PubKey, alice.PubKey });
-
-			var goldScriptPubKey = goldRedeem.Hash.ScriptPubKey;
-			var goldAssetId = goldScriptPubKey.Hash.ToAssetId();
-
-			var issuanceCoin = new IssuanceCoin(
-				new ScriptCoin(RandOutpoint(), new TxOut(new Money(2880), goldScriptPubKey), goldRedeem));
-
-			var nico = new Key();
-
-			var bobSigned =
-				new TransactionBuilder()
-				.AddCoins(issuanceCoin)
-				.AddKeys(bob)
-				.IssueAsset(nico.PubKey, new AssetMoney(goldAssetId, 1000))
-				.BuildTransaction(true);
-
-			var aliceSigned =
-				new TransactionBuilder()
-					.AddCoins(issuanceCoin)
-					.AddKeys(alice)
-					.SignTransaction(bobSigned);
-
-			Assert.True(
-				new TransactionBuilder()
-				{
-					StandardTransactionPolicy = EasyPolicy
-				}
-					.AddCoins(issuanceCoin)
-					.Verify(aliceSigned));
-
-			//In one two one line
-
-			var builder = new TransactionBuilder();
-			builder.StandardTransactionPolicy = RelayPolicy.Clone();
-			builder.StandardTransactionPolicy.CheckFee = false;
-			var tx =
-				builder
-				.AddCoins(issuanceCoin)
-				.AddKeys(alice, satoshi)
-				.IssueAsset(nico.PubKey, new AssetMoney(goldAssetId, 1000))
-				.BuildTransaction(true);
-			Assert.True(builder.Verify(tx));
-		}
-
-		[Fact]
-		[Trait("UnitTest", "UnitTest")]
-		//https://github.com/NicolasDorier/NBitcoin/issues/34
-		public void CanBuildAnyoneCanPayTransaction()
-		{
-			//Carla is buying from Alice. Bob is acting as a mediator between Alice and Carla.
-			var aliceKey = new Key();
-			var bobKey = new Key();
-			var carlaKey = new Key();
-
-			// Alice + Bob 2 of 2 multisig "wallet"
-			var aliceBobRedeemScript = PayToMultiSigTemplate.Instance.GenerateScriptPubKey(2, new PubKey[] { aliceKey.PubKey, bobKey.PubKey });
-
-			var txBuilder = new TransactionBuilder();
-			var funding = txBuilder
-				.AddCoins(GetCoinSource(aliceKey))
-				.AddKeys(aliceKey)
-				.Send(aliceBobRedeemScript.Hash, "0.5")
-				.SetChange(aliceKey.PubKey.Hash)
-				.SendFees(Money.Satoshis(5000))
-				.BuildTransaction(true);
-
-			Assert.True(txBuilder.Verify(funding));
-
-			List<ICoin> aliceBobCoins = new List<ICoin>();
-			aliceBobCoins.Add(new ScriptCoin(funding, funding.Outputs.To(aliceBobRedeemScript.Hash).First(), aliceBobRedeemScript));
-
-			// first Bob constructs the TX
-			txBuilder = new TransactionBuilder();
-			var unsigned = txBuilder
-				// spend from the Alice+Bob wallet to Carla
-				.AddCoins(aliceBobCoins)
-				.Send(carlaKey.PubKey.Hash, "0.01")
-				//and Carla pays Alice
-				.Send(aliceKey.PubKey.Hash, "0.02")
-				.CoverOnly("0.01")
-				.SetChange(aliceBobRedeemScript.Hash)
-				// Bob does not sign anything yet
-				.BuildTransaction(false);
-
-			Assert.True(unsigned.Outputs.Count == 3);
-			Assert.True(unsigned.Outputs[0].IsTo(aliceBobRedeemScript.Hash));
-			//Only 0.01 should be covered, not 0.03 so 0.49 goes back to Alice+Bob
-			Assert.True(unsigned.Outputs[0].Value == Money.Parse("0.49"));
-
-
-			Assert.True(unsigned.Outputs[1].IsTo(carlaKey.PubKey.Hash));
-			Assert.True(unsigned.Outputs[1].Value == Money.Parse("0.01"));
-
-			Assert.True(unsigned.Outputs[2].IsTo(aliceKey.PubKey.Hash));
-			Assert.True(unsigned.Outputs[2].Value == Money.Parse("0.02"));
-
-			//Alice signs	
-			txBuilder = new TransactionBuilder();
-			var aliceSigned = txBuilder
-					.AddCoins(aliceBobCoins)
-					.AddKeys(aliceKey)
-					.SignTransaction(unsigned, SigHash.All | SigHash.AnyoneCanPay);
-
-			var carlaCoins = GetCoinSource(carlaKey, "1.0", "0.8", "0.6", "0.2", "0.05");
-
-			//Scenario 1 : Carla knows aliceBobCoins so she can calculate how much coin she need to complete the transaction
-			//Carla fills and signs
-			txBuilder = new TransactionBuilder();
-			var carlaSigned = txBuilder
-				.AddCoins(aliceBobCoins)
-				.Then()
-				.AddKeys(carlaKey)
-				//Carla should complete 0.02, but with 0.03 of fees, she should have a coins of 0.05
-				.AddCoins(carlaCoins)
-				.ContinueToBuild(aliceSigned)
-				.SendFees("0.03")
-				.CoverTheRest()
-				.BuildTransaction(true);
-
-
-			//Bob review and signs
-			txBuilder = new TransactionBuilder();
-			var bobSigned = txBuilder
-				.AddCoins(aliceBobCoins)
-				.AddKeys(bobKey)
-				.SignTransaction(carlaSigned);
-
-			txBuilder.AddCoins(carlaCoins);
-			Assert.True(txBuilder.Verify(bobSigned));
-
-
-			//Scenario 2 : Carla is told by Bob to complete 0.05 BTC
-			//Carla fills and signs
-			txBuilder = new TransactionBuilder();
-			carlaSigned = txBuilder
-				.AddKeys(carlaKey)
-				.AddCoins(carlaCoins)
-				//Carla should complete 0.02, but with 0.03 of fees, she should have a coins of 0.05
-				.ContinueToBuild(aliceSigned)
-				.CoverOnly("0.05")
-				.BuildTransaction(true);
-
-
-			//Bob review and signs
-			txBuilder = new TransactionBuilder();
-			bobSigned = txBuilder
-				.AddCoins(aliceBobCoins)
-				.AddKeys(bobKey)
-				.SignTransaction(carlaSigned);
-
-			txBuilder.AddCoins(carlaCoins);
-			Assert.True(txBuilder.Verify(bobSigned));
-		}
-
-		private ICoin[] GetCoinSource(Key destination, params Money[] amounts)
-		{
-			if(amounts.Length == 0)
-				amounts = new[] { Money.Parse("100.0") };
-
-			return amounts
-				.Select(a => new Coin(RandOutpoint(), new TxOut(a, destination.PubKey.Hash)))
-				.ToArray();
-		}
-
-		[Fact]
-		[Trait("UnitTest", "UnitTest")]
-		public void CanBuildShuffleColoredTransaction()
-		{
-			var gold = new Key();
-			var silver = new Key();
-			var goldId = gold.PubKey.ScriptPubKey.Hash.ToAssetId();
-			var silverId = silver.PubKey.ScriptPubKey.Hash.ToAssetId();
-
-			var satoshi = new Key();
-			var bob = new Key();
-
-			var repo = new NoSqlColoredTransactionRepository(new NoSqlTransactionRepository(), new InMemoryNoSqlRepository());
-
-			var init = new Transaction()
-			{
-				Outputs =
-				{
-					new TxOut("1.0", gold.PubKey),
-					new TxOut("1.0", silver.PubKey),
-					new TxOut("1.0", satoshi.PubKey)
-				}
-			};
-			repo.Transactions.Put(init.GetHash(), init);
-
-			var issuanceCoins =
-				init
-				.Outputs
-				.Take(2)
-				.Select((o, i) => new IssuanceCoin(new OutPoint(init.GetHash(), i), init.Outputs[i]))
-				.OfType<ICoin>().ToArray();
-
-			var satoshiBTC = new Coin(new OutPoint(init.GetHash(), 2), init.Outputs[2]);
-
-			var coins = new List<ICoin>();
-			coins.AddRange(issuanceCoins);
-			var txBuilder = new TransactionBuilder(1);
-			txBuilder.StandardTransactionPolicy = RelayPolicy;
-			//Can issue gold to satoshi and bob
-			var tx = txBuilder
-				.AddCoins(coins.ToArray())
-				.AddKeys(gold)
-				.IssueAsset(satoshi.PubKey, new AssetMoney(goldId, 1000))
-				.IssueAsset(bob.PubKey, new AssetMoney(goldId, 500))
-				.SendFees("0.1")
-				.SetChange(gold.PubKey)
-				.BuildTransaction(true);
-			Assert.True(txBuilder.Verify(tx, "0.1"));
-
-			//Ensure BTC from the IssuanceCoin are returned
-			Assert.Equal(Money.Parse("0.89994240"), tx.Outputs[2].Value);
-			Assert.Equal(gold.PubKey.ScriptPubKey, tx.Outputs[2].ScriptPubKey);
-
-			//Can issue and send in same transaction
-			repo.Transactions.Put(tx.GetHash(), tx);
-
-
-			var cc = ColoredCoin.Find(tx, repo);
-			for(int i = 0; i < 20; i++)
-			{
-				txBuilder = new TransactionBuilder(i);
-				txBuilder.StandardTransactionPolicy = RelayPolicy;
-				tx = txBuilder
-					.AddCoins(satoshiBTC)
-					.AddCoins(cc)
-					.AddKeys(satoshi)
-					.SendAsset(gold, new AssetMoney(goldId, 10))
-					.SetChange(satoshi)
-					.Then()
-					.AddKeys(gold)
-					.AddCoins(issuanceCoins)
-					.IssueAsset(bob, new AssetMoney(goldId, 1))
-					.SetChange(gold)
-					.Shuffle()
-					.BuildTransaction(true);
-
-				repo.Transactions.Put(tx.GetHash(), tx);
-
-				var ctx = tx.GetColoredTransaction(repo);
-				Assert.Equal(1, ctx.Issuances.Count);
-				Assert.Equal(2, ctx.Transfers.Count);
-			}
-		}
-
-		[Fact]
-		[Trait("UnitTest", "UnitTest")]
-		public void CanBuildColoredTransaction()
-		{
-			var gold = new Key();
-			var silver = new Key();
-			var goldId = gold.PubKey.ScriptPubKey.Hash.ToAssetId();
-			var silverId = silver.PubKey.ScriptPubKey.Hash.ToAssetId();
-
-			var satoshi = new Key();
-			var bob = new Key();
-			var alice = new Key();
-
-			var repo = new NoSqlColoredTransactionRepository();
-
-			var init = new Transaction()
-			{
-				Outputs =
-				{
-					new TxOut("1.0", gold.PubKey),
-					new TxOut("1.0", silver.PubKey),
-					new TxOut("1.0", satoshi.PubKey)
-				}
-			};
-
-			repo.Transactions.Put(init);
-
-			var issuanceCoins =
-				init
-				.Outputs
-				.AsCoins()
-				.Take(2)
-				.Select((c, i) => new IssuanceCoin(c))
-				.OfType<ICoin>().ToArray();
-
-			var satoshiBTC = init.Outputs.AsCoins().Last();
-
-			var coins = new List<ICoin>();
-			coins.AddRange(issuanceCoins);
-			var txBuilder = new TransactionBuilder();
-			txBuilder.StandardTransactionPolicy = RelayPolicy;
-			//Can issue gold to satoshi and bob
-			var tx = txBuilder
-				.AddCoins(coins.ToArray())
-				.AddKeys(gold)
-				.IssueAsset(satoshi.PubKey, new AssetMoney(goldId, 1000))
-				.IssueAsset(bob.PubKey, new AssetMoney(goldId, 500))
-				.SendFees("0.1")
-				.SetChange(gold.PubKey)
-				.BuildTransaction(true);
-			Assert.True(txBuilder.Verify(tx, "0.1"));
-
-			//Ensure BTC from the IssuanceCoin are returned
-			Assert.Equal(Money.Parse("0.89994240"), tx.Outputs[2].Value);
-			Assert.Equal(gold.PubKey.ScriptPubKey, tx.Outputs[2].ScriptPubKey);
-
-			repo.Transactions.Put(tx);
-
-			var colored = tx.GetColoredTransaction(repo);
-			Assert.Equal(2, colored.Issuances.Count);
-			Assert.True(colored.Issuances.All(i => i.Asset.Id == goldId));
-			AssertHasAsset(tx, colored, colored.Issuances[0], goldId, 500, bob.PubKey);
-			AssertHasAsset(tx, colored, colored.Issuances[1], goldId, 1000, satoshi.PubKey);
-
-			var coloredCoins = ColoredCoin.Find(tx, colored).ToArray();
-			Assert.Equal(2, coloredCoins.Length);
-
-			//Can issue silver to bob, and send some gold to satoshi
-			coins.Add(coloredCoins.First(c => c.ScriptPubKey == bob.PubKey.ScriptPubKey));
-			txBuilder = new TransactionBuilder();
-			txBuilder.StandardTransactionPolicy = EasyPolicy;
-			tx = txBuilder
-				.AddCoins(coins.ToArray())
-				.AddKeys(silver, bob)
-				.SetChange(bob.PubKey)
-				.IssueAsset(bob.PubKey, new AssetMoney(silverId, 10))
-				.SendAsset(satoshi.PubKey, new AssetMoney(goldId, 30))
-				.BuildTransaction(true);
-
-			Assert.True(txBuilder.Verify(tx));
-			colored = tx.GetColoredTransaction(repo);
-			Assert.Equal(1, colored.Inputs.Count);
-			Assert.Equal(goldId, colored.Inputs[0].Asset.Id);
-			Assert.Equal(500, colored.Inputs[0].Asset.Quantity);
-			Assert.Equal(1, colored.Issuances.Count);
-			Assert.Equal(2, colored.Transfers.Count);
-			AssertHasAsset(tx, colored, colored.Transfers[0], goldId, 470, bob.PubKey);
-			AssertHasAsset(tx, colored, colored.Transfers[1], goldId, 30, satoshi.PubKey);
-
-			repo.Transactions.Put(tx);
-
-
-			//Can swap : 
-			//satoshi wants to send 100 gold to bob 
-			//bob wants to send 200 silver, 5 gold and 0.9 BTC to satoshi
-
-			//Satoshi receive gold
-			txBuilder = new TransactionBuilder();
-			txBuilder.StandardTransactionPolicy = RelayPolicy;
-			tx = txBuilder
-					.AddKeys(gold)
-					.AddCoins(issuanceCoins)
-					.IssueAsset(satoshi.PubKey, new AssetMoney(goldId, 1000UL))
-					.SetChange(gold.PubKey)
-					.SendFees(Money.Coins(0.0004m))
-					.BuildTransaction(true);
-			Assert.True(txBuilder.Verify(tx));
-			repo.Transactions.Put(tx);
-			var satoshiCoin = ColoredCoin.Find(tx, repo).First();
-
-
-			//Gold receive 2.5 BTC
-			tx = new Transaction()
-			{
-				Outputs =
-				{
-					new TxOut("2.5",gold.PubKey)
-				}
-			};
-			repo.Transactions.Put(tx.GetHash(), tx);
-
-			//Bob receive silver and 2 btc
-			txBuilder = new TransactionBuilder();
-			txBuilder.StandardTransactionPolicy = RelayPolicy;
-			tx = txBuilder
-					.AddKeys(silver, gold)
-					.AddCoins(issuanceCoins)
-					.AddCoins(new Coin(new OutPoint(tx.GetHash(), 0), new TxOut("2.5", gold.PubKey.ScriptPubKey)))
-					.IssueAsset(bob.PubKey, new AssetMoney(silverId, 300UL))
-					.Send(bob.PubKey, "2.00")
-					.SendFees(Money.Coins(0.0004m))
-					.SetChange(gold.PubKey)
-					.BuildTransaction(true);
-			Assert.True(txBuilder.Verify(tx));
-			repo.Transactions.Put(tx);
-
-			var bobSilverCoin = ColoredCoin.Find(tx, repo).First();
-			var bobBitcoin = new Coin(new OutPoint(tx.GetHash(), 2), tx.Outputs[2]);
-
-			//Bob receive gold
-			txBuilder = new TransactionBuilder();
-			txBuilder.StandardTransactionPolicy = RelayPolicy;
-			tx = txBuilder
-					.AddKeys(gold)
-					.AddCoins(issuanceCoins)
-					.IssueAsset(bob.PubKey, new AssetMoney(goldId, 50UL))
-					.SetChange(gold.PubKey)
-					.SendFees(Money.Coins(0.0004m))
-					.BuildTransaction(true);
-			Assert.True(txBuilder.Verify(tx));
-			repo.Transactions.Put(tx.GetHash(), tx);
-
-			var bobGoldCoin = ColoredCoin.Find(tx, repo).First();
-
-			txBuilder = new TransactionBuilder();
-			txBuilder.StandardTransactionPolicy = RelayPolicy;
-			tx = txBuilder
-				.AddCoins(satoshiCoin)
-				.AddCoins(satoshiBTC)
-				.SendAsset(bob.PubKey, new AssetMoney(goldId, 100))
-				.SendFees(Money.Coins(0.0004m))
-				.SetChange(satoshi.PubKey)
-				.Then()
-				.AddCoins(bobSilverCoin, bobGoldCoin, bobBitcoin)
-				.SendAsset(satoshi.PubKey, new AssetMoney(silverId, 200))
-				.Send(satoshi.PubKey, "0.9")
-				.SendAsset(satoshi.PubKey, new AssetMoney(goldId, 5))
-				.SetChange(bob.PubKey)
-				.BuildTransaction(false);
-
-			colored = tx.GetColoredTransaction(repo);
-
-			AssertHasAsset(tx, colored, colored.Inputs[0], goldId, 1000, null);
-			AssertHasAsset(tx, colored, colored.Inputs[1], silverId, 300, null);
-
-			AssertHasAsset(tx, colored, colored.Transfers[0], goldId, 900, satoshi.PubKey);
-			AssertHasAsset(tx, colored, colored.Transfers[1], goldId, 100, bob.PubKey);
-
-			AssertHasAsset(tx, colored, colored.Transfers[2], silverId, 100, bob.PubKey);
-			AssertHasAsset(tx, colored, colored.Transfers[3], silverId, 200, satoshi.PubKey);
-
-			AssertHasAsset(tx, colored, colored.Transfers[4], goldId, 45, bob.PubKey);
-			AssertHasAsset(tx, colored, colored.Transfers[5], goldId, 5, satoshi.PubKey);
-
-			Assert.True(tx.Outputs[8].Value == Money.Parse("1.0999424"));
-			Assert.True(tx.Outputs[8].ScriptPubKey == bob.PubKey.ScriptPubKey);
-			Assert.True(tx.Outputs[9].Value == Money.Parse("0.9"));
-			Assert.True(tx.Outputs[9].ScriptPubKey == satoshi.PubKey.ScriptPubKey);
-
-			tx = txBuilder.AddKeys(satoshi, bob).SignTransaction(tx);
-			Assert.True(txBuilder.Verify(tx));
-
-
-			//Bob send coins to Satoshi, but alice pay for the dust
-			var funding =
-				new TransactionBuilder()
-				{
-					StandardTransactionPolicy = RelayPolicy
-				}
-				.AddCoins(issuanceCoins)
-				.AddKeys(gold)
-				.IssueAsset(bob.PubKey.Hash, new AssetMoney(goldId, 100UL))
-				.SetChange(gold.PubKey.Hash)
-				.SendFees(Money.Coins(0.0004m))
-				.BuildTransaction(true);
-
-			repo.Transactions.Put(funding);
-
-			var bobGold = ColoredCoin.Find(funding, repo).ToArray();
-
-			Transaction transfer = null;
-			try
-			{
-				transfer =
-					new TransactionBuilder()
-					{
-						StandardTransactionPolicy = RelayPolicy
-					}
-					.AddCoins(bobGold)
-					.SendAsset(alice.PubKey.Hash, new AssetMoney(goldId, 40UL))
-					.SetChange(bob.PubKey.Hash)
-					.BuildTransaction(true);
-				Assert.False(true, "Should have thrown");
-			}
-			catch(NotEnoughFundsException ex) //Not enough dust to send the change
-			{
-				Assert.True(((Money)ex.Missing).Satoshi == 2730);
-				var rate = new FeeRate(Money.Coins(0.0004m));
-				txBuilder = new TransactionBuilder();
-				txBuilder.StandardTransactionPolicy = RelayPolicy;
-				transfer =
-					txBuilder
-					.AddCoins(bobGold)
-					.AddCoins(((IssuanceCoin)issuanceCoins[0]).Bearer)
-					.AddKeys(gold, bob)
-					.SendAsset(alice.PubKey, new AssetMoney(goldId, 40UL))
-					.SetChange(bob.PubKey, ChangeType.Colored)
-					.SetChange(gold.PubKey.Hash, ChangeType.Uncolored)
-					.SendEstimatedFees(rate)
-					.BuildTransaction(true);
-				var fee = transfer.GetFee(txBuilder.FindSpentCoins(transfer));
-				Assert.True(txBuilder.Verify(transfer, fee));
-
-				repo.Transactions.Put(funding.GetHash(), funding);
-
-				colored = ColoredTransaction.FetchColors(transfer, repo);
-				AssertHasAsset(transfer, colored, colored.Transfers[0], goldId, 60, bob.PubKey);
-				AssertHasAsset(transfer, colored, colored.Transfers[1], goldId, 40, alice.PubKey);
-
-				var change = transfer.Outputs.Last(o => o.ScriptPubKey == gold.PubKey.Hash.ScriptPubKey);
-				Assert.Equal(Money.Coins(0.99980450m), change.Value);
-
-				Assert.Equal(gold.PubKey.Hash, change.ScriptPubKey.GetDestination());
-
-				//Verify issuancecoin can have an url
-				var issuanceCoin = (IssuanceCoin)issuanceCoins[0];
-				issuanceCoin.DefinitionUrl = new Uri("http://toto.com/");
-				txBuilder = new TransactionBuilder();
-				tx = txBuilder
-					.AddKeys(gold)
-					.AddCoins(issuanceCoin)
-					.IssueAsset(bob, new AssetMoney(gold.PubKey, 10))
-					.SetChange(gold)
-					.BuildTransaction(true);
-
-				Assert.Equal("http://toto.com/", tx.GetColoredMarker().GetMetadataUrl().AbsoluteUri);
-
-				//Sending 0 asset should be a no op
-				txBuilder = new TransactionBuilder();
-				transfer =
-					txBuilder
-					.AddCoins(bobGold)
-					.AddCoins(((IssuanceCoin)issuanceCoins[0]).Bearer)
-					.AddKeys(gold, bob)
-					.SendAsset(alice.PubKey, new AssetMoney(goldId, 0UL))
-					.Send(alice.PubKey, Money.Coins(0.01m))
-					.SetChange(bob.PubKey)
-					.BuildTransaction(true);
-
-				foreach(var output in transfer.Outputs)
-				{
-					Assert.False(TxNullDataTemplate.Instance.CheckScriptPubKey(output.ScriptPubKey));
-					Assert.False(output.Value == output.GetDustThreshold(txBuilder.StandardTransactionPolicy.MinRelayTxFee));
-				}
-			}
-		}
-
-		private void AssertHasAsset(Transaction tx, ColoredTransaction colored, ColoredEntry entry, AssetId assetId, int quantity, PubKey destination)
-		{
-			var txout = tx.Outputs[entry.Index];
-			Assert.True(entry.Asset.Id == assetId);
-			Assert.True(entry.Asset.Quantity == quantity);
-			if(destination != null)
-				Assert.True(txout.ScriptPubKey == destination.ScriptPubKey);
-		}
-
-		[Fact]
-		[Trait("UnitTest", "UnitTest")]
-		public void CanBuildStealthTransaction()
-		{
-			var stealthKeys = Enumerable.Range(0, 3).Select(_ => new Key()).ToArray();
-			var scanKey = new Key();
-
-			var darkSatoshi = new BitcoinStealthAddress(scanKey.PubKey, stealthKeys.Select(k => k.PubKey).ToArray(), 2, new BitField(3, 5), Network.Main);
-
-			var bob = new Key();
-			var coins = new Coin[] {
-				new Coin()
-				{
-					Outpoint = RandOutpoint(),
-					TxOut = new TxOut("1.00",bob.PubKey.Hash)
-				} };
-
-			//Bob sends money to satoshi
-			TransactionBuilder builder = new TransactionBuilder();
-			builder.StandardTransactionPolicy = EasyPolicy;
-			var tx =
-				builder
-				.AddCoins(coins)
-				.AddKeys(bob)
-				.Send(darkSatoshi, "1.00")
-				.BuildTransaction(true);
-			Assert.True(builder.Verify(tx));
-
-			//Satoshi scans a StealthCoin in the transaction with his scan key
-			var stealthCoin = StealthCoin.Find(tx, darkSatoshi, scanKey);
-			Assert.NotNull(stealthCoin);
-
-			//Satoshi sends back the money to Bob
-			builder = new TransactionBuilder();
-			builder.StandardTransactionPolicy = EasyPolicy;
-			tx =
-				builder
-					.AddCoins(stealthCoin)
-					.AddKeys(stealthKeys)
-					.AddKeys(scanKey)
-					.Send(bob.PubKey.Hash, "1.00")
-					.BuildTransaction(true);
-
-			Assert.True(builder.Verify(tx)); //Signed !
-
-
-			//Same scenario, Satoshi wants to send money back to Bob
-			//However, his keys are spread on two machines
-			//He partially signs on the 1st machine
-			builder = new TransactionBuilder();
-			builder.StandardTransactionPolicy = EasyPolicy;
-			tx =
-				builder
-					.AddCoins(stealthCoin)
-					.AddKeys(stealthKeys.Skip(2).ToArray()) //Only one Stealth Key
-					.AddKeys(scanKey)
-					.Send(bob.PubKey.Hash, "1.00")
-					.BuildTransaction(true);
-
-			Assert.False(builder.Verify(tx)); //Not fully signed
-
-			//Then he partially signs on the 2nd machine
-			builder = new TransactionBuilder();
-			builder.StandardTransactionPolicy = EasyPolicy;
-			tx =
-				builder
-					.AddCoins(stealthCoin)
-					.AddKeys(stealthKeys[0]) //Other key
-					.AddKeys(scanKey)
-					.SignTransaction(tx);
-
-			Assert.True(builder.Verify(tx)); //Fully signed !
-		}
-
-		private OutPoint RandOutpoint()
-		{
-			return new OutPoint(Rand(), 0);
-		}
-
-		[Fact]
-		[Trait("UnitTest", "UnitTest")]
-		public void CanSwitchGroup()
-		{
-			var satoshi = new Key();
-			var alice = new Key();
-			var bob = new Key();
-
-			var aliceCoins = new ICoin[] { RandomCoin("0.4", alice), RandomCoin("0.6", alice) };
-			var bobCoins = new ICoin[] { RandomCoin("0.2", bob), RandomCoin("0.3", bob) };
-
-			TransactionBuilder builder = new TransactionBuilder();
-			FeeRate rate = new FeeRate(Money.Coins(0.0004m));
-			var tx1 = builder
-				.AddCoins(aliceCoins)
-				.AddKeys(alice)
-				.Send(satoshi, Money.Coins(0.1m))
-				.SetChange(alice)
-				.Then()
-				.AddCoins(bobCoins)
-				.AddKeys(bob)
-				.Send(satoshi, Money.Coins(0.01m))
-				.SetChange(bob)
-				.SendEstimatedFeesSplit(rate)
-				.BuildTransaction(true);
-
-			builder = new TransactionBuilder();
-			var tx2 = builder
-				.Then("Alice")
-				.AddCoins(aliceCoins)
-				.AddKeys(alice)
-				.Send(satoshi, Money.Coins(0.1m))
-				.Then("Bob")
-				.AddCoins(bobCoins)
-				.AddKeys(bob)
-				.Send(satoshi, Money.Coins(0.01m))
-				.SetChange(bob)
-				.Then("Alice")
-				.SetChange(alice)
-				.SendEstimatedFeesSplit(rate)
-				.BuildTransaction(true);
-
-			Assert.Equal(tx1.ToString(), tx2.ToString());
-		}
-
-		[Fact]
-		[Trait("UnitTest", "UnitTest")]
-		public void CanSplitFees()
-		{
-			var satoshi = new Key();
-			var alice = new Key();
-			var bob = new Key();
-
-			var aliceCoins = new ICoin[] { RandomCoin("0.4", alice), RandomCoin("0.6", alice) };
-			var bobCoins = new ICoin[] { RandomCoin("0.2", bob), RandomCoin("0.3", bob) };
-
-			TransactionBuilder builder = new TransactionBuilder();
-			FeeRate rate = new FeeRate(Money.Coins(0.0004m));
-			var tx = builder
-				.AddCoins(aliceCoins)
-				.AddKeys(alice)
-				.Send(satoshi, Money.Coins(0.1m))
-				.SetChange(alice)
-				.Then()
-				.AddCoins(bobCoins)
-				.AddKeys(bob)
-				.Send(satoshi, Money.Coins(0.01m))
-				.SetChange(bob)
-				.SendEstimatedFeesSplit(rate)
-				.BuildTransaction(true);
-
-			var estimated = builder.EstimateFees(tx, rate);
-
-			Assert.True(builder.Verify(tx, estimated));
-
-			// Alice should pay two times more fee than bob
-			builder = new TransactionBuilder();
-			tx = builder
-				.AddCoins(aliceCoins)
-				.AddKeys(alice)
-				.SetFeeWeight(2.0m)
-				.Send(satoshi, Money.Coins(0.1m))
-				.SetChange(alice)
-				.Then()
-				.AddCoins(bobCoins)
-				.AddKeys(bob)
-				.Send(satoshi, Money.Coins(0.01m))
-				.SetChange(bob)
-				.SendFeesSplit(Money.Coins(0.6m))
-				.BuildTransaction(true);
-
-			var spentAlice = builder.FindSpentCoins(tx).Where(c => aliceCoins.Contains(c)).OfType<Coin>().Select(c => c.Amount).Sum();
-			var receivedAlice = tx.Outputs.AsCoins().Where(c => c.ScriptPubKey == alice.PubKey.Hash.ScriptPubKey).Select(c => c.Amount).Sum();
-			Assert.Equal(Money.Coins(0.1m + 0.4m), spentAlice - receivedAlice);
-
-			var spentBob = builder.FindSpentCoins(tx).Where(c => bobCoins.Contains(c)).OfType<Coin>().Select(c => c.Amount).Sum();
-			var receivedBob = tx.Outputs.AsCoins().Where(c => c.ScriptPubKey == bob.PubKey.Hash.ScriptPubKey).Select(c => c.Amount).Sum();
-			Assert.Equal(Money.Coins(0.01m + 0.2m), spentBob - receivedBob);
-		}
-
-		[Fact]
-		[Trait("UnitTest", "UnitTest")]
-		public void CanVerifySequenceLock()
-		{
-			var now = new DateTimeOffset(1988, 7, 18, 0, 0, 0, TimeSpan.Zero);
-			var step = TimeSpan.FromMinutes(10.0);
-			var smallStep = new Sequence(step).LockPeriod;
-			CanVerifySequenceLockCore(new[] { new Sequence(1) }, new[] { 1 }, 2, now, true, new SequenceLock(1, -1));
-			CanVerifySequenceLockCore(new[] { new Sequence(1) }, new[] { 1 }, 1, now, false, new SequenceLock(1, -1));
-			CanVerifySequenceLockCore(
-				new[]
-				{
-					new Sequence(1),
-					new Sequence(5),
-					new Sequence(11),
-					new Sequence(8)
-				},
-				new[] { 1, 5, 7, 9 }, 10, DateTimeOffset.UtcNow, false, new SequenceLock(17, -1));
-
-			CanVerifySequenceLockCore(
-				new[]
-				{
-					new Sequence(smallStep), //MTP(block[11] is +60min) 
-				},
-				new[] { 12 }, 13, now, true, new SequenceLock(-1, now + TimeSpan.FromMinutes(60.0) + smallStep - TimeSpan.FromSeconds(1)));
-
-			CanVerifySequenceLockCore(
-				new[]
-				{
-					new Sequence(smallStep), //MTP(block[11] is +60min) 
-				},
-				new[] { 12 }, 12, now, false, new SequenceLock(-1, now + TimeSpan.FromMinutes(60.0) + smallStep - TimeSpan.FromSeconds(1)));
-		}
-
-		private void CanVerifySequenceLockCore(Sequence[] sequences, int[] prevHeights, int currentHeight, DateTimeOffset first, bool expected, SequenceLock expectedLock)
-		{
-			ConcurrentChain chain = new ConcurrentChain(new BlockHeader()
-			{
-				BlockTime = first
-			});
-			first = first + TimeSpan.FromMinutes(10);
-			while(currentHeight != chain.Height)
-			{
-				chain.SetTip(new BlockHeader()
-				{
-					BlockTime = first,
-					HashPrevBlock = chain.Tip.HashBlock
-				});
-				first = first + TimeSpan.FromMinutes(10);
-			}
-			Transaction tx = new Transaction();
-			tx.Version = 2;
-			for(int i = 0; i < sequences.Length; i++)
-			{
-				TxIn input = new TxIn();
-				input.Sequence = sequences[i];
-				tx.Inputs.Add(input);
-			}
-			Assert.Equal(expected, tx.CheckSequenceLocks(prevHeights, chain.Tip));
-			var actualLock = tx.CalculateSequenceLocks(prevHeights, chain.Tip);
-			Assert.Equal(expectedLock.MinTime, actualLock.MinTime);
-			Assert.Equal(expectedLock.MinHeight, actualLock.MinHeight);
-		}
-
-		[Fact]
-		[Trait("UnitTest", "UnitTest")]
-		public void CanEstimateFees()
-		{
-			var alice = new Key();
-			var bob = new Key();
-			var satoshi = new Key();
-			var bobAlice = PayToMultiSigTemplate.Instance.GenerateScriptPubKey(2, alice.PubKey, bob.PubKey);
-
-			//Alice sends money to bobAlice
-			//Bob sends money to bobAlice
-			//bobAlice sends money to satoshi
-
-			var aliceCoins = new ICoin[] { RandomCoin("0.4", alice), RandomCoin("0.6", alice) };
-			var bobCoins = new ICoin[] { RandomCoin("0.2", bob), RandomCoin("0.3", bob) };
-			var bobAliceCoins = new ICoin[] { RandomCoin("1.5", bobAlice, false), RandomCoin("0.25", bobAlice, true) };
-
-			TransactionBuilder builder = new TransactionBuilder();
-			builder.StandardTransactionPolicy = EasyPolicy;
-			var unsigned = builder
-				.AddCoins(aliceCoins)
-				.Send(bobAlice, "1.0")
-				.Then()
-				.AddCoins(bobCoins)
-				.Send(bobAlice, "0.5")
-				.Then()
-				.AddCoins(bobAliceCoins)
-				.Send(satoshi.PubKey, "1.74")
-				.SetChange(bobAlice)
-				.BuildTransaction(false);
-
-			builder.AddKeys(alice, bob, satoshi);
-			var signed = builder.BuildTransaction(true);
-			Assert.True(builder.Verify(signed));
-
-			Assert.True(Math.Abs(signed.ToBytes().Length - builder.EstimateSize(unsigned)) < 20);
-
-			var rate = new FeeRate(Money.Coins(0.0004m));
-			var estimatedFees = builder.EstimateFees(unsigned, rate);
-			builder.SendEstimatedFees(rate);
-			signed = builder.BuildTransaction(true);
-			Assert.True(builder.Verify(signed, estimatedFees));
-		}
-
-		private Coin RandomCoin(Money amount, Script scriptPubKey, bool p2sh)
-		{
-			var outpoint = RandOutpoint();
-			if(!p2sh)
-				return new Coin(outpoint, new TxOut(amount, scriptPubKey));
-			return new ScriptCoin(outpoint, new TxOut(amount, scriptPubKey.Hash), scriptPubKey);
-		}
-		private Coin RandomCoin(Money amount, Key receiver)
-		{
-			return RandomCoin(amount, receiver.PubKey.GetAddress(Network.Main));
-		}
-		private Coin RandomCoin(Money amount, IDestination receiver)
-		{
-			var outpoint = RandOutpoint();
-			return new Coin(outpoint, new TxOut(amount, receiver));
-		}
-
-		[Fact]
-		[Trait("UnitTest", "UnitTest")]
-		public void BigUIntCoverage()
-		{
-			Assert.True(new uint160("0102030405060708090102030405060708090102") == new uint160("0102030405060708090102030405060708090102"));
-			Assert.True(new uint160("0102030405060708090102030405060708090102") == new uint160(new uint160("0102030405060708090102030405060708090102")));
-			Assert.True(new uint160("0102030405060708090102030405060708090102") != new uint160(new uint160("0102030405060708090102030405060708090101")));
-			Assert.False(new uint160("0102030405060708090102030405060708090102") != new uint160(new uint160("0102030405060708090102030405060708090102")));
-			Assert.True(new uint160("0102030405060708090102030405060708090102").Equals(new uint160("0102030405060708090102030405060708090102")));
-			Assert.True(new uint160("0102030405060708090102030405060708090102").GetHashCode() == new uint160("0102030405060708090102030405060708090102").GetHashCode());
-			Assert.True(new uint160("0102030405060708090102030405060708090102") == uint160.Parse("0102030405060708090102030405060708090102"));
-			uint160 a = null;
-			Assert.True(uint160.TryParse("0102030405060708090102030405060708090102", out a));
-			Assert.True(a == uint160.Parse("0102030405060708090102030405060708090102"));
-			Assert.False(uint160.TryParse("01020304050607080901020304050607080901020", out a));
-			Assert.True(new uint160("0102030405060708090102030405060708090102") > uint160.Parse("0102030405060708090102030405060708090101"));
-			Assert.True(new uint160("0102030405060708090102030405060708090101") < uint160.Parse("0102030405060708090102030405060708090102"));
-			Assert.True(new uint160("0102030405060708090102030405060708090101") <= uint160.Parse("0102030405060708090102030405060708090101"));
-			Assert.True(new uint160("0102030405060708090102030405060708090101") >= uint160.Parse("0102030405060708090102030405060708090101"));
-			Assert.True(new uint160("0102030405060708090102030405060708090101") <= uint160.Parse("0102030405060708090102030405060708090102"));
-			Assert.True(new uint160("0102030405060708090102030405060708090102") >= uint160.Parse("0102030405060708090102030405060708090101"));
-
-			List<byte> bytes = new List<byte>();
-			a = new uint160("0102030405060708090102030405060708090102");
-			for(int i = 0; i < 20; i++)
-			{
-				bytes.Add(a.GetByte(i));
-			}
-			bytes.Reverse();
-			AssertEx.CollectionEquals(Encoders.Hex.DecodeData("0102030405060708090102030405060708090102"), bytes.ToArray());
-
-			bytes = new List<byte>();
-			var b = new uint256("0102030405060708090102030405060708090102030405060708090102030405");
-			for(int i = 0; i < 32; i++)
-			{
-				bytes.Add(b.GetByte(i));
-			}
-			bytes.Reverse();
-			AssertEx.CollectionEquals(Encoders.Hex.DecodeData("0102030405060708090102030405060708090102030405060708090102030405"), bytes.ToArray());
-			Assert.True(new uint256("0102030405060708090102030405060708090102030405060708090102030405") == new uint256(new uint256("0102030405060708090102030405060708090102030405060708090102030405")));
-		}
-#if !NOSOCKET
-		[Fact]
-		[Trait("UnitTest", "UnitTest")]
-		public void OtherCoverage()
-		{
-			Assert.Equal(System.Net.IPAddress.Parse("127.0.0.1").MapToIPv6(), Utils.MapToIPv6(System.Net.IPAddress.Parse("127.0.0.1")));
-			Assert.False(Utils.IsIPv4MappedToIPv6(System.Net.IPAddress.Parse("127.0.0.1")));
-			Assert.True(Utils.IsIPv4MappedToIPv6(Utils.MapToIPv6(System.Net.IPAddress.Parse("127.0.0.1"))));
-		}
-#endif
-		[Fact]
-		[Trait("UnitTest", "UnitTest")]
-		public void BitcoinStreamCoverage()
-		{
-			BitcoinStreamCoverageCore(new ulong[] { 1, 2, 3, 4 }, (BitcoinStream bs, ref ulong[] items) =>
-			{
-				bs.ReadWrite(ref items);
-			});
-			BitcoinStreamCoverageCore(new ushort[] { 1, 2, 3, 4 }, (BitcoinStream bs, ref ushort[] items) =>
-			{
-				bs.ReadWrite(ref items);
-			});
-			BitcoinStreamCoverageCore(new uint[] { 1, 2, 3, 4 }, (BitcoinStream bs, ref uint[] items) =>
-			{
-				bs.ReadWrite(ref items);
-			});
-			BitcoinStreamCoverageCore(new short[] { -1, 1, 2, 3, 4 }, (BitcoinStream bs, ref short[] items) =>
-			{
-				bs.ReadWrite(ref items);
-			});
-			BitcoinStreamCoverageCore(new long[] { -1, 1, 2, 3, 4 }, (BitcoinStream bs, ref long[] items) =>
-			 {
-				 bs.ReadWrite(ref items);
-			 });
-			BitcoinStreamCoverageCore(new byte[] { 1, 2, 3, 4 }, (BitcoinStream bs, ref byte[] items) =>
-			{
-				bs.ReadWrite(ref items);
-			});
-			BitcoinStreamCoverageCore(new uint160[] { new uint160(1), new uint160(2), new uint160(3), new uint160(4) }, (BitcoinStream bs, ref uint160[] items) =>
-			{
-				var l = items.ToList();
-				bs.ReadWrite(ref l);
-				items = l.ToArray();
-			});
-		}
-		delegate void BitcoinStreamCoverageCoreDelegate<TItem>(BitcoinStream bs, ref TItem[] items);
-		void BitcoinStreamCoverageCore<TItem>(TItem[] input, BitcoinStreamCoverageCoreDelegate<TItem> roundTrip)
-		{
-			var before = input.ToArray();
-			var ms = new MemoryStream();
-			BitcoinStream bs = new BitcoinStream(ms, true);
-			var before2 = input;
-			roundTrip(bs, ref input);
-			Array.Clear(input, 0, input.Length);
-			ms.Position = 0;
-			bs = new BitcoinStream(ms, false);
-			roundTrip(bs, ref input);
-			if(!(input is byte[])) //Byte serialization reuse the input array
-				Assert.True(before2 != input);
-			AssertEx.CollectionEquals(before, input);
-		}
-
-		[Fact]
-		[Trait("UnitTest", "UnitTest")]
-		public void CanSerializeInvalidTransactionsBackAndForth()
-		{
-			Transaction before = new Transaction();
-			var versionBefore = before.Version;
-			before.Outputs.Add(new TxOut());
-			Transaction after = AssertClone(before);
-			Assert.Equal(before.Version, after.Version);
-			Assert.Equal(versionBefore, after.Version);
-			Assert.True(after.Outputs.Count == 1);
-
-			before = new Transaction();
-			after = AssertClone(before);
-			Assert.Equal(before.Version, versionBefore);
-		}
-
-		private Transaction AssertClone(Transaction before)
-		{
-			Transaction after = before.Clone();
-			Transaction after2 = null;
-
-			MemoryStream ms = new MemoryStream();
-			BitcoinStream stream = new BitcoinStream(ms, true);
-			stream.TransactionOptions = TransactionOptions.Witness;
-			stream.ReadWrite(before);
-
-			ms.Position = 0;
-
-			stream = new BitcoinStream(ms, false);
-			stream.TransactionOptions = TransactionOptions.Witness;
-			stream.ReadWrite(ref after2);
-
-			Assert.Equal(after2.GetHash(), after.GetHash());
-			Assert.Equal(before.GetHash(), after.GetHash());
-
-			return after;
-		}
-
-		[Fact]
-		[Trait("UnitTest", "UnitTest")]
-		public void CantAskScriptCodeOnIncompleteCoin()
-		{
-			Key k = new Key();
-			var coin = RandomCoin(Money.Zero, k);
-			Assert.True(coin.CanGetScriptCode);
-			coin.ScriptPubKey = k.PubKey.ScriptPubKey.Hash.ScriptPubKey;
-			Assert.False(coin.CanGetScriptCode);
-			Assert.Throws<InvalidOperationException>(() => coin.GetScriptCode());
-			Assert.True(coin.ToScriptCoin(k.PubKey.ScriptPubKey).CanGetScriptCode);
-
-			coin.ScriptPubKey = k.PubKey.ScriptPubKey.WitHash.ScriptPubKey;
-			Assert.False(coin.CanGetScriptCode);
-			Assert.Throws<InvalidOperationException>(() => coin.GetScriptCode());
-			Assert.True(coin.ToScriptCoin(k.PubKey.ScriptPubKey).CanGetScriptCode);
-
-			coin.ScriptPubKey = k.PubKey.ScriptPubKey.WitHash.ScriptPubKey.Hash.ScriptPubKey;
-			Assert.False(coin.CanGetScriptCode);
-			Assert.Throws<InvalidOperationException>(() => coin.GetScriptCode());
-
-			var badCoin = coin.ToScriptCoin(k.PubKey.ScriptPubKey);
-			badCoin.Redeem = k.PubKey.ScriptPubKey.WitHash.ScriptPubKey;
-			Assert.False(badCoin.CanGetScriptCode);
-			Assert.Throws<InvalidOperationException>(() => badCoin.GetScriptCode());
-			Assert.True(coin.ToScriptCoin(k.PubKey.ScriptPubKey).CanGetScriptCode);
-		}
-
-		[Fact]
-		[Trait("UnitTest", "UnitTest")]
-		public void CanBuildWitTransaction()
-		{
-			Action<Transaction, TransactionBuilder> AssertEstimatedSize = (tx, b) =>
-			{
-				var expectedVSize = tx.GetVirtualSize();
-				var actualVSize = b.EstimateSize(tx, true);
-				var expectedSize = tx.GetSerializedSize();
-				var actualSize = b.EstimateSize(tx, false);
-				Assert.True(Math.Abs(expectedVSize - actualVSize) < Math.Abs(expectedVSize - actualSize));
-				Assert.True(Math.Abs(expectedSize - actualSize) < Math.Abs(expectedSize - actualVSize));
-				Assert.True(Math.Abs(expectedVSize - actualVSize) < Math.Abs(expectedSize - actualVSize));
-				Assert.True(Math.Abs(expectedSize - actualSize) < Math.Abs(expectedVSize - actualSize));
-
-				var error = (decimal)Math.Abs(expectedVSize - actualVSize) / Math.Min(expectedVSize, actualSize);
-				Assert.True(error < 0.01m);
-			};
-			Key alice = new Key();
-			Key bob = new Key();
-			Transaction previousTx = null;
-			Coin previousCoin = null;
-			ScriptCoin witnessCoin = null;
-			TransactionBuilder builder = null;
-			Transaction signedTx = null;
-			ScriptCoin scriptCoin = null;
-
-			//P2WPKH
-			previousTx = new Transaction();
-			previousTx.Outputs.Add(new TxOut(Money.Coins(1.0m), alice.PubKey.WitHash));
-			previousCoin = previousTx.Outputs.AsCoins().First();
-
-			builder = new TransactionBuilder();
-			builder.AddKeys(alice);
-			builder.AddCoins(previousCoin);
-			builder.Send(bob, Money.Coins(0.4m));
-			builder.SendFees(Money.Satoshis(30000));
-			builder.SetChange(alice);
-			signedTx = builder.BuildTransaction(true);
-			AssertEstimatedSize(signedTx, builder);
-			Assert.True(builder.Verify(signedTx));
-
-			//P2WSH
-			previousTx = new Transaction();
-			previousTx.Outputs.Add(new TxOut(Money.Coins(1.0m), alice.PubKey.ScriptPubKey.WitHash));
-			previousCoin = previousTx.Outputs.AsCoins().First();
-
-			witnessCoin = new ScriptCoin(previousCoin, alice.PubKey.ScriptPubKey);
-			builder = new TransactionBuilder();
-			builder.AddKeys(alice);
-			builder.AddCoins(witnessCoin);
-			builder.Send(bob, Money.Coins(0.4m));
-			builder.SendFees(Money.Satoshis(30000));
-			builder.SetChange(alice);
-			signedTx = builder.BuildTransaction(true);
-			AssertEstimatedSize(signedTx, builder);
-			Assert.True(builder.Verify(signedTx));
-
-
-			//P2SH(P2WPKH)
-			previousTx = new Transaction();
-			previousTx.Outputs.Add(new TxOut(Money.Coins(1.0m), alice.PubKey.WitHash.ScriptPubKey.Hash));
-			previousCoin = previousTx.Outputs.AsCoins().First();
-
-			scriptCoin = new ScriptCoin(previousCoin, alice.PubKey.WitHash.ScriptPubKey);
-			builder = new TransactionBuilder();
-			builder.AddKeys(alice);
-			builder.AddCoins(scriptCoin);
-			builder.Send(bob, Money.Coins(0.4m));
-			builder.SendFees(Money.Satoshis(30000));
-			builder.SetChange(alice);
-			signedTx = builder.BuildTransaction(true);
-			AssertEstimatedSize(signedTx, builder);
-			Assert.True(builder.Verify(signedTx));
-
-			//P2SH(P2WSH)
-			previousTx = new Transaction();
-			previousTx.Outputs.Add(new TxOut(Money.Coins(1.0m), alice.PubKey.ScriptPubKey.WitHash.ScriptPubKey.Hash));
-			previousCoin = previousTx.Outputs.AsCoins().First();
-
-			witnessCoin = new ScriptCoin(previousCoin, alice.PubKey.ScriptPubKey);
-			builder = new TransactionBuilder();
-			builder.AddKeys(alice);
-			builder.AddCoins(witnessCoin);
-			builder.Send(bob, Money.Coins(0.4m));
-			builder.SendFees(Money.Satoshis(30000));
-			builder.SetChange(alice);
-			signedTx = builder.BuildTransaction(true);
-			AssertEstimatedSize(signedTx, builder);
-			Assert.True(builder.Verify(signedTx));
-
-			//Can remove witness data from tx
-			var signedTx2 = signedTx.WithOptions(TransactionOptions.None);
-			Assert.Equal(signedTx.GetHash(), signedTx2.GetHash());
-			Assert.True(signedTx2.GetSerializedSize() < signedTx.GetSerializedSize());
-		}
-
-		[Fact]
-		[Trait("UnitTest", "UnitTest")]
-		public void CanCheckSegwitPubkey()
-		{
-			var a = new Script("OP_DUP 033fbe0a2aa8dc28ee3b2e271e3fedc7568529ffa20df179b803bf9073c11b6a8b OP_CHECKSIG OP_IF OP_DROP 0382fdfb0a3898bc6504f63204e7d15a63be82a3b910b5b865690dc96d1249f98c OP_ELSE OP_CODESEPARATOR 033fbe0a2aa8dc28ee3b2e271e3fedc7568529ffa20df179b803bf9073c11b6a8b OP_ENDIF OP_CHECKSIG");
-			Assert.False(PayToWitTemplate.Instance.CheckScriptPubKey(a));
-			a = new Script("1 033fbe0a2aa8dc28ee3b2e271e3fedc7568529ffa20df179b803bf9073c1");
-			Assert.True(PayToWitTemplate.Instance.CheckScriptPubKey(a));
-
-			foreach(int pushSize in new[] { 2, 10, 20, 32 })
-			{
-				a = new Script("1 " + String.Concat(Enumerable.Range(0, pushSize * 2).Select(_ => "0").ToArray()));
-				Assert.True(PayToWitTemplate.Instance.CheckScriptPubKey(a));
-			}
-			a = new Script("1 " + String.Concat(Enumerable.Range(0, 33 * 2).Select(_ => "0").ToArray()));
-			Assert.False(PayToWitTemplate.Instance.CheckScriptPubKey(a));
-		}
-
-		[Fact]
-		[Trait("UnitTest", "UnitTest")]
-		public void CanEstimatedFeesCorrectlyIfFeesChangeTransactionSize()
-		{
-			var redeem = PayToMultiSigTemplate.Instance.GenerateScriptPubKey(2, new Key().PubKey, new Key().PubKey, new Key().PubKey);
-			var transactionBuilder = new TransactionBuilder();
-			transactionBuilder.AddCoins(new Coin(new OutPoint(uint256.Parse("75425c904289f21feef0cffab2081ba22030b633623115adf0780edad443e6c7"), 1), new TxOut("0.00010000", PayToScriptHashTemplate.Instance.GenerateScriptPubKey(redeem).GetDestinationAddress(Network.Main))).ToScriptCoin(redeem));
-			transactionBuilder.AddCoins(new Coin(new OutPoint(uint256.Parse("75425c904289f21feef0cffab2081ba22030b633623115adf0780edad443e6c7"), 2), new TxOut("0.00091824", PayToScriptHashTemplate.Instance.GenerateScriptPubKey(redeem).GetDestinationAddress(Network.Main))).ToScriptCoin(redeem));
-			transactionBuilder.AddCoins(new Coin(new OutPoint(uint256.Parse("75425c904289f21feef0cffab2081ba22030b633623115adf0780edad443e6c7"), 3), new TxOut("0.00100000", PayToScriptHashTemplate.Instance.GenerateScriptPubKey(redeem).GetDestinationAddress(Network.Main))).ToScriptCoin(redeem));
-			transactionBuilder.AddCoins(new Coin(new OutPoint(uint256.Parse("75425c904289f21feef0cffab2081ba22030b633623115adf0780edad443e6c7"), 4), new TxOut("0.00100000", PayToScriptHashTemplate.Instance.GenerateScriptPubKey(redeem).GetDestinationAddress(Network.Main))).ToScriptCoin(redeem));
-			transactionBuilder.AddCoins(new Coin(new OutPoint(uint256.Parse("75425c904289f21feef0cffab2081ba22030b633623115adf0780edad443e6c7"), 5), new TxOut("0.00246414", PayToScriptHashTemplate.Instance.GenerateScriptPubKey(redeem).GetDestinationAddress(Network.Main))).ToScriptCoin(redeem));
-			transactionBuilder.AddCoins(new Coin(new OutPoint(uint256.Parse("75425c904289f21feef0cffab2081ba22030b633623115adf0780edad443e6c7"), 6), new TxOut("0.00250980", PayToScriptHashTemplate.Instance.GenerateScriptPubKey(redeem).GetDestinationAddress(Network.Main))).ToScriptCoin(redeem));
-			transactionBuilder.AddCoins(new Coin(new OutPoint(uint256.Parse("75425c904289f21feef0cffab2081ba22030b633623115adf0780edad443e6c7"), 7), new TxOut("0.01000000", PayToScriptHashTemplate.Instance.GenerateScriptPubKey(redeem).GetDestinationAddress(Network.Main))).ToScriptCoin(redeem));
-			transactionBuilder.Send(new Key().PubKey.GetAddress(Network.Main), "0.01000000");
-			transactionBuilder.SetChange(new Key().PubKey.GetAddress(Network.Main));
-
-			var feeRate = new FeeRate((long)32563);
-			var estimatedFeeBefore = transactionBuilder.EstimateFees(feeRate);
-			//Adding the estimated fees will cause 6 more coins to be included, so let's verify the actual sent fees take that into account
-			transactionBuilder.SendEstimatedFees(feeRate);
-			var tx = transactionBuilder.BuildTransaction(false);
-			var estimation = transactionBuilder.EstimateFees(tx, feeRate);
-			Assert.Equal(estimation, tx.GetFee(transactionBuilder.FindSpentCoins(tx)));
-			Assert.Equal(estimatedFeeBefore, estimation);
-		}
-
-		[Fact]
-		[Trait("UnitTest", "UnitTest")]
-		public void CanBuildTransaction()
-		{
-			var keys = Enumerable.Range(0, 5).Select(i => new Key()).ToArray();
-
-			var multiSigPubKey = PayToMultiSigTemplate.Instance.GenerateScriptPubKey(2, keys.Select(k => k.PubKey).Take(3).ToArray());
-			var pubKeyPubKey = PayToPubkeyTemplate.Instance.GenerateScriptPubKey(keys[4].PubKey);
-			var pubKeyHashPubKey = PayToPubkeyHashTemplate.Instance.GenerateScriptPubKey(keys[4].PubKey.Hash);
-			var scriptHashPubKey1 = PayToScriptHashTemplate.Instance.GenerateScriptPubKey(multiSigPubKey.Hash);
-			var scriptHashPubKey2 = PayToScriptHashTemplate.Instance.GenerateScriptPubKey(pubKeyPubKey.Hash);
-			var scriptHashPubKey3 = PayToScriptHashTemplate.Instance.GenerateScriptPubKey(pubKeyHashPubKey.Hash);
-
-
-			var coins = new[] { multiSigPubKey, pubKeyPubKey, pubKeyHashPubKey }.Select((script, i) =>
-				new Coin
-					(
-					new OutPoint(Rand(), i),
-					new TxOut(new Money((i + 1) * Money.COIN), script)
-					)).ToList();
-
-			var scriptCoins =
-				new[] { scriptHashPubKey1, scriptHashPubKey2, scriptHashPubKey3 }
-				.Zip(new[] { multiSigPubKey, pubKeyPubKey, pubKeyHashPubKey },
-					(script, redeem) => new
-					{
-						script,
-						redeem
-					})
-				.Select((_, i) =>
-				new ScriptCoin
-					(
-					new OutPoint(Rand(), i),
-					new TxOut(new Money((i + 1) * Money.COIN), _.script), _.redeem
-					)).ToList();
-
-			var witCoins =
-			new[] { scriptHashPubKey1, scriptHashPubKey2, scriptHashPubKey3 }
-			.Zip(new[] { multiSigPubKey, pubKeyPubKey, pubKeyHashPubKey },
-				(script, redeem) => new
-				{
-					script,
-					redeem
-				})
-			.Select((_, i) =>
-			new ScriptCoin
-				(
-				new OutPoint(Rand(), i),
-				new TxOut(new Money((i + 1) * Money.COIN), _.redeem.WitHash.ScriptPubKey.Hash),
-				_.redeem
-				)).ToList();
-			var a = witCoins.Select(c => c.Amount).Sum();
-			var allCoins = coins.Concat(scriptCoins).Concat(witCoins).ToArray();
-			var destinations = keys.Select(k => k.PubKey.GetAddress(Network.Main)).ToArray();
-
-			var txBuilder = new TransactionBuilder(0);
-			txBuilder.StandardTransactionPolicy = EasyPolicy;
-			var tx = txBuilder
-				.AddCoins(allCoins)
-				.AddKeys(keys)
-				.Send(destinations[0], Money.Parse("6") * 2)
-				.Send(destinations[2], Money.Parse("5"))
-				.Send(destinations[2], Money.Parse("0.9999"))
-				.SendFees(Money.Parse("0.0001"))
-				.SetChange(destinations[3])
-				.BuildTransaction(true);
-			Assert.True(txBuilder.Verify(tx, "0.0001"));
-
-			Assert.Equal(3, tx.Outputs.Count);
-
-			txBuilder = new TransactionBuilder(0);
-			txBuilder.StandardTransactionPolicy = EasyPolicy;
-			tx = txBuilder
-			   .AddCoins(allCoins)
-			   .AddKeys(keys)
-			   .SetGroupName("test")
-			   .Send(destinations[0], Money.Parse("6") * 2)
-			   .Send(destinations[2], Money.Parse("5"))
-			   .Send(destinations[2], Money.Parse("0.9998"))
-			   .SendFees(Money.Parse("0.0001"))
-			   .SetChange(destinations[3])
-			   .BuildTransaction(true);
-
-			Assert.Equal(4, tx.Outputs.Count); //+ Change
-
-			txBuilder.Send(destinations[4], Money.Parse("1"));
-			var ex = Assert.Throws<NotEnoughFundsException>(() => txBuilder.BuildTransaction(true));
-			Assert.True(ex.Group == "test");
-			Assert.True((Money)ex.Missing == Money.Parse("0.9999"));
-			//Can sign partially
-			txBuilder = new TransactionBuilder(0);
-			txBuilder.StandardTransactionPolicy = EasyPolicy;
-			tx = txBuilder
-					.AddCoins(allCoins)
-					.AddKeys(keys.Skip(2).ToArray())  //One of the multi key missing
-					.Send(destinations[0], Money.Parse("6") * 2)
-					.Send(destinations[2], Money.Parse("5"))
-					.Send(destinations[2], Money.Parse("0.9998"))
-					.SendFees(Money.Parse("0.0001"))
-					.SetChange(destinations[3])
-					.Shuffle()
-					.BuildTransaction(true);
-			Assert.False(txBuilder.Verify(tx, "0.0001"));
-
-			var partiallySigned = tx.Clone();
-
-			txBuilder = new TransactionBuilder(0);
-			tx = txBuilder
-					.AddKeys(keys[0])
-					.AddCoins(allCoins)
-					.SignTransaction(tx);
-			Assert.True(txBuilder.Verify(tx));
-
-			txBuilder = new TransactionBuilder(0)
-						.AddCoins(allCoins);
-			//Trying with known signature
-			foreach(var coin in allCoins)
-			{
-				var sig = partiallySigned.SignInput(keys[0], coin);
-				txBuilder.AddKnownSignature(keys[0].PubKey, sig);
-			}
-			tx = txBuilder
-				.SignTransaction(partiallySigned);
-			Assert.True(txBuilder.Verify(tx));
-
-			//Test if signing separatly
-			txBuilder = new TransactionBuilder(0);
-			txBuilder.StandardTransactionPolicy = EasyPolicy;
-			tx = txBuilder
-					.AddCoins(allCoins)
-					.AddKeys(keys.Skip(2).ToArray())  //One of the multi key missing
-					.Send(destinations[0], Money.Parse("6") * 2)
-					.Send(destinations[2], Money.Parse("5"))
-					.Send(destinations[2], Money.Parse("0.9998"))
-					.SendFees(Money.Parse("0.0001"))
-					.SetChange(destinations[3])
-					.Shuffle()
-					.BuildTransaction(false);
-
-			var signed1 = txBuilder.SignTransaction(tx);
-
-			txBuilder = new TransactionBuilder(0);
-			var signed2 = txBuilder
-					.AddKeys(keys[0])
-					.AddCoins(allCoins)
-					.SignTransaction(tx);
-
-			Assert.False(txBuilder.Verify(signed1));
-			Assert.False(txBuilder.Verify(signed2));
-
-			txBuilder = new TransactionBuilder(0);
-			txBuilder.StandardTransactionPolicy = EasyPolicy;
-			tx = txBuilder
-				.AddCoins(allCoins)
-				.CombineSignatures(signed1, signed2);
-			Assert.True(txBuilder.Verify(tx));
-
-			//Check if can deduce scriptPubKey from P2SH and P2SPKH scriptSig
-			allCoins = new[]
-				{
-					RandomCoin(Money.Parse("1.0"), keys[0].PubKey.Hash.ScriptPubKey, false),
-					RandomCoin(Money.Parse("1.0"), keys[0].PubKey.Hash.ScriptPubKey, false),
-					RandomCoin(Money.Parse("1.0"), keys[1].PubKey.Hash.ScriptPubKey, false)
-				};
-
-			txBuilder = new TransactionBuilder(0);
-			txBuilder.StandardTransactionPolicy = EasyPolicy;
-			tx =
-				txBuilder.AddCoins(allCoins)
-					 .Send(destinations[0], Money.Parse("3.0"))
-					 .BuildTransaction(false);
-
-			signed1 = new TransactionBuilder(0)
-						.AddCoins(allCoins)
-						.AddKeys(keys[0])
-						.SignTransaction(tx);
-
-			signed2 = new TransactionBuilder(0)
-						.AddCoins(allCoins)
-						.AddKeys(keys[1])
-						.SignTransaction(tx);
-
-			Assert.False(txBuilder.Verify(signed1));
-			Assert.False(txBuilder.Verify(signed2));
-
-			tx = new TransactionBuilder(0)
-				.CombineSignatures(signed1, signed2);
-
-			Assert.True(txBuilder.Verify(tx));
-
-			//Using the same set of coin in 2 group should not use two times the sames coins
-			for(int i = 0; i < 3; i++)
-			{
-				txBuilder = new TransactionBuilder();
-				txBuilder.StandardTransactionPolicy = EasyPolicy;
-				tx =
-					txBuilder
-					.AddCoins(allCoins)
-					.AddKeys(keys)
-					.Send(destinations[0], Money.Parse("2.0"))
-					.Then()
-					.AddCoins(allCoins)
-					.AddKeys(keys)
-					.Send(destinations[0], Money.Parse("1.0"))
-					.BuildTransaction(true);
-				Assert.True(txBuilder.Verify(tx));
-			}
-		}
-
-		private uint256 Rand()
-		{
-			return new uint256(RandomUtils.GetBytes(32));
-		}
-
-		[Fact]
-		[Trait("UnitTest", "UnitTest")]
-		//https://gist.github.com/gavinandresen/3966071
-		public void CanBuildTransactionWithDustPrevention()
-		{
-			var bob = new Key();
-			var alice = new Key();
-			var tx = new Transaction()
-			{
-				Outputs =
-				{
-					new TxOut(Money.Coins(1.0m), bob)
-				}
-			};
-			var coins = tx.Outputs.AsCoins().ToArray();
-
-			var builder = new TransactionBuilder();
-			builder.StandardTransactionPolicy = EasyPolicy.Clone();
-			builder.StandardTransactionPolicy.MinRelayTxFee = new FeeRate(new Money(1000));
-
-			Func<Transaction> create = () => builder
-				.AddCoins(coins)
-				.AddKeys(bob)
-				.Send(alice, Money.Coins(0.99m))
-				.Send(alice, Money.Satoshis(500))
-				.Send(TxNullDataTemplate.Instance.GenerateScriptPubKey(new byte[] { 1, 2 }), Money.Zero)
-				.SendFees(Money.Coins(0.0001m))
-				.SetChange(bob)
-				.BuildTransaction(true);
-
-			var signed = create();
-
-			Assert.True(signed.Outputs.Count == 3);
-			Assert.True(builder.Verify(signed, Money.Coins(0.0001m)));
-			builder.DustPrevention = false;
-
-			TransactionPolicyError[] errors;
-			Assert.False(builder.Verify(signed, Money.Coins(0.0001m), out errors));
-			var ex = (NotEnoughFundsPolicyError)errors.Single();
-			Assert.True((Money)ex.Missing == Money.Parse("-0.00000500"));
-
-			builder = new TransactionBuilder();
-			builder.DustPrevention = false;
-			builder.StandardTransactionPolicy = EasyPolicy.Clone();
-			builder.StandardTransactionPolicy.MinRelayTxFee = new FeeRate(new Money(1000));
-			signed = create();
-			Assert.True(signed.Outputs.Count == 4);
-			Assert.False(builder.Verify(signed, out errors));
-			Assert.True(errors.Length == 1);
-			Assert.True(errors[0] is DustPolicyError);
-		}
-
-		[Fact]
-		[Trait("UnitTest", "UnitTest")]
-		//https://gist.github.com/gavinandresen/3966071
-		public void CanPartiallySignTransaction()
-		{
-			var privKeys = new[]{"5JaTXbAUmfPYZFRwrYaALK48fN6sFJp4rHqq2QSXs8ucfpE4yQU",
-						"5Jb7fCeh1Wtm4yBBg3q3XbT6B525i17kVhy3vMC9AqfR6FH2qGk",
-						"5JFjmGo5Fww9p8gvx48qBYDJNAzR9pmH5S389axMtDyPT8ddqmw"}
-						.Select(k => new BitcoinSecret(k).PrivateKey).ToArray();
-
-			//First: combine the three keys into a multisig address
-			var redeem = PayToMultiSigTemplate.Instance.GenerateScriptPubKey(2, privKeys.Select(k => k.PubKey).ToArray());
-			var scriptAddress = redeem.Hash.GetAddress(Network.Main);
-			Assert.Equal("3QJmV3qfvL9SuYo34YihAf3sRCW3qSinyC", scriptAddress.ToString());
-
-			// Next, create a transaction to send funds into that multisig. Transaction d6f72... is
-			// an unspent transaction in my wallet (which I got from the 'listunspent' RPC call):
-			// Taken from example
-			var fundingTransaction = Transaction.Parse("010000000189632848f99722915727c5c75da8db2dbf194342a0429828f66ff88fab2af7d6000000008b483045022100abbc8a73fe2054480bda3f3281da2d0c51e2841391abd4c09f4f908a2034c18d02205bc9e4d68eafb918f3e9662338647a4419c0de1a650ab8983f1d216e2a31d8e30141046f55d7adeff6011c7eac294fe540c57830be80e9355c83869c9260a4b8bf4767a66bacbd70b804dc63d5beeb14180292ad7f3b083372b1d02d7a37dd97ff5c9effffffff0140420f000000000017a914f815b036d9bbbce5e9f2a00abd1bf3dc91e955108700000000");
-
-			// Create the spend-from-multisig transaction. Since the fund-the-multisig transaction
-			// hasn't been sent yet, I need to give txid, scriptPubKey and redeemScript:
-			var spendTransaction = new Transaction();
-			spendTransaction.Inputs.Add(new TxIn()
-			{
-				PrevOut = new OutPoint(fundingTransaction.GetHash(), 0),
-			});
-			spendTransaction.Outputs.Add(new TxOut()
-			{
-				Value = "0.01000000",
-				ScriptPubKey = new Script("OP_DUP OP_HASH160 ae56b4db13554d321c402db3961187aed1bbed5b OP_EQUALVERIFY OP_CHECKSIG")
-			});
-
-			spendTransaction.Inputs[0].ScriptSig = redeem; //The redeem should be in the scriptSig before signing
-
-			var partiallySigned = spendTransaction.Clone();
-			//... Now I can partially sign it using one private key:
-
-			partiallySigned.Sign(privKeys[0], true);
-
-			//the other private keys (note the "hex" result getting longer):
-			partiallySigned.Sign(privKeys[1], true);
-
-
-			AssertCorrectlySigned(partiallySigned, fundingTransaction.Outputs[0].ScriptPubKey, allowHighS);
-
-			//Verify the transaction from the gist is also correctly signed
-			var gistTransaction = Transaction.Parse("0100000001aca7f3b45654c230e0886a57fb988c3044ef5e8f7f39726d305c61d5e818903c00000000fd5d010048304502200187af928e9d155c4b1ac9c1c9118153239aba76774f775d7c1f9c3e106ff33c0221008822b0f658edec22274d0b6ae9de10ebf2da06b1bbdaaba4e50eb078f39e3d78014730440220795f0f4f5941a77ae032ecb9e33753788d7eb5cb0c78d805575d6b00a1d9bfed02203e1f4ad9332d1416ae01e27038e945bc9db59c732728a383a6f1ed2fb99da7a4014cc952410491bba2510912a5bd37da1fb5b1673010e43d2c6d812c514e91bfa9f2eb129e1c183329db55bd868e209aac2fbc02cb33d98fe74bf23f0c235d6126b1d8334f864104865c40293a680cb9c020e7b1e106d8c1916d3cef99aa431a56d253e69256dac09ef122b1a986818a7cb624532f062c1d1f8722084861c5c3291ccffef4ec687441048d2455d2403e08708fc1f556002f1b6cd83f992d085097f9974ab08a28838f07896fbab08f39495e15fa6fad6edbfb1e754e35fa1c7844c41f322a1863d4621353aeffffffff0140420f00000000001976a914ae56b4db13554d321c402db3961187aed1bbed5b88ac00000000");
-
-			AssertCorrectlySigned(gistTransaction, fundingTransaction.Outputs[0].ScriptPubKey, allowHighS); //One sig in the hard code tx is high
-
-			//Can sign out of order
-			partiallySigned = spendTransaction.Clone();
-			partiallySigned.Sign(privKeys[2], true);
-			partiallySigned.Sign(privKeys[0], true);
-			AssertCorrectlySigned(partiallySigned, fundingTransaction.Outputs[0].ScriptPubKey);
-
-			//Can sign multiple inputs
-			partiallySigned = spendTransaction.Clone();
-			partiallySigned.Inputs.Add(new TxIn()
-			{
-				PrevOut = new OutPoint(fundingTransaction.GetHash(), 1),
-			});
-			partiallySigned.Inputs[1].ScriptSig = redeem; //The redeem should be in the scriptSig before signing
-			partiallySigned.Sign(privKeys[2], true);
-			partiallySigned.Sign(privKeys[0], true);
-		}
-
-		private void AssertCorrectlySigned(Transaction tx, Script scriptPubKey, ScriptVerify scriptVerify = ScriptVerify.Standard)
-		{
-			for(int i = 0; i < tx.Inputs.Count; i++)
-			{
-				Assert.True(Script.VerifyScript(scriptPubKey, tx, i, null, scriptVerify));
-			}
-		}
-
-		static StandardTransactionPolicy EasyPolicy = new StandardTransactionPolicy()
-		{
-			MaxTransactionSize = null,
-			MaxTxFee = null,
-			MinRelayTxFee = null,
-			ScriptVerify = ScriptVerify.Standard & ~ScriptVerify.LowS
-		};
-
-		static StandardTransactionPolicy RelayPolicy = new StandardTransactionPolicy()
-		{
-			MaxTransactionSize = null,
-			MaxTxFee = null,
-			MinRelayTxFee = new FeeRate(Money.Satoshis(5000)),
-			ScriptVerify = ScriptVerify.Standard & ~ScriptVerify.LowS
-		};
-
-		[Trait("UnitTest", "UnitTest")]
-		[Fact]
-		public void CanMutateSignature()
-		{
-			Transaction funding = new Transaction("010000000189632848f99722915727c5c75da8db2dbf194342a0429828f66ff88fab2af7d6000000008b483045022100abbc8a73fe2054480bda3f3281da2d0c51e2841391abd4c09f4f908a2034c18d02205bc9e4d68eafb918f3e9662338647a4419c0de1a650ab8983f1d216e2a31d8e30141046f55d7adeff6011c7eac294fe540c57830be80e9355c83869c9260a4b8bf4767a66bacbd70b804dc63d5beeb14180292ad7f3b083372b1d02d7a37dd97ff5c9effffffff0140420f000000000017a914f815b036d9bbbce5e9f2a00abd1bf3dc91e955108700000000");
-
-			Transaction spending = new Transaction("0100000001aca7f3b45654c230e0886a57fb988c3044ef5e8f7f39726d305c61d5e818903c00000000fd5d010048304502200187af928e9d155c4b1ac9c1c9118153239aba76774f775d7c1f9c3e106ff33c0221008822b0f658edec22274d0b6ae9de10ebf2da06b1bbdaaba4e50eb078f39e3d78014730440220795f0f4f5941a77ae032ecb9e33753788d7eb5cb0c78d805575d6b00a1d9bfed02203e1f4ad9332d1416ae01e27038e945bc9db59c732728a383a6f1ed2fb99da7a4014cc952410491bba2510912a5bd37da1fb5b1673010e43d2c6d812c514e91bfa9f2eb129e1c183329db55bd868e209aac2fbc02cb33d98fe74bf23f0c235d6126b1d8334f864104865c40293a680cb9c020e7b1e106d8c1916d3cef99aa431a56d253e69256dac09ef122b1a986818a7cb624532f062c1d1f8722084861c5c3291ccffef4ec687441048d2455d2403e08708fc1f556002f1b6cd83f992d085097f9974ab08a28838f07896fbab08f39495e15fa6fad6edbfb1e754e35fa1c7844c41f322a1863d4621353aeffffffff0140420f00000000001976a914ae56b4db13554d321c402db3961187aed1bbed5b88ac00000000");
-
-
-			TransactionBuilder builder = new TransactionBuilder();
-			builder.StandardTransactionPolicy = EasyPolicy;
-			builder.AddCoins(funding.Outputs.AsCoins());
-			Assert.True(builder.Verify(spending));
-
-			foreach(var input in spending.Inputs.AsIndexedInputs())
-			{
-				var ops = input.TxIn.ScriptSig.ToOps().ToArray();
-				foreach(var sig in ops.Select(o =>
-					{
-						try
-						{
-							return new TransactionSignature(o.PushData);
-						}
-						catch
-						{
-							return null;
-						}
-					})
-					.Select((sig, i) => new
-					{
-						sig,
-						i
-					})
-					.Where(i => i.sig != null))
-				{
-					ops[sig.i] = Op.GetPushOp(sig.sig.MakeCanonical().ToBytes());
-				}
-				input.TxIn.ScriptSig = new Script(ops);
-			}
-			Assert.True(builder.Verify(spending));
-		}
-		ScriptVerify allowHighS = ScriptVerify.Standard & ~ScriptVerify.LowS;
-		[Fact]
-		[Trait("UnitTest", "UnitTest")]
-		public void CanUseLockTime()
-		{
-			var tx = new Transaction();
-			tx.LockTime = new LockTime(4);
-			var clone = tx.Clone();
-			Assert.Equal(tx.LockTime, clone.LockTime);
-
-			Assert.Equal("Height : 0", new LockTime().ToString());
-			Assert.Equal(3, (int)new LockTime(3));
-			Assert.Equal((uint)3, (uint)new LockTime(3));
-			Assert.Throws<InvalidOperationException>(() => (DateTimeOffset)new LockTime(3));
-
-			var now = DateTimeOffset.UtcNow;
-			Assert.Equal("Date : " + now, new LockTime(now).ToString());
-			Assert.Equal((int)Utils.DateTimeToUnixTime(now), (int)new LockTime(now));
-			Assert.Equal(Utils.DateTimeToUnixTime(now), (uint)new LockTime(now));
-			Assert.Equal(now.ToString(), ((DateTimeOffset)new LockTime(now)).ToString());
-		}
-
-		[Fact]
-		[Trait("UnitTest", "UnitTest")]
-		//http://brainwallet.org/#tx
-		public void CanGetTransactionErrors()
-		{
-			Key bob = new Key();
-			Key alice = new Key();
-
-			var funding = new Transaction();
-			funding.Outputs.Add(new TxOut(Money.Coins(1.0m), bob));
-			funding.Outputs.Add(new TxOut(Money.Coins(1.1m), bob));
-			funding.Outputs.Add(new TxOut(Money.Coins(1.2m), alice));
-
-			var spending = new Transaction();
-			spending.Inputs.Add(new TxIn(new OutPoint(funding, 0)));
-			spending.Inputs.Add(new TxIn(new OutPoint(funding, 0))); //Duplicate
-			spending.Inputs.Add(new TxIn(new OutPoint(funding, 1)));
-			spending.Inputs.Add(new TxIn(new OutPoint(funding, 2))); //Alice will not sign
-
-			spending.Outputs.Add(new TxOut(Money.Coins(4.0m), bob));
-
-
-			TransactionPolicyError[] errors = null;
-			TransactionBuilder builder = new TransactionBuilder();
-			builder.StandardTransactionPolicy = EasyPolicy;
-			builder.AddKeys(bob);
-			builder.AddCoins(funding.Outputs.AsCoins());
-			builder.SignTransactionInPlace(spending);
-			Assert.False(builder.Verify(spending, Money.Coins(1.0m), out errors));
-
-			var dup = errors.OfType<DuplicateInputPolicyError>().Single();
-			AssertEx.CollectionEquals(new uint[] { 0, 1 }, dup.InputIndices);
-			AssertEx.Equals(new OutPoint(funding, 0), dup.OutPoint);
-
-			var script = errors.OfType<ScriptPolicyError>().Single();
-			AssertEx.Equals(alice.ScriptPubKey, script.ScriptPubKey);
-			AssertEx.Equals(3, script.InputIndex);
-
-			var fees = errors.OfType<NotEnoughFundsPolicyError>().Single();
-			Assert.Equal(fees.Missing, Money.Coins(0.7m));
-
-			spending.Inputs.Add(new TxIn(new OutPoint(funding, 3))); //Coins not found
-			builder.Verify(spending, Money.Coins(1.0m), out errors);
-			var coin = errors.OfType<CoinNotFoundPolicyError>().Single();
-			Assert.Equal(coin.InputIndex, 4UL);
-			Assert.Equal(coin.OutPoint.N, 3UL);
-		}
-
-		//OP_DEPTH 5 OP_SUB OP_PICK OP_SIZE OP_NIP e 10 OP_WITHIN OP_DEPTH 6 OP_SUB OP_PICK OP_SIZE OP_NIP e 10 OP_WITHIN OP_BOOLAND OP_DEPTH 5 OP_SUB OP_PICK OP_SHA256 1d3a9b978502dbe93364a4ea7b75ae9758fd7683958f0f42c1600e9975d10350 OP_EQUAL OP_DEPTH 6 OP_SUB OP_PICK OP_SHA256 1c5f92551d47cb478129b6ba715f58e9cea74ced4eee866c61fc2ea214197dec OP_EQUAL OP_BOOLAND OP_BOOLAND OP_DEPTH 5 OP_SUB OP_PICK OP_SIZE OP_NIP OP_DEPTH 6 OP_SUB OP_PICK OP_SIZE OP_NIP OP_EQUAL OP_IF 1d3a9b978502dbe93364a4ea7b75ae9758fd7683958f0f42c1600e9975d10350 OP_ELSE 1c5f92551d47cb478129b6ba715f58e9cea74ced4eee866c61fc2ea214197dec OP_ENDIF 1d3a9b978502dbe93364a4ea7b75ae9758fd7683958f0f42c1600e9975d10350 OP_EQUAL OP_DEPTH 1 OP_SUB OP_PICK OP_DEPTH 2 OP_SUB OP_PICK OP_CHECKSIG OP_BOOLAND OP_DEPTH 5 OP_SUB OP_PICK OP_SIZE OP_NIP OP_DEPTH 6 OP_SUB OP_PICK OP_SIZE OP_NIP OP_EQUAL OP_IF 1d3a9b978502dbe93364a4ea7b75ae9758fd7683958f0f42c1600e9975d10350 OP_ELSE 1c5f92551d47cb478129b6ba715f58e9cea74ced4eee866c61fc2ea214197dec OP_ENDIF 1c5f92551d47cb478129b6ba715f58e9cea74ced4eee866c61fc2ea214197dec OP_EQUAL OP_DEPTH 3 OP_SUB OP_PICK OP_DEPTH 4 OP_SUB OP_PICK OP_CHECKSIG OP_BOOLAND OP_BOOLOR OP_BOOLAND OP_DEPTH 1 OP_SUB OP_PICK OP_DEPTH 2 OP_SUB OP_PICK OP_CHECKSIG OP_DEPTH 3 OP_SUB OP_PICK OP_DEPTH 4 OP_SUB OP_PICK OP_CHECKSIG OP_BOOLAND OP_BOOLOR OP_VERIFY
-
-		[Fact]
-		[Trait("UnitTest", "UnitTest")]
-		public void TestWtfScript()
-		{
-			var source = new Transaction("01000000024c8a18c4d9e623e81272e5c34669d67604637e6d8f64cbf79ba0bcc93c3472f30000000049483045022100bc793ca29e427838cbc24c127733be032178ab623519f796ce0fcdfef58a96f202206174c0f7d7b303e01fbb50052e0f5fcd75a964af5737a9ed2b95c20eef80cd7a01ffffffffd1f8b4607bd6a83db42d6f557f378758d4b03d9d1f2bb3b868bb9c55bbfc8679000000005747304402203424c812ee29c52a39bd6ce41b2a0d8a6210995b4049fa03be65105fc1abdb7402205bccaeb2c0d23d59f70a8175912c49100108d7217ad105bcb001d65be0c25c95010e8856df1cc6b5d55a12704c261963ffffffff01f049020000000000fd76017455947982775e60a57456947982775e60a59a74559479a820555086252d5d479dc034cddb75d6b9e8b6947e3690cec630531203e2f3dfdbfc8774569479a82034ebda879dc394c7522047b9bcc16b985d960b301b9d4f3addb05190b01b1300879a9a745594798277745694798277876320555086252d5d479dc034cddb75d6b9e8b6947e3690cec630531203e2f3dfdbfc672034ebda879dc394c7522047b9bcc16b985d960b301b9d4f3addb05190b01b13006820555086252d5d479dc034cddb75d6b9e8b6947e3690cec630531203e2f3dfdbfc877451947974529479ac9a745594798277745694798277876320555086252d5d479dc034cddb75d6b9e8b6947e3690cec630531203e2f3dfdbfc672034ebda879dc394c7522047b9bcc16b985d960b301b9d4f3addb05190b01b1300682034ebda879dc394c7522047b9bcc16b985d960b301b9d4f3addb05190b01b1300877453947974549479ac9a9b9a7451947974529479ac7453947974549479ac9a9b6900000000");
-			var spending = new Transaction("0100000001914853959297db6a5aa0e3945a750e4ee311cf47e723dd81d4e397df04c8f500000000008b483045022100bef86c24185a568ce76a4527a88eda58b6ce531e9549d8135d334a6bd077c0350220398385675415edac18a6e623f3f7f7dc2e6a3b11f3beaa2c2763232e0cbf958f012103b81eecef4a027975ea51e6d1220129ed21b6d97c17b27bbbe32a5b934561ba6400000e89dbf6109a1e40f015dfceb0832c0e8856df1cc6b5d55a12704c261963ffffffff01a086010000000000232103b81eecef4a027975ea51e6d1220129ed21b6d97c17b27bbbe32a5b934561ba64ac00000000");
-			var ctx = new ScriptEvaluationContext();
-			ctx.ScriptVerify = ScriptVerify.Mandatory | ScriptVerify.DerSig;
-			var passed = ctx.VerifyScript(spending.Inputs[0].ScriptSig, source.Outputs[0].ScriptPubKey, spending, 0, Money.Zero);
-			Assert.True(passed);
-		}
-
-		[Fact]
-		[Trait("UnitTest", "UnitTest")]
-		public void TestOPNIP()
-		{
-			// (x1 x2 -- x2)
-			Script scriptSig = new Script(Op.GetPushOp(1), Op.GetPushOp(2), Op.GetPushOp(3));
-			Script scriptPubKey = new Script(OpcodeType.OP_NIP);
-			var ctx = new ScriptEvaluationContext();
-			ctx.VerifyScript(scriptSig, scriptPubKey, CreateDummy(), 0, Money.Zero);
-			Assert.Equal(2, ctx.Stack.Count);
-			var actual = new[] { ctx.Stack.Top(-2), ctx.Stack.Top(-1) };
-			var expected = new[] { Op.GetPushOp(1).PushData, Op.GetPushOp(3).PushData };
-			for(int i = 0; i < actual.Length; i++)
-			{
-				Assert.True(actual[i].SequenceEqual(expected[i]));
-			}
-		}
-
-		[Fact]
-		[Trait("UnitTest", "UnitTest")]
-		public void OP_2ROT()
-		{
-			// (x1 x2 x3 x4 x5 x6 -- x3 x4 x5 x6 x1 x2)
-			Script scriptSig = new Script(Op.GetPushOp(1), Op.GetPushOp(2), Op.GetPushOp(3), Op.GetPushOp(4), Op.GetPushOp(5), Op.GetPushOp(6));
-			Script scriptPubKey = new Script(OpcodeType.OP_2ROT);
-			var ctx = new ScriptEvaluationContext();
-			ctx.VerifyScript(scriptSig, scriptPubKey, CreateDummy(), 0, Money.Zero);
-			Assert.Equal(6, ctx.Stack.Count);
-			var actual = new[] {
-				ctx.Stack.Top(-6),
-				ctx.Stack.Top(-5),
-				ctx.Stack.Top(-4),
-				ctx.Stack.Top(-3) ,
-				ctx.Stack.Top(-2),
-				ctx.Stack.Top(-1) };
-			var expected = new[] 
-			{
-				Op.GetPushOp(3).PushData,
-				Op.GetPushOp(4).PushData,
-				Op.GetPushOp(5).PushData,
-				Op.GetPushOp(6).PushData,
-				Op.GetPushOp(1).PushData,
-				Op.GetPushOp(2).PushData,
-			};
-			for(int i = 0; i < actual.Length; i++)
-			{
-				Assert.True(actual[i].SequenceEqual(expected[i]));
-			}
-		}
-
-
-		[Fact]
-		[Trait("UnitTest", "UnitTest")]
-		public void TestOPTuck()
-		{
-			// (x1 x2 -- x2 x1 x2)
-			Script scriptSig = new Script(Op.GetPushOp(1), Op.GetPushOp(2), Op.GetPushOp(3));
-			Script scriptPubKey = new Script(OpcodeType.OP_TUCK);
-			var ctx = new ScriptEvaluationContext();
-			ctx.VerifyScript(scriptSig, scriptPubKey, CreateDummy(), 0, Money.Zero);
-			Assert.Equal(4, ctx.Stack.Count);
-			var actual = new[] { ctx.Stack.Top(-3), ctx.Stack.Top(-2), ctx.Stack.Top(-1) };
-			var expected = new[] { Op.GetPushOp(3).PushData, Op.GetPushOp(2).PushData, Op.GetPushOp(3).PushData };
-			for(int i = 0; i < actual.Length; i++)
-			{
-				Assert.True(actual[i].SequenceEqual(expected[i]));
-			}
-		}
-
-		private static Transaction CreateDummy()
-		{
-			return new Transaction()
-			{
-				Inputs =
-				{
-					TxIn.CreateCoinbase(200)
-				}
-			};
-		}
-
-		[Fact]
-		[Trait("UnitTest", "UnitTest")]
-		public void CanCheckSegwitSig()
-		{
-			Transaction tx = new Transaction("010000000001015d896079097272b13ed9cb22acfabeca9ce83f586d98cc15a08ea2f9c558013b0300000000ffffffff01605af40500000000160014a8cbb5eca9af499cecaa08457690ab367f23d95b0247304402200b6baba4287f3321ae4ec6ba66420d9a48c3f3bc331603e7dca6b12ca75cce6102207fa582041b025605c0474b99a2d3ab5080d6ea14ae3a50b7de92596abf40fb4b012102cdfc0f4701e0c8db3a0913de5f635d0ea76663a8f80925567358d558603fae3500000000");
-			CanCheckSegwitSigCore(tx, 0, Money.Coins(1.0m));
-
-			Transaction toCheck = new Transaction("01000000000103b019e2344634c5b34aeb867f2cd8b09dbbd95b5bf8c5d56d58be1dd9077f9d3a00000000da0047304402201b2be1016abd4df4ca699e0430b97bc8dcd4c1c90b6a6ee382be75f42956566402205ab38fddace15ba4b2c4dbacc6793bb1f35a371aa8386f1348bd65dfeda9657201483045022100db1dbea1a5d05ff7daf6d106931ab701a29d2dddd8cd7781e9eb7fefd31139790220319eb8a238e6c635ebe2960f5960eeb96371f5a38503cf41aa89a33807c8b6a50147522102a96e9843b846b8cc3277ea54638f1454378219854ef89c81a8a4e9217f1f3ca02103d5feb2e2f2fa1403ede18aaac7631dd2c9a893953a9ab338e7d9fa749d91f03b52aeffffffffb019e2344634c5b34aeb867f2cd8b09dbbd95b5bf8c5d56d58be1dd9077f9d3a01000000db00483045022100aec68f5760337efdf425007387f094df284a576e824492597b0d046e038034100220434cb22f056e97cd823a13751c482a9f2d3fb956abcfa69db4dcd2679379070101483045022100c7ce0a9617cbcaa9308758092d336b228f67d358ad25a786711a87a29e2f72d102203d608bf6a4416e9493a5d89552633da300e9a237811e9affea3cda3320a3257c0147522102c4bd91a554815c73814848b311051c43ad6a75810269e1ff0eb9c13d828fc6fb21031035e69a48e04bc4d6315590620f784ab79d8369d122bd45ad7e77c81ac1cb1c52aeffffffffbcf750fad5ddd1909d8b3e2edda94f7ae3c866952932823763291b9467e3b9580000000023220020e0be53749d09a8e2d3843633cf11133e51e73944334d11a147f1ae53f1c3dfe5ffffffff019cbaf0080000000017a9148d52e4999751ec43c07eb371119f8c45047d26dc870000040047304402205bdc03fac6c3be92309e4fdd1572147ca56210dbb4413539874a4e3b0670ac0b02206422cd069e6078bcdc8f698ff77aed65566b6fa1ff028cc322d14d036d2c192401473044022022fa0bda2e8e21716b9d74499665e4f31cbcf2bf49d0b535188e7e196e8e90d8022076ad55655fbd54637c0cf5bbd7f07905446e23a621f82a940cb07677dab2f8fe0147522102d01cf4abc1b6c22cc0e0e43e5277f1a7fb544eca52244cd4cb88bef5943c5563210284a2ffb3e6b6ac0ac9444b0ecd9856f79b53bbd3100894ec6dc80e6e956edbeb52ae00000000");
-
-			ScriptError error;
-			Assert.True(toCheck.Inputs.AsIndexedInputs().Skip(0).First().VerifyScript(new Script("OP_HASH160 442afa4f034468652c571202da0bf277cb729def OP_EQUAL"), Money.Satoshis(100000), ScriptVerify.Mandatory, out error));
-		}
-
-		private static void CanCheckSegwitSigCore(Transaction tx, int input, Money amount, string scriptCodeHex = null)
-		{
-			Script scriptCode = null;
-			if(scriptCodeHex == null)
-			{
-				var param1 = PayToWitPubKeyHashTemplate.Instance.ExtractWitScriptParameters(tx.Inputs[input].WitScript);
-				Assert.NotNull(param1);
-				var param2 = PayToWitPubKeyHashTemplate.Instance.ExtractScriptPubKeyParameters(param1.PublicKey.GetSegwitAddress(Network.Main).Hash.ScriptPubKey);
-				Assert.Equal(param1.PublicKey.WitHash, param2);
-				scriptCode = param1.ScriptPubKey;
-			}
-			else
-			{
-				scriptCode = new Script(Encoders.Hex.DecodeData(scriptCodeHex));
-			}
-
-			ScriptError err;
-			var r = Script.VerifyScript(scriptCode, tx, 0, amount, out err);
-			Assert.True(r);
-		}
-
-		[Fact]
-		[Trait("UnitTest", "UnitTest")]
-		public void CanParseWitTransaction()
-		{
-			var hex = "010000000001015d896079097272b13ed9cb22acfabeca9ce83f586d98cc15a08ea2f9c558013b0300000000ffffffff01605af40500000000160014a8cbb5eca9af499cecaa08457690ab367f23d95b0247304402200b6baba4287f3321ae4ec6ba66420d9a48c3f3bc331603e7dca6b12ca75cce6102207fa582041b025605c0474b99a2d3ab5080d6ea14ae3a50b7de92596abf40fb4b012102cdfc0f4701e0c8db3a0913de5f635d0ea76663a8f80925567358d558603fae3500000000";
-			Transaction tx = new Transaction(hex);
-			var bytes = tx.ToBytes();
-			Assert.Equal(Encoders.Hex.EncodeData(bytes), hex);
-
-			Assert.Equal("4b3580bbcceb12fee91abc7f9e8e7d092e981d4bb38339204c457a04316d949a", tx.GetHash().ToString());
-			Assert.Equal("38331098fb804ef2e6dee7826a74b4af07e631a0f1082ffc063667ccb825d701", tx.GetWitHash().ToString());
-
-			var noWit = tx.WithOptions(TransactionOptions.None);
-			Assert.True(noWit.GetSerializedSize() < tx.GetSerializedSize());
-
-			tx = new Transaction("010000000001015d896079097272b13ed9cb22acfabeca9ce83f586d98cc15a08ea2f9c558013b0200000000ffffffff01605af40500000000160014a8cbb5eca9af499cecaa08457690ab367f23d95b02483045022100d3edd272c4ff247c36a1af34a2394859ece319f61ee85f759b94ec0ecd61912402206dbdc7c6ca8f7279405464d2d935b5e171dfd76656872f76399dbf333c0ac3a001fd08020000000000000000000000000000000000000000000000000000000000000000000000000000000000000000000000000000000000000000000000000000000000000000000000000000000000000000000000000000000000000000000000000000000000000000000000000000000000000000000000000000000000000000000000000000000000000000000000000000000000000000000000000000000000000000000000000000000000000000000000000000000000000000000000000000000000000000000000000000000000000000000000000000000000000000000000000000000000000000000000000000000000000000000000000000000000000000000000000000000000000000000000000000000000000000000000000000000000000000000000000000000000000000000000000000000000000000000000000000000000000000000000000000000000000000000000000000000000000000000000000000000000000000000000000000000000000000000000000000000000000000000000000000000000000000000000000000000000000000000000000000000000000000000000000000000000000000000000000000000000000000000000000000000000000000000000000000000000000000000000000000000000000000000000000000000000000000000000000000000000000000000000000000000100000000");
-
-			ScriptError error;
-			Assert.False(tx.Inputs.AsIndexedInputs().First().VerifyScript(new Script("0 b7854eb547106248b136ca2bf48d8df2f1167588"), out error));
-			Assert.Equal(ScriptError.EqualVerify, error);
-		}
-		[Fact]
-		[Trait("UnitTest", "UnitTest")]
-		public void bip143Test()
-		{
-			Transaction tx = new Transaction("0100000002fff7f7881a8099afa6940d42d1e7f6362bec38171ea3edf433541db4e4ad969f0000000000eeffffffef51e1b804cc89d182d279655c3aa89e815b1b309fe287d9b2b55d57b90ec68a0100000000ffffffff02202cb206000000001976a9148280b37df378db99f66f85c95a783a76ac7a6d5988ac9093510d000000001976a9143bde42dbee7e4dbe6a21b2d50ce2f0167faa815988ac11000000");
-			var h = Script.SignatureHash(new Script(Encoders.Hex.DecodeData("76a9141d0f172a0ecb48aee1be1f2687d2963ae33f71a188ac")), tx, 1, SigHash.All, Money.Satoshis(0x23c34600L), HashVersion.Witness);
-			Assert.Equal(new uint256(Encoders.Hex.DecodeData("c37af31116d1b27caf68aae9e3ac82f1477929014d5b917657d0eb49478cb670"), true), h);
-		}
-		[Fact]
-		[Trait("UnitTest", "UnitTest")]
-		public void witnessHasPushSizeLimit()
-		{
-			Key bob = new Key();
-			Transaction tx = new Transaction();
-			tx.Outputs.Add(new TxOut(Money.Coins(1.0m), bob.PubKey.ScriptPubKey.WitHash));
-			ScriptCoin coin = new ScriptCoin(tx.Outputs.AsCoins().First(), bob.PubKey.ScriptPubKey);
-
-			Transaction spending = new Transaction();
-			spending.AddInput(tx, 0);
-			spending.Sign(bob, coin);
-			ScriptError error;
-			Assert.True(spending.Inputs.AsIndexedInputs().First().VerifyScript(coin, out error));
-			spending.Inputs[0].WitScript = new WitScript(new[] { new byte[521] }.Concat(spending.Inputs[0].WitScript.Pushes).ToArray());
-			Assert.False(spending.Inputs.AsIndexedInputs().First().VerifyScript(coin, out error));
-			Assert.Equal(ScriptError.PushSize, error);
-		}
-
-		[Fact]
-		[Trait("UnitTest", "UnitTest")]
-		//http://brainwallet.org/#tx
-		public void CanParseTransaction()
-		{
-
-			var tests = TestCase.read_json("data/can_parse_transaction.json");
-
-			foreach(var test in tests.Select(t => t.GetDynamic(0)))
-			{
-				string raw = test.Raw;
-				Transaction tx = Transaction.Parse(raw);
-				Assert.Equal((int)test.JSON.vin_sz, tx.Inputs.Count);
-				Assert.Equal((int)test.JSON.vout_sz, tx.Outputs.Count);
-				Assert.Equal((uint)test.JSON.lock_time, (uint)tx.LockTime);
-
-				for(int i = 0; i < tx.Inputs.Count; i++)
-				{
-					var actualVIn = tx.Inputs[i];
-					var expectedVIn = test.JSON.@in[i];
-					Assert.Equal(uint256.Parse((string)expectedVIn.prev_out.hash), actualVIn.PrevOut.Hash);
-					Assert.Equal((uint)expectedVIn.prev_out.n, actualVIn.PrevOut.N);
-					if(expectedVIn.sequence != null)
-						Assert.Equal((uint)expectedVIn.sequence, (uint)actualVIn.Sequence);
-					Assert.Equal((string)expectedVIn.scriptSig, actualVIn.ScriptSig.ToString());
-					//Can parse the string
-					Assert.Equal((string)expectedVIn.scriptSig, (string)expectedVIn.scriptSig.ToString());
-				}
-
-				for(int i = 0; i < tx.Outputs.Count; i++)
-				{
-					var actualVOut = tx.Outputs[i];
-					var expectedVOut = test.JSON.@out[i];
-					Assert.Equal((string)expectedVOut.scriptPubKey, actualVOut.ScriptPubKey.ToString());
-					Assert.Equal(Money.Parse((string)expectedVOut.value), actualVOut.Value);
-				}
-				var hash = (string)test.JSON.hash;
-				var expectedHash = new uint256(Encoders.Hex.DecodeData(hash), false);
-				Assert.Equal(expectedHash, tx.GetHash());
-			}
-		}
-
-		//[Fact]
-		//http://bitcoin.stackexchange.com/questions/25814/ecdsa-signature-and-the-z-value
-		//http://www.nilsschneider.net/2013/01/28/recovering-bitcoin-private-keys.html
-		public void PlayingWithSignatures()
-		{
-			var script1 = new Script("30440220d47ce4c025c35ec440bc81d99834a624875161a26bf56ef7fdc0f5d52f843ad1022044e1ff2dfd8102cf7a47c21d5c9fd5701610d04953c6836596b4fe9dd2f53e3e01 04dbd0c61532279cf72981c3584fc32216e0127699635c2789f549e0730c059b81ae133016a69c21e23f1859a95f06d52b7bf149a8f2fe4e8535c8a829b449c5ff");
-
-			var script2 = new Script("30440220d47ce4c025c35ec440bc81d99834a624875161a26bf56ef7fdc0f5d52f843ad102209a5f1c75e461d7ceb1cf3cab9013eb2dc85b6d0da8c3c6e27e3a5a5b3faa5bab01 04dbd0c61532279cf72981c3584fc32216e0127699635c2789f549e0730c059b81ae133016a69c21e23f1859a95f06d52b7bf149a8f2fe4e8535c8a829b449c5ff");
-
-			var sig1 = (PayToPubkeyHashTemplate.Instance.ExtractScriptSigParameters(script1).TransactionSignature.Signature);
-			var sig2 = (PayToPubkeyHashTemplate.Instance.ExtractScriptSigParameters(script2).TransactionSignature.Signature);
-
-			var n = ECKey.CURVE.N;
-			var z1 = new BigInteger(1, Encoders.Hex.DecodeData("c0e2d0a89a348de88fda08211c70d1d7e52ccef2eb9459911bf977d587784c6e"));
-			var z2 = new BigInteger(1, Encoders.Hex.DecodeData("17b0f41c8c337ac1e18c98759e83a8cccbc368dd9d89e5f03cb633c265fd0ddc"));
-
-			var z = z1.Subtract(z2);
-			var s = sig1.S.Subtract(sig2.S);
-			var n2 = BigInteger.Two.Pow(256).Subtract(new BigInteger("432420386565659656852420866394968145599"));
-
-			var expected = new Key(Encoders.Hex.DecodeData("c477f9f65c22cce20657faa5b2d1d8122336f851a508a1ed04e479c34985bf96"), fCompressedIn: false);
-
-			var expectedBigInt = new NBitcoin.BouncyCastle.Math.BigInteger(1, Encoders.Hex.DecodeData("c477f9f65c22cce20657faa5b2d1d8122336f851a508a1ed04e479c34985bf96"));
-			var priv = (z1.Multiply(sig2.S).Subtract(z2.Multiply(sig1.S)).Mod(n)).Divide(sig1.R.Multiply(sig1.S.Subtract(sig2.S)).Mod(n));
-			Assert.Equal(expectedBigInt.ToString(), priv.ToString());
-
-		}
-
-		protected virtual BigInteger CalculateE(BigInteger n, byte[] message)
-		{
-			int messageBitLength = message.Length * 8;
-			BigInteger trunc = new BigInteger(1, message);
-
-			if(n.BitLength < messageBitLength)
-			{
-				trunc = trunc.ShiftRight(messageBitLength - n.BitLength);
-			}
-
-			return trunc;
-		}
-
-		private ECDSASignature ToPositive(ECDSASignature sig)
-		{
-			return new ECDSASignature(new BouncyCastle.Math.BigInteger(1, sig.R.ToByteArray()), new BouncyCastle.Math.BigInteger(1, sig.S.ToByteArray()));
-		}
-
-		public enum HashModification
-		{
-			NoModification,
-			Modification,
-			Invalid
-		}
-
-		class Combinaison
-		{
-			public SigHash SigHash
-			{
-				get;
-				set;
-			}
-			public bool Segwit
-			{
-				get;
-				set;
-			}
-		}
-
-		IEnumerable<Combinaison> GetCombinaisons()
-		{
-			foreach(var sighash in new[] { SigHash.All, SigHash.Single, SigHash.None })
-			{
-				foreach(var anyoneCanPay in new[] { false, true })
-				{
-					foreach(var segwit in new[] { false, true })
-					{
-						yield return new Combinaison()
-						{
-							SigHash = anyoneCanPay ? sighash | SigHash.AnyoneCanPay : sighash,
-							Segwit = segwit
-						};
-					}
-				}
-			}
-		}
-
-		[Fact]
-		public void Play2()
-		{
-			BitcoinSecret secret = new BitcoinSecret("L5AQtV2HDm4xGsseLokK2VAT2EtYKcTm3c7HwqnJBFt9LdaQULsM");
-			var all = GetCombinaisons().ToArray();
-			while(true)
-			{
-				Utils.Shuffle(all);
-				if(((uint)all[0].SigHash & 0x1f) != (uint)SigHash.All)
-					break;
-			}
-			int i = 0;
-			Transaction tx = new Transaction();
-			List<ICoin> coins = new List<ICoin>();
-			foreach(var combinaison in all)
-			{
-				var scriptPubKey = combinaison.Segwit ? secret.PubKey.WitHash.ScriptPubKey : secret.PubKey.Hash.ScriptPubKey;
-				ICoin coin = new Coin(
-								new uint256("0000000000000000000000000000000000000000000000000000000000000100"), (uint)i,
-								Money.Satoshis(1000 + i), scriptPubKey);
-				tx.Inputs.Add(new TxIn(coin.Outpoint));
-				tx.AddOutput(new TxOut(Money.Satoshis(1000 + i), new Script(OpcodeType.OP_TRUE)));
-				coins.Add(coin);
-				i++;
-			}
-
-			TransactionBuilder builder2 = new TransactionBuilder();
-			builder2.SetTransactionPolicy(new StandardTransactionPolicy()
-			{
-				CheckFee = false,
-				MinRelayTxFee = null,
-				CheckScriptPubKey = false
-			});
-			builder2.AddCoins(coins.ToArray());
-			builder2.AddKeys(secret);
-			builder2.SignTransactionInPlace(tx);
-			var verified = builder2.Verify(tx);
-
-			StringBuilder output = new StringBuilder();
-			output.Append("[\"Transaction mixing all SigHash and segwit and non segwit inputs");
-
-			output.Append("\"],");
-			output.AppendLine();
-			WriteTest(output, coins.OfType<Coin>().ToList(), tx);
-
-
-			//var scriptPubKey = new Script(OpcodeType.OP_16, Op.GetPushOp(new byte[] { 0, 1 }));
-			//ICoin coin1 = new Coin(
-			//					new uint256("0000000000000000000000000000000000000000000000000000000000000100"), 0,
-			//					Money.Satoshis(1000), scriptPubKey);
-			//Transaction tx = new Transaction();
-			//tx.Inputs.Add(new TxIn(coin1.Outpoint)
-			//{
-			//	ScriptSig = new Script(OpcodeType.OP_1)
-			//});
-			//tx.Outputs.Add(new TxOut(Money.Zero, new Script(OpcodeType.OP_TRUE)));
-			//var verified = tx.Inputs.AsIndexedInputs().First().VerifyScript(coin1, ScriptVerify.P2SH | ScriptVerify.Witness);
-		}
-
-		[Fact]
-		[Trait("UnitTest", "UnitTest")]
-		public void CanCacheHashes()
-		{
-			Transaction tx = new Transaction();
-			var original = tx.GetHash();
-			tx.Version = 4;
-			Assert.True(tx.GetHash() != original);
-
-			tx.CacheHashes();
-			original = tx.GetHash();
-			tx.Version = 5;
-			Assert.True(tx.GetHash() == original);
-		}
-
-		[Fact]
-		[Trait("UnitTest", "UnitTest")]
-		public void CheckScriptCoinIsCoherent()
-		{
-			Key key = new Key();
-			var c = RandomCoin(Money.Zero, key.PubKey.ScriptPubKey.Hash);
-
-			//P2SH
-			var scriptCoin = new ScriptCoin(c, key.PubKey.ScriptPubKey);
-			Assert.True(scriptCoin.RedeemType == RedeemType.P2SH);
-			Assert.True(scriptCoin.IsP2SH);
-			Assert.True(scriptCoin.GetHashVersion() == HashVersion.Original);
-
-			//P2SH(P2WPKH)
-			c.ScriptPubKey = key.PubKey.WitHash.ScriptPubKey.Hash.ScriptPubKey;
-			scriptCoin = new ScriptCoin(c, key.PubKey.WitHash.ScriptPubKey);
-			Assert.True(scriptCoin.RedeemType == RedeemType.P2SH);
-			Assert.True(scriptCoin.IsP2SH);
-			Assert.True(scriptCoin.GetHashVersion() == HashVersion.Witness);
-
-			//P2WSH
-			c.ScriptPubKey = key.PubKey.ScriptPubKey.WitHash.ScriptPubKey;
-			scriptCoin = new ScriptCoin(c, key.PubKey.ScriptPubKey);
-			Assert.True(scriptCoin.RedeemType == RedeemType.WitnessV0);
-			Assert.True(!scriptCoin.IsP2SH);
-			Assert.True(scriptCoin.GetHashVersion() == HashVersion.Witness);
-
-			//P2SH(P2WSH)
-			c.ScriptPubKey = key.PubKey.ScriptPubKey.WitHash.ScriptPubKey.Hash.ScriptPubKey;
-			scriptCoin = new ScriptCoin(c, key.PubKey.ScriptPubKey);
-			Assert.True(scriptCoin.RedeemType == RedeemType.WitnessV0);
-			Assert.True(scriptCoin.IsP2SH);
-			Assert.True(scriptCoin.GetHashVersion() == HashVersion.Witness);
-
-
-			Assert.Throws(typeof(ArgumentException), () => new ScriptCoin(c, key.PubKey.ScriptPubKey.WitHash.ScriptPubKey));
-		}
-
-		[Fact]
-		[Trait("UnitTest", "UnitTest")]
-		public void CheckWitnessSize()
-		{
-			var scriptPubKey = new Script(OpcodeType.OP_DROP, OpcodeType.OP_TRUE);
-			ICoin coin1 = new Coin(
-								new uint256("0000000000000000000000000000000000000000000000000000000000000100"), 0,
-								Money.Satoshis(1000), scriptPubKey.WitHash.ScriptPubKey);
-			coin1 = new ScriptCoin(coin1, scriptPubKey);
-			Transaction tx = new Transaction();
-			tx.Inputs.Add(new TxIn(coin1.Outpoint));
-			tx.Inputs[0].ScriptSig = tx.Inputs[0].ScriptSig + Op.GetPushOp(new byte[520]);
-			tx.Inputs[0].ScriptSig = tx.Inputs[0].ScriptSig + Op.GetPushOp(scriptPubKey.ToBytes());
-			tx.Inputs[0].WitScript = tx.Inputs[0].ScriptSig;
-			tx.Inputs[0].ScriptSig = Script.Empty;
-			tx.Outputs.Add(new TxOut(Money.Zero, new Script(OpcodeType.OP_TRUE)));
-			ScriptError error;
-			Assert.True(tx.Inputs.AsIndexedInputs().First().VerifyScript(coin1, ScriptVerify.Standard, out error));
-
-			tx = new Transaction();
-			tx.Inputs.Add(new TxIn(coin1.Outpoint));
-			tx.Inputs[0].ScriptSig = tx.Inputs[0].ScriptSig + Op.GetPushOp(new byte[521]);
-			tx.Inputs[0].ScriptSig = tx.Inputs[0].ScriptSig + Op.GetPushOp(scriptPubKey.ToBytes());
-			tx.Inputs[0].WitScript = tx.Inputs[0].ScriptSig;
-			tx.Inputs[0].ScriptSig = Script.Empty;
-			tx.Outputs.Add(new TxOut(Money.Zero, new Script(OpcodeType.OP_TRUE)));
-			Assert.False(tx.Inputs.AsIndexedInputs().First().VerifyScript(coin1, ScriptVerify.Standard, out error));
-			Assert.True(error == ScriptError.PushSize);
-		}
-
-
-		[Fact]
-		[Trait("UnitTest", "UnitTest")]
-		public void TestSigHashes()
-		{
-			BitcoinSecret secret = new BitcoinSecret("L5AQtV2HDm4xGsseLokK2VAT2EtYKcTm3c7HwqnJBFt9LdaQULsM");
-			var key = secret.PrivateKey;
-			StringBuilder output = new StringBuilder();
-			foreach(var segwit in new[] { false, true })
-			{
-				foreach(var flag in new[] { SigHash.Single, SigHash.None, SigHash.All })
-				{
-					foreach(var anyoneCanPay in new[] { true, false })
-					{
-						List<string> invalidChanges = new List<string>();
-						var actualFlag = anyoneCanPay ? flag | SigHash.AnyoneCanPay : flag;
-						List<TransactionSignature> signatures = new List<TransactionSignature>();
-						List<Transaction> transactions = new List<Transaction>();
-						foreach(var modification in new[] { HashModification.NoModification, HashModification.Modification, HashModification.Invalid })
-						{
-							List<Coin> knownCoins = new List<Coin>();
-
-							Coin coin1 = new Coin(
-								new uint256("0000000000000000000000000000000000000000000000000000000000000100"), 0,
-								Money.Satoshis(1000), new Script(OpcodeType.OP_TRUE));
-							var signedCoin = new Coin(
-								new uint256("0000000000000000000000000000000000000000000000000000000000000100"), 1,
-								Money.Satoshis(2000), segwit ? key.PubKey.WitHash.ScriptPubKey : key.PubKey.Hash.ScriptPubKey);
-							Coin coin2 = new Coin(
-								new uint256("0000000000000000000000000000000000000000000000000000000000000100"), 2,
-								Money.Satoshis(3000), new Script(OpcodeType.OP_TRUE));
-							knownCoins.AddRange(new[] { coin1, signedCoin, coin2 });
-							Coin coin4 = new Coin(
-								new uint256("0000000000000000000000000000000000000000000000000000000000000100"), 3,
-								Money.Satoshis(4000), new Script(OpcodeType.OP_TRUE));
-
-							Transaction txx = new Transaction();
-							if(anyoneCanPay && modification == HashModification.Modification)
-							{
-								if(flag != SigHash.Single)
-								{
-									txx.Inputs.Add(new TxIn(coin2.Outpoint));
-									txx.Inputs.Add(new TxIn(coin1.Outpoint));
-									txx.Inputs.Add(new TxIn(signedCoin.Outpoint));
-								}
-								else
-								{
-									txx.Inputs.Add(new TxIn(coin2.Outpoint));
-									txx.Inputs.Add(new TxIn(signedCoin.Outpoint));
-									txx.Inputs.Add(new TxIn(coin1.Outpoint));
-								}
-								txx.Inputs.Add(new TxIn(coin4.Outpoint));
-								knownCoins.Add(coin4);
-							}
-							else if(!anyoneCanPay && modification == HashModification.Invalid)
-							{
-								txx.Inputs.Add(new TxIn(coin1.Outpoint));
-								txx.Inputs.Add(new TxIn(signedCoin.Outpoint));
-								txx.Inputs.Add(new TxIn(coin4.Outpoint));
-								knownCoins.Remove(coin2);
-								knownCoins.Add(coin4);
-								invalidChanges.Add("third input replaced");
-							}
-							else
-							{
-								txx.Inputs.Add(new TxIn(coin1.Outpoint));
-								txx.Inputs.Add(new TxIn(signedCoin.Outpoint));
-								txx.Inputs.Add(new TxIn(coin2.Outpoint));
-							}
-
-							if(flag == SigHash.All)
-							{
-								txx.Outputs.Add(new TxOut(coin1.Amount, new Script(OpcodeType.OP_TRUE)));
-								txx.Outputs.Add(new TxOut(signedCoin.Amount, new Script(OpcodeType.OP_TRUE)));
-								txx.Outputs.Add(new TxOut(coin2.Amount, new Script(OpcodeType.OP_TRUE)));
-								if(modification == HashModification.Invalid)
-								{
-									txx.Outputs[2].Value = coin2.Amount - Money.Satoshis(100);
-									invalidChanges.Add("third output value changed");
-								}
-							}
-							else if(flag == SigHash.None)
-							{
-								if(modification == HashModification.Modification)
-								{
-									Money bump = Money.Satoshis(50);
-									txx.Outputs.Add(new TxOut(coin1.Amount - bump, new Script(OpcodeType.OP_TRUE)));
-									txx.Outputs.Add(new TxOut(signedCoin.Amount - bump, new Script(OpcodeType.OP_TRUE)));
-									txx.Outputs.Add(new TxOut(coin2.Amount - bump, new Script(OpcodeType.OP_FALSE)));
-									txx.Outputs.Add(new TxOut(3 * bump, new Script(OpcodeType.OP_TRUE)));
-								}
-								else if(modification == HashModification.NoModification)
-								{
-									txx.Outputs.Add(new TxOut(coin1.Amount, new Script(OpcodeType.OP_TRUE)));
-									txx.Outputs.Add(new TxOut(signedCoin.Amount, new Script(OpcodeType.OP_TRUE)));
-									txx.Outputs.Add(new TxOut(coin2.Amount, new Script(OpcodeType.OP_TRUE)));
-								}
-								else if(modification == HashModification.Invalid)
-								{
-									var input = txx.Inputs.FirstOrDefault(i => i.PrevOut == signedCoin.Outpoint);
-									input.Sequence = 1;
-									invalidChanges.Add("input sequence changed");
-								}
-							}
-							else if(flag == SigHash.Single)
-							{
-								var index = txx.Inputs.Select((txin, i) => txin.PrevOut == signedCoin.Outpoint ? i : -1).Where(ii => ii != -1).FirstOrDefault();
-								foreach(var coin in knownCoins)
-								{
-									txx.Outputs.Add(new TxOut(coin.Amount, new Script(OpcodeType.OP_TRUE)));
-								}
-
-								if(modification == HashModification.Modification)
-								{
-									var signed = txx.Outputs[index];
-									var outputs = txx.Outputs.ToArray();
-									Utils.Shuffle(outputs, 50);
-									int newIndex = Array.IndexOf(outputs, signed);
-									if(newIndex == index)
-										throw new InvalidOperationException();
-									var temp = outputs[index];
-									outputs[index] = signed;
-									outputs[newIndex] = temp;
-									txx.Outputs.Clear();
-									txx.Outputs.AddRange(outputs);
-									Money bumps = Money.Zero;
-									for(int i = 0; i < txx.Outputs.Count; i++)
-									{
-										if(i != index)
-										{
-											var bump = Money.Satoshis(100);
-											bumps += bump;
-											txx.Outputs[i].Value -= bump;
-										}
-									}
-									txx.Outputs.Add(new TxOut(bumps, new Script(OpcodeType.OP_TRUE)));
-								}
-								else if(modification == HashModification.Invalid)
-								{
-									txx.Outputs[index].Value -= Money.Satoshis(100);
-									invalidChanges.Add("same index output value changed");
-								}
-							}
-
-							if(anyoneCanPay & modification == HashModification.Modification)
-							{
-								foreach(var coin in knownCoins)
-								{
-									if(coin != signedCoin)
-										coin.Amount += Money.Satoshis(100);
-								}
-							}
-
-							TransactionBuilder builder = new TransactionBuilder();
-							builder.SetTransactionPolicy(new StandardTransactionPolicy()
-							{
-								CheckFee = false,
-								CheckScriptPubKey = false,
-								MinRelayTxFee = null
-							});
-							builder.StandardTransactionPolicy.ScriptVerify &= ~ScriptVerify.NullFail;
-							builder.AddKeys(secret);
-							builder.AddCoins(knownCoins);
-							if(txx.Outputs.Count == 0)
-								txx.Outputs.Add(new TxOut(coin1.Amount, new Script(OpcodeType.OP_TRUE)));
-							var result = builder.SignTransaction(txx, actualFlag);
-							Assert.True(builder.Verify(result));
-
-							if(flag == SigHash.None)
-							{
-								var clone = result.Clone();
-								foreach(var input in clone.Inputs)
-								{
-									if(input.PrevOut != signedCoin.Outpoint)
-										input.Sequence = 2;
-								}
-								Assert.True(builder.Verify(clone));
-								var signedClone = clone.Inputs.FirstOrDefault(ii => ii.PrevOut == signedCoin.Outpoint);
-								signedClone.Sequence = 2;
-								Assert.False(builder.Verify(clone));
-							}
-
-							var signedInput = result.Inputs.FirstOrDefault(txin => txin.PrevOut == signedCoin.Outpoint);
-							var sig = PayToPubkeyHashTemplate.Instance.ExtractScriptSigParameters(signedInput.WitScript == WitScript.Empty ? signedInput.ScriptSig : signedInput.WitScript.ToScript()).TransactionSignature;
-							if(modification != HashModification.Invalid)
-							{
-								signatures.Add(sig);
-								if(actualFlag != SigHash.All)
-									Assert.True(transactions.All(s => s.GetHash() != result.GetHash()));
-								transactions.Add(result);
-								Assert.True(signatures.All(s => s.ToBytes().SequenceEqual(sig.ToBytes())));
-							}
-							else
-							{
-								Assert.True(signatures.Any(s => !s.ToBytes().SequenceEqual(sig.ToBytes())));
-								var noModifSignature = signatures[0];
-								var replacement = PayToPubkeyHashTemplate.Instance.GenerateScriptSig(noModifSignature, secret.PubKey);
-								if(signedInput.WitScript != WitScript.Empty)
-								{
-									signedInput.WitScript = replacement;
-								}
-								else
-								{
-									signedInput.ScriptSig = replacement;
-								}
-								TransactionPolicyError[] errors;
-								Assert.False(builder.Verify(result, out errors));
-								Assert.Equal(1, errors.Length);
-								var scriptError = (ScriptPolicyError)errors[0];
-								Assert.True(scriptError.ScriptError == ScriptError.EvalFalse);
-							}
-
-							if(segwit && actualFlag != SigHash.All && modification == HashModification.Invalid)
-							{
-								output.Append("[\"Witness with SigHash " + ToString(anyoneCanPay, flag));
-								if(transactions.Count == 2 && modification != HashModification.Invalid)
-								{
-									output.Append(" (same signature as previous)");
-								}
-								else if(transactions.Count == 2 && modification == HashModification.Invalid)
-								{
-									var changes = String.Join(", ", invalidChanges);
-									output.Append(" (" + changes + ")");
-								}
-
-								output.Append("\"],");
-								output.AppendLine();
-								WriteTest(output, knownCoins, result);
-							}
-						}
-					}
-				}
-			}
-		}
-
-		private static void WriteTest(StringBuilder output, List<Coin> knownCoins, Transaction result)
-		{
-			output.Append("[[");
-
-			List<string> coinParts = new List<string>();
-			List<String> parts = new List<string>();
-			foreach(var coin in knownCoins)
-			{
-				StringBuilder coinOutput = new StringBuilder();
-				coinOutput.Append("[\"");
-				coinOutput.Append(coin.Outpoint.Hash);
-				coinOutput.Append("\", ");
-				coinOutput.Append(coin.Outpoint.N);
-				coinOutput.Append(", \"");
-				var script = coin.ScriptPubKey.ToString();
-				var words = script.Split(' ');
-				List<string> scriptParts = new List<string>();
-				foreach(var word in words)
-				{
-					StringBuilder scriptOutput = new StringBuilder();
-					if(word.StartsWith("OP_"))
-						scriptOutput.Append(word.Substring(3, word.Length - 3));
-					else if(word == "0")
-						scriptOutput.Append("0x00");
-					else if(word == "1")
-						scriptOutput.Append("0x51");
-					else if(word == "16")
-						scriptOutput.Append("0x60");
-					else
-					{
-						var size = word.Length / 2;
-						scriptOutput.Append("0x" + size.ToString("x2"));
-						scriptOutput.Append(" ");
-						scriptOutput.Append("0x" + word);
-					}
-					scriptParts.Add(scriptOutput.ToString());
-				}
-				coinOutput.Append(String.Join(" ", scriptParts));
-				coinOutput.Append("\", ");
-				coinOutput.Append(coin.Amount.Satoshi);
-				coinOutput.Append("]");
-				coinParts.Add(coinOutput.ToString());
-			}
-			output.Append(String.Join(",\n", coinParts));
-			output.Append("],\n\"");
-			output.Append(result.ToHex());
-			output.Append("\", \"P2SH,WITNESS\"],\n\n");
-		}
-
-		private string ToString(bool anyoneCanPay, SigHash flag)
-		{
-			if(anyoneCanPay)
-			{
-				return flag.ToString() + "|AnyoneCanPay";
-			}
-			else
-				return flag.ToString();
-		}
-
-		[Fact]
-		[Trait("Core", "Core")]
-		public void tx_valid()
-		{
-			// Read tests from test/data/tx_valid.json
-			// Format is an array of arrays
-			// Inner arrays are either [ "comment" ]
-			// or [[[prevout hash, prevout index, prevout scriptPubKey], [input 2], ...],"], serializedTransaction, enforceP2SH
-			// ... where all scripts are stringified scripts.
-			var tests = TestCase.read_json("data/tx_valid.json");
-			foreach(var test in tests)
-			{
-				string strTest = test.ToString();
-				//Skip comments
-				if(!(test[0] is JArray))
-					continue;
-				JArray inputs = (JArray)test[0];
-				if(test.Count != 3 || !(test[1] is string) || !(test[2] is string))
-				{
-					Assert.False(true, "Bad test: " + strTest);
-					continue;
-				}
-
-				Dictionary<OutPoint, Script> mapprevOutScriptPubKeys = new Dictionary<OutPoint, Script>();
-				Dictionary<OutPoint, Money> mapprevOutScriptPubKeysAmount = new Dictionary<OutPoint, Money>();
-				foreach(var vinput in inputs)
-				{
-					var outpoint = new OutPoint(uint256.Parse(vinput[0].ToString()), int.Parse(vinput[1].ToString()));
-					mapprevOutScriptPubKeys[outpoint] = script_tests.ParseScript(vinput[2].ToString());
-					if(vinput.Count() >= 4)
-						mapprevOutScriptPubKeysAmount[outpoint] = Money.Satoshis(vinput[3].Value<long>());
-				}
-
-				Transaction tx = Transaction.Parse((string)test[1]);
-
-
-				for(int i = 0; i < tx.Inputs.Count; i++)
-				{
-					if(!mapprevOutScriptPubKeys.ContainsKey(tx.Inputs[i].PrevOut))
-					{
-						Assert.False(true, "Bad test: " + strTest);
-						continue;
-					}
-
-					var valid = Script.VerifyScript(
-						mapprevOutScriptPubKeys[tx.Inputs[i].PrevOut],
-						tx,
-						i,
-						mapprevOutScriptPubKeysAmount.TryGet(tx.Inputs[i].PrevOut),
-						ParseFlags(test[2].ToString())
-						, 0);
-					Assert.True(valid, strTest + " failed");
-					Assert.True(tx.Check() == TransactionCheckResult.Success);
-				}
-			}
-		}
-
-		ScriptVerify ParseFlags(string strFlags)
-		{
-			ScriptVerify flags = 0;
-			var words = strFlags.Split(',');
-
-
-			// Note how NOCACHE is not included as it is a runtime-only flag.
-			Dictionary<string, ScriptVerify> mapFlagNames = new Dictionary<string, ScriptVerify>();
-			if(mapFlagNames.Count == 0)
-			{
-				mapFlagNames["NONE"] = ScriptVerify.None;
-				mapFlagNames["P2SH"] = ScriptVerify.P2SH;
-				mapFlagNames["STRICTENC"] = ScriptVerify.StrictEnc;
-				mapFlagNames["LOW_S"] = ScriptVerify.LowS;
-				mapFlagNames["NULLDUMMY"] = ScriptVerify.NullDummy;
-				mapFlagNames["CHECKLOCKTIMEVERIFY"] = ScriptVerify.CheckLockTimeVerify;
-				mapFlagNames["CHECKSEQUENCEVERIFY"] = ScriptVerify.CheckSequenceVerify;
-				mapFlagNames["DERSIG"] = ScriptVerify.DerSig;
-				mapFlagNames["WITNESS"] = ScriptVerify.Witness;
-				mapFlagNames["DISCOURAGE_UPGRADABLE_WITNESS_PROGRAM"] = ScriptVerify.DiscourageUpgradableWitnessProgram;
-			}
-
-			foreach(string word in words)
-			{
-				if(!mapFlagNames.ContainsKey(word))
-					Assert.False(true, "Bad test: unknown verification flag '" + word + "'");
-				flags |= mapFlagNames[word];
-			}
-
-			return flags;
-		}
-
-		[Fact]
-		[Trait("UnitTest", "UnitTest")]
-		public void SequenceStructParsedCorrectly()
-		{
-			Assert.True(new Sequence() == 0xFFFFFFFFU);
-			Assert.False(new Sequence().IsRelativeLock);
-			Assert.False(new Sequence().IsRBF);
-
-			Assert.True(new Sequence(1) == 1U);
-			Assert.True(new Sequence(1).IsRelativeLock);
-			Assert.True(new Sequence(1).IsRBF);
-			Assert.True(new Sequence(1).LockType == SequenceLockType.Height);
-			Assert.True(new Sequence(1) == 1U);
-			Assert.True(new Sequence(1).LockHeight == 1);
-			Assert.Throws<InvalidOperationException>(() => new Sequence(1).LockPeriod);
-
-			Assert.True(new Sequence(0xFFFF).LockHeight == 0xFFFF);
-			Assert.Throws<ArgumentOutOfRangeException>(() => new Sequence(0xFFFF + 1));
-			Assert.Throws<ArgumentOutOfRangeException>(() => new Sequence(-1));
-
-			var time = TimeSpan.FromSeconds(512 * 0xFF);
-			Assert.True(new Sequence(time) == (uint)(0xFF | 1 << 22));
-			Assert.True(new Sequence(time).IsRelativeLock);
-			Assert.True(new Sequence(time).IsRBF);
-			Assert.Throws<ArgumentOutOfRangeException>(() => new Sequence(TimeSpan.FromSeconds(512 * (0xFFFF + 1))));
-			new Sequence(TimeSpan.FromSeconds(512 * (0xFFFF)));
-			Assert.Throws<InvalidOperationException>(() => new Sequence(time).LockHeight);
-		}
-
-		[Fact]
-		[Trait("Core", "Core")]
-		public void tx_invalid()
-		{
-			// Read tests from test/data/tx_valid.json
-			// Format is an array of arrays
-			// Inner arrays are either [ "comment" ]
-			// or [[[prevout hash, prevout index, prevout scriptPubKey], [input 2], ...],"], serializedTransaction, enforceP2SH
-			// ... where all scripts are stringified scripts.
-			var tests = TestCase.read_json("data/tx_invalid.json");
-			string comment = null;
-			foreach(var test in tests)
-			{
-				string strTest = test.ToString();
-				//Skip comments
-				if(!(test[0] is JArray))
-				{
-					comment = test[0].ToString();
-					continue;
-				}
-				JArray inputs = (JArray)test[0];
-				if(test.Count != 3 || !(test[1] is string) || !(test[2] is string))
-				{
-					Assert.False(true, "Bad test: " + strTest);
-					continue;
-				}
-				Dictionary<OutPoint, Script> mapprevOutScriptPubKeys = new Dictionary<OutPoint, Script>();
-				Dictionary<OutPoint, Money> mapprevOutScriptPubKeysAmount = new Dictionary<OutPoint, Money>();
-				foreach(var vinput in inputs)
-				{
-					var outpoint = new OutPoint(uint256.Parse(vinput[0].ToString()), int.Parse(vinput[1].ToString()));
-					mapprevOutScriptPubKeys[new OutPoint(uint256.Parse(vinput[0].ToString()), int.Parse(vinput[1].ToString()))] = script_tests.ParseScript(vinput[2].ToString());
-					if(vinput.Count() >= 4)
-						mapprevOutScriptPubKeysAmount[outpoint] = Money.Satoshis(vinput[3].Value<int>());
-				}
-
-				Transaction tx = Transaction.Parse((string)test[1]);
-
-				var fValid = true;
-				fValid = tx.Check() == TransactionCheckResult.Success;
-				for(int i = 0; i < tx.Inputs.Count && fValid; i++)
-				{
-					if(!mapprevOutScriptPubKeys.ContainsKey(tx.Inputs[i].PrevOut))
-					{
-						Assert.False(true, "Bad test: " + strTest);
-						continue;
-					}
-
-					fValid = Script.VerifyScript(
-					   mapprevOutScriptPubKeys[tx.Inputs[i].PrevOut],
-					   tx,
-					   i,
-					   mapprevOutScriptPubKeysAmount.TryGet(tx.Inputs[i].PrevOut),
-					   ParseFlags(test[2].ToString())
-					   , 0);
-				}
-				if(fValid)
-					Debugger.Break();
-				Assert.True(!fValid, strTest + " failed");
-			}
-		}
-
-		[Fact]
-		[Trait("Core", "Core")]
-		public void test_Get()
-		{
-			byte[] dummyPubKey = TransactionSignature.Empty.ToBytes();
-
-			byte[] dummyPubKey2 = new byte[33];
-			dummyPubKey2[0] = 0x02;
-			//CBasicKeyStore keystore;
-			//CCoinsView coinsDummy;
-			CoinsView coins = new CoinsView();//(coinsDummy);
-			Transaction[] dummyTransactions = SetupDummyInputs(coins);//(keystore, coins);
-
-			Transaction t1 = new Transaction();
-			t1.Inputs.AddRange(Enumerable.Range(0, 3).Select(_ => new TxIn()));
-			t1.Inputs[0].PrevOut.Hash = dummyTransactions[0].GetHash();
-			t1.Inputs[0].PrevOut.N = 1;
-			t1.Inputs[0].ScriptSig += dummyPubKey;
-			t1.Inputs[1].PrevOut.Hash = dummyTransactions[1].GetHash();
-			t1.Inputs[1].PrevOut.N = 0;
-			t1.Inputs[1].ScriptSig = t1.Inputs[1].ScriptSig + dummyPubKey + dummyPubKey2;
-			t1.Inputs[2].PrevOut.Hash = dummyTransactions[1].GetHash();
-			t1.Inputs[2].PrevOut.N = 1;
-			t1.Inputs[2].ScriptSig = t1.Inputs[2].ScriptSig + dummyPubKey + dummyPubKey2;
-			t1.Outputs.AddRange(Enumerable.Range(0, 2).Select(_ => new TxOut()));
-			t1.Outputs[0].Value = 90 * Money.CENT;
-			t1.Outputs[0].ScriptPubKey += OpcodeType.OP_1;
-
-			Assert.True(StandardScripts.AreInputsStandard(t1, coins));
-			//Assert.Equal(coins.GetValueIn(t1), (50+21+22)*Money.CENT);
-
-			//// Adding extra junk to the scriptSig should make it non-standard:
-			t1.Inputs[0].ScriptSig += OpcodeType.OP_11;
-			Assert.True(!StandardScripts.AreInputsStandard(t1, coins));
-
-			//// ... as should not having enough:
-			t1.Inputs[0].ScriptSig = new Script();
-			Assert.True(!StandardScripts.AreInputsStandard(t1, coins));
-		}
-
-		private Transaction[] SetupDummyInputs(CoinsView coinsRet)
-		{
-			Transaction[] dummyTransactions = Enumerable.Range(0, 2).Select(_ => new Transaction()).ToArray();
-
-			// Add some keys to the keystore:
-			Key[] key = Enumerable.Range(0, 4).Select((_, i) => new Key(i % 2 != 0)).ToArray();
-
-
-			// Create some dummy input transactions
-			dummyTransactions[0].Outputs.AddRange(Enumerable.Range(0, 2).Select(_ => new TxOut()));
-			dummyTransactions[0].Outputs[0].Value = 11 * Money.CENT;
-			dummyTransactions[0].Outputs[0].ScriptPubKey = dummyTransactions[0].Outputs[0].ScriptPubKey + key[0].PubKey.ToBytes() + OpcodeType.OP_CHECKSIG;
-			dummyTransactions[0].Outputs[1].Value = 50 * Money.CENT;
-			dummyTransactions[0].Outputs[1].ScriptPubKey = dummyTransactions[0].Outputs[1].ScriptPubKey + key[1].PubKey.ToBytes() + OpcodeType.OP_CHECKSIG;
-			coinsRet.AddTransaction(dummyTransactions[0], 0);
-
-
-			dummyTransactions[1].Outputs.AddRange(Enumerable.Range(0, 2).Select(_ => new TxOut()));
-			dummyTransactions[1].Outputs[0].Value = 21 * Money.CENT;
-			dummyTransactions[1].Outputs[0].ScriptPubKey = key[2].PubKey.GetAddress(Network.Main).ScriptPubKey;
-			dummyTransactions[1].Outputs[1].Value = 22 * Money.CENT;
-			dummyTransactions[1].Outputs[1].ScriptPubKey = key[3].PubKey.GetAddress(Network.Main).ScriptPubKey;
-			coinsRet.AddTransaction(dummyTransactions[1], 0);
-
-
-			return dummyTransactions;
-		}
-
-		class CKeyStore
-		{
-			internal List<Tuple<Key, PubKey>> _Keys = new List<Tuple<Key, PubKey>>();
-			internal List<Script> _Scripts = new List<Script>();
-			internal void AddKeyPubKey(Key key, PubKey pubkey)
-			{
-				_Keys.Add(Tuple.Create(key, pubkey));
-			}
-
-			internal void RemoveKeyPubKey(Key key)
-			{
-				_Keys.Remove(_Keys.First(o => o.Item1 == key));
-			}
-
-			internal void AddCScript(Script scriptPubkey)
-			{
-				_Scripts.Add(scriptPubkey);
-			}
-		}
-
-		void CreateCreditAndSpend(CKeyStore keystore, Script outscript, ref Transaction output, ref Transaction input, bool success = true)
-		{
-			Transaction outputm = new Transaction();
-			outputm.Version = 1;
-			outputm.Inputs.Add(new TxIn());
-			outputm.Inputs[0].PrevOut = new OutPoint();
-			outputm.Inputs[0].ScriptSig = Script.Empty;
-			outputm.Inputs[0].WitScript = new WitScript();
-			outputm.Outputs.Add(new TxOut());
-			outputm.Outputs[0].Value = Money.Satoshis(1);
-			outputm.Outputs[0].ScriptPubKey = outscript;
-
-			output = outputm.Clone();
-
-			Assert.True(output.Inputs.Count == 1);
-			Assert.True(output.Inputs[0].ToBytes().SequenceEqual(outputm.Inputs[0].ToBytes()));
-			Assert.True(output.Outputs.Count == 1);
-			Assert.True(output.Inputs[0].ToBytes().SequenceEqual(outputm.Inputs[0].ToBytes()));
-			Assert.True(!output.HasWitness);
-
-			Transaction inputm = new Transaction();
-			inputm.Version = 1;
-			inputm.Inputs.Add(new TxIn());
-			inputm.Inputs[0].PrevOut.Hash = output.GetHash();
-			inputm.Inputs[0].PrevOut.N = 0;
-			inputm.Inputs[0].WitScript = new WitScript();
-			inputm.Outputs.Add(new TxOut());
-			inputm.Outputs[0].Value = Money.Satoshis(1);
-			inputm.Outputs[0].ScriptPubKey = Script.Empty;
-			bool ret = SignSignature(keystore, output, inputm, 0);
-			Assert.True(ret == success);
-			input = inputm.Clone();
-			Assert.True(input.Inputs.Count == 1);
-			Assert.True(input.Inputs[0].ToBytes().SequenceEqual(inputm.Inputs[0].ToBytes()));
-			Assert.True(input.Outputs.Count == 1);
-			Assert.True(input.Outputs[0].ToBytes().SequenceEqual(inputm.Outputs[0].ToBytes()));
-			if(!inputm.HasWitness)
-			{
-				Assert.True(!input.HasWitness);
-			}
-			else
-			{
-				Assert.True(input.HasWitness);
-				Assert.True(input.Inputs[0].WitScript.ToBytes().SequenceEqual(inputm.Inputs[0].WitScript.ToBytes()));
-			}
-		}
-
-		private bool SignSignature(CKeyStore keystore, Transaction txFrom, Transaction txTo, int nIn)
-		{
-			var builder = CreateBuilder(keystore, txFrom);
-			builder.SignTransactionInPlace(txTo);
-			return builder.Verify(txTo);
-		}
-
-		private void CombineSignatures(CKeyStore keystore, Transaction txFrom, ref Transaction input1, Transaction input2)
-		{
-			var builder = CreateBuilder(keystore, txFrom);
-			input1 = builder.CombineSignatures(input1, input2);
-		}
-
-		private static TransactionBuilder CreateBuilder(CKeyStore keystore, Transaction txFrom)
-		{
-			var coins = txFrom.Outputs.AsCoins().ToArray();
-			var builder = new TransactionBuilder()
-			{
-				StandardTransactionPolicy = new StandardTransactionPolicy()
-				{
-					CheckFee = false,
-					MinRelayTxFee = null,
-#if !NOCONSENSUSLIB
-					UseConsensusLib = false,
-#endif
-					CheckScriptPubKey = false
-				}
-			}
-			.AddCoins(coins)
-			.AddKeys(keystore._Keys.Select(k => k.Item1).ToArray())
-			.AddKnownRedeems(keystore._Scripts.ToArray());
-			return builder;
-		}
-
-		void CheckWithFlag(Transaction output, Transaction input, ScriptVerify flags, bool success)
-		{
-			Transaction inputi = input.Clone();
-			ScriptEvaluationContext ctx = new ScriptEvaluationContext();
-			ctx.ScriptVerify = flags;
-			bool ret = ctx.VerifyScript(inputi.Inputs[0].ScriptSig, output.Outputs[0].ScriptPubKey, new TransactionChecker(inputi, 0, output.Outputs[0].Value));
-			Assert.True(ret == success);
-		}
-
-		static Script PushAll(ContextStack<byte[]> values)
-		{
-			List<Op> result = new List<Op>();
-			foreach(var v in values.Reverse())
-			{
-				if(v.Length == 0)
-				{
-					result.Add(OpcodeType.OP_0);
-				}
-				else
-				{
-					result.Add(Op.GetPushOp(v));
-				}
-			}
-			return new Script(result.ToArray());
-		}
-
-		void ReplaceRedeemScript(TxIn input, Script redeemScript)
-		{
-			ScriptEvaluationContext ctx = new ScriptEvaluationContext();
-			ctx.ScriptVerify = ScriptVerify.StrictEnc;
-			ctx.EvalScript(input.ScriptSig, new Transaction(), 0);
-			var stack = ctx.Stack;
-			Assert.True(stack.Count > 0);
-			stack.Pop();
-			stack.Push(redeemScript.ToBytes());
-			input.ScriptSig = PushAll(stack);
-		}
-
-		[Fact]
-		[Trait("Core", "Core")]
-		public void test_witness()
-		{
-			CKeyStore keystore = new CKeyStore();
-			CKeyStore keystore2 = new CKeyStore();
-			var key1 = new Key(true);
-			var key2 = new Key(true);
-			var key3 = new Key(true);
-			var key1L = new Key(false);
-			var key2L = new Key(false);
-			var pubkey1 = key1.PubKey;
-			var pubkey2 = key2.PubKey;
-			var pubkey3 = key3.PubKey;
-			var pubkey1L = key1L.PubKey;
-			var pubkey2L = key2L.PubKey;
-			keystore.AddKeyPubKey(key1, pubkey1);
-			keystore.AddKeyPubKey(key2, pubkey2);
-			keystore.AddKeyPubKey(key1L, pubkey1L);
-			keystore.AddKeyPubKey(key2L, pubkey2L);
-			Script scriptPubkey1, scriptPubkey2, scriptPubkey1L, scriptPubkey2L, scriptMulti;
-			scriptPubkey1 = new Script(Op.GetPushOp(pubkey1.ToBytes()), OpcodeType.OP_CHECKSIG);
-			scriptPubkey2 = new Script(Op.GetPushOp(pubkey2.ToBytes()), OpcodeType.OP_CHECKSIG);
-			scriptPubkey1L = new Script(Op.GetPushOp(pubkey1L.ToBytes()), OpcodeType.OP_CHECKSIG);
-			scriptPubkey2L = new Script(Op.GetPushOp(pubkey2L.ToBytes()), OpcodeType.OP_CHECKSIG);
-			List<PubKey> oneandthree = new List<PubKey>();
-			oneandthree.Add(pubkey1);
-			oneandthree.Add(pubkey3);
-			scriptMulti = PayToMultiSigTemplate.Instance.GenerateScriptPubKey(2, oneandthree.ToArray());
-			keystore.AddCScript(scriptPubkey1);
-			keystore.AddCScript(scriptPubkey2);
-			keystore.AddCScript(scriptPubkey1L);
-			keystore.AddCScript(scriptPubkey2L);
-			keystore.AddCScript(scriptMulti);
-			keystore.AddCScript(GetScriptForWitness(scriptPubkey1));
-			keystore.AddCScript(GetScriptForWitness(scriptPubkey2));
-			keystore.AddCScript(GetScriptForWitness(scriptPubkey1L));
-			keystore.AddCScript(GetScriptForWitness(scriptPubkey2L));
-			keystore.AddCScript(GetScriptForWitness(scriptMulti));
-			keystore2.AddCScript(scriptMulti);
-			keystore2.AddCScript(GetScriptForWitness(scriptMulti));
-			keystore2.AddKeyPubKey(key3, pubkey3);
-
-			Transaction output1, output2;
-			output1 = new Transaction();
-			output2 = new Transaction();
-			Transaction input1, input2;
-			input1 = new Transaction();
-			input2 = new Transaction();
-
-			// Normal pay-to-compressed-pubkey.
-			CreateCreditAndSpend(keystore, scriptPubkey1, ref output1, ref input1);
-			CreateCreditAndSpend(keystore, scriptPubkey2, ref output2, ref input2);
-			CheckWithFlag(output1, input1, 0, true);
-			CheckWithFlag(output1, input1, ScriptVerify.P2SH, true);
-			CheckWithFlag(output1, input1, ScriptVerify.Witness | ScriptVerify.P2SH, true);
-			CheckWithFlag(output1, input1, ScriptVerify.Standard, true);
-			CheckWithFlag(output1, input2, 0, false);
-			CheckWithFlag(output1, input2, ScriptVerify.P2SH, false);
-			CheckWithFlag(output1, input2, ScriptVerify.Witness | ScriptVerify.P2SH, false);
-			CheckWithFlag(output1, input2, ScriptVerify.Standard, false);
-
-			// P2SH pay-to-compressed-pubkey.
-			CreateCreditAndSpend(keystore, scriptPubkey1.Hash.ScriptPubKey, ref output1, ref input1);
-			CreateCreditAndSpend(keystore, scriptPubkey2.Hash.ScriptPubKey, ref output2, ref input2);
-			ReplaceRedeemScript(input2.Inputs[0], scriptPubkey1);
-			CheckWithFlag(output1, input1, 0, true);
-			CheckWithFlag(output1, input1, ScriptVerify.P2SH, true);
-			CheckWithFlag(output1, input1, ScriptVerify.Witness | ScriptVerify.P2SH, true);
-			CheckWithFlag(output1, input1, ScriptVerify.Standard, true);
-			CheckWithFlag(output1, input2, 0, true);
-			CheckWithFlag(output1, input2, ScriptVerify.P2SH, false);
-			CheckWithFlag(output1, input2, ScriptVerify.Witness | ScriptVerify.P2SH, false);
-			CheckWithFlag(output1, input2, ScriptVerify.Standard, false);
-
-			// Witness pay-to-compressed-pubkey (v0).
-			CreateCreditAndSpend(keystore, GetScriptForWitness(scriptPubkey1), ref output1, ref input1);
-			CreateCreditAndSpend(keystore, GetScriptForWitness(scriptPubkey2), ref output2, ref input2);
-			CheckWithFlag(output1, input1, 0, true);
-			CheckWithFlag(output1, input1, ScriptVerify.P2SH, true);
-			CheckWithFlag(output1, input1, ScriptVerify.Witness | ScriptVerify.P2SH, true);
-			CheckWithFlag(output1, input1, ScriptVerify.Standard, true);
-			CheckWithFlag(output1, input2, 0, true);
-			CheckWithFlag(output1, input2, ScriptVerify.P2SH, true);
-			CheckWithFlag(output1, input2, ScriptVerify.Witness | ScriptVerify.P2SH, false);
-			CheckWithFlag(output1, input2, ScriptVerify.Standard, false);
-
-			// P2SH witness pay-to-compressed-pubkey (v0).
-			CreateCreditAndSpend(keystore, GetScriptForWitness(scriptPubkey1).Hash.ScriptPubKey, ref output1, ref input1);
-			CreateCreditAndSpend(keystore, GetScriptForWitness(scriptPubkey2).Hash.ScriptPubKey, ref output2, ref input2);
-			ReplaceRedeemScript(input2.Inputs[0], GetScriptForWitness(scriptPubkey1));
-			CheckWithFlag(output1, input1, 0, true);
-			CheckWithFlag(output1, input1, ScriptVerify.P2SH, true);
-			CheckWithFlag(output1, input1, ScriptVerify.Witness | ScriptVerify.P2SH, true);
-			CheckWithFlag(output1, input1, ScriptVerify.Standard, true);
-			CheckWithFlag(output1, input2, 0, true);
-			CheckWithFlag(output1, input2, ScriptVerify.P2SH, true);
-			CheckWithFlag(output1, input2, ScriptVerify.Witness | ScriptVerify.P2SH, false);
-			CheckWithFlag(output1, input2, ScriptVerify.Standard, false);
-
-			// Normal pay-to-uncompressed-pubkey.
-			CreateCreditAndSpend(keystore, scriptPubkey1L, ref output1, ref input1);
-			CreateCreditAndSpend(keystore, scriptPubkey2L, ref output2, ref input2);
-			CheckWithFlag(output1, input1, 0, true);
-			CheckWithFlag(output1, input1, ScriptVerify.P2SH, true);
-			CheckWithFlag(output1, input1, ScriptVerify.Witness | ScriptVerify.P2SH, true);
-			CheckWithFlag(output1, input1, ScriptVerify.Standard, true);
-			CheckWithFlag(output1, input2, 0, false);
-			CheckWithFlag(output1, input2, ScriptVerify.P2SH, false);
-			CheckWithFlag(output1, input2, ScriptVerify.Witness | ScriptVerify.P2SH, false);
-			CheckWithFlag(output1, input2, ScriptVerify.Standard, false);
-
-			// P2SH pay-to-uncompressed-pubkey.
-			CreateCreditAndSpend(keystore, scriptPubkey1L.Hash.ScriptPubKey, ref output1, ref input1);
-			CreateCreditAndSpend(keystore, scriptPubkey2L.Hash.ScriptPubKey, ref output2, ref input2);
-			ReplaceRedeemScript(input2.Inputs[0], scriptPubkey1L);
-			CheckWithFlag(output1, input1, 0, true);
-			CheckWithFlag(output1, input1, ScriptVerify.P2SH, true);
-			CheckWithFlag(output1, input1, ScriptVerify.Witness | ScriptVerify.P2SH, true);
-			CheckWithFlag(output1, input1, ScriptVerify.Standard, true);
-			CheckWithFlag(output1, input2, 0, true);
-			CheckWithFlag(output1, input2, ScriptVerify.P2SH, false);
-			CheckWithFlag(output1, input2, ScriptVerify.Witness | ScriptVerify.P2SH, false);
-			CheckWithFlag(output1, input2, ScriptVerify.Standard, false);
-
-			// Witness pay-to-uncompressed-pubkey (v1).
-			CreateCreditAndSpend(keystore, GetScriptForWitness(scriptPubkey1L), ref output1, ref input1);
-			CreateCreditAndSpend(keystore, GetScriptForWitness(scriptPubkey2L), ref output2, ref input2);
-			CheckWithFlag(output1, input1, 0, true);
-			CheckWithFlag(output1, input1, ScriptVerify.P2SH, true);
-			CheckWithFlag(output1, input1, ScriptVerify.Witness | ScriptVerify.P2SH, true);
-			CheckWithFlag(output1, input1, ScriptVerify.Standard, true);
-			CheckWithFlag(output1, input2, 0, true);
-			CheckWithFlag(output1, input2, ScriptVerify.P2SH, true);
-			CheckWithFlag(output1, input2, ScriptVerify.Witness | ScriptVerify.P2SH, false);
-			CheckWithFlag(output1, input2, ScriptVerify.Standard, false);
-
-			// P2SH witness pay-to-uncompressed-pubkey (v1).
-			CreateCreditAndSpend(keystore, GetScriptForWitness(scriptPubkey1L).Hash.ScriptPubKey, ref output1, ref input1);
-			CreateCreditAndSpend(keystore, GetScriptForWitness(scriptPubkey2L).Hash.ScriptPubKey, ref output2, ref input2);
-			ReplaceRedeemScript(input2.Inputs[0], GetScriptForWitness(scriptPubkey1L));
-			CheckWithFlag(output1, input1, 0, true);
-			CheckWithFlag(output1, input1, ScriptVerify.P2SH, true);
-			CheckWithFlag(output1, input1, ScriptVerify.Witness | ScriptVerify.P2SH, true);
-			CheckWithFlag(output1, input1, ScriptVerify.Standard, true);
-			CheckWithFlag(output1, input2, 0, true);
-			CheckWithFlag(output1, input2, ScriptVerify.P2SH, true);
-			CheckWithFlag(output1, input2, ScriptVerify.Witness | ScriptVerify.P2SH, false);
-			CheckWithFlag(output1, input2, ScriptVerify.Standard, false);
-
-			// Normal 2-of-2 multisig
-			CreateCreditAndSpend(keystore, scriptMulti, ref output1, ref input1, false);
-			CheckWithFlag(output1, input1, 0, false);
-			CreateCreditAndSpend(keystore2, scriptMulti, ref output2, ref input2, false);
-			CheckWithFlag(output2, input2, 0, false);
-			Assert.True(output1.ToBytes().SequenceEqual(output2.ToBytes()));
-			CombineSignatures(keystore, output1, ref input1, input2);
-			CheckWithFlag(output1, input1, ScriptVerify.Standard, true);
-
-			// P2SH 2-of-2 multisig
-			CreateCreditAndSpend(keystore, scriptMulti.Hash.ScriptPubKey, ref output1, ref input1, false);
-			CheckWithFlag(output1, input1, 0, true);
-			CheckWithFlag(output1, input1, ScriptVerify.P2SH, false);
-			CreateCreditAndSpend(keystore2, scriptMulti.Hash.ScriptPubKey, ref output2, ref input2, false);
-			CheckWithFlag(output2, input2, 0, true);
-			CheckWithFlag(output2, input2, ScriptVerify.P2SH, false);
-			Assert.True(output1.ToBytes().SequenceEqual(output2.ToBytes()));
-			CombineSignatures(keystore, output1, ref input1, input2);
-			CheckWithFlag(output1, input1, ScriptVerify.P2SH, true);
-			CheckWithFlag(output1, input1, ScriptVerify.Standard, true);
-
-			// Witness 2-of-2 multisig
-			CreateCreditAndSpend(keystore, GetScriptForWitness(scriptMulti), ref output1, ref input1, false);
-			CheckWithFlag(output1, input1, 0, true);
-			CheckWithFlag(output1, input1, ScriptVerify.P2SH | ScriptVerify.Witness, false);
-			CreateCreditAndSpend(keystore2, GetScriptForWitness(scriptMulti), ref output2, ref input2, false);
-			CheckWithFlag(output2, input2, 0, true);
-			CheckWithFlag(output2, input2, ScriptVerify.P2SH | ScriptVerify.Witness, false);
-			Assert.True(output1.ToBytes().SequenceEqual(output2.ToBytes()));
-			CombineSignatures(keystore, output1, ref input1, input2);
-			CheckWithFlag(output1, input1, ScriptVerify.P2SH | ScriptVerify.Witness, true);
-			CheckWithFlag(output1, input1, ScriptVerify.Standard, true);
-
-			// P2SH witness 2-of-2 multisig
-			CreateCreditAndSpend(keystore, GetScriptForWitness(scriptMulti).Hash.ScriptPubKey, ref output1, ref input1, false);
-			CheckWithFlag(output1, input1, ScriptVerify.P2SH, true);
-			CheckWithFlag(output1, input1, ScriptVerify.P2SH | ScriptVerify.Witness, false);
-			CreateCreditAndSpend(keystore2, GetScriptForWitness(scriptMulti).Hash.ScriptPubKey, ref output2, ref input2, false);
-			CheckWithFlag(output2, input2, ScriptVerify.P2SH, true);
-			CheckWithFlag(output2, input2, ScriptVerify.P2SH | ScriptVerify.Witness, false);
-			Assert.True(output1.ToBytes().SequenceEqual(output2.ToBytes()));
-			CombineSignatures(keystore, output1, ref input1, input2);
-			CheckWithFlag(output1, input1, ScriptVerify.P2SH | ScriptVerify.Witness, true);
-			CheckWithFlag(output1, input1, ScriptVerify.Standard, true);
-		}
-
-
-		private Script GetScriptForWitness(Script scriptPubKey)
-		{
-			var pubkey = PayToPubkeyTemplate.Instance.ExtractScriptPubKeyParameters(scriptPubKey);
-			if(pubkey != null)
-				return new Script(OpcodeType.OP_0, Op.GetPushOp(pubkey.Hash.ToBytes()));
-			var pkh = PayToPubkeyHashTemplate.Instance.ExtractScriptPubKeyParameters(scriptPubKey);
-			if(pkh != null)
-				return new Script(OpcodeType.OP_0, Op.GetPushOp(pkh.ToBytes()));
-
-			return new Script(OpcodeType.OP_0, Op.GetPushOp(scriptPubKey.WitHash.ToBytes()));
-		}
-
-
-		[Fact]
-		[Trait("Core", "Core")]
-		public void test_IsStandard()
-		{
-			var coins = new CoinsView();
-			Transaction[] dummyTransactions = SetupDummyInputs(coins);
-
-			Transaction t = new Transaction();
-			t.Inputs.Add(new TxIn());
-			t.Inputs[0].PrevOut.Hash = dummyTransactions[0].GetHash();
-			t.Inputs[0].PrevOut.N = 1;
-			t.Inputs[0].ScriptSig = new Script(Op.GetPushOp(new byte[65]));
-			t.Outputs.Add(new TxOut());
-			t.Outputs[0].Value = 90 * Money.CENT;
-			Key key = new Key(true);
-			t.Outputs[0].ScriptPubKey = PayToPubkeyHashTemplate.Instance.GenerateScriptPubKey(key.PubKey.Hash);
-
-			Assert.True(StandardScripts.IsStandardTransaction(t));
-
-			t.Outputs[0].Value = 501; //dust
-			Assert.True(!StandardScripts.IsStandardTransaction(t));
-
-			t.Outputs[0].Value = 2730; // not dust
-			Assert.True(StandardScripts.IsStandardTransaction(t));
-
-			t.Outputs[0].ScriptPubKey = new Script() + OpcodeType.OP_1;
-			Assert.True(!StandardScripts.IsStandardTransaction(t));
-
-			// 80-byte TX_NULL_DATA (standard)
-			t.Outputs[0].ScriptPubKey = new Script() + OpcodeType.OP_RETURN + ParseHex("04678afdb0fe5548271967f1a67130b7105cd6a828e03909a67962e0ea1f61deb649f6bc3f4cef3804678afdb0fe5548271967f1a67130b7105cd6a828e03909a67962e0ea1f61deb649f6bc3f4cef38");
-			Assert.True(StandardScripts.IsStandardTransaction(t));
-
-			// 81-byte TX_NULL_DATA (non-standard)
-			t.Outputs[0].ScriptPubKey = new Script() + OpcodeType.OP_RETURN + ParseHex("04678afdb0fe5548271967f1a67130b7105cd6a828e03909a67962e0ea1f61deb649f6bc3f4cef3804678afdb0fe5548271967f1a67130b7105cd6a828e03909a67962e0ea1f61deb649f6bc3f4cef3800");
-			Assert.True(!StandardScripts.IsStandardTransaction(t));
-
-			// TX_NULL_DATA w/o PUSHDATA
-			t.Outputs.Clear();
-			t.Outputs.Add(new TxOut());
-			t.Outputs[0].ScriptPubKey = new Script() + OpcodeType.OP_RETURN;
-			Assert.True(StandardScripts.IsStandardTransaction(t));
-
-			// Only one TX_NULL_DATA permitted in all cases
-			t.Outputs.Clear();
-			t.Outputs.Add(new TxOut());
-			t.Outputs.Add(new TxOut());
-			t.Outputs[0].ScriptPubKey = new Script() + OpcodeType.OP_RETURN + ParseHex("04678afdb0fe5548271967f1a67130b7105cd6a828e03909a67962e0ea1f61deb649f6bc3f4cef38");
-			t.Outputs[1].ScriptPubKey = new Script() + OpcodeType.OP_RETURN + ParseHex("04678afdb0fe5548271967f1a67130b7105cd6a828e03909a67962e0ea1f61deb649f6bc3f4cef38");
-			Assert.True(!StandardScripts.IsStandardTransaction(t));
-
-			t.Outputs[0].ScriptPubKey = new Script() + OpcodeType.OP_RETURN + ParseHex("04678afdb0fe5548271967f1a67130b7105cd6a828e03909a67962e0ea1f61deb649f6bc3f4cef38");
-			t.Outputs[1].ScriptPubKey = new Script() + OpcodeType.OP_RETURN;
-			Assert.True(!StandardScripts.IsStandardTransaction(t));
-
-			t.Outputs[0].ScriptPubKey = new Script() + OpcodeType.OP_RETURN;
-			t.Outputs[1].ScriptPubKey = new Script() + OpcodeType.OP_RETURN;
-			Assert.True(!StandardScripts.IsStandardTransaction(t));
-		}
-
-		private byte[] ParseHex(string data)
-		{
-			return Encoders.Hex.DecodeData(data);
-		}
-	}
-}
-=======
-﻿using NBitcoin.BitcoinCore;
-using NBitcoin.BouncyCastle.Math;
-using NBitcoin.Crypto;
-using NBitcoin.DataEncoders;
-using NBitcoin.OpenAsset;
-using NBitcoin.Policy;
-using NBitcoin.Protocol;
-using NBitcoin.Stealth;
-using Newtonsoft.Json.Linq;
-using System;
-using System.Collections.Generic;
-using System.Diagnostics;
-using System.IO;
-using System.Linq;
-using System.Text;
-using System.Threading.Tasks;
-using Xunit;
-
-namespace NBitcoin.Tests
-{
-	public class transaction_tests
-	{
-		[Fact]
-		[Trait("UnitTest", "UnitTest")]
-		public void CanParseOutpoint()
-		{
-			var outpoint = RandOutpoint();
-			var actualOutpoint = CanParseOutpointCore(outpoint.ToString(), true);
-			Assert.Equal(outpoint.Hash, actualOutpoint.Hash);
-			Assert.Equal(outpoint.N, actualOutpoint.N);
-			CanParseOutpointCore("abc-6", false);
-			CanParseOutpointCore("bdaea31696b464c678c4bcc5d0565d58c86bb00c29f96bb86d1278c510d50aet-6", false);
-			CanParseOutpointCore("bdaea31696b464c678c4bcc5d0565d58c86bb00c29f96bb86d1278c510d50aea-6", true);
-			CanParseOutpointCore("bdaea31696b464c678c4bcc5d0565d58c86bb00c29f96bb86d1278c510d50aeaf-6", false);
-		}
-
-		[Fact]
-		[Trait("UnitTest", "UnitTest")]
-		public void CanGetMedianBlock()
-		{
-			ConcurrentChain chain = new ConcurrentChain(Network.Main);
-			DateTimeOffset now = DateTimeOffset.UtcNow;
-			chain.SetTip(CreateBlock(now, 0, chain));
-			chain.SetTip(CreateBlock(now, -1, chain));
-			chain.SetTip(CreateBlock(now, 1, chain));
-			Assert.Equal(CreateBlock(now, 0).Header.BlockTime, chain.Tip.GetMedianTimePast()); // x -1 0 1
-			chain.SetTip(CreateBlock(now, 2, chain));
-			Assert.Equal(CreateBlock(now, 0).Header.BlockTime, chain.Tip.GetMedianTimePast()); // x -1 0 1 2
-			chain.SetTip(CreateBlock(now, 3, chain));
-			Assert.Equal(CreateBlock(now, 1).Header.BlockTime, chain.Tip.GetMedianTimePast()); // x -1 0 1 2 3
-			chain.SetTip(CreateBlock(now, 4, chain));
-			chain.SetTip(CreateBlock(now, 5, chain));
-			chain.SetTip(CreateBlock(now, 6, chain));
-			chain.SetTip(CreateBlock(now, 7, chain));
-			chain.SetTip(CreateBlock(now, 8, chain));
-
-			Assert.Equal(CreateBlock(now, 3).Header.BlockTime, chain.Tip.GetMedianTimePast()); // x -1 0 1 2 3 4 5 6 7 8
-
-			chain.SetTip(CreateBlock(now, 9, chain));
-			Assert.Equal(CreateBlock(now, 4).Header.BlockTime, chain.Tip.GetMedianTimePast()); // x -1 0 1 2 3 4 5 6 7 8 9
-			chain.SetTip(CreateBlock(now, 10, chain));
-			Assert.Equal(CreateBlock(now, 5).Header.BlockTime, chain.Tip.GetMedianTimePast()); // x -1 0 1 2 3 4 5 6 7 8 9 10
-		}
-
-		private ChainedBlock CreateBlock(DateTimeOffset now, int offset, ChainBase chain = null)
-		{
-			Block b = new Block(new BlockHeader()
-			{
-				BlockTime = now + TimeSpan.FromMinutes(offset)
-			});
-			if(chain != null)
-			{
-				b.Header.HashPrevBlock = chain.Tip.HashBlock;
-				return new ChainedBlock(b.Header, null, chain.Tip);
-			}
-			else
-				return new ChainedBlock(b.Header, 0);
-		}
-
-		[Fact]
-		[Trait("UnitTest", "UnitTest")]
-		public void CanDetectFinalTransaction()
-		{
-			Transaction tx = new Transaction();
-			tx.Inputs.Add(new TxIn());
-			tx.Inputs[0].Sequence = 1;
-			Assert.True(tx.IsFinal(null));
-
-			//Test on date, normal case
-			tx.LockTime = new LockTime(new DateTimeOffset(2012, 8, 18, 0, 0, 0, TimeSpan.Zero));
-			var time = tx.LockTime.Date;
-			Assert.False(tx.IsFinal(null));
-			Assert.True(tx.IsFinal(time + TimeSpan.FromSeconds(1), 0));
-			Assert.False(tx.IsFinal(time, 0));
-			Assert.False(tx.IsFinal(time - TimeSpan.FromSeconds(1), 0));
-			tx.Inputs[0].Sequence = uint.MaxValue;
-			Assert.True(tx.IsFinal(time, 0));
-			Assert.True(tx.IsFinal(time - TimeSpan.FromSeconds(1), 0));
-			tx.Inputs[0].Sequence = 1;
-			//////////
-
-			//Test on heigh, normal case
-			tx.LockTime = new LockTime(400);
-			DateTimeOffset zero = Utils.UnixTimeToDateTime(0);
-			Assert.False(tx.IsFinal(zero, 0));
-			Assert.False(tx.IsFinal(zero, 400));
-			Assert.True(tx.IsFinal(zero, 401));
-			Assert.False(tx.IsFinal(zero, 399));
-			//////////
-
-			//Edge
-			tx.LockTime = new LockTime(LockTime.LOCKTIME_THRESHOLD);
-			time = tx.LockTime.Date;
-			Assert.False(tx.IsFinal(null));
-			Assert.True(tx.IsFinal(time + TimeSpan.FromSeconds(1), 0));
-			Assert.False(tx.IsFinal(time, 0));
-			Assert.False(tx.IsFinal(time - TimeSpan.FromSeconds(1), 0));
-			tx.Inputs[0].Sequence = uint.MaxValue;
-			Assert.True(tx.IsFinal(time, 0));
-			Assert.True(tx.IsFinal(time - TimeSpan.FromSeconds(1), 0));
-			tx.Inputs[0].Sequence = 1;
-			//////////
-		}
-
-		private OutPoint CanParseOutpointCore(string str, bool valid)
-		{
-			try
-			{
-				var result = OutPoint.Parse(str);
-				Assert.True(valid);
-				return result;
-			}
-			catch
-			{
-				Assert.False(valid);
-				return null;
-			}
-		}
-		[Fact]
-		[Trait("UnitTest", "UnitTest")]
-		public void CanExtractTxOutDestinationEasily()
-		{
-			var secret = new BitcoinSecret("KyJTjvFpPF6DDX4fnT56d2eATPfxjdUPXFFUb85psnCdh34iyXRQ");
-
-			var tx = new Transaction();
-			var p2pkh = new TxOut(new Money((UInt64)45000000), secret.GetAddress());
-			var p2pk = new TxOut(new Money((UInt64)80000000), secret.PrivateKey.PubKey);
-
-			tx.AddOutput(p2pkh);
-			tx.AddOutput(p2pk);
-
-			Assert.False(p2pkh.IsTo(secret.PrivateKey.PubKey));
-			Assert.True(p2pkh.IsTo(secret.GetAddress()));
-			Assert.True(p2pk.IsTo(secret.PrivateKey.PubKey));
-			Assert.False(p2pk.IsTo(secret.GetAddress()));
-		}
-
-		[Fact]
-		[Trait("UnitTest", "UnitTest")]
-		public void CanSignTransaction()
-		{
-			var key = new Key();
-			var scriptPubKey = PayToPubkeyHashTemplate.Instance.GenerateScriptPubKey(key.PubKey);
-
-			Transaction tx = new Transaction();
-			tx.AddInput(new TxIn(new OutPoint(tx.GetHash(), 0))
-			{
-				ScriptSig = scriptPubKey
-			});
-			tx.AddInput(new TxIn(new OutPoint(tx.GetHash(), 1))
-			{
-				ScriptSig = scriptPubKey
-			});
-			tx.AddOutput(new TxOut("21", key.PubKey.Hash));
-			var clone = tx.Clone();
-			tx.Sign(key, false);
-			AssertCorrectlySigned(tx, scriptPubKey);
-			clone.Sign(key, true);
-			AssertCorrectlySigned(clone, scriptPubKey.Hash.ScriptPubKey);
-		}
-
-		[Fact]
-		[Trait("UnitTest", "UnitTest")]
-		public void CanSelectCoin()
-		{
-			var selector = new DefaultCoinSelector(0);
-			Assert.Null(selector.Select(new ICoin[] { CreateCoin("9") }, Money.Parse("10.0")));
-			Assert.NotNull(selector.Select(new ICoin[] { CreateCoin("9"), CreateCoin("1") }, Money.Parse("10.0")));
-			Assert.NotNull(selector.Select(new ICoin[] { CreateCoin("10.0") }, Money.Parse("10.0")));
-			Assert.NotNull(selector.Select(new ICoin[]
-			{
-				CreateCoin("5.0"),
-				CreateCoin("4.0"),
-				CreateCoin("11.0"),
-			}, Money.Parse("10.0")));
-
-			Assert.NotNull(selector.Select(new ICoin[]
-			{
-				CreateCoin("3.0"),
-				CreateCoin("3.0"),
-				CreateCoin("3.0"),
-				CreateCoin("3.0"),
-				CreateCoin("3.0")
-			}, Money.Parse("10.0")));
-		}
-
-		private Coin CreateCoin(Money amount)
-		{
-			return new Coin(new OutPoint(Rand(), 0), new TxOut()
-			{
-				Value = amount
-			});
-		}
-
-		[Fact]
-		[Trait("UnitTest", "UnitTest")]
-		public void CanBuildIssueColoredCoinWithMultiSigP2SH()
-		{
-			var satoshi = new Key();
-			var bob = new Key();
-			var alice = new Key();
-
-			var goldRedeem = PayToMultiSigTemplate.Instance
-									.GenerateScriptPubKey(2, new[] { satoshi.PubKey, bob.PubKey, alice.PubKey });
-
-			var goldScriptPubKey = goldRedeem.Hash.ScriptPubKey;
-			var goldAssetId = goldScriptPubKey.Hash.ToAssetId();
-
-			var issuanceCoin = new IssuanceCoin(
-				new ScriptCoin(RandOutpoint(), new TxOut(new Money(2880), goldScriptPubKey), goldRedeem));
-
-			var nico = new Key();
-
-			var bobSigned =
-				new TransactionBuilder()
-				.AddCoins(issuanceCoin)
-				.AddKeys(bob)
-				.IssueAsset(nico.PubKey, new AssetMoney(goldAssetId, 1000))
-				.BuildTransaction(true);
-
-			var aliceSigned =
-				new TransactionBuilder()
-					.AddCoins(issuanceCoin)
-					.AddKeys(alice)
-					.SignTransaction(bobSigned);
-
-			Assert.True(
-				new TransactionBuilder()
-				{
-					StandardTransactionPolicy = EasyPolicy
-				}
-					.AddCoins(issuanceCoin)
-					.Verify(aliceSigned));
-
-			//In one two one line
-
-			var builder = new TransactionBuilder();
-			builder.StandardTransactionPolicy = RelayPolicy.Clone();
-			builder.StandardTransactionPolicy.CheckFee = false;
-			var tx =
-				builder
-				.AddCoins(issuanceCoin)
-				.AddKeys(alice, satoshi)
-				.IssueAsset(nico.PubKey, new AssetMoney(goldAssetId, 1000))
-				.BuildTransaction(true);
-			Assert.True(builder.Verify(tx));
-		}
-
-		[Fact]
-		[Trait("UnitTest", "UnitTest")]
-		//https://github.com/NicolasDorier/NBitcoin/issues/34
-		public void CanBuildAnyoneCanPayTransaction()
-		{
-			//Carla is buying from Alice. Bob is acting as a mediator between Alice and Carla.
-			var aliceKey = new Key();
-			var bobKey = new Key();
-			var carlaKey = new Key();
-
-			// Alice + Bob 2 of 2 multisig "wallet"
-			var aliceBobRedeemScript = PayToMultiSigTemplate.Instance.GenerateScriptPubKey(2, new PubKey[] { aliceKey.PubKey, bobKey.PubKey });
-
-			var txBuilder = new TransactionBuilder();
-			var funding = txBuilder
-				.AddCoins(GetCoinSource(aliceKey))
-				.AddKeys(aliceKey)
-				.Send(aliceBobRedeemScript.Hash, "0.5")
-				.SetChange(aliceKey.PubKey.Hash)
-				.SendFees(Money.Satoshis(5000))
-				.BuildTransaction(true);
-
-			Assert.True(txBuilder.Verify(funding));
-
-			List<ICoin> aliceBobCoins = new List<ICoin>();
-			aliceBobCoins.Add(new ScriptCoin(funding, funding.Outputs.To(aliceBobRedeemScript.Hash).First(), aliceBobRedeemScript));
-
-			// first Bob constructs the TX
-			txBuilder = new TransactionBuilder();
-			var unsigned = txBuilder
-				// spend from the Alice+Bob wallet to Carla
-				.AddCoins(aliceBobCoins)
-				.Send(carlaKey.PubKey.Hash, "0.01")
-				//and Carla pays Alice
-				.Send(aliceKey.PubKey.Hash, "0.02")
-				.CoverOnly("0.01")
-				.SetChange(aliceBobRedeemScript.Hash)
-				// Bob does not sign anything yet
-				.BuildTransaction(false);
-
-			Assert.True(unsigned.Outputs.Count == 3);
-			Assert.True(unsigned.Outputs[0].IsTo(aliceBobRedeemScript.Hash));
-			//Only 0.01 should be covered, not 0.03 so 0.49 goes back to Alice+Bob
-			Assert.True(unsigned.Outputs[0].Value == Money.Parse("0.49"));
-
-
-			Assert.True(unsigned.Outputs[1].IsTo(carlaKey.PubKey.Hash));
-			Assert.True(unsigned.Outputs[1].Value == Money.Parse("0.01"));
-
-			Assert.True(unsigned.Outputs[2].IsTo(aliceKey.PubKey.Hash));
-			Assert.True(unsigned.Outputs[2].Value == Money.Parse("0.02"));
-
-			//Alice signs	
-			txBuilder = new TransactionBuilder();
-			var aliceSigned = txBuilder
-					.AddCoins(aliceBobCoins)
-					.AddKeys(aliceKey)
-					.SignTransaction(unsigned, SigHash.All | SigHash.AnyoneCanPay);
-
-			var carlaCoins = GetCoinSource(carlaKey, "1.0", "0.8", "0.6", "0.2", "0.05");
-
-			//Scenario 1 : Carla knows aliceBobCoins so she can calculate how much coin she need to complete the transaction
-			//Carla fills and signs
-			txBuilder = new TransactionBuilder();
-			var carlaSigned = txBuilder
-				.AddCoins(aliceBobCoins)
-				.Then()
-				.AddKeys(carlaKey)
-				//Carla should complete 0.02, but with 0.03 of fees, she should have a coins of 0.05
-				.AddCoins(carlaCoins)
-				.ContinueToBuild(aliceSigned)
-				.SendFees("0.03")
-				.CoverTheRest()
-				.BuildTransaction(true);
-
-
-			//Bob review and signs
-			txBuilder = new TransactionBuilder();
-			var bobSigned = txBuilder
-				.AddCoins(aliceBobCoins)
-				.AddKeys(bobKey)
-				.SignTransaction(carlaSigned);
-
-			txBuilder.AddCoins(carlaCoins);
-			Assert.True(txBuilder.Verify(bobSigned));
-
-
-			//Scenario 2 : Carla is told by Bob to complete 0.05 BTC
-			//Carla fills and signs
-			txBuilder = new TransactionBuilder();
-			carlaSigned = txBuilder
-				.AddKeys(carlaKey)
-				.AddCoins(carlaCoins)
-				//Carla should complete 0.02, but with 0.03 of fees, she should have a coins of 0.05
-				.ContinueToBuild(aliceSigned)
-				.CoverOnly("0.05")
-				.BuildTransaction(true);
-
-
-			//Bob review and signs
-			txBuilder = new TransactionBuilder();
-			bobSigned = txBuilder
-				.AddCoins(aliceBobCoins)
-				.AddKeys(bobKey)
-				.SignTransaction(carlaSigned);
-
-			txBuilder.AddCoins(carlaCoins);
-			Assert.True(txBuilder.Verify(bobSigned));
-		}
-
-		private ICoin[] GetCoinSource(Key destination, params Money[] amounts)
-		{
-			if(amounts.Length == 0)
-				amounts = new[] { Money.Parse("100.0") };
-
-			return amounts
-				.Select(a => new Coin(RandOutpoint(), new TxOut(a, destination.PubKey.Hash)))
-				.ToArray();
-		}
-
-		[Fact]
-		[Trait("UnitTest", "UnitTest")]
-		public void CanBuildShuffleColoredTransaction()
-		{
-			var gold = new Key();
-			var silver = new Key();
-			var goldId = gold.PubKey.ScriptPubKey.Hash.ToAssetId();
-			var silverId = silver.PubKey.ScriptPubKey.Hash.ToAssetId();
-
-			var satoshi = new Key();
-			var bob = new Key();
-
-			var repo = new NoSqlColoredTransactionRepository(new NoSqlTransactionRepository(), new InMemoryNoSqlRepository());
-
-			var init = new Transaction()
-			{
-				Outputs =
-				{
-					new TxOut("1.0", gold.PubKey),
-					new TxOut("1.0", silver.PubKey),
-					new TxOut("1.0", satoshi.PubKey)
-				}
-			};
-			repo.Transactions.Put(init.GetHash(), init);
-
-			var issuanceCoins =
-				init
-				.Outputs
-				.Take(2)
-				.Select((o, i) => new IssuanceCoin(new OutPoint(init.GetHash(), i), init.Outputs[i]))
-				.OfType<ICoin>().ToArray();
-
-			var satoshiBTC = new Coin(new OutPoint(init.GetHash(), 2), init.Outputs[2]);
-
-			var coins = new List<ICoin>();
-			coins.AddRange(issuanceCoins);
-			var txBuilder = new TransactionBuilder(1);
-			txBuilder.StandardTransactionPolicy = RelayPolicy;
-			//Can issue gold to satoshi and bob
-			var tx = txBuilder
-				.AddCoins(coins.ToArray())
-				.AddKeys(gold)
-				.IssueAsset(satoshi.PubKey, new AssetMoney(goldId, 1000))
-				.IssueAsset(bob.PubKey, new AssetMoney(goldId, 500))
-				.SendFees("0.1")
-				.SetChange(gold.PubKey)
-				.BuildTransaction(true);
-			Assert.True(txBuilder.Verify(tx, "0.1"));
-
-			//Ensure BTC from the IssuanceCoin are returned
-			Assert.Equal(Money.Parse("0.89994240"), tx.Outputs[2].Value);
-			Assert.Equal(gold.PubKey.ScriptPubKey, tx.Outputs[2].ScriptPubKey);
-
-			//Can issue and send in same transaction
-			repo.Transactions.Put(tx.GetHash(), tx);
-
-
-			var cc = ColoredCoin.Find(tx, repo);
-			for(int i = 0; i < 20; i++)
-			{
-				txBuilder = new TransactionBuilder(i);
-				txBuilder.StandardTransactionPolicy = RelayPolicy;
-				tx = txBuilder
-					.AddCoins(satoshiBTC)
-					.AddCoins(cc)
-					.AddKeys(satoshi)
-					.SendAsset(gold, new AssetMoney(goldId, 10))
-					.SetChange(satoshi)
-					.Then()
-					.AddKeys(gold)
-					.AddCoins(issuanceCoins)
-					.IssueAsset(bob, new AssetMoney(goldId, 1))
-					.SetChange(gold)
-					.Shuffle()
-					.BuildTransaction(true);
-
-				repo.Transactions.Put(tx.GetHash(), tx);
-
-				var ctx = tx.GetColoredTransaction(repo);
-				Assert.Equal(1, ctx.Issuances.Count);
-				Assert.Equal(2, ctx.Transfers.Count);
-			}
-		}
-
-		[Fact]
-		[Trait("UnitTest", "UnitTest")]
-		public void CanBuildColoredTransaction()
-		{
-			var gold = new Key();
-			var silver = new Key();
-			var goldId = gold.PubKey.ScriptPubKey.Hash.ToAssetId();
-			var silverId = silver.PubKey.ScriptPubKey.Hash.ToAssetId();
-
-			var satoshi = new Key();
-			var bob = new Key();
-			var alice = new Key();
-
-			var repo = new NoSqlColoredTransactionRepository();
-
-			var init = new Transaction()
-			{
-				Outputs =
-				{
-					new TxOut("1.0", gold.PubKey),
-					new TxOut("1.0", silver.PubKey),
-					new TxOut("1.0", satoshi.PubKey)
-				}
-			};
-
-			repo.Transactions.Put(init);
-
-			var issuanceCoins =
-				init
-				.Outputs
-				.AsCoins()
-				.Take(2)
-				.Select((c, i) => new IssuanceCoin(c))
-				.OfType<ICoin>().ToArray();
-
-			var satoshiBTC = init.Outputs.AsCoins().Last();
-
-			var coins = new List<ICoin>();
-			coins.AddRange(issuanceCoins);
-			var txBuilder = new TransactionBuilder();
-			txBuilder.StandardTransactionPolicy = RelayPolicy;
-			//Can issue gold to satoshi and bob
-			var tx = txBuilder
-				.AddCoins(coins.ToArray())
-				.AddKeys(gold)
-				.IssueAsset(satoshi.PubKey, new AssetMoney(goldId, 1000))
-				.IssueAsset(bob.PubKey, new AssetMoney(goldId, 500))
-				.SendFees("0.1")
-				.SetChange(gold.PubKey)
-				.BuildTransaction(true);
-			Assert.True(txBuilder.Verify(tx, "0.1"));
-
-			//Ensure BTC from the IssuanceCoin are returned
-			Assert.Equal(Money.Parse("0.89994240"), tx.Outputs[2].Value);
-			Assert.Equal(gold.PubKey.ScriptPubKey, tx.Outputs[2].ScriptPubKey);
-
-			repo.Transactions.Put(tx);
-
-			var colored = tx.GetColoredTransaction(repo);
-			Assert.Equal(2, colored.Issuances.Count);
-			Assert.True(colored.Issuances.All(i => i.Asset.Id == goldId));
-			AssertHasAsset(tx, colored, colored.Issuances[0], goldId, 500, bob.PubKey);
-			AssertHasAsset(tx, colored, colored.Issuances[1], goldId, 1000, satoshi.PubKey);
-
-			var coloredCoins = ColoredCoin.Find(tx, colored).ToArray();
-			Assert.Equal(2, coloredCoins.Length);
-
-			//Can issue silver to bob, and send some gold to satoshi
-			coins.Add(coloredCoins.First(c => c.ScriptPubKey == bob.PubKey.ScriptPubKey));
-			txBuilder = new TransactionBuilder();
-			txBuilder.StandardTransactionPolicy = EasyPolicy;
-			tx = txBuilder
-				.AddCoins(coins.ToArray())
-				.AddKeys(silver, bob)
-				.SetChange(bob.PubKey)
-				.IssueAsset(bob.PubKey, new AssetMoney(silverId, 10))
-				.SendAsset(satoshi.PubKey, new AssetMoney(goldId, 30))
-				.BuildTransaction(true);
-
-			Assert.True(txBuilder.Verify(tx));
-			colored = tx.GetColoredTransaction(repo);
-			Assert.Equal(1, colored.Inputs.Count);
-			Assert.Equal(goldId, colored.Inputs[0].Asset.Id);
-			Assert.Equal(500, colored.Inputs[0].Asset.Quantity);
-			Assert.Equal(1, colored.Issuances.Count);
-			Assert.Equal(2, colored.Transfers.Count);
-			AssertHasAsset(tx, colored, colored.Transfers[0], goldId, 470, bob.PubKey);
-			AssertHasAsset(tx, colored, colored.Transfers[1], goldId, 30, satoshi.PubKey);
-
-			repo.Transactions.Put(tx);
-
-
-			//Can swap : 
-			//satoshi wants to send 100 gold to bob 
-			//bob wants to send 200 silver, 5 gold and 0.9 BTC to satoshi
-
-			//Satoshi receive gold
-			txBuilder = new TransactionBuilder();
-			txBuilder.StandardTransactionPolicy = RelayPolicy;
-			tx = txBuilder
-					.AddKeys(gold)
-					.AddCoins(issuanceCoins)
-					.IssueAsset(satoshi.PubKey, new AssetMoney(goldId, 1000UL))
-					.SetChange(gold.PubKey)
-					.SendFees(Money.Coins(0.0004m))
-					.BuildTransaction(true);
-			Assert.True(txBuilder.Verify(tx));
-			repo.Transactions.Put(tx);
-			var satoshiCoin = ColoredCoin.Find(tx, repo).First();
-
-
-			//Gold receive 2.5 BTC
-			tx = new Transaction()
-			{
-				Outputs =
-				{
-					new TxOut("2.5",gold.PubKey)
-				}
-			};
-			repo.Transactions.Put(tx.GetHash(), tx);
-
-			//Bob receive silver and 2 btc
-			txBuilder = new TransactionBuilder();
-			txBuilder.StandardTransactionPolicy = RelayPolicy;
-			tx = txBuilder
-					.AddKeys(silver, gold)
-					.AddCoins(issuanceCoins)
-					.AddCoins(new Coin(new OutPoint(tx.GetHash(), 0), new TxOut("2.5", gold.PubKey.ScriptPubKey)))
-					.IssueAsset(bob.PubKey, new AssetMoney(silverId, 300UL))
-					.Send(bob.PubKey, "2.00")
-					.SendFees(Money.Coins(0.0004m))
-					.SetChange(gold.PubKey)
-					.BuildTransaction(true);
-			Assert.True(txBuilder.Verify(tx));
-			repo.Transactions.Put(tx);
-
-			var bobSilverCoin = ColoredCoin.Find(tx, repo).First();
-			var bobBitcoin = new Coin(new OutPoint(tx.GetHash(), 2), tx.Outputs[2]);
-
-			//Bob receive gold
-			txBuilder = new TransactionBuilder();
-			txBuilder.StandardTransactionPolicy = RelayPolicy;
-			tx = txBuilder
-					.AddKeys(gold)
-					.AddCoins(issuanceCoins)
-					.IssueAsset(bob.PubKey, new AssetMoney(goldId, 50UL))
-					.SetChange(gold.PubKey)
-					.SendFees(Money.Coins(0.0004m))
-					.BuildTransaction(true);
-			Assert.True(txBuilder.Verify(tx));
-			repo.Transactions.Put(tx.GetHash(), tx);
-
-			var bobGoldCoin = ColoredCoin.Find(tx, repo).First();
-
-			txBuilder = new TransactionBuilder();
-			txBuilder.StandardTransactionPolicy = RelayPolicy;
-			tx = txBuilder
-				.AddCoins(satoshiCoin)
-				.AddCoins(satoshiBTC)
-				.SendAsset(bob.PubKey, new AssetMoney(goldId, 100))
-				.SendFees(Money.Coins(0.0004m))
-				.SetChange(satoshi.PubKey)
-				.Then()
-				.AddCoins(bobSilverCoin, bobGoldCoin, bobBitcoin)
-				.SendAsset(satoshi.PubKey, new AssetMoney(silverId, 200))
-				.Send(satoshi.PubKey, "0.9")
-				.SendAsset(satoshi.PubKey, new AssetMoney(goldId, 5))
-				.SetChange(bob.PubKey)
-				.BuildTransaction(false);
-
-			colored = tx.GetColoredTransaction(repo);
-
-			AssertHasAsset(tx, colored, colored.Inputs[0], goldId, 1000, null);
-			AssertHasAsset(tx, colored, colored.Inputs[1], silverId, 300, null);
-
-			AssertHasAsset(tx, colored, colored.Transfers[0], goldId, 900, satoshi.PubKey);
-			AssertHasAsset(tx, colored, colored.Transfers[1], goldId, 100, bob.PubKey);
-
-			AssertHasAsset(tx, colored, colored.Transfers[2], silverId, 100, bob.PubKey);
-			AssertHasAsset(tx, colored, colored.Transfers[3], silverId, 200, satoshi.PubKey);
-
-			AssertHasAsset(tx, colored, colored.Transfers[4], goldId, 45, bob.PubKey);
-			AssertHasAsset(tx, colored, colored.Transfers[5], goldId, 5, satoshi.PubKey);
-
-			Assert.True(tx.Outputs[8].Value == Money.Parse("1.0999424"));
-			Assert.True(tx.Outputs[8].ScriptPubKey == bob.PubKey.ScriptPubKey);
-			Assert.True(tx.Outputs[9].Value == Money.Parse("0.9"));
-			Assert.True(tx.Outputs[9].ScriptPubKey == satoshi.PubKey.ScriptPubKey);
-
-			tx = txBuilder.AddKeys(satoshi, bob).SignTransaction(tx);
-			Assert.True(txBuilder.Verify(tx));
-
-
-			//Bob send coins to Satoshi, but alice pay for the dust
-			var funding =
-				new TransactionBuilder()
-				{
-					StandardTransactionPolicy = RelayPolicy
-				}
-				.AddCoins(issuanceCoins)
-				.AddKeys(gold)
-				.IssueAsset(bob.PubKey.Hash, new AssetMoney(goldId, 100UL))
-				.SetChange(gold.PubKey.Hash)
-				.SendFees(Money.Coins(0.0004m))
-				.BuildTransaction(true);
-
-			repo.Transactions.Put(funding);
-
-			var bobGold = ColoredCoin.Find(funding, repo).ToArray();
-
-			Transaction transfer = null;
-			try
-			{
-				transfer =
-					new TransactionBuilder()
-					{
-						StandardTransactionPolicy = RelayPolicy
-					}
-					.AddCoins(bobGold)
-					.SendAsset(alice.PubKey.Hash, new AssetMoney(goldId, 40UL))
-					.SetChange(bob.PubKey.Hash)
-					.BuildTransaction(true);
-				Assert.False(true, "Should have thrown");
-			}
-			catch(NotEnoughFundsException ex) //Not enough dust to send the change
-			{
-				Assert.True(((Money)ex.Missing).Satoshi == 2730);
-				var rate = new FeeRate(Money.Coins(0.0004m));
-				txBuilder = new TransactionBuilder();
-				txBuilder.StandardTransactionPolicy = RelayPolicy;
-				transfer =
-					txBuilder
-					.AddCoins(bobGold)
-					.AddCoins(((IssuanceCoin)issuanceCoins[0]).Bearer)
-					.AddKeys(gold, bob)
-					.SendAsset(alice.PubKey, new AssetMoney(goldId, 40UL))
-					.SetChange(bob.PubKey, ChangeType.Colored)
-					.SetChange(gold.PubKey.Hash, ChangeType.Uncolored)
-					.SendEstimatedFees(rate)
-					.BuildTransaction(true);
-				var fee = transfer.GetFee(txBuilder.FindSpentCoins(transfer));
-				Assert.True(txBuilder.Verify(transfer, fee));
-
-				repo.Transactions.Put(funding.GetHash(), funding);
-
-				colored = ColoredTransaction.FetchColors(transfer, repo);
-				AssertHasAsset(transfer, colored, colored.Transfers[0], goldId, 60, bob.PubKey);
-				AssertHasAsset(transfer, colored, colored.Transfers[1], goldId, 40, alice.PubKey);
-
-				var change = transfer.Outputs.Last(o => o.ScriptPubKey == gold.PubKey.Hash.ScriptPubKey);
-				Assert.Equal(Money.Coins(0.99980450m), change.Value);
-
-				Assert.Equal(gold.PubKey.Hash, change.ScriptPubKey.GetDestination());
-
-				//Verify issuancecoin can have an url
-				var issuanceCoin = (IssuanceCoin)issuanceCoins[0];
-				issuanceCoin.DefinitionUrl = new Uri("http://toto.com/");
-				txBuilder = new TransactionBuilder();
-				tx = txBuilder
-					.AddKeys(gold)
-					.AddCoins(issuanceCoin)
-					.IssueAsset(bob, new AssetMoney(gold.PubKey, 10))
-					.SetChange(gold)
-					.BuildTransaction(true);
-
-				Assert.Equal("http://toto.com/", tx.GetColoredMarker().GetMetadataUrl().AbsoluteUri);
-
-				//Sending 0 asset should be a no op
-				txBuilder = new TransactionBuilder();
-				transfer =
-					txBuilder
-					.AddCoins(bobGold)
-					.AddCoins(((IssuanceCoin)issuanceCoins[0]).Bearer)
-					.AddKeys(gold, bob)
-					.SendAsset(alice.PubKey, new AssetMoney(goldId, 0UL))
-					.Send(alice.PubKey, Money.Coins(0.01m))
-					.SetChange(bob.PubKey)
-					.BuildTransaction(true);
-
-				foreach(var output in transfer.Outputs)
-				{
-					Assert.False(TxNullDataTemplate.Instance.CheckScriptPubKey(output.ScriptPubKey));
-					Assert.False(output.Value == output.GetDustThreshold(txBuilder.StandardTransactionPolicy.MinRelayTxFee));
-				}
-			}
-		}
-
-		private void AssertHasAsset(Transaction tx, ColoredTransaction colored, ColoredEntry entry, AssetId assetId, int quantity, PubKey destination)
-		{
-			var txout = tx.Outputs[entry.Index];
-			Assert.True(entry.Asset.Id == assetId);
-			Assert.True(entry.Asset.Quantity == quantity);
-			if(destination != null)
-				Assert.True(txout.ScriptPubKey == destination.ScriptPubKey);
-		}
-
-		[Fact]
-		[Trait("UnitTest", "UnitTest")]
-		public void CanBuildStealthTransaction()
-		{
-			var stealthKeys = Enumerable.Range(0, 3).Select(_ => new Key()).ToArray();
-			var scanKey = new Key();
-
-			var darkSatoshi = new BitcoinStealthAddress(scanKey.PubKey, stealthKeys.Select(k => k.PubKey).ToArray(), 2, new BitField(3, 5), Network.Main);
-
-			var bob = new Key();
-			var coins = new Coin[] {
-				new Coin()
-				{
-					Outpoint = RandOutpoint(),
-					TxOut = new TxOut("1.00",bob.PubKey.Hash)
-				} };
-
-			//Bob sends money to satoshi
-			TransactionBuilder builder = new TransactionBuilder();
-			builder.StandardTransactionPolicy = EasyPolicy;
-			var tx =
-				builder
-				.AddCoins(coins)
-				.AddKeys(bob)
-				.Send(darkSatoshi, "1.00")
-				.BuildTransaction(true);
-			Assert.True(builder.Verify(tx));
-
-			//Satoshi scans a StealthCoin in the transaction with his scan key
-			var stealthCoin = StealthCoin.Find(tx, darkSatoshi, scanKey);
-			Assert.NotNull(stealthCoin);
-
-			//Satoshi sends back the money to Bob
-			builder = new TransactionBuilder();
-			builder.StandardTransactionPolicy = EasyPolicy;
-			tx =
-				builder
-					.AddCoins(stealthCoin)
-					.AddKeys(stealthKeys)
-					.AddKeys(scanKey)
-					.Send(bob.PubKey.Hash, "1.00")
-					.BuildTransaction(true);
-
-			Assert.True(builder.Verify(tx)); //Signed !
-
-
-			//Same scenario, Satoshi wants to send money back to Bob
-			//However, his keys are spread on two machines
-			//He partially signs on the 1st machine
-			builder = new TransactionBuilder();
-			builder.StandardTransactionPolicy = EasyPolicy;
-			tx =
-				builder
-					.AddCoins(stealthCoin)
-					.AddKeys(stealthKeys.Skip(2).ToArray()) //Only one Stealth Key
-					.AddKeys(scanKey)
-					.Send(bob.PubKey.Hash, "1.00")
-					.BuildTransaction(true);
-
-			Assert.False(builder.Verify(tx)); //Not fully signed
-
-			//Then he partially signs on the 2nd machine
-			builder = new TransactionBuilder();
-			builder.StandardTransactionPolicy = EasyPolicy;
-			tx =
-				builder
-					.AddCoins(stealthCoin)
-					.AddKeys(stealthKeys[0]) //Other key
-					.AddKeys(scanKey)
-					.SignTransaction(tx);
-
-			Assert.True(builder.Verify(tx)); //Fully signed !
-		}
-
-		private OutPoint RandOutpoint()
-		{
-			return new OutPoint(Rand(), 0);
-		}
-
-		[Fact]
-		[Trait("UnitTest", "UnitTest")]
-		public void CanSwitchGroup()
-		{
-			var satoshi = new Key();
-			var alice = new Key();
-			var bob = new Key();
-
-			var aliceCoins = new ICoin[] { RandomCoin("0.4", alice), RandomCoin("0.6", alice) };
-			var bobCoins = new ICoin[] { RandomCoin("0.2", bob), RandomCoin("0.3", bob) };
-
-			TransactionBuilder builder = new TransactionBuilder();
-			FeeRate rate = new FeeRate(Money.Coins(0.0004m));
-			var tx1 = builder
-				.AddCoins(aliceCoins)
-				.AddKeys(alice)
-				.Send(satoshi, Money.Coins(0.1m))
-				.SetChange(alice)
-				.Then()
-				.AddCoins(bobCoins)
-				.AddKeys(bob)
-				.Send(satoshi, Money.Coins(0.01m))
-				.SetChange(bob)
-				.SendEstimatedFeesSplit(rate)
-				.BuildTransaction(true);
-
-			builder = new TransactionBuilder();
-			var tx2 = builder
-				.Then("Alice")
-				.AddCoins(aliceCoins)
-				.AddKeys(alice)
-				.Send(satoshi, Money.Coins(0.1m))
-				.Then("Bob")
-				.AddCoins(bobCoins)
-				.AddKeys(bob)
-				.Send(satoshi, Money.Coins(0.01m))
-				.SetChange(bob)
-				.Then("Alice")
-				.SetChange(alice)
-				.SendEstimatedFeesSplit(rate)
-				.BuildTransaction(true);
-
-			Assert.Equal(tx1.ToString(), tx2.ToString());
-		}
-
-		[Fact]
-		[Trait("UnitTest", "UnitTest")]
-		public void CanSplitFees()
-		{
-			var satoshi = new Key();
-			var alice = new Key();
-			var bob = new Key();
-
-			var aliceCoins = new ICoin[] { RandomCoin("0.4", alice), RandomCoin("0.6", alice) };
-			var bobCoins = new ICoin[] { RandomCoin("0.2", bob), RandomCoin("0.3", bob) };
-
-			TransactionBuilder builder = new TransactionBuilder();
-			FeeRate rate = new FeeRate(Money.Coins(0.0004m));
-			var tx = builder
-				.AddCoins(aliceCoins)
-				.AddKeys(alice)
-				.Send(satoshi, Money.Coins(0.1m))
-				.SetChange(alice)
-				.Then()
-				.AddCoins(bobCoins)
-				.AddKeys(bob)
-				.Send(satoshi, Money.Coins(0.01m))
-				.SetChange(bob)
-				.SendEstimatedFeesSplit(rate)
-				.BuildTransaction(true);
-
-			var estimated = builder.EstimateFees(tx, rate);
-
-			Assert.True(builder.Verify(tx, estimated));
-
-			// Alice should pay two times more fee than bob
-			builder = new TransactionBuilder();
-			tx = builder
-				.AddCoins(aliceCoins)
-				.AddKeys(alice)
-				.SetFeeWeight(2.0m)
-				.Send(satoshi, Money.Coins(0.1m))
-				.SetChange(alice)
-				.Then()
-				.AddCoins(bobCoins)
-				.AddKeys(bob)
-				.Send(satoshi, Money.Coins(0.01m))
-				.SetChange(bob)
-				.SendFeesSplit(Money.Coins(0.6m))
-				.BuildTransaction(true);
-
-			var spentAlice = builder.FindSpentCoins(tx).Where(c => aliceCoins.Contains(c)).OfType<Coin>().Select(c => c.Amount).Sum();
-			var receivedAlice = tx.Outputs.AsCoins().Where(c => c.ScriptPubKey == alice.PubKey.Hash.ScriptPubKey).Select(c => c.Amount).Sum();
-			Assert.Equal(Money.Coins(0.1m + 0.4m), spentAlice - receivedAlice);
-
-			var spentBob = builder.FindSpentCoins(tx).Where(c => bobCoins.Contains(c)).OfType<Coin>().Select(c => c.Amount).Sum();
-			var receivedBob = tx.Outputs.AsCoins().Where(c => c.ScriptPubKey == bob.PubKey.Hash.ScriptPubKey).Select(c => c.Amount).Sum();
-			Assert.Equal(Money.Coins(0.01m + 0.2m), spentBob - receivedBob);
-		}
-
-		[Fact]
-		[Trait("UnitTest", "UnitTest")]
-		public void CanVerifySequenceLock()
-		{
-			var now = new DateTimeOffset(1988, 7, 18, 0, 0, 0, TimeSpan.Zero);
-			var step = TimeSpan.FromMinutes(10.0);
-			var smallStep = new Sequence(step).LockPeriod;
-			CanVerifySequenceLockCore(new[] { new Sequence(1) }, new[] { 1 }, 2, now, true, new SequenceLock(1, -1));
-			CanVerifySequenceLockCore(new[] { new Sequence(1) }, new[] { 1 }, 1, now, false, new SequenceLock(1, -1));
-			CanVerifySequenceLockCore(
-				new[]
-				{
-					new Sequence(1),
-					new Sequence(5),
-					new Sequence(11),
-					new Sequence(8)
-				},
-				new[] { 1, 5, 7, 9 }, 10, DateTimeOffset.UtcNow, false, new SequenceLock(17, -1));
-
-			CanVerifySequenceLockCore(
-				new[]
-				{
-					new Sequence(smallStep), //MTP(block[11] is +60min) 
-				},
-				new[] { 12 }, 13, now, true, new SequenceLock(-1, now + TimeSpan.FromMinutes(60.0) + smallStep - TimeSpan.FromSeconds(1)));
-
-			CanVerifySequenceLockCore(
-				new[]
-				{
-					new Sequence(smallStep), //MTP(block[11] is +60min) 
-				},
-				new[] { 12 }, 12, now, false, new SequenceLock(-1, now + TimeSpan.FromMinutes(60.0) + smallStep - TimeSpan.FromSeconds(1)));
-		}
-
-		private void CanVerifySequenceLockCore(Sequence[] sequences, int[] prevHeights, int currentHeight, DateTimeOffset first, bool expected, SequenceLock expectedLock)
-		{
-			ConcurrentChain chain = new ConcurrentChain(new BlockHeader()
-			{
-				BlockTime = first
-			});
-			first = first + TimeSpan.FromMinutes(10);
-			while(currentHeight != chain.Height)
-			{
-				chain.SetTip(new BlockHeader()
-				{
-					BlockTime = first,
-					HashPrevBlock = chain.Tip.HashBlock
-				});
-				first = first + TimeSpan.FromMinutes(10);
-			}
-			Transaction tx = new Transaction();
-			tx.Version = 2;
-			for(int i = 0; i < sequences.Length; i++)
-			{
-				TxIn input = new TxIn();
-				input.Sequence = sequences[i];
-				tx.Inputs.Add(input);
-			}
-			Assert.Equal(expected, tx.CheckSequenceLocks(prevHeights, chain.Tip));
-			var actualLock = tx.CalculateSequenceLocks(prevHeights, chain.Tip);
-			Assert.Equal(expectedLock.MinTime, actualLock.MinTime);
-			Assert.Equal(expectedLock.MinHeight, actualLock.MinHeight);
-		}
-
-		[Fact]
-		[Trait("UnitTest", "UnitTest")]
-		public void CanEstimateFees()
-		{
-			var alice = new Key();
-			var bob = new Key();
-			var satoshi = new Key();
-			var bobAlice = PayToMultiSigTemplate.Instance.GenerateScriptPubKey(2, alice.PubKey, bob.PubKey);
-
-			//Alice sends money to bobAlice
-			//Bob sends money to bobAlice
-			//bobAlice sends money to satoshi
-
-			var aliceCoins = new ICoin[] { RandomCoin("0.4", alice), RandomCoin("0.6", alice) };
-			var bobCoins = new ICoin[] { RandomCoin("0.2", bob), RandomCoin("0.3", bob) };
-			var bobAliceCoins = new ICoin[] { RandomCoin("1.5", bobAlice, false), RandomCoin("0.25", bobAlice, true) };
-
-			TransactionBuilder builder = new TransactionBuilder();
-			builder.StandardTransactionPolicy = EasyPolicy;
-			var unsigned = builder
-				.AddCoins(aliceCoins)
-				.Send(bobAlice, "1.0")
-				.Then()
-				.AddCoins(bobCoins)
-				.Send(bobAlice, "0.5")
-				.Then()
-				.AddCoins(bobAliceCoins)
-				.Send(satoshi.PubKey, "1.74")
-				.SetChange(bobAlice)
-				.BuildTransaction(false);
-
-			builder.AddKeys(alice, bob, satoshi);
-			var signed = builder.BuildTransaction(true);
-			Assert.True(builder.Verify(signed));
-
-			Assert.True(Math.Abs(signed.ToBytes().Length - builder.EstimateSize(unsigned)) < 20);
-
-			var rate = new FeeRate(Money.Coins(0.0004m));
-			var estimatedFees = builder.EstimateFees(unsigned, rate);
-			builder.SendEstimatedFees(rate);
-			signed = builder.BuildTransaction(true);
-			Assert.True(builder.Verify(signed, estimatedFees));
-		}
-
-		private Coin RandomCoin(Money amount, Script scriptPubKey, bool p2sh)
-		{
-			var outpoint = RandOutpoint();
-			if(!p2sh)
-				return new Coin(outpoint, new TxOut(amount, scriptPubKey));
-			return new ScriptCoin(outpoint, new TxOut(amount, scriptPubKey.Hash), scriptPubKey);
-		}
-		private Coin RandomCoin(Money amount, Key receiver)
-		{
-			return RandomCoin(amount, receiver.PubKey.GetAddress(Network.Main));
-		}
-		private Coin RandomCoin(Money amount, IDestination receiver)
-		{
-			var outpoint = RandOutpoint();
-			return new Coin(outpoint, new TxOut(amount, receiver));
-		}
-
-		[Fact]
-		[Trait("UnitTest", "UnitTest")]
-		public void BigUIntCoverage()
-		{
-			Assert.True(new uint160("0102030405060708090102030405060708090102") == new uint160("0102030405060708090102030405060708090102"));
-			Assert.True(new uint160("0102030405060708090102030405060708090102") == new uint160(new uint160("0102030405060708090102030405060708090102")));
-			Assert.True(new uint160("0102030405060708090102030405060708090102") != new uint160(new uint160("0102030405060708090102030405060708090101")));
-			Assert.False(new uint160("0102030405060708090102030405060708090102") != new uint160(new uint160("0102030405060708090102030405060708090102")));
-			Assert.True(new uint160("0102030405060708090102030405060708090102").Equals(new uint160("0102030405060708090102030405060708090102")));
-			Assert.True(new uint160("0102030405060708090102030405060708090102").GetHashCode() == new uint160("0102030405060708090102030405060708090102").GetHashCode());
-			Assert.True(new uint160("0102030405060708090102030405060708090102") == uint160.Parse("0102030405060708090102030405060708090102"));
-			uint160 a = null;
-			Assert.True(uint160.TryParse("0102030405060708090102030405060708090102", out a));
-			Assert.True(a == uint160.Parse("0102030405060708090102030405060708090102"));
-			Assert.False(uint160.TryParse("01020304050607080901020304050607080901020", out a));
-			Assert.True(new uint160("0102030405060708090102030405060708090102") > uint160.Parse("0102030405060708090102030405060708090101"));
-			Assert.True(new uint160("0102030405060708090102030405060708090101") < uint160.Parse("0102030405060708090102030405060708090102"));
-			Assert.True(new uint160("0102030405060708090102030405060708090101") <= uint160.Parse("0102030405060708090102030405060708090101"));
-			Assert.True(new uint160("0102030405060708090102030405060708090101") >= uint160.Parse("0102030405060708090102030405060708090101"));
-			Assert.True(new uint160("0102030405060708090102030405060708090101") <= uint160.Parse("0102030405060708090102030405060708090102"));
-			Assert.True(new uint160("0102030405060708090102030405060708090102") >= uint160.Parse("0102030405060708090102030405060708090101"));
-
-			List<byte> bytes = new List<byte>();
-			a = new uint160("0102030405060708090102030405060708090102");
-			for(int i = 0; i < 20; i++)
-			{
-				bytes.Add(a.GetByte(i));
-			}
-			bytes.Reverse();
-			AssertEx.CollectionEquals(Encoders.Hex.DecodeData("0102030405060708090102030405060708090102"), bytes.ToArray());
-
-			bytes = new List<byte>();
-			var b = new uint256("0102030405060708090102030405060708090102030405060708090102030405");
-			for(int i = 0; i < 32; i++)
-			{
-				bytes.Add(b.GetByte(i));
-			}
-			bytes.Reverse();
-			AssertEx.CollectionEquals(Encoders.Hex.DecodeData("0102030405060708090102030405060708090102030405060708090102030405"), bytes.ToArray());
-			Assert.True(new uint256("0102030405060708090102030405060708090102030405060708090102030405") == new uint256(new uint256("0102030405060708090102030405060708090102030405060708090102030405")));
-		}
-#if !NOSOCKET
-		[Fact]
-		[Trait("UnitTest", "UnitTest")]
-		public void OtherCoverage()
-		{
-			Assert.Equal(System.Net.IPAddress.Parse("127.0.0.1").MapToIPv6(), Utils.MapToIPv6(System.Net.IPAddress.Parse("127.0.0.1")));
-			Assert.False(Utils.IsIPv4MappedToIPv6(System.Net.IPAddress.Parse("127.0.0.1")));
-			Assert.True(Utils.IsIPv4MappedToIPv6(Utils.MapToIPv6(System.Net.IPAddress.Parse("127.0.0.1"))));
-		}
-#endif
-		[Fact]
-		[Trait("UnitTest", "UnitTest")]
-		public void BitcoinStreamCoverage()
-		{
-			BitcoinStreamCoverageCore(new ulong[] { 1, 2, 3, 4 }, (BitcoinStream bs, ref ulong[] items) =>
-			{
-				bs.ReadWrite(ref items);
-			});
-			BitcoinStreamCoverageCore(new ushort[] { 1, 2, 3, 4 }, (BitcoinStream bs, ref ushort[] items) =>
-			{
-				bs.ReadWrite(ref items);
-			});
-			BitcoinStreamCoverageCore(new uint[] { 1, 2, 3, 4 }, (BitcoinStream bs, ref uint[] items) =>
-			{
-				bs.ReadWrite(ref items);
-			});
-			BitcoinStreamCoverageCore(new short[] { -1, 1, 2, 3, 4 }, (BitcoinStream bs, ref short[] items) =>
-			{
-				bs.ReadWrite(ref items);
-			});
-			BitcoinStreamCoverageCore(new long[] { -1, 1, 2, 3, 4 }, (BitcoinStream bs, ref long[] items) =>
-			 {
-				 bs.ReadWrite(ref items);
-			 });
-			BitcoinStreamCoverageCore(new byte[] { 1, 2, 3, 4 }, (BitcoinStream bs, ref byte[] items) =>
-			{
-				bs.ReadWrite(ref items);
-			});
-			BitcoinStreamCoverageCore(new uint160[] { new uint160(1), new uint160(2), new uint160(3), new uint160(4) }, (BitcoinStream bs, ref uint160[] items) =>
-			{
-				var l = items.ToList();
-				bs.ReadWrite(ref l);
-				items = l.ToArray();
-			});
-		}
-		delegate void BitcoinStreamCoverageCoreDelegate<TItem>(BitcoinStream bs, ref TItem[] items);
-		void BitcoinStreamCoverageCore<TItem>(TItem[] input, BitcoinStreamCoverageCoreDelegate<TItem> roundTrip)
-		{
-			var before = input.ToArray();
-			var ms = new MemoryStream();
-			BitcoinStream bs = new BitcoinStream(ms, true);
-			var before2 = input;
-			roundTrip(bs, ref input);
-			Array.Clear(input, 0, input.Length);
-			ms.Position = 0;
-			bs = new BitcoinStream(ms, false);
-			roundTrip(bs, ref input);
-			if(!(input is byte[])) //Byte serialization reuse the input array
-				Assert.True(before2 != input);
-			AssertEx.CollectionEquals(before, input);
-		}
-
-		[Fact]
-		[Trait("UnitTest", "UnitTest")]
-		public void CanSerializeInvalidTransactionsBackAndForth()
-		{
-			Transaction before = new Transaction();
-			var versionBefore = before.Version;
-			before.Outputs.Add(new TxOut());
-			Transaction after = AssertClone(before);
-			Assert.Equal(before.Version, after.Version);
-			Assert.Equal(versionBefore, after.Version);
-			Assert.True(after.Outputs.Count == 1);
-
-			before = new Transaction();
-			after = AssertClone(before);
-			Assert.Equal(before.Version, versionBefore);
-		}
-
-		private Transaction AssertClone(Transaction before)
-		{
-			Transaction after = before.Clone();
-			Transaction after2 = null;
-
-			MemoryStream ms = new MemoryStream();
-			BitcoinStream stream = new BitcoinStream(ms, true);
-			stream.TransactionOptions = TransactionOptions.Witness;
-			stream.ReadWrite(before);
-
-			ms.Position = 0;
-
-			stream = new BitcoinStream(ms, false);
-			stream.TransactionOptions = TransactionOptions.Witness;
-			stream.ReadWrite(ref after2);
-
-			Assert.Equal(after2.GetHash(), after.GetHash());
-			Assert.Equal(before.GetHash(), after.GetHash());
-
-			return after;
-		}
-
-		[Fact]
-		[Trait("UnitTest", "UnitTest")]
-		public void CantAskScriptCodeOnIncompleteCoin()
-		{
-			Key k = new Key();
-			var coin = RandomCoin(Money.Zero, k);
-			Assert.True(coin.CanGetScriptCode);
-			coin.ScriptPubKey = k.PubKey.ScriptPubKey.Hash.ScriptPubKey;
-			Assert.False(coin.CanGetScriptCode);
-			Assert.Throws<InvalidOperationException>(() => coin.GetScriptCode());
-			Assert.True(coin.ToScriptCoin(k.PubKey.ScriptPubKey).CanGetScriptCode);
-
-			coin.ScriptPubKey = k.PubKey.ScriptPubKey.WitHash.ScriptPubKey;
-			Assert.False(coin.CanGetScriptCode);
-			Assert.Throws<InvalidOperationException>(() => coin.GetScriptCode());
-			Assert.True(coin.ToScriptCoin(k.PubKey.ScriptPubKey).CanGetScriptCode);
-
-			coin.ScriptPubKey = k.PubKey.ScriptPubKey.WitHash.ScriptPubKey.Hash.ScriptPubKey;
-			Assert.False(coin.CanGetScriptCode);
-			Assert.Throws<InvalidOperationException>(() => coin.GetScriptCode());
-
-			var badCoin = coin.ToScriptCoin(k.PubKey.ScriptPubKey);
-			badCoin.Redeem = k.PubKey.ScriptPubKey.WitHash.ScriptPubKey;
-			Assert.False(badCoin.CanGetScriptCode);
-			Assert.Throws<InvalidOperationException>(() => badCoin.GetScriptCode());
-			Assert.True(coin.ToScriptCoin(k.PubKey.ScriptPubKey).CanGetScriptCode);
-		}
-
-		[Fact]
-		[Trait("UnitTest", "UnitTest")]
-		public void CanBuildWitTransaction()
-		{
-			Action<Transaction, TransactionBuilder> AssertEstimatedSize = (tx, b) =>
-			{
-				var expectedVSize = tx.GetVirtualSize();
-				var actualVSize = b.EstimateSize(tx, true);
-				var expectedSize = tx.GetSerializedSize();
-				var actualSize = b.EstimateSize(tx, false);
-				Assert.True(Math.Abs(expectedVSize - actualVSize) < Math.Abs(expectedVSize - actualSize));
-				Assert.True(Math.Abs(expectedSize - actualSize) < Math.Abs(expectedSize - actualVSize));
-				Assert.True(Math.Abs(expectedVSize - actualVSize) < Math.Abs(expectedSize - actualVSize));
-				Assert.True(Math.Abs(expectedSize - actualSize) < Math.Abs(expectedVSize - actualSize));
-
-				var error = (decimal)Math.Abs(expectedVSize - actualVSize) / Math.Min(expectedVSize, actualSize);
-				Assert.True(error < 0.01m);
-			};
-			Key alice = new Key();
-			Key bob = new Key();
-			Transaction previousTx = null;
-			Coin previousCoin = null;
-			ScriptCoin witnessCoin = null;
-			TransactionBuilder builder = null;
-			Transaction signedTx = null;
-			ScriptCoin scriptCoin = null;
-
-			//P2WPKH
-			previousTx = new Transaction();
-			previousTx.Outputs.Add(new TxOut(Money.Coins(1.0m), alice.PubKey.WitHash));
-			previousCoin = previousTx.Outputs.AsCoins().First();
-
-			builder = new TransactionBuilder();
-			builder.AddKeys(alice);
-			builder.AddCoins(previousCoin);
-			builder.Send(bob, Money.Coins(0.4m));
-			builder.SendFees(Money.Satoshis(30000));
-			builder.SetChange(alice);
-			signedTx = builder.BuildTransaction(true);
-			AssertEstimatedSize(signedTx, builder);
-			Assert.True(builder.Verify(signedTx));
-
-			//P2WSH
-			previousTx = new Transaction();
-			previousTx.Outputs.Add(new TxOut(Money.Coins(1.0m), alice.PubKey.ScriptPubKey.WitHash));
-			previousCoin = previousTx.Outputs.AsCoins().First();
-
-			witnessCoin = new ScriptCoin(previousCoin, alice.PubKey.ScriptPubKey);
-			builder = new TransactionBuilder();
-			builder.AddKeys(alice);
-			builder.AddCoins(witnessCoin);
-			builder.Send(bob, Money.Coins(0.4m));
-			builder.SendFees(Money.Satoshis(30000));
-			builder.SetChange(alice);
-			signedTx = builder.BuildTransaction(true);
-			AssertEstimatedSize(signedTx, builder);
-			Assert.True(builder.Verify(signedTx));
-
-
-			//P2SH(P2WPKH)
-			previousTx = new Transaction();
-			previousTx.Outputs.Add(new TxOut(Money.Coins(1.0m), alice.PubKey.WitHash.ScriptPubKey.Hash));
-			previousCoin = previousTx.Outputs.AsCoins().First();
-
-			scriptCoin = new ScriptCoin(previousCoin, alice.PubKey.WitHash.ScriptPubKey);
-			builder = new TransactionBuilder();
-			builder.AddKeys(alice);
-			builder.AddCoins(scriptCoin);
-			builder.Send(bob, Money.Coins(0.4m));
-			builder.SendFees(Money.Satoshis(30000));
-			builder.SetChange(alice);
-			signedTx = builder.BuildTransaction(true);
-			AssertEstimatedSize(signedTx, builder);
-			Assert.True(builder.Verify(signedTx));
-
-			//P2SH(P2WSH)
-			previousTx = new Transaction();
-			previousTx.Outputs.Add(new TxOut(Money.Coins(1.0m), alice.PubKey.ScriptPubKey.WitHash.ScriptPubKey.Hash));
-			previousCoin = previousTx.Outputs.AsCoins().First();
-
-			witnessCoin = new ScriptCoin(previousCoin, alice.PubKey.ScriptPubKey);
-			builder = new TransactionBuilder();
-			builder.AddKeys(alice);
-			builder.AddCoins(witnessCoin);
-			builder.Send(bob, Money.Coins(0.4m));
-			builder.SendFees(Money.Satoshis(30000));
-			builder.SetChange(alice);
-			signedTx = builder.BuildTransaction(true);
-			AssertEstimatedSize(signedTx, builder);
-			Assert.True(builder.Verify(signedTx));
-
-			//Can remove witness data from tx
-			var signedTx2 = signedTx.WithOptions(TransactionOptions.None);
-			Assert.Equal(signedTx.GetHash(), signedTx2.GetHash());
-			Assert.True(signedTx2.GetSerializedSize() < signedTx.GetSerializedSize());
-		}
-
-		[Fact]
-		[Trait("UnitTest", "UnitTest")]
-		public void CanCheckSegwitPubkey()
-		{
-			var a = new Script("OP_DUP 033fbe0a2aa8dc28ee3b2e271e3fedc7568529ffa20df179b803bf9073c11b6a8b OP_CHECKSIG OP_IF OP_DROP 0382fdfb0a3898bc6504f63204e7d15a63be82a3b910b5b865690dc96d1249f98c OP_ELSE OP_CODESEPARATOR 033fbe0a2aa8dc28ee3b2e271e3fedc7568529ffa20df179b803bf9073c11b6a8b OP_ENDIF OP_CHECKSIG");
-			Assert.False(PayToWitTemplate.Instance.CheckScriptPubKey(a));
-			a = new Script("1 033fbe0a2aa8dc28ee3b2e271e3fedc7568529ffa20df179b803bf9073c1");
-			Assert.True(PayToWitTemplate.Instance.CheckScriptPubKey(a));
-
-			foreach(int pushSize in new[] { 2, 10, 20, 32 })
-			{
-				a = new Script("1 " + String.Concat(Enumerable.Range(0, pushSize * 2).Select(_ => "0").ToArray()));
-				Assert.True(PayToWitTemplate.Instance.CheckScriptPubKey(a));
-			}
-			a = new Script("1 " + String.Concat(Enumerable.Range(0, 33 * 2).Select(_ => "0").ToArray()));
-			Assert.False(PayToWitTemplate.Instance.CheckScriptPubKey(a));
-		}
-
-		[Fact]
-		[Trait("UnitTest", "UnitTest")]
-		public void CanEstimatedFeesCorrectlyIfFeesChangeTransactionSize()
-		{
-			var redeem = PayToMultiSigTemplate.Instance.GenerateScriptPubKey(2, new Key().PubKey, new Key().PubKey, new Key().PubKey);
-			var transactionBuilder = new TransactionBuilder();
-			transactionBuilder.AddCoins(new Coin(new OutPoint(uint256.Parse("75425c904289f21feef0cffab2081ba22030b633623115adf0780edad443e6c7"), 1), new TxOut("0.00010000", PayToScriptHashTemplate.Instance.GenerateScriptPubKey(redeem).GetDestinationAddress(Network.Main))).ToScriptCoin(redeem));
-			transactionBuilder.AddCoins(new Coin(new OutPoint(uint256.Parse("75425c904289f21feef0cffab2081ba22030b633623115adf0780edad443e6c7"), 2), new TxOut("0.00091824", PayToScriptHashTemplate.Instance.GenerateScriptPubKey(redeem).GetDestinationAddress(Network.Main))).ToScriptCoin(redeem));
-			transactionBuilder.AddCoins(new Coin(new OutPoint(uint256.Parse("75425c904289f21feef0cffab2081ba22030b633623115adf0780edad443e6c7"), 3), new TxOut("0.00100000", PayToScriptHashTemplate.Instance.GenerateScriptPubKey(redeem).GetDestinationAddress(Network.Main))).ToScriptCoin(redeem));
-			transactionBuilder.AddCoins(new Coin(new OutPoint(uint256.Parse("75425c904289f21feef0cffab2081ba22030b633623115adf0780edad443e6c7"), 4), new TxOut("0.00100000", PayToScriptHashTemplate.Instance.GenerateScriptPubKey(redeem).GetDestinationAddress(Network.Main))).ToScriptCoin(redeem));
-			transactionBuilder.AddCoins(new Coin(new OutPoint(uint256.Parse("75425c904289f21feef0cffab2081ba22030b633623115adf0780edad443e6c7"), 5), new TxOut("0.00246414", PayToScriptHashTemplate.Instance.GenerateScriptPubKey(redeem).GetDestinationAddress(Network.Main))).ToScriptCoin(redeem));
-			transactionBuilder.AddCoins(new Coin(new OutPoint(uint256.Parse("75425c904289f21feef0cffab2081ba22030b633623115adf0780edad443e6c7"), 6), new TxOut("0.00250980", PayToScriptHashTemplate.Instance.GenerateScriptPubKey(redeem).GetDestinationAddress(Network.Main))).ToScriptCoin(redeem));
-			transactionBuilder.AddCoins(new Coin(new OutPoint(uint256.Parse("75425c904289f21feef0cffab2081ba22030b633623115adf0780edad443e6c7"), 7), new TxOut("0.01000000", PayToScriptHashTemplate.Instance.GenerateScriptPubKey(redeem).GetDestinationAddress(Network.Main))).ToScriptCoin(redeem));
-			transactionBuilder.Send(new Key().PubKey.GetAddress(Network.Main), "0.01000000");
-			transactionBuilder.SetChange(new Key().PubKey.GetAddress(Network.Main));
-
-			var feeRate = new FeeRate((long)32563);
-			var estimatedFeeBefore = transactionBuilder.EstimateFees(feeRate);
-			//Adding the estimated fees will cause 6 more coins to be included, so let's verify the actual sent fees take that into account
-			transactionBuilder.SendEstimatedFees(feeRate);
-			var tx = transactionBuilder.BuildTransaction(false);
-			var estimation = transactionBuilder.EstimateFees(tx, feeRate);
-			Assert.Equal(estimation, tx.GetFee(transactionBuilder.FindSpentCoins(tx)));
-			Assert.Equal(estimatedFeeBefore, estimation);
-		}
-
-		[Fact]
-		[Trait("UnitTest", "UnitTest")]
-		public void CanBuildTransaction()
-		{
-			var keys = Enumerable.Range(0, 5).Select(i => new Key()).ToArray();
-
-			var multiSigPubKey = PayToMultiSigTemplate.Instance.GenerateScriptPubKey(2, keys.Select(k => k.PubKey).Take(3).ToArray());
-			var pubKeyPubKey = PayToPubkeyTemplate.Instance.GenerateScriptPubKey(keys[4].PubKey);
-			var pubKeyHashPubKey = PayToPubkeyHashTemplate.Instance.GenerateScriptPubKey(keys[4].PubKey.Hash);
-			var scriptHashPubKey1 = PayToScriptHashTemplate.Instance.GenerateScriptPubKey(multiSigPubKey.Hash);
-			var scriptHashPubKey2 = PayToScriptHashTemplate.Instance.GenerateScriptPubKey(pubKeyPubKey.Hash);
-			var scriptHashPubKey3 = PayToScriptHashTemplate.Instance.GenerateScriptPubKey(pubKeyHashPubKey.Hash);
-
-
-			var coins = new[] { multiSigPubKey, pubKeyPubKey, pubKeyHashPubKey }.Select((script, i) =>
-				new Coin
-					(
-					new OutPoint(Rand(), i),
-					new TxOut(new Money((i + 1) * Money.COIN), script)
-					)).ToList();
-
-			var scriptCoins =
-				new[] { scriptHashPubKey1, scriptHashPubKey2, scriptHashPubKey3 }
-				.Zip(new[] { multiSigPubKey, pubKeyPubKey, pubKeyHashPubKey },
-					(script, redeem) => new
-					{
-						script,
-						redeem
-					})
-				.Select((_, i) =>
-				new ScriptCoin
-					(
-					new OutPoint(Rand(), i),
-					new TxOut(new Money((i + 1) * Money.COIN), _.script), _.redeem
-					)).ToList();
-
-			var witCoins =
-			new[] { scriptHashPubKey1, scriptHashPubKey2, scriptHashPubKey3 }
-			.Zip(new[] { multiSigPubKey, pubKeyPubKey, pubKeyHashPubKey },
-				(script, redeem) => new
-				{
-					script,
-					redeem
-				})
-			.Select((_, i) =>
-			new ScriptCoin
-				(
-				new OutPoint(Rand(), i),
-				new TxOut(new Money((i + 1) * Money.COIN), _.redeem.WitHash.ScriptPubKey.Hash),
-				_.redeem
-				)).ToList();
-			var a = witCoins.Select(c => c.Amount).Sum();
-			var allCoins = coins.Concat(scriptCoins).Concat(witCoins).ToArray();
-			var destinations = keys.Select(k => k.PubKey.GetAddress(Network.Main)).ToArray();
-
-			var txBuilder = new TransactionBuilder(0);
-			txBuilder.StandardTransactionPolicy = EasyPolicy;
-			var tx = txBuilder
-				.AddCoins(allCoins)
-				.AddKeys(keys)
-				.Send(destinations[0], Money.Parse("6") * 2)
-				.Send(destinations[2], Money.Parse("5"))
-				.Send(destinations[2], Money.Parse("0.9999"))
-				.SendFees(Money.Parse("0.0001"))
-				.SetChange(destinations[3])
-				.BuildTransaction(true);
-			Assert.True(txBuilder.Verify(tx, "0.0001"));
-
-			Assert.Equal(3, tx.Outputs.Count);
-
-			txBuilder = new TransactionBuilder(0);
-			txBuilder.StandardTransactionPolicy = EasyPolicy;
-			tx = txBuilder
-			   .AddCoins(allCoins)
-			   .AddKeys(keys)
-			   .SetGroupName("test")
-			   .Send(destinations[0], Money.Parse("6") * 2)
-			   .Send(destinations[2], Money.Parse("5"))
-			   .Send(destinations[2], Money.Parse("0.9998"))
-			   .SendFees(Money.Parse("0.0001"))
-			   .SetChange(destinations[3])
-			   .BuildTransaction(true);
-
-			Assert.Equal(4, tx.Outputs.Count); //+ Change
-
-			txBuilder.Send(destinations[4], Money.Parse("1"));
-			var ex = Assert.Throws<NotEnoughFundsException>(() => txBuilder.BuildTransaction(true));
-			Assert.True(ex.Group == "test");
-			Assert.True((Money)ex.Missing == Money.Parse("0.9999"));
-			//Can sign partially
-			txBuilder = new TransactionBuilder(0);
-			txBuilder.StandardTransactionPolicy = EasyPolicy;
-			tx = txBuilder
-					.AddCoins(allCoins)
-					.AddKeys(keys.Skip(2).ToArray())  //One of the multi key missing
-					.Send(destinations[0], Money.Parse("6") * 2)
-					.Send(destinations[2], Money.Parse("5"))
-					.Send(destinations[2], Money.Parse("0.9998"))
-					.SendFees(Money.Parse("0.0001"))
-					.SetChange(destinations[3])
-					.Shuffle()
-					.BuildTransaction(true);
-			Assert.False(txBuilder.Verify(tx, "0.0001"));
-
-			var partiallySigned = tx.Clone();
-
-			txBuilder = new TransactionBuilder(0);
-			tx = txBuilder
-					.AddKeys(keys[0])
-					.AddCoins(allCoins)
-					.SignTransaction(tx);
-			Assert.True(txBuilder.Verify(tx));
-
-			txBuilder = new TransactionBuilder(0)
-						.AddCoins(allCoins);
-			//Trying with known signature
-			foreach(var coin in allCoins)
-			{
-				var sig = partiallySigned.SignInput(keys[0], coin);
-				txBuilder.AddKnownSignature(keys[0].PubKey, sig);
-			}
-			tx = txBuilder
-				.SignTransaction(partiallySigned);
-			Assert.True(txBuilder.Verify(tx));
-
-			//Test if signing separatly
-			txBuilder = new TransactionBuilder(0);
-			txBuilder.StandardTransactionPolicy = EasyPolicy;
-			tx = txBuilder
-					.AddCoins(allCoins)
-					.AddKeys(keys.Skip(2).ToArray())  //One of the multi key missing
-					.Send(destinations[0], Money.Parse("6") * 2)
-					.Send(destinations[2], Money.Parse("5"))
-					.Send(destinations[2], Money.Parse("0.9998"))
-					.SendFees(Money.Parse("0.0001"))
-					.SetChange(destinations[3])
-					.Shuffle()
-					.BuildTransaction(false);
-
-			var signed1 = txBuilder.SignTransaction(tx);
-
-			txBuilder = new TransactionBuilder(0);
-			var signed2 = txBuilder
-					.AddKeys(keys[0])
-					.AddCoins(allCoins)
-					.SignTransaction(tx);
-
-			Assert.False(txBuilder.Verify(signed1));
-			Assert.False(txBuilder.Verify(signed2));
-
-			txBuilder = new TransactionBuilder(0);
-			txBuilder.StandardTransactionPolicy = EasyPolicy;
-			tx = txBuilder
-				.AddCoins(allCoins)
-				.CombineSignatures(signed1, signed2);
-			Assert.True(txBuilder.Verify(tx));
-
-			//Check if can deduce scriptPubKey from P2SH and P2SPKH scriptSig
-			allCoins = new[]
-				{
-					RandomCoin(Money.Parse("1.0"), keys[0].PubKey.Hash.ScriptPubKey, false),
-					RandomCoin(Money.Parse("1.0"), keys[0].PubKey.Hash.ScriptPubKey, false),
-					RandomCoin(Money.Parse("1.0"), keys[1].PubKey.Hash.ScriptPubKey, false)
-				};
-
-			txBuilder = new TransactionBuilder(0);
-			txBuilder.StandardTransactionPolicy = EasyPolicy;
-			tx =
-				txBuilder.AddCoins(allCoins)
-					 .Send(destinations[0], Money.Parse("3.0"))
-					 .BuildTransaction(false);
-
-			signed1 = new TransactionBuilder(0)
-						.AddCoins(allCoins)
-						.AddKeys(keys[0])
-						.SignTransaction(tx);
-
-			signed2 = new TransactionBuilder(0)
-						.AddCoins(allCoins)
-						.AddKeys(keys[1])
-						.SignTransaction(tx);
-
-			Assert.False(txBuilder.Verify(signed1));
-			Assert.False(txBuilder.Verify(signed2));
-
-			tx = new TransactionBuilder(0)
-				.CombineSignatures(signed1, signed2);
-
-			Assert.True(txBuilder.Verify(tx));
-
-			//Using the same set of coin in 2 group should not use two times the sames coins
-			for(int i = 0; i < 3; i++)
-			{
-				txBuilder = new TransactionBuilder();
-				txBuilder.StandardTransactionPolicy = EasyPolicy;
-				tx =
-					txBuilder
-					.AddCoins(allCoins)
-					.AddKeys(keys)
-					.Send(destinations[0], Money.Parse("2.0"))
-					.Then()
-					.AddCoins(allCoins)
-					.AddKeys(keys)
-					.Send(destinations[0], Money.Parse("1.0"))
-					.BuildTransaction(true);
-				Assert.True(txBuilder.Verify(tx));
-			}
-		}
-
-		private uint256 Rand()
-		{
-			return new uint256(RandomUtils.GetBytes(32));
-		}
-
-		[Fact]
-		[Trait("UnitTest", "UnitTest")]
-		//https://gist.github.com/gavinandresen/3966071
-		public void CanBuildTransactionWithDustPrevention()
-		{
-			var bob = new Key();
-			var alice = new Key();
-			var tx = new Transaction()
-			{
-				Outputs =
-				{
-					new TxOut(Money.Coins(1.0m), bob)
-				}
-			};
-			var coins = tx.Outputs.AsCoins().ToArray();
-
-			var builder = new TransactionBuilder();
-			builder.StandardTransactionPolicy = EasyPolicy.Clone();
-			builder.StandardTransactionPolicy.MinRelayTxFee = new FeeRate(new Money(1000));
-
-			Func<Transaction> create = () => builder
-				.AddCoins(coins)
-				.AddKeys(bob)
-				.Send(alice, Money.Coins(0.99m))
-				.Send(alice, Money.Satoshis(500))
-				.Send(TxNullDataTemplate.Instance.GenerateScriptPubKey(new byte[] { 1, 2 }), Money.Zero)
-				.SendFees(Money.Coins(0.0001m))
-				.SetChange(bob)
-				.BuildTransaction(true);
-
-			var signed = create();
-
-			Assert.True(signed.Outputs.Count == 3);
-			Assert.True(builder.Verify(signed, Money.Coins(0.0001m)));
-			builder.DustPrevention = false;
-
-			TransactionPolicyError[] errors;
-			Assert.False(builder.Verify(signed, Money.Coins(0.0001m), out errors));
-			var ex = (NotEnoughFundsPolicyError)errors.Single();
-			Assert.True((Money)ex.Missing == Money.Parse("-0.00000500"));
-
-			builder = new TransactionBuilder();
-			builder.DustPrevention = false;
-			builder.StandardTransactionPolicy = EasyPolicy.Clone();
-			builder.StandardTransactionPolicy.MinRelayTxFee = new FeeRate(new Money(1000));
-			signed = create();
-			Assert.True(signed.Outputs.Count == 4);
-			Assert.False(builder.Verify(signed, out errors));
-			Assert.True(errors.Length == 1);
-			Assert.True(errors[0] is DustPolicyError);
-		}
-
-		[Fact]
-		[Trait("UnitTest", "UnitTest")]
-		//https://gist.github.com/gavinandresen/3966071
-		public void CanPartiallySignTransaction()
-		{
-			var privKeys = new[]{"5JaTXbAUmfPYZFRwrYaALK48fN6sFJp4rHqq2QSXs8ucfpE4yQU",
-						"5Jb7fCeh1Wtm4yBBg3q3XbT6B525i17kVhy3vMC9AqfR6FH2qGk",
-						"5JFjmGo5Fww9p8gvx48qBYDJNAzR9pmH5S389axMtDyPT8ddqmw"}
-						.Select(k => new BitcoinSecret(k).PrivateKey).ToArray();
-
-			//First: combine the three keys into a multisig address
-			var redeem = PayToMultiSigTemplate.Instance.GenerateScriptPubKey(2, privKeys.Select(k => k.PubKey).ToArray());
-			var scriptAddress = redeem.Hash.GetAddress(Network.Main);
-			Assert.Equal("3QJmV3qfvL9SuYo34YihAf3sRCW3qSinyC", scriptAddress.ToString());
-
-			// Next, create a transaction to send funds into that multisig. Transaction d6f72... is
-			// an unspent transaction in my wallet (which I got from the 'listunspent' RPC call):
-			// Taken from example
-			var fundingTransaction = Transaction.Parse("010000000189632848f99722915727c5c75da8db2dbf194342a0429828f66ff88fab2af7d6000000008b483045022100abbc8a73fe2054480bda3f3281da2d0c51e2841391abd4c09f4f908a2034c18d02205bc9e4d68eafb918f3e9662338647a4419c0de1a650ab8983f1d216e2a31d8e30141046f55d7adeff6011c7eac294fe540c57830be80e9355c83869c9260a4b8bf4767a66bacbd70b804dc63d5beeb14180292ad7f3b083372b1d02d7a37dd97ff5c9effffffff0140420f000000000017a914f815b036d9bbbce5e9f2a00abd1bf3dc91e955108700000000");
-
-			// Create the spend-from-multisig transaction. Since the fund-the-multisig transaction
-			// hasn't been sent yet, I need to give txid, scriptPubKey and redeemScript:
-			var spendTransaction = new Transaction();
-			spendTransaction.Inputs.Add(new TxIn()
-			{
-				PrevOut = new OutPoint(fundingTransaction.GetHash(), 0),
-			});
-			spendTransaction.Outputs.Add(new TxOut()
-			{
-				Value = "0.01000000",
-				ScriptPubKey = new Script("OP_DUP OP_HASH160 ae56b4db13554d321c402db3961187aed1bbed5b OP_EQUALVERIFY OP_CHECKSIG")
-			});
-
-			spendTransaction.Inputs[0].ScriptSig = redeem; //The redeem should be in the scriptSig before signing
-
-			var partiallySigned = spendTransaction.Clone();
-			//... Now I can partially sign it using one private key:
-
-			partiallySigned.Sign(privKeys[0], true);
-
-			//the other private keys (note the "hex" result getting longer):
-			partiallySigned.Sign(privKeys[1], true);
-
-
-			AssertCorrectlySigned(partiallySigned, fundingTransaction.Outputs[0].ScriptPubKey, allowHighS);
-
-			//Verify the transaction from the gist is also correctly signed
-			var gistTransaction = Transaction.Parse("0100000001aca7f3b45654c230e0886a57fb988c3044ef5e8f7f39726d305c61d5e818903c00000000fd5d010048304502200187af928e9d155c4b1ac9c1c9118153239aba76774f775d7c1f9c3e106ff33c0221008822b0f658edec22274d0b6ae9de10ebf2da06b1bbdaaba4e50eb078f39e3d78014730440220795f0f4f5941a77ae032ecb9e33753788d7eb5cb0c78d805575d6b00a1d9bfed02203e1f4ad9332d1416ae01e27038e945bc9db59c732728a383a6f1ed2fb99da7a4014cc952410491bba2510912a5bd37da1fb5b1673010e43d2c6d812c514e91bfa9f2eb129e1c183329db55bd868e209aac2fbc02cb33d98fe74bf23f0c235d6126b1d8334f864104865c40293a680cb9c020e7b1e106d8c1916d3cef99aa431a56d253e69256dac09ef122b1a986818a7cb624532f062c1d1f8722084861c5c3291ccffef4ec687441048d2455d2403e08708fc1f556002f1b6cd83f992d085097f9974ab08a28838f07896fbab08f39495e15fa6fad6edbfb1e754e35fa1c7844c41f322a1863d4621353aeffffffff0140420f00000000001976a914ae56b4db13554d321c402db3961187aed1bbed5b88ac00000000");
-
-			AssertCorrectlySigned(gistTransaction, fundingTransaction.Outputs[0].ScriptPubKey, allowHighS); //One sig in the hard code tx is high
-
-			//Can sign out of order
-			partiallySigned = spendTransaction.Clone();
-			partiallySigned.Sign(privKeys[2], true);
-			partiallySigned.Sign(privKeys[0], true);
-			AssertCorrectlySigned(partiallySigned, fundingTransaction.Outputs[0].ScriptPubKey);
-
-			//Can sign multiple inputs
-			partiallySigned = spendTransaction.Clone();
-			partiallySigned.Inputs.Add(new TxIn()
-			{
-				PrevOut = new OutPoint(fundingTransaction.GetHash(), 1),
-			});
-			partiallySigned.Inputs[1].ScriptSig = redeem; //The redeem should be in the scriptSig before signing
-			partiallySigned.Sign(privKeys[2], true);
-			partiallySigned.Sign(privKeys[0], true);
-		}
-
-		private void AssertCorrectlySigned(Transaction tx, Script scriptPubKey, ScriptVerify scriptVerify = ScriptVerify.Standard)
-		{
-			for(int i = 0; i < tx.Inputs.Count; i++)
-			{
-				Assert.True(Script.VerifyScript(scriptPubKey, tx, i, null, scriptVerify));
-			}
-		}
-
-		static StandardTransactionPolicy EasyPolicy = new StandardTransactionPolicy()
-		{
-			MaxTransactionSize = null,
-			MaxTxFee = null,
-			MinRelayTxFee = null,
-			ScriptVerify = ScriptVerify.Standard & ~ScriptVerify.LowS
-		};
-
-		static StandardTransactionPolicy RelayPolicy = new StandardTransactionPolicy()
-		{
-			MaxTransactionSize = null,
-			MaxTxFee = null,
-			MinRelayTxFee = new FeeRate(Money.Satoshis(5000)),
-			ScriptVerify = ScriptVerify.Standard & ~ScriptVerify.LowS
-		};
-
-		[Trait("UnitTest", "UnitTest")]
-		[Fact]
-		public void CanMutateSignature()
-		{
-			Transaction funding = new Transaction("010000000189632848f99722915727c5c75da8db2dbf194342a0429828f66ff88fab2af7d6000000008b483045022100abbc8a73fe2054480bda3f3281da2d0c51e2841391abd4c09f4f908a2034c18d02205bc9e4d68eafb918f3e9662338647a4419c0de1a650ab8983f1d216e2a31d8e30141046f55d7adeff6011c7eac294fe540c57830be80e9355c83869c9260a4b8bf4767a66bacbd70b804dc63d5beeb14180292ad7f3b083372b1d02d7a37dd97ff5c9effffffff0140420f000000000017a914f815b036d9bbbce5e9f2a00abd1bf3dc91e955108700000000");
-
-			Transaction spending = new Transaction("0100000001aca7f3b45654c230e0886a57fb988c3044ef5e8f7f39726d305c61d5e818903c00000000fd5d010048304502200187af928e9d155c4b1ac9c1c9118153239aba76774f775d7c1f9c3e106ff33c0221008822b0f658edec22274d0b6ae9de10ebf2da06b1bbdaaba4e50eb078f39e3d78014730440220795f0f4f5941a77ae032ecb9e33753788d7eb5cb0c78d805575d6b00a1d9bfed02203e1f4ad9332d1416ae01e27038e945bc9db59c732728a383a6f1ed2fb99da7a4014cc952410491bba2510912a5bd37da1fb5b1673010e43d2c6d812c514e91bfa9f2eb129e1c183329db55bd868e209aac2fbc02cb33d98fe74bf23f0c235d6126b1d8334f864104865c40293a680cb9c020e7b1e106d8c1916d3cef99aa431a56d253e69256dac09ef122b1a986818a7cb624532f062c1d1f8722084861c5c3291ccffef4ec687441048d2455d2403e08708fc1f556002f1b6cd83f992d085097f9974ab08a28838f07896fbab08f39495e15fa6fad6edbfb1e754e35fa1c7844c41f322a1863d4621353aeffffffff0140420f00000000001976a914ae56b4db13554d321c402db3961187aed1bbed5b88ac00000000");
-
-
-			TransactionBuilder builder = new TransactionBuilder();
-			builder.StandardTransactionPolicy = EasyPolicy;
-			builder.AddCoins(funding.Outputs.AsCoins());
-			Assert.True(builder.Verify(spending));
-
-			foreach(var input in spending.Inputs.AsIndexedInputs())
-			{
-				var ops = input.TxIn.ScriptSig.ToOps().ToArray();
-				foreach(var sig in ops.Select(o =>
-					{
-						try
-						{
-							return new TransactionSignature(o.PushData);
-						}
-						catch
-						{
-							return null;
-						}
-					})
-					.Select((sig, i) => new
-					{
-						sig,
-						i
-					})
-					.Where(i => i.sig != null))
-				{
-					ops[sig.i] = Op.GetPushOp(sig.sig.MakeCanonical().ToBytes());
-				}
-				input.TxIn.ScriptSig = new Script(ops);
-			}
-			Assert.True(builder.Verify(spending));
-		}
-		ScriptVerify allowHighS = ScriptVerify.Standard & ~ScriptVerify.LowS;
-		[Fact]
-		[Trait("UnitTest", "UnitTest")]
-		public void CanUseLockTime()
-		{
-			var tx = new Transaction();
-			tx.LockTime = new LockTime(4);
-			var clone = tx.Clone();
-			Assert.Equal(tx.LockTime, clone.LockTime);
-
-			Assert.Equal("Height : 0", new LockTime().ToString());
-			Assert.Equal(3, (int)new LockTime(3));
-			Assert.Equal((uint)3, (uint)new LockTime(3));
-			Assert.Throws<InvalidOperationException>(() => (DateTimeOffset)new LockTime(3));
-
-			var now = DateTimeOffset.UtcNow;
-			Assert.Equal("Date : " + now, new LockTime(now).ToString());
-			Assert.Equal((int)Utils.DateTimeToUnixTime(now), (int)new LockTime(now));
-			Assert.Equal(Utils.DateTimeToUnixTime(now), (uint)new LockTime(now));
-			Assert.Equal(now.ToString(), ((DateTimeOffset)new LockTime(now)).ToString());
-		}
-
-		[Fact]
-		[Trait("UnitTest", "UnitTest")]
-		//http://brainwallet.org/#tx
-		public void CanGetTransactionErrors()
-		{
-			Key bob = new Key();
-			Key alice = new Key();
-
-			var funding = new Transaction();
-			funding.Outputs.Add(new TxOut(Money.Coins(1.0m), bob));
-			funding.Outputs.Add(new TxOut(Money.Coins(1.1m), bob));
-			funding.Outputs.Add(new TxOut(Money.Coins(1.2m), alice));
-
-			var spending = new Transaction();
-			spending.Inputs.Add(new TxIn(new OutPoint(funding, 0)));
-			spending.Inputs.Add(new TxIn(new OutPoint(funding, 0))); //Duplicate
-			spending.Inputs.Add(new TxIn(new OutPoint(funding, 1)));
-			spending.Inputs.Add(new TxIn(new OutPoint(funding, 2))); //Alice will not sign
-
-			spending.Outputs.Add(new TxOut(Money.Coins(4.0m), bob));
-
-
-			TransactionPolicyError[] errors = null;
-			TransactionBuilder builder = new TransactionBuilder();
-			builder.StandardTransactionPolicy = EasyPolicy;
-			builder.AddKeys(bob);
-			builder.AddCoins(funding.Outputs.AsCoins());
-			builder.SignTransactionInPlace(spending);
-			Assert.False(builder.Verify(spending, Money.Coins(1.0m), out errors));
-
-			var dup = errors.OfType<DuplicateInputPolicyError>().Single();
-			AssertEx.CollectionEquals(new uint[] { 0, 1 }, dup.InputIndices);
-			AssertEx.Equals(new OutPoint(funding, 0), dup.OutPoint);
-
-			var script = errors.OfType<ScriptPolicyError>().Single();
-			AssertEx.Equals(alice.ScriptPubKey, script.ScriptPubKey);
-			AssertEx.Equals(3, script.InputIndex);
-
-			var fees = errors.OfType<NotEnoughFundsPolicyError>().Single();
-			Assert.Equal(fees.Missing, Money.Coins(0.7m));
-
-			spending.Inputs.Add(new TxIn(new OutPoint(funding, 3))); //Coins not found
-			builder.Verify(spending, Money.Coins(1.0m), out errors);
-			var coin = errors.OfType<CoinNotFoundPolicyError>().Single();
-			Assert.Equal(coin.InputIndex, 4UL);
-			Assert.Equal(coin.OutPoint.N, 3UL);
-		}
-
-		//OP_DEPTH 5 OP_SUB OP_PICK OP_SIZE OP_NIP e 10 OP_WITHIN OP_DEPTH 6 OP_SUB OP_PICK OP_SIZE OP_NIP e 10 OP_WITHIN OP_BOOLAND OP_DEPTH 5 OP_SUB OP_PICK OP_SHA256 1d3a9b978502dbe93364a4ea7b75ae9758fd7683958f0f42c1600e9975d10350 OP_EQUAL OP_DEPTH 6 OP_SUB OP_PICK OP_SHA256 1c5f92551d47cb478129b6ba715f58e9cea74ced4eee866c61fc2ea214197dec OP_EQUAL OP_BOOLAND OP_BOOLAND OP_DEPTH 5 OP_SUB OP_PICK OP_SIZE OP_NIP OP_DEPTH 6 OP_SUB OP_PICK OP_SIZE OP_NIP OP_EQUAL OP_IF 1d3a9b978502dbe93364a4ea7b75ae9758fd7683958f0f42c1600e9975d10350 OP_ELSE 1c5f92551d47cb478129b6ba715f58e9cea74ced4eee866c61fc2ea214197dec OP_ENDIF 1d3a9b978502dbe93364a4ea7b75ae9758fd7683958f0f42c1600e9975d10350 OP_EQUAL OP_DEPTH 1 OP_SUB OP_PICK OP_DEPTH 2 OP_SUB OP_PICK OP_CHECKSIG OP_BOOLAND OP_DEPTH 5 OP_SUB OP_PICK OP_SIZE OP_NIP OP_DEPTH 6 OP_SUB OP_PICK OP_SIZE OP_NIP OP_EQUAL OP_IF 1d3a9b978502dbe93364a4ea7b75ae9758fd7683958f0f42c1600e9975d10350 OP_ELSE 1c5f92551d47cb478129b6ba715f58e9cea74ced4eee866c61fc2ea214197dec OP_ENDIF 1c5f92551d47cb478129b6ba715f58e9cea74ced4eee866c61fc2ea214197dec OP_EQUAL OP_DEPTH 3 OP_SUB OP_PICK OP_DEPTH 4 OP_SUB OP_PICK OP_CHECKSIG OP_BOOLAND OP_BOOLOR OP_BOOLAND OP_DEPTH 1 OP_SUB OP_PICK OP_DEPTH 2 OP_SUB OP_PICK OP_CHECKSIG OP_DEPTH 3 OP_SUB OP_PICK OP_DEPTH 4 OP_SUB OP_PICK OP_CHECKSIG OP_BOOLAND OP_BOOLOR OP_VERIFY
-
-		[Fact]
-		[Trait("UnitTest", "UnitTest")]
-		public void TestWtfScript()
-		{
-			var source = new Transaction("01000000024c8a18c4d9e623e81272e5c34669d67604637e6d8f64cbf79ba0bcc93c3472f30000000049483045022100bc793ca29e427838cbc24c127733be032178ab623519f796ce0fcdfef58a96f202206174c0f7d7b303e01fbb50052e0f5fcd75a964af5737a9ed2b95c20eef80cd7a01ffffffffd1f8b4607bd6a83db42d6f557f378758d4b03d9d1f2bb3b868bb9c55bbfc8679000000005747304402203424c812ee29c52a39bd6ce41b2a0d8a6210995b4049fa03be65105fc1abdb7402205bccaeb2c0d23d59f70a8175912c49100108d7217ad105bcb001d65be0c25c95010e8856df1cc6b5d55a12704c261963ffffffff01f049020000000000fd76017455947982775e60a57456947982775e60a59a74559479a820555086252d5d479dc034cddb75d6b9e8b6947e3690cec630531203e2f3dfdbfc8774569479a82034ebda879dc394c7522047b9bcc16b985d960b301b9d4f3addb05190b01b1300879a9a745594798277745694798277876320555086252d5d479dc034cddb75d6b9e8b6947e3690cec630531203e2f3dfdbfc672034ebda879dc394c7522047b9bcc16b985d960b301b9d4f3addb05190b01b13006820555086252d5d479dc034cddb75d6b9e8b6947e3690cec630531203e2f3dfdbfc877451947974529479ac9a745594798277745694798277876320555086252d5d479dc034cddb75d6b9e8b6947e3690cec630531203e2f3dfdbfc672034ebda879dc394c7522047b9bcc16b985d960b301b9d4f3addb05190b01b1300682034ebda879dc394c7522047b9bcc16b985d960b301b9d4f3addb05190b01b1300877453947974549479ac9a9b9a7451947974529479ac7453947974549479ac9a9b6900000000");
-			var spending = new Transaction("0100000001914853959297db6a5aa0e3945a750e4ee311cf47e723dd81d4e397df04c8f500000000008b483045022100bef86c24185a568ce76a4527a88eda58b6ce531e9549d8135d334a6bd077c0350220398385675415edac18a6e623f3f7f7dc2e6a3b11f3beaa2c2763232e0cbf958f012103b81eecef4a027975ea51e6d1220129ed21b6d97c17b27bbbe32a5b934561ba6400000e89dbf6109a1e40f015dfceb0832c0e8856df1cc6b5d55a12704c261963ffffffff01a086010000000000232103b81eecef4a027975ea51e6d1220129ed21b6d97c17b27bbbe32a5b934561ba64ac00000000");
-			var ctx = new ScriptEvaluationContext();
-			ctx.ScriptVerify = ScriptVerify.Mandatory | ScriptVerify.DerSig;
-			var passed = ctx.VerifyScript(spending.Inputs[0].ScriptSig, source.Outputs[0].ScriptPubKey, spending, 0, Money.Zero);
-			Assert.True(passed);
-		}
-
-		[Fact]
-		[Trait("UnitTest", "UnitTest")]
-		public void TestOPNIP()
-		{
-			// (x1 x2 -- x2)
-			Script scriptSig = new Script(Op.GetPushOp(1), Op.GetPushOp(2), Op.GetPushOp(3));
-			Script scriptPubKey = new Script(OpcodeType.OP_NIP);
-			var ctx = new ScriptEvaluationContext();
-			ctx.VerifyScript(scriptSig, scriptPubKey, CreateDummy(), 0, Money.Zero);
-			Assert.Equal(2, ctx.Stack.Count);
-			var actual = new[] { ctx.Stack.Top(-2), ctx.Stack.Top(-1) };
-			var expected = new[] { Op.GetPushOp(1).PushData, Op.GetPushOp(3).PushData };
-			for(int i = 0; i < actual.Length; i++)
-			{
-				Assert.True(actual[i].SequenceEqual(expected[i]));
-			}
-		}
-
-		[Fact]
-		[Trait("UnitTest", "UnitTest")]
-		public void OP_2ROT()
-		{
-			// (x1 x2 x3 x4 x5 x6 -- x3 x4 x5 x6 x1 x2)
-			Script scriptSig = new Script(Op.GetPushOp(1), Op.GetPushOp(2), Op.GetPushOp(3), Op.GetPushOp(4), Op.GetPushOp(5), Op.GetPushOp(6));
-			Script scriptPubKey = new Script(OpcodeType.OP_2ROT);
-			var ctx = new ScriptEvaluationContext();
-			ctx.VerifyScript(scriptSig, scriptPubKey, CreateDummy(), 0, Money.Zero);
-			Assert.Equal(6, ctx.Stack.Count);
-			var actual = new[] {
-				ctx.Stack.Top(-6),
-				ctx.Stack.Top(-5),
-				ctx.Stack.Top(-4),
-				ctx.Stack.Top(-3) ,
-				ctx.Stack.Top(-2),
-				ctx.Stack.Top(-1) };
-			var expected = new[] 
-			{
-				Op.GetPushOp(3).PushData,
-				Op.GetPushOp(4).PushData,
-				Op.GetPushOp(5).PushData,
-				Op.GetPushOp(6).PushData,
-				Op.GetPushOp(1).PushData,
-				Op.GetPushOp(2).PushData,
-			};
-			for(int i = 0; i < actual.Length; i++)
-			{
-				Assert.True(actual[i].SequenceEqual(expected[i]));
-			}
-		}
-
-
-		[Fact]
-		[Trait("UnitTest", "UnitTest")]
-		public void TestOPTuck()
-		{
-			// (x1 x2 -- x2 x1 x2)
-			Script scriptSig = new Script(Op.GetPushOp(1), Op.GetPushOp(2), Op.GetPushOp(3));
-			Script scriptPubKey = new Script(OpcodeType.OP_TUCK);
-			var ctx = new ScriptEvaluationContext();
-			ctx.VerifyScript(scriptSig, scriptPubKey, CreateDummy(), 0, Money.Zero);
-			Assert.Equal(4, ctx.Stack.Count);
-			var actual = new[] { ctx.Stack.Top(-3), ctx.Stack.Top(-2), ctx.Stack.Top(-1) };
-			var expected = new[] { Op.GetPushOp(3).PushData, Op.GetPushOp(2).PushData, Op.GetPushOp(3).PushData };
-			for(int i = 0; i < actual.Length; i++)
-			{
-				Assert.True(actual[i].SequenceEqual(expected[i]));
-			}
-		}
-
-		private static Transaction CreateDummy()
-		{
-			return new Transaction()
-			{
-				Inputs =
-				{
-					TxIn.CreateCoinbase(200)
-				}
-			};
-		}
-
-		[Fact]
-		[Trait("UnitTest", "UnitTest")]
-		public void CanCheckSegwitSig()
-		{
-			Transaction tx = new Transaction("010000000001015d896079097272b13ed9cb22acfabeca9ce83f586d98cc15a08ea2f9c558013b0300000000ffffffff01605af40500000000160014a8cbb5eca9af499cecaa08457690ab367f23d95b0247304402200b6baba4287f3321ae4ec6ba66420d9a48c3f3bc331603e7dca6b12ca75cce6102207fa582041b025605c0474b99a2d3ab5080d6ea14ae3a50b7de92596abf40fb4b012102cdfc0f4701e0c8db3a0913de5f635d0ea76663a8f80925567358d558603fae3500000000");
-			CanCheckSegwitSigCore(tx, 0, Money.Coins(1.0m));
-
-			Transaction toCheck = new Transaction("01000000000103b019e2344634c5b34aeb867f2cd8b09dbbd95b5bf8c5d56d58be1dd9077f9d3a00000000da0047304402201b2be1016abd4df4ca699e0430b97bc8dcd4c1c90b6a6ee382be75f42956566402205ab38fddace15ba4b2c4dbacc6793bb1f35a371aa8386f1348bd65dfeda9657201483045022100db1dbea1a5d05ff7daf6d106931ab701a29d2dddd8cd7781e9eb7fefd31139790220319eb8a238e6c635ebe2960f5960eeb96371f5a38503cf41aa89a33807c8b6a50147522102a96e9843b846b8cc3277ea54638f1454378219854ef89c81a8a4e9217f1f3ca02103d5feb2e2f2fa1403ede18aaac7631dd2c9a893953a9ab338e7d9fa749d91f03b52aeffffffffb019e2344634c5b34aeb867f2cd8b09dbbd95b5bf8c5d56d58be1dd9077f9d3a01000000db00483045022100aec68f5760337efdf425007387f094df284a576e824492597b0d046e038034100220434cb22f056e97cd823a13751c482a9f2d3fb956abcfa69db4dcd2679379070101483045022100c7ce0a9617cbcaa9308758092d336b228f67d358ad25a786711a87a29e2f72d102203d608bf6a4416e9493a5d89552633da300e9a237811e9affea3cda3320a3257c0147522102c4bd91a554815c73814848b311051c43ad6a75810269e1ff0eb9c13d828fc6fb21031035e69a48e04bc4d6315590620f784ab79d8369d122bd45ad7e77c81ac1cb1c52aeffffffffbcf750fad5ddd1909d8b3e2edda94f7ae3c866952932823763291b9467e3b9580000000023220020e0be53749d09a8e2d3843633cf11133e51e73944334d11a147f1ae53f1c3dfe5ffffffff019cbaf0080000000017a9148d52e4999751ec43c07eb371119f8c45047d26dc870000040047304402205bdc03fac6c3be92309e4fdd1572147ca56210dbb4413539874a4e3b0670ac0b02206422cd069e6078bcdc8f698ff77aed65566b6fa1ff028cc322d14d036d2c192401473044022022fa0bda2e8e21716b9d74499665e4f31cbcf2bf49d0b535188e7e196e8e90d8022076ad55655fbd54637c0cf5bbd7f07905446e23a621f82a940cb07677dab2f8fe0147522102d01cf4abc1b6c22cc0e0e43e5277f1a7fb544eca52244cd4cb88bef5943c5563210284a2ffb3e6b6ac0ac9444b0ecd9856f79b53bbd3100894ec6dc80e6e956edbeb52ae00000000");
-
-			ScriptError error;
-			Assert.True(toCheck.Inputs.AsIndexedInputs().Skip(0).First().VerifyScript(new Script("OP_HASH160 442afa4f034468652c571202da0bf277cb729def OP_EQUAL"), Money.Satoshis(100000), ScriptVerify.Mandatory, out error));
-		}
-
-		private static void CanCheckSegwitSigCore(Transaction tx, int input, Money amount, string scriptCodeHex = null)
-		{
-			Script scriptCode = null;
-			if(scriptCodeHex == null)
-			{
-				var param1 = PayToWitPubKeyHashTemplate.Instance.ExtractWitScriptParameters(tx.Inputs[input].WitScript);
-				Assert.NotNull(param1);
-				var param2 = PayToWitPubKeyHashTemplate.Instance.ExtractScriptPubKeyParameters(param1.PublicKey.GetSegwitAddress(Network.Main).Hash.ScriptPubKey);
-				Assert.Equal(param1.PublicKey.WitHash, param2);
-				scriptCode = param1.ScriptPubKey;
-			}
-			else
-			{
-				scriptCode = new Script(Encoders.Hex.DecodeData(scriptCodeHex));
-			}
-
-			ScriptError err;
-			var r = Script.VerifyScript(scriptCode, tx, 0, amount, out err);
-			Assert.True(r);
-		}
-
-		[Fact]
-		[Trait("UnitTest", "UnitTest")]
-		public void CanParseWitTransaction()
-		{
-			var hex = "010000000001015d896079097272b13ed9cb22acfabeca9ce83f586d98cc15a08ea2f9c558013b0300000000ffffffff01605af40500000000160014a8cbb5eca9af499cecaa08457690ab367f23d95b0247304402200b6baba4287f3321ae4ec6ba66420d9a48c3f3bc331603e7dca6b12ca75cce6102207fa582041b025605c0474b99a2d3ab5080d6ea14ae3a50b7de92596abf40fb4b012102cdfc0f4701e0c8db3a0913de5f635d0ea76663a8f80925567358d558603fae3500000000";
-			Transaction tx = new Transaction(hex);
-			var bytes = tx.ToBytes();
-			Assert.Equal(Encoders.Hex.EncodeData(bytes), hex);
-
-			Assert.Equal("4b3580bbcceb12fee91abc7f9e8e7d092e981d4bb38339204c457a04316d949a", tx.GetHash().ToString());
-			Assert.Equal("38331098fb804ef2e6dee7826a74b4af07e631a0f1082ffc063667ccb825d701", tx.GetWitHash().ToString());
-
-			var noWit = tx.WithOptions(TransactionOptions.None);
-			Assert.True(noWit.GetSerializedSize() < tx.GetSerializedSize());
-
-			tx = new Transaction("010000000001015d896079097272b13ed9cb22acfabeca9ce83f586d98cc15a08ea2f9c558013b0200000000ffffffff01605af40500000000160014a8cbb5eca9af499cecaa08457690ab367f23d95b02483045022100d3edd272c4ff247c36a1af34a2394859ece319f61ee85f759b94ec0ecd61912402206dbdc7c6ca8f7279405464d2d935b5e171dfd76656872f76399dbf333c0ac3a001fd08020000000000000000000000000000000000000000000000000000000000000000000000000000000000000000000000000000000000000000000000000000000000000000000000000000000000000000000000000000000000000000000000000000000000000000000000000000000000000000000000000000000000000000000000000000000000000000000000000000000000000000000000000000000000000000000000000000000000000000000000000000000000000000000000000000000000000000000000000000000000000000000000000000000000000000000000000000000000000000000000000000000000000000000000000000000000000000000000000000000000000000000000000000000000000000000000000000000000000000000000000000000000000000000000000000000000000000000000000000000000000000000000000000000000000000000000000000000000000000000000000000000000000000000000000000000000000000000000000000000000000000000000000000000000000000000000000000000000000000000000000000000000000000000000000000000000000000000000000000000000000000000000000000000000000000000000000000000000000000000000000000000000000000000000000000000000000000000000000000000000000000000000000000000100000000");
-
-			ScriptError error;
-			Assert.False(tx.Inputs.AsIndexedInputs().First().VerifyScript(new Script("0 b7854eb547106248b136ca2bf48d8df2f1167588"), out error));
-			Assert.Equal(ScriptError.EqualVerify, error);
-		}
-		[Fact]
-		[Trait("UnitTest", "UnitTest")]
-		public void bip143Test()
-		{
-			Transaction tx = new Transaction("0100000002fff7f7881a8099afa6940d42d1e7f6362bec38171ea3edf433541db4e4ad969f0000000000eeffffffef51e1b804cc89d182d279655c3aa89e815b1b309fe287d9b2b55d57b90ec68a0100000000ffffffff02202cb206000000001976a9148280b37df378db99f66f85c95a783a76ac7a6d5988ac9093510d000000001976a9143bde42dbee7e4dbe6a21b2d50ce2f0167faa815988ac11000000");
-			var h = Script.SignatureHash(new Script(Encoders.Hex.DecodeData("76a9141d0f172a0ecb48aee1be1f2687d2963ae33f71a188ac")), tx, 1, SigHash.All, Money.Satoshis(0x23c34600L), HashVersion.Witness);
-			Assert.Equal(new uint256(Encoders.Hex.DecodeData("c37af31116d1b27caf68aae9e3ac82f1477929014d5b917657d0eb49478cb670"), true), h);
-		}
-		[Fact]
-		[Trait("UnitTest", "UnitTest")]
-		public void witnessHasPushSizeLimit()
-		{
-			Key bob = new Key();
-			Transaction tx = new Transaction();
-			tx.Outputs.Add(new TxOut(Money.Coins(1.0m), bob.PubKey.ScriptPubKey.WitHash));
-			ScriptCoin coin = new ScriptCoin(tx.Outputs.AsCoins().First(), bob.PubKey.ScriptPubKey);
-
-			Transaction spending = new Transaction();
-			spending.AddInput(tx, 0);
-			spending.Sign(bob, coin);
-			ScriptError error;
-			Assert.True(spending.Inputs.AsIndexedInputs().First().VerifyScript(coin, out error));
-			spending.Inputs[0].WitScript = new WitScript(new[] { new byte[521] }.Concat(spending.Inputs[0].WitScript.Pushes).ToArray());
-			Assert.False(spending.Inputs.AsIndexedInputs().First().VerifyScript(coin, out error));
-			Assert.Equal(ScriptError.PushSize, error);
-		}
-
-		[Fact]
-		[Trait("UnitTest", "UnitTest")]
-		//http://brainwallet.org/#tx
-		public void CanParseTransaction()
-		{
-
-			var tests = TestCase.read_json("data/can_parse_transaction.json");
-
-			foreach(var test in tests.Select(t => t.GetDynamic(0)))
-			{
-				string raw = test.Raw;
-				Transaction tx = Transaction.Parse(raw);
-				Assert.Equal((int)test.JSON.vin_sz, tx.Inputs.Count);
-				Assert.Equal((int)test.JSON.vout_sz, tx.Outputs.Count);
-				Assert.Equal((uint)test.JSON.lock_time, (uint)tx.LockTime);
-
-				for(int i = 0; i < tx.Inputs.Count; i++)
-				{
-					var actualVIn = tx.Inputs[i];
-					var expectedVIn = test.JSON.@in[i];
-					Assert.Equal(uint256.Parse((string)expectedVIn.prev_out.hash), actualVIn.PrevOut.Hash);
-					Assert.Equal((uint)expectedVIn.prev_out.n, actualVIn.PrevOut.N);
-					if(expectedVIn.sequence != null)
-						Assert.Equal((uint)expectedVIn.sequence, (uint)actualVIn.Sequence);
-					Assert.Equal((string)expectedVIn.scriptSig, actualVIn.ScriptSig.ToString());
-					//Can parse the string
-					Assert.Equal((string)expectedVIn.scriptSig, (string)expectedVIn.scriptSig.ToString());
-				}
-
-				for(int i = 0; i < tx.Outputs.Count; i++)
-				{
-					var actualVOut = tx.Outputs[i];
-					var expectedVOut = test.JSON.@out[i];
-					Assert.Equal((string)expectedVOut.scriptPubKey, actualVOut.ScriptPubKey.ToString());
-					Assert.Equal(Money.Parse((string)expectedVOut.value), actualVOut.Value);
-				}
-				var hash = (string)test.JSON.hash;
-				var expectedHash = new uint256(Encoders.Hex.DecodeData(hash), false);
-				Assert.Equal(expectedHash, tx.GetHash());
-			}
-		}
-
-		//[Fact]
-		//http://bitcoin.stackexchange.com/questions/25814/ecdsa-signature-and-the-z-value
-		//http://www.nilsschneider.net/2013/01/28/recovering-bitcoin-private-keys.html
-		public void PlayingWithSignatures()
-		{
-			var script1 = new Script("30440220d47ce4c025c35ec440bc81d99834a624875161a26bf56ef7fdc0f5d52f843ad1022044e1ff2dfd8102cf7a47c21d5c9fd5701610d04953c6836596b4fe9dd2f53e3e01 04dbd0c61532279cf72981c3584fc32216e0127699635c2789f549e0730c059b81ae133016a69c21e23f1859a95f06d52b7bf149a8f2fe4e8535c8a829b449c5ff");
-
-			var script2 = new Script("30440220d47ce4c025c35ec440bc81d99834a624875161a26bf56ef7fdc0f5d52f843ad102209a5f1c75e461d7ceb1cf3cab9013eb2dc85b6d0da8c3c6e27e3a5a5b3faa5bab01 04dbd0c61532279cf72981c3584fc32216e0127699635c2789f549e0730c059b81ae133016a69c21e23f1859a95f06d52b7bf149a8f2fe4e8535c8a829b449c5ff");
-
-			var sig1 = (PayToPubkeyHashTemplate.Instance.ExtractScriptSigParameters(script1).TransactionSignature.Signature);
-			var sig2 = (PayToPubkeyHashTemplate.Instance.ExtractScriptSigParameters(script2).TransactionSignature.Signature);
-
-			var n = ECKey.CURVE.N;
-			var z1 = new BigInteger(1, Encoders.Hex.DecodeData("c0e2d0a89a348de88fda08211c70d1d7e52ccef2eb9459911bf977d587784c6e"));
-			var z2 = new BigInteger(1, Encoders.Hex.DecodeData("17b0f41c8c337ac1e18c98759e83a8cccbc368dd9d89e5f03cb633c265fd0ddc"));
-
-			var z = z1.Subtract(z2);
-			var s = sig1.S.Subtract(sig2.S);
-			var n2 = BigInteger.Two.Pow(256).Subtract(new BigInteger("432420386565659656852420866394968145599"));
-
-			var expected = new Key(Encoders.Hex.DecodeData("c477f9f65c22cce20657faa5b2d1d8122336f851a508a1ed04e479c34985bf96"), fCompressedIn: false);
-
-			var expectedBigInt = new NBitcoin.BouncyCastle.Math.BigInteger(1, Encoders.Hex.DecodeData("c477f9f65c22cce20657faa5b2d1d8122336f851a508a1ed04e479c34985bf96"));
-			var priv = (z1.Multiply(sig2.S).Subtract(z2.Multiply(sig1.S)).Mod(n)).Divide(sig1.R.Multiply(sig1.S.Subtract(sig2.S)).Mod(n));
-			Assert.Equal(expectedBigInt.ToString(), priv.ToString());
-
-		}
-
-		protected virtual BigInteger CalculateE(BigInteger n, byte[] message)
-		{
-			int messageBitLength = message.Length * 8;
-			BigInteger trunc = new BigInteger(1, message);
-
-			if(n.BitLength < messageBitLength)
-			{
-				trunc = trunc.ShiftRight(messageBitLength - n.BitLength);
-			}
-
-			return trunc;
-		}
-
-		private ECDSASignature ToPositive(ECDSASignature sig)
-		{
-			return new ECDSASignature(new BouncyCastle.Math.BigInteger(1, sig.R.ToByteArray()), new BouncyCastle.Math.BigInteger(1, sig.S.ToByteArray()));
-		}
-
-		public enum HashModification
-		{
-			NoModification,
-			Modification,
-			Invalid
-		}
-
-		class Combinaison
-		{
-			public SigHash SigHash
-			{
-				get;
-				set;
-			}
-			public bool Segwit
-			{
-				get;
-				set;
-			}
-		}
-
-		IEnumerable<Combinaison> GetCombinaisons()
-		{
-			foreach(var sighash in new[] { SigHash.All, SigHash.Single, SigHash.None })
-			{
-				foreach(var anyoneCanPay in new[] { false, true })
-				{
-					foreach(var segwit in new[] { false, true })
-					{
-						yield return new Combinaison()
-						{
-							SigHash = anyoneCanPay ? sighash | SigHash.AnyoneCanPay : sighash,
-							Segwit = segwit
-						};
-					}
-				}
-			}
-		}
-
-		[Fact]
-		public void Play2()
-		{
-			BitcoinSecret secret = new BitcoinSecret("L5AQtV2HDm4xGsseLokK2VAT2EtYKcTm3c7HwqnJBFt9LdaQULsM");
-			var all = GetCombinaisons().ToArray();
-			while(true)
-			{
-				Utils.Shuffle(all);
-				if(((uint)all[0].SigHash & 0x1f) != (uint)SigHash.All)
-					break;
-			}
-			int i = 0;
-			Transaction tx = new Transaction();
-			List<ICoin> coins = new List<ICoin>();
-			foreach(var combinaison in all)
-			{
-				var scriptPubKey = combinaison.Segwit ? secret.PubKey.WitHash.ScriptPubKey : secret.PubKey.Hash.ScriptPubKey;
-				ICoin coin = new Coin(
-								new uint256("0000000000000000000000000000000000000000000000000000000000000100"), (uint)i,
-								Money.Satoshis(1000 + i), scriptPubKey);
-				tx.Inputs.Add(new TxIn(coin.Outpoint));
-				tx.AddOutput(new TxOut(Money.Satoshis(1000 + i), new Script(OpcodeType.OP_TRUE)));
-				coins.Add(coin);
-				i++;
-			}
-
-			TransactionBuilder builder2 = new TransactionBuilder();
-			builder2.SetTransactionPolicy(new StandardTransactionPolicy()
-			{
-				CheckFee = false,
-				MinRelayTxFee = null,
-				CheckScriptPubKey = false
-			});
-			builder2.AddCoins(coins.ToArray());
-			builder2.AddKeys(secret);
-			builder2.SignTransactionInPlace(tx);
-			var verified = builder2.Verify(tx);
-
-			StringBuilder output = new StringBuilder();
-			output.Append("[\"Transaction mixing all SigHash and segwit and non segwit inputs");
-
-			output.Append("\"],");
-			output.AppendLine();
-			WriteTest(output, coins.OfType<Coin>().ToList(), tx);
-
-
-			//var scriptPubKey = new Script(OpcodeType.OP_16, Op.GetPushOp(new byte[] { 0, 1 }));
-			//ICoin coin1 = new Coin(
-			//					new uint256("0000000000000000000000000000000000000000000000000000000000000100"), 0,
-			//					Money.Satoshis(1000), scriptPubKey);
-			//Transaction tx = new Transaction();
-			//tx.Inputs.Add(new TxIn(coin1.Outpoint)
-			//{
-			//	ScriptSig = new Script(OpcodeType.OP_1)
-			//});
-			//tx.Outputs.Add(new TxOut(Money.Zero, new Script(OpcodeType.OP_TRUE)));
-			//var verified = tx.Inputs.AsIndexedInputs().First().VerifyScript(coin1, ScriptVerify.P2SH | ScriptVerify.Witness);
-		}
-
-		[Fact]
-		[Trait("UnitTest", "UnitTest")]
-		public void CanCacheHashes()
-		{
-			Transaction tx = new Transaction();
-			var original = tx.GetHash();
-			tx.Version = 4;
-			Assert.True(tx.GetHash() != original);
-
-			tx.CacheHashes();
-			original = tx.GetHash();
-			tx.Version = 5;
-			Assert.True(tx.GetHash() == original);
-		}
-
-		[Fact]
-		[Trait("UnitTest", "UnitTest")]
-		public void CheckScriptCoinIsCoherent()
-		{
-			Key key = new Key();
-			var c = RandomCoin(Money.Zero, key.PubKey.ScriptPubKey.Hash);
-
-			//P2SH
-			var scriptCoin = new ScriptCoin(c, key.PubKey.ScriptPubKey);
-			Assert.True(scriptCoin.RedeemType == RedeemType.P2SH);
-			Assert.True(scriptCoin.IsP2SH);
-			Assert.True(scriptCoin.GetHashVersion() == HashVersion.Original);
-
-			//P2SH(P2WPKH)
-			c.ScriptPubKey = key.PubKey.WitHash.ScriptPubKey.Hash.ScriptPubKey;
-			scriptCoin = new ScriptCoin(c, key.PubKey.WitHash.ScriptPubKey);
-			Assert.True(scriptCoin.RedeemType == RedeemType.P2SH);
-			Assert.True(scriptCoin.IsP2SH);
-			Assert.True(scriptCoin.GetHashVersion() == HashVersion.Witness);
-
-			//P2WSH
-			c.ScriptPubKey = key.PubKey.ScriptPubKey.WitHash.ScriptPubKey;
-			scriptCoin = new ScriptCoin(c, key.PubKey.ScriptPubKey);
-			Assert.True(scriptCoin.RedeemType == RedeemType.WitnessV0);
-			Assert.True(!scriptCoin.IsP2SH);
-			Assert.True(scriptCoin.GetHashVersion() == HashVersion.Witness);
-
-			//P2SH(P2WSH)
-			c.ScriptPubKey = key.PubKey.ScriptPubKey.WitHash.ScriptPubKey.Hash.ScriptPubKey;
-			scriptCoin = new ScriptCoin(c, key.PubKey.ScriptPubKey);
-			Assert.True(scriptCoin.RedeemType == RedeemType.WitnessV0);
-			Assert.True(scriptCoin.IsP2SH);
-			Assert.True(scriptCoin.GetHashVersion() == HashVersion.Witness);
-
-
-			Assert.Throws(typeof(ArgumentException), () => new ScriptCoin(c, key.PubKey.ScriptPubKey.WitHash.ScriptPubKey));
-		}
-
-		[Fact]
-		[Trait("UnitTest", "UnitTest")]
-		public void CheckWitnessSize()
-		{
-			var scriptPubKey = new Script(OpcodeType.OP_DROP, OpcodeType.OP_TRUE);
-			ICoin coin1 = new Coin(
-								new uint256("0000000000000000000000000000000000000000000000000000000000000100"), 0,
-								Money.Satoshis(1000), scriptPubKey.WitHash.ScriptPubKey);
-			coin1 = new ScriptCoin(coin1, scriptPubKey);
-			Transaction tx = new Transaction();
-			tx.Inputs.Add(new TxIn(coin1.Outpoint));
-			tx.Inputs[0].ScriptSig = tx.Inputs[0].ScriptSig + Op.GetPushOp(new byte[520]);
-			tx.Inputs[0].ScriptSig = tx.Inputs[0].ScriptSig + Op.GetPushOp(scriptPubKey.ToBytes());
-			tx.Inputs[0].WitScript = tx.Inputs[0].ScriptSig;
-			tx.Inputs[0].ScriptSig = Script.Empty;
-			tx.Outputs.Add(new TxOut(Money.Zero, new Script(OpcodeType.OP_TRUE)));
-			ScriptError error;
-			Assert.True(tx.Inputs.AsIndexedInputs().First().VerifyScript(coin1, ScriptVerify.Standard, out error));
-
-			tx = new Transaction();
-			tx.Inputs.Add(new TxIn(coin1.Outpoint));
-			tx.Inputs[0].ScriptSig = tx.Inputs[0].ScriptSig + Op.GetPushOp(new byte[521]);
-			tx.Inputs[0].ScriptSig = tx.Inputs[0].ScriptSig + Op.GetPushOp(scriptPubKey.ToBytes());
-			tx.Inputs[0].WitScript = tx.Inputs[0].ScriptSig;
-			tx.Inputs[0].ScriptSig = Script.Empty;
-			tx.Outputs.Add(new TxOut(Money.Zero, new Script(OpcodeType.OP_TRUE)));
-			Assert.False(tx.Inputs.AsIndexedInputs().First().VerifyScript(coin1, ScriptVerify.Standard, out error));
-			Assert.True(error == ScriptError.PushSize);
-		}
-
-
-		[Fact]
-		[Trait("UnitTest", "UnitTest")]
-		public void TestSigHashes()
-		{
-			BitcoinSecret secret = new BitcoinSecret("L5AQtV2HDm4xGsseLokK2VAT2EtYKcTm3c7HwqnJBFt9LdaQULsM");
-			var key = secret.PrivateKey;
-			StringBuilder output = new StringBuilder();
-			foreach(var segwit in new[] { false, true })
-			{
-				foreach(var flag in new[] { SigHash.Single, SigHash.None, SigHash.All })
-				{
-					foreach(var anyoneCanPay in new[] { true, false })
-					{
-						List<string> invalidChanges = new List<string>();
-						var actualFlag = anyoneCanPay ? flag | SigHash.AnyoneCanPay : flag;
-						List<TransactionSignature> signatures = new List<TransactionSignature>();
-						List<Transaction> transactions = new List<Transaction>();
-						foreach(var modification in new[] { HashModification.NoModification, HashModification.Modification, HashModification.Invalid })
-						{
-							List<Coin> knownCoins = new List<Coin>();
-
-							Coin coin1 = new Coin(
-								new uint256("0000000000000000000000000000000000000000000000000000000000000100"), 0,
-								Money.Satoshis(1000), new Script(OpcodeType.OP_TRUE));
-							var signedCoin = new Coin(
-								new uint256("0000000000000000000000000000000000000000000000000000000000000100"), 1,
-								Money.Satoshis(2000), segwit ? key.PubKey.WitHash.ScriptPubKey : key.PubKey.Hash.ScriptPubKey);
-							Coin coin2 = new Coin(
-								new uint256("0000000000000000000000000000000000000000000000000000000000000100"), 2,
-								Money.Satoshis(3000), new Script(OpcodeType.OP_TRUE));
-							knownCoins.AddRange(new[] { coin1, signedCoin, coin2 });
-							Coin coin4 = new Coin(
-								new uint256("0000000000000000000000000000000000000000000000000000000000000100"), 3,
-								Money.Satoshis(4000), new Script(OpcodeType.OP_TRUE));
-
-							Transaction txx = new Transaction();
-							if(anyoneCanPay && modification == HashModification.Modification)
-							{
-								if(flag != SigHash.Single)
-								{
-									txx.Inputs.Add(new TxIn(coin2.Outpoint));
-									txx.Inputs.Add(new TxIn(coin1.Outpoint));
-									txx.Inputs.Add(new TxIn(signedCoin.Outpoint));
-								}
-								else
-								{
-									txx.Inputs.Add(new TxIn(coin2.Outpoint));
-									txx.Inputs.Add(new TxIn(signedCoin.Outpoint));
-									txx.Inputs.Add(new TxIn(coin1.Outpoint));
-								}
-								txx.Inputs.Add(new TxIn(coin4.Outpoint));
-								knownCoins.Add(coin4);
-							}
-							else if(!anyoneCanPay && modification == HashModification.Invalid)
-							{
-								txx.Inputs.Add(new TxIn(coin1.Outpoint));
-								txx.Inputs.Add(new TxIn(signedCoin.Outpoint));
-								txx.Inputs.Add(new TxIn(coin4.Outpoint));
-								knownCoins.Remove(coin2);
-								knownCoins.Add(coin4);
-								invalidChanges.Add("third input replaced");
-							}
-							else
-							{
-								txx.Inputs.Add(new TxIn(coin1.Outpoint));
-								txx.Inputs.Add(new TxIn(signedCoin.Outpoint));
-								txx.Inputs.Add(new TxIn(coin2.Outpoint));
-							}
-
-							if(flag == SigHash.All)
-							{
-								txx.Outputs.Add(new TxOut(coin1.Amount, new Script(OpcodeType.OP_TRUE)));
-								txx.Outputs.Add(new TxOut(signedCoin.Amount, new Script(OpcodeType.OP_TRUE)));
-								txx.Outputs.Add(new TxOut(coin2.Amount, new Script(OpcodeType.OP_TRUE)));
-								if(modification == HashModification.Invalid)
-								{
-									txx.Outputs[2].Value = coin2.Amount - Money.Satoshis(100);
-									invalidChanges.Add("third output value changed");
-								}
-							}
-							else if(flag == SigHash.None)
-							{
-								if(modification == HashModification.Modification)
-								{
-									Money bump = Money.Satoshis(50);
-									txx.Outputs.Add(new TxOut(coin1.Amount - bump, new Script(OpcodeType.OP_TRUE)));
-									txx.Outputs.Add(new TxOut(signedCoin.Amount - bump, new Script(OpcodeType.OP_TRUE)));
-									txx.Outputs.Add(new TxOut(coin2.Amount - bump, new Script(OpcodeType.OP_FALSE)));
-									txx.Outputs.Add(new TxOut(3 * bump, new Script(OpcodeType.OP_TRUE)));
-								}
-								else if(modification == HashModification.NoModification)
-								{
-									txx.Outputs.Add(new TxOut(coin1.Amount, new Script(OpcodeType.OP_TRUE)));
-									txx.Outputs.Add(new TxOut(signedCoin.Amount, new Script(OpcodeType.OP_TRUE)));
-									txx.Outputs.Add(new TxOut(coin2.Amount, new Script(OpcodeType.OP_TRUE)));
-								}
-								else if(modification == HashModification.Invalid)
-								{
-									var input = txx.Inputs.FirstOrDefault(i => i.PrevOut == signedCoin.Outpoint);
-									input.Sequence = 1;
-									invalidChanges.Add("input sequence changed");
-								}
-							}
-							else if(flag == SigHash.Single)
-							{
-								var index = txx.Inputs.Select((txin, i) => txin.PrevOut == signedCoin.Outpoint ? i : -1).Where(ii => ii != -1).FirstOrDefault();
-								foreach(var coin in knownCoins)
-								{
-									txx.Outputs.Add(new TxOut(coin.Amount, new Script(OpcodeType.OP_TRUE)));
-								}
-
-								if(modification == HashModification.Modification)
-								{
-									var signed = txx.Outputs[index];
-									var outputs = txx.Outputs.ToArray();
-									Utils.Shuffle(outputs, 50);
-									int newIndex = Array.IndexOf(outputs, signed);
-									if(newIndex == index)
-										throw new InvalidOperationException();
-									var temp = outputs[index];
-									outputs[index] = signed;
-									outputs[newIndex] = temp;
-									txx.Outputs.Clear();
-									txx.Outputs.AddRange(outputs);
-									Money bumps = Money.Zero;
-									for(int i = 0; i < txx.Outputs.Count; i++)
-									{
-										if(i != index)
-										{
-											var bump = Money.Satoshis(100);
-											bumps += bump;
-											txx.Outputs[i].Value -= bump;
-										}
-									}
-									txx.Outputs.Add(new TxOut(bumps, new Script(OpcodeType.OP_TRUE)));
-								}
-								else if(modification == HashModification.Invalid)
-								{
-									txx.Outputs[index].Value -= Money.Satoshis(100);
-									invalidChanges.Add("same index output value changed");
-								}
-							}
-
-							if(anyoneCanPay & modification == HashModification.Modification)
-							{
-								foreach(var coin in knownCoins)
-								{
-									if(coin != signedCoin)
-										coin.Amount += Money.Satoshis(100);
-								}
-							}
-
-							TransactionBuilder builder = new TransactionBuilder();
-							builder.SetTransactionPolicy(new StandardTransactionPolicy()
-							{
-								CheckFee = false,
-								CheckScriptPubKey = false,
-								MinRelayTxFee = null
-							});
-							builder.StandardTransactionPolicy.ScriptVerify &= ~ScriptVerify.NullFail;
-							builder.AddKeys(secret);
-							builder.AddCoins(knownCoins);
-							if(txx.Outputs.Count == 0)
-								txx.Outputs.Add(new TxOut(coin1.Amount, new Script(OpcodeType.OP_TRUE)));
-							var result = builder.SignTransaction(txx, actualFlag);
-							Assert.True(builder.Verify(result));
-
-							if(flag == SigHash.None)
-							{
-								var clone = result.Clone();
-								foreach(var input in clone.Inputs)
-								{
-									if(input.PrevOut != signedCoin.Outpoint)
-										input.Sequence = 2;
-								}
-								Assert.True(builder.Verify(clone));
-								var signedClone = clone.Inputs.FirstOrDefault(ii => ii.PrevOut == signedCoin.Outpoint);
-								signedClone.Sequence = 2;
-								Assert.False(builder.Verify(clone));
-							}
-
-							var signedInput = result.Inputs.FirstOrDefault(txin => txin.PrevOut == signedCoin.Outpoint);
-							var sig = PayToPubkeyHashTemplate.Instance.ExtractScriptSigParameters(signedInput.WitScript == WitScript.Empty ? signedInput.ScriptSig : signedInput.WitScript.ToScript()).TransactionSignature;
-							if(modification != HashModification.Invalid)
-							{
-								signatures.Add(sig);
-								if(actualFlag != SigHash.All)
-									Assert.True(transactions.All(s => s.GetHash() != result.GetHash()));
-								transactions.Add(result);
-								Assert.True(signatures.All(s => s.ToBytes().SequenceEqual(sig.ToBytes())));
-							}
-							else
-							{
-								Assert.True(signatures.Any(s => !s.ToBytes().SequenceEqual(sig.ToBytes())));
-								var noModifSignature = signatures[0];
-								var replacement = PayToPubkeyHashTemplate.Instance.GenerateScriptSig(noModifSignature, secret.PubKey);
-								if(signedInput.WitScript != WitScript.Empty)
-								{
-									signedInput.WitScript = replacement;
-								}
-								else
-								{
-									signedInput.ScriptSig = replacement;
-								}
-								TransactionPolicyError[] errors;
-								Assert.False(builder.Verify(result, out errors));
-								Assert.Equal(1, errors.Length);
-								var scriptError = (ScriptPolicyError)errors[0];
-								Assert.True(scriptError.ScriptError == ScriptError.EvalFalse);
-							}
-
-							if(segwit && actualFlag != SigHash.All && modification == HashModification.Invalid)
-							{
-								output.Append("[\"Witness with SigHash " + ToString(anyoneCanPay, flag));
-								if(transactions.Count == 2 && modification != HashModification.Invalid)
-								{
-									output.Append(" (same signature as previous)");
-								}
-								else if(transactions.Count == 2 && modification == HashModification.Invalid)
-								{
-									var changes = String.Join(", ", invalidChanges);
-									output.Append(" (" + changes + ")");
-								}
-
-								output.Append("\"],");
-								output.AppendLine();
-								WriteTest(output, knownCoins, result);
-							}
-						}
-					}
-				}
-			}
-		}
-
-		private static void WriteTest(StringBuilder output, List<Coin> knownCoins, Transaction result)
-		{
-			output.Append("[[");
-
-			List<string> coinParts = new List<string>();
-			List<String> parts = new List<string>();
-			foreach(var coin in knownCoins)
-			{
-				StringBuilder coinOutput = new StringBuilder();
-				coinOutput.Append("[\"");
-				coinOutput.Append(coin.Outpoint.Hash);
-				coinOutput.Append("\", ");
-				coinOutput.Append(coin.Outpoint.N);
-				coinOutput.Append(", \"");
-				var script = coin.ScriptPubKey.ToString();
-				var words = script.Split(' ');
-				List<string> scriptParts = new List<string>();
-				foreach(var word in words)
-				{
-					StringBuilder scriptOutput = new StringBuilder();
-					if(word.StartsWith("OP_"))
-						scriptOutput.Append(word.Substring(3, word.Length - 3));
-					else if(word == "0")
-						scriptOutput.Append("0x00");
-					else if(word == "1")
-						scriptOutput.Append("0x51");
-					else if(word == "16")
-						scriptOutput.Append("0x60");
-					else
-					{
-						var size = word.Length / 2;
-						scriptOutput.Append("0x" + size.ToString("x2"));
-						scriptOutput.Append(" ");
-						scriptOutput.Append("0x" + word);
-					}
-					scriptParts.Add(scriptOutput.ToString());
-				}
-				coinOutput.Append(String.Join(" ", scriptParts));
-				coinOutput.Append("\", ");
-				coinOutput.Append(coin.Amount.Satoshi);
-				coinOutput.Append("]");
-				coinParts.Add(coinOutput.ToString());
-			}
-			output.Append(String.Join(",\n", coinParts));
-			output.Append("],\n\"");
-			output.Append(result.ToHex());
-			output.Append("\", \"P2SH,WITNESS\"],\n\n");
-		}
-
-		private string ToString(bool anyoneCanPay, SigHash flag)
-		{
-			if(anyoneCanPay)
-			{
-				return flag.ToString() + "|AnyoneCanPay";
-			}
-			else
-				return flag.ToString();
-		}
-
-		[Fact]
-		[Trait("Core", "Core")]
-		public void tx_valid()
-		{
-			// Read tests from test/data/tx_valid.json
-			// Format is an array of arrays
-			// Inner arrays are either [ "comment" ]
-			// or [[[prevout hash, prevout index, prevout scriptPubKey], [input 2], ...],"], serializedTransaction, enforceP2SH
-			// ... where all scripts are stringified scripts.
-			var tests = TestCase.read_json("data/tx_valid.json");
-			foreach(var test in tests)
-			{
-				string strTest = test.ToString();
-				//Skip comments
-				if(!(test[0] is JArray))
-					continue;
-				JArray inputs = (JArray)test[0];
-				if(test.Count != 3 || !(test[1] is string) || !(test[2] is string))
-				{
-					Assert.False(true, "Bad test: " + strTest);
-					continue;
-				}
-
-				Dictionary<OutPoint, Script> mapprevOutScriptPubKeys = new Dictionary<OutPoint, Script>();
-				Dictionary<OutPoint, Money> mapprevOutScriptPubKeysAmount = new Dictionary<OutPoint, Money>();
-				foreach(var vinput in inputs)
-				{
-					var outpoint = new OutPoint(uint256.Parse(vinput[0].ToString()), int.Parse(vinput[1].ToString()));
-					mapprevOutScriptPubKeys[outpoint] = script_tests.ParseScript(vinput[2].ToString());
-					if(vinput.Count() >= 4)
-						mapprevOutScriptPubKeysAmount[outpoint] = Money.Satoshis(vinput[3].Value<long>());
-				}
-
-				Transaction tx = Transaction.Parse((string)test[1]);
-
-
-				for(int i = 0; i < tx.Inputs.Count; i++)
-				{
-					if(!mapprevOutScriptPubKeys.ContainsKey(tx.Inputs[i].PrevOut))
-					{
-						Assert.False(true, "Bad test: " + strTest);
-						continue;
-					}
-
-					var valid = Script.VerifyScript(
-						mapprevOutScriptPubKeys[tx.Inputs[i].PrevOut],
-						tx,
-						i,
-						mapprevOutScriptPubKeysAmount.TryGet(tx.Inputs[i].PrevOut),
-						ParseFlags(test[2].ToString())
-						, 0);
-					Assert.True(valid, strTest + " failed");
-					Assert.True(tx.Check() == TransactionCheckResult.Success);
-				}
-			}
-		}
-
-		ScriptVerify ParseFlags(string strFlags)
-		{
-			ScriptVerify flags = 0;
-			var words = strFlags.Split(',');
-
-
-			// Note how NOCACHE is not included as it is a runtime-only flag.
-			Dictionary<string, ScriptVerify> mapFlagNames = new Dictionary<string, ScriptVerify>();
-			if(mapFlagNames.Count == 0)
-			{
-				mapFlagNames["NONE"] = ScriptVerify.None;
-				mapFlagNames["P2SH"] = ScriptVerify.P2SH;
-				mapFlagNames["STRICTENC"] = ScriptVerify.StrictEnc;
-				mapFlagNames["LOW_S"] = ScriptVerify.LowS;
-				mapFlagNames["NULLDUMMY"] = ScriptVerify.NullDummy;
-				mapFlagNames["CHECKLOCKTIMEVERIFY"] = ScriptVerify.CheckLockTimeVerify;
-				mapFlagNames["CHECKSEQUENCEVERIFY"] = ScriptVerify.CheckSequenceVerify;
-				mapFlagNames["DERSIG"] = ScriptVerify.DerSig;
-				mapFlagNames["WITNESS"] = ScriptVerify.Witness;
-				mapFlagNames["DISCOURAGE_UPGRADABLE_WITNESS_PROGRAM"] = ScriptVerify.DiscourageUpgradableWitnessProgram;
-			}
-
-			foreach(string word in words)
-			{
-				if(!mapFlagNames.ContainsKey(word))
-					Assert.False(true, "Bad test: unknown verification flag '" + word + "'");
-				flags |= mapFlagNames[word];
-			}
-
-			return flags;
-		}
-
-		[Fact]
-		[Trait("UnitTest", "UnitTest")]
-		public void SequenceStructParsedCorrectly()
-		{
-			Assert.True(new Sequence() == 0xFFFFFFFFU);
-			Assert.False(new Sequence().IsRelativeLock);
-			Assert.False(new Sequence().IsRBF);
-
-			Assert.True(new Sequence(1) == 1U);
-			Assert.True(new Sequence(1).IsRelativeLock);
-			Assert.True(new Sequence(1).IsRBF);
-			Assert.True(new Sequence(1).LockType == SequenceLockType.Height);
-			Assert.True(new Sequence(1) == 1U);
-			Assert.True(new Sequence(1).LockHeight == 1);
-			Assert.Throws<InvalidOperationException>(() => new Sequence(1).LockPeriod);
-
-			Assert.True(new Sequence(0xFFFF).LockHeight == 0xFFFF);
-			Assert.Throws<ArgumentOutOfRangeException>(() => new Sequence(0xFFFF + 1));
-			Assert.Throws<ArgumentOutOfRangeException>(() => new Sequence(-1));
-
-			var time = TimeSpan.FromSeconds(512 * 0xFF);
-			Assert.True(new Sequence(time) == (uint)(0xFF | 1 << 22));
-			Assert.True(new Sequence(time).IsRelativeLock);
-			Assert.True(new Sequence(time).IsRBF);
-			Assert.Throws<ArgumentOutOfRangeException>(() => new Sequence(TimeSpan.FromSeconds(512 * (0xFFFF + 1))));
-			new Sequence(TimeSpan.FromSeconds(512 * (0xFFFF)));
-			Assert.Throws<InvalidOperationException>(() => new Sequence(time).LockHeight);
-		}
-
-		[Fact]
-		[Trait("Core", "Core")]
-		public void tx_invalid()
-		{
-			// Read tests from test/data/tx_valid.json
-			// Format is an array of arrays
-			// Inner arrays are either [ "comment" ]
-			// or [[[prevout hash, prevout index, prevout scriptPubKey], [input 2], ...],"], serializedTransaction, enforceP2SH
-			// ... where all scripts are stringified scripts.
-			var tests = TestCase.read_json("data/tx_invalid.json");
-			string comment = null;
-			foreach(var test in tests)
-			{
-				string strTest = test.ToString();
-				//Skip comments
-				if(!(test[0] is JArray))
-				{
-					comment = test[0].ToString();
-					continue;
-				}
-				JArray inputs = (JArray)test[0];
-				if(test.Count != 3 || !(test[1] is string) || !(test[2] is string))
-				{
-					Assert.False(true, "Bad test: " + strTest);
-					continue;
-				}
-				Dictionary<OutPoint, Script> mapprevOutScriptPubKeys = new Dictionary<OutPoint, Script>();
-				Dictionary<OutPoint, Money> mapprevOutScriptPubKeysAmount = new Dictionary<OutPoint, Money>();
-				foreach(var vinput in inputs)
-				{
-					var outpoint = new OutPoint(uint256.Parse(vinput[0].ToString()), int.Parse(vinput[1].ToString()));
-					mapprevOutScriptPubKeys[new OutPoint(uint256.Parse(vinput[0].ToString()), int.Parse(vinput[1].ToString()))] = script_tests.ParseScript(vinput[2].ToString());
-					if(vinput.Count() >= 4)
-						mapprevOutScriptPubKeysAmount[outpoint] = Money.Satoshis(vinput[3].Value<int>());
-				}
-
-				Transaction tx = Transaction.Parse((string)test[1]);
-
-				var fValid = true;
-				fValid = tx.Check() == TransactionCheckResult.Success;
-				for(int i = 0; i < tx.Inputs.Count && fValid; i++)
-				{
-					if(!mapprevOutScriptPubKeys.ContainsKey(tx.Inputs[i].PrevOut))
-					{
-						Assert.False(true, "Bad test: " + strTest);
-						continue;
-					}
-
-					fValid = Script.VerifyScript(
-					   mapprevOutScriptPubKeys[tx.Inputs[i].PrevOut],
-					   tx,
-					   i,
-					   mapprevOutScriptPubKeysAmount.TryGet(tx.Inputs[i].PrevOut),
-					   ParseFlags(test[2].ToString())
-					   , 0);
-				}
-				if(fValid)
-					Debugger.Break();
-				Assert.True(!fValid, strTest + " failed");
-			}
-		}
-
-		[Fact]
-		[Trait("Core", "Core")]
-		public void test_Get()
-		{
-			byte[] dummyPubKey = TransactionSignature.Empty.ToBytes();
-
-			byte[] dummyPubKey2 = new byte[33];
-			dummyPubKey2[0] = 0x02;
-			//CBasicKeyStore keystore;
-			//CCoinsView coinsDummy;
-			CoinsView coins = new CoinsView();//(coinsDummy);
-			Transaction[] dummyTransactions = SetupDummyInputs(coins);//(keystore, coins);
-
-			Transaction t1 = new Transaction();
-			t1.Inputs.AddRange(Enumerable.Range(0, 3).Select(_ => new TxIn()));
-			t1.Inputs[0].PrevOut.Hash = dummyTransactions[0].GetHash();
-			t1.Inputs[0].PrevOut.N = 1;
-			t1.Inputs[0].ScriptSig += dummyPubKey;
-			t1.Inputs[1].PrevOut.Hash = dummyTransactions[1].GetHash();
-			t1.Inputs[1].PrevOut.N = 0;
-			t1.Inputs[1].ScriptSig = t1.Inputs[1].ScriptSig + dummyPubKey + dummyPubKey2;
-			t1.Inputs[2].PrevOut.Hash = dummyTransactions[1].GetHash();
-			t1.Inputs[2].PrevOut.N = 1;
-			t1.Inputs[2].ScriptSig = t1.Inputs[2].ScriptSig + dummyPubKey + dummyPubKey2;
-			t1.Outputs.AddRange(Enumerable.Range(0, 2).Select(_ => new TxOut()));
-			t1.Outputs[0].Value = 90 * Money.CENT;
-			t1.Outputs[0].ScriptPubKey += OpcodeType.OP_1;
-
-			Assert.True(StandardScripts.AreInputsStandard(t1, coins));
-			//Assert.Equal(coins.GetValueIn(t1), (50+21+22)*Money.CENT);
-
-			//// Adding extra junk to the scriptSig should make it non-standard:
-			t1.Inputs[0].ScriptSig += OpcodeType.OP_11;
-			Assert.True(!StandardScripts.AreInputsStandard(t1, coins));
-
-			//// ... as should not having enough:
-			t1.Inputs[0].ScriptSig = new Script();
-			Assert.True(!StandardScripts.AreInputsStandard(t1, coins));
-		}
-
-		private Transaction[] SetupDummyInputs(CoinsView coinsRet)
-		{
-			Transaction[] dummyTransactions = Enumerable.Range(0, 2).Select(_ => new Transaction()).ToArray();
-
-			// Add some keys to the keystore:
-			Key[] key = Enumerable.Range(0, 4).Select((_, i) => new Key(i % 2 != 0)).ToArray();
-
-
-			// Create some dummy input transactions
-			dummyTransactions[0].Outputs.AddRange(Enumerable.Range(0, 2).Select(_ => new TxOut()));
-			dummyTransactions[0].Outputs[0].Value = 11 * Money.CENT;
-			dummyTransactions[0].Outputs[0].ScriptPubKey = dummyTransactions[0].Outputs[0].ScriptPubKey + key[0].PubKey.ToBytes() + OpcodeType.OP_CHECKSIG;
-			dummyTransactions[0].Outputs[1].Value = 50 * Money.CENT;
-			dummyTransactions[0].Outputs[1].ScriptPubKey = dummyTransactions[0].Outputs[1].ScriptPubKey + key[1].PubKey.ToBytes() + OpcodeType.OP_CHECKSIG;
-			coinsRet.AddTransaction(dummyTransactions[0], 0);
-
-
-			dummyTransactions[1].Outputs.AddRange(Enumerable.Range(0, 2).Select(_ => new TxOut()));
-			dummyTransactions[1].Outputs[0].Value = 21 * Money.CENT;
-			dummyTransactions[1].Outputs[0].ScriptPubKey = key[2].PubKey.GetAddress(Network.Main).ScriptPubKey;
-			dummyTransactions[1].Outputs[1].Value = 22 * Money.CENT;
-			dummyTransactions[1].Outputs[1].ScriptPubKey = key[3].PubKey.GetAddress(Network.Main).ScriptPubKey;
-			coinsRet.AddTransaction(dummyTransactions[1], 0);
-
-
-			return dummyTransactions;
-		}
-
-		class CKeyStore
-		{
-			internal List<Tuple<Key, PubKey>> _Keys = new List<Tuple<Key, PubKey>>();
-			internal List<Script> _Scripts = new List<Script>();
-			internal void AddKeyPubKey(Key key, PubKey pubkey)
-			{
-				_Keys.Add(Tuple.Create(key, pubkey));
-			}
-
-			internal void RemoveKeyPubKey(Key key)
-			{
-				_Keys.Remove(_Keys.First(o => o.Item1 == key));
-			}
-
-			internal void AddCScript(Script scriptPubkey)
-			{
-				_Scripts.Add(scriptPubkey);
-			}
-		}
-
-		void CreateCreditAndSpend(CKeyStore keystore, Script outscript, ref Transaction output, ref Transaction input, bool success = true)
-		{
-			Transaction outputm = new Transaction();
-			outputm.Version = 1;
-			outputm.Inputs.Add(new TxIn());
-			outputm.Inputs[0].PrevOut = new OutPoint();
-			outputm.Inputs[0].ScriptSig = Script.Empty;
-			outputm.Inputs[0].WitScript = new WitScript();
-			outputm.Outputs.Add(new TxOut());
-			outputm.Outputs[0].Value = Money.Satoshis(1);
-			outputm.Outputs[0].ScriptPubKey = outscript;
-
-			output = outputm.Clone();
-
-			Assert.True(output.Inputs.Count == 1);
-			Assert.True(output.Inputs[0].ToBytes().SequenceEqual(outputm.Inputs[0].ToBytes()));
-			Assert.True(output.Outputs.Count == 1);
-			Assert.True(output.Inputs[0].ToBytes().SequenceEqual(outputm.Inputs[0].ToBytes()));
-			Assert.True(!output.HasWitness);
-
-			Transaction inputm = new Transaction();
-			inputm.Version = 1;
-			inputm.Inputs.Add(new TxIn());
-			inputm.Inputs[0].PrevOut.Hash = output.GetHash();
-			inputm.Inputs[0].PrevOut.N = 0;
-			inputm.Inputs[0].WitScript = new WitScript();
-			inputm.Outputs.Add(new TxOut());
-			inputm.Outputs[0].Value = Money.Satoshis(1);
-			inputm.Outputs[0].ScriptPubKey = Script.Empty;
-			bool ret = SignSignature(keystore, output, inputm, 0);
-			Assert.True(ret == success);
-			input = inputm.Clone();
-			Assert.True(input.Inputs.Count == 1);
-			Assert.True(input.Inputs[0].ToBytes().SequenceEqual(inputm.Inputs[0].ToBytes()));
-			Assert.True(input.Outputs.Count == 1);
-			Assert.True(input.Outputs[0].ToBytes().SequenceEqual(inputm.Outputs[0].ToBytes()));
-			if(!inputm.HasWitness)
-			{
-				Assert.True(!input.HasWitness);
-			}
-			else
-			{
-				Assert.True(input.HasWitness);
-				Assert.True(input.Inputs[0].WitScript.ToBytes().SequenceEqual(inputm.Inputs[0].WitScript.ToBytes()));
-			}
-		}
-
-		private bool SignSignature(CKeyStore keystore, Transaction txFrom, Transaction txTo, int nIn)
-		{
-			var builder = CreateBuilder(keystore, txFrom);
-			builder.SignTransactionInPlace(txTo);
-			return builder.Verify(txTo);
-		}
-
-		private void CombineSignatures(CKeyStore keystore, Transaction txFrom, ref Transaction input1, Transaction input2)
-		{
-			var builder = CreateBuilder(keystore, txFrom);
-			input1 = builder.CombineSignatures(input1, input2);
-		}
-
-		private static TransactionBuilder CreateBuilder(CKeyStore keystore, Transaction txFrom)
-		{
-			var coins = txFrom.Outputs.AsCoins().ToArray();
-			var builder = new TransactionBuilder()
-			{
-				StandardTransactionPolicy = new StandardTransactionPolicy()
-				{
-					CheckFee = false,
-					MinRelayTxFee = null,
-#if !NOCONSENSUSLIB
-					UseConsensusLib = false,
-#endif
-					CheckScriptPubKey = false
-				}
-			}
-			.AddCoins(coins)
-			.AddKeys(keystore._Keys.Select(k => k.Item1).ToArray())
-			.AddKnownRedeems(keystore._Scripts.ToArray());
-			return builder;
-		}
-
-		void CheckWithFlag(Transaction output, Transaction input, ScriptVerify flags, bool success)
-		{
-			Transaction inputi = input.Clone();
-			ScriptEvaluationContext ctx = new ScriptEvaluationContext();
-			ctx.ScriptVerify = flags;
-			bool ret = ctx.VerifyScript(inputi.Inputs[0].ScriptSig, output.Outputs[0].ScriptPubKey, new TransactionChecker(inputi, 0, output.Outputs[0].Value));
-			Assert.True(ret == success);
-		}
-
-		static Script PushAll(ContextStack<byte[]> values)
-		{
-			List<Op> result = new List<Op>();
-			foreach(var v in values.Reverse())
-			{
-				if(v.Length == 0)
-				{
-					result.Add(OpcodeType.OP_0);
-				}
-				else
-				{
-					result.Add(Op.GetPushOp(v));
-				}
-			}
-			return new Script(result.ToArray());
-		}
-
-		void ReplaceRedeemScript(TxIn input, Script redeemScript)
-		{
-			ScriptEvaluationContext ctx = new ScriptEvaluationContext();
-			ctx.ScriptVerify = ScriptVerify.StrictEnc;
-			ctx.EvalScript(input.ScriptSig, new Transaction(), 0);
-			var stack = ctx.Stack;
-			Assert.True(stack.Count > 0);
-			stack.Pop();
-			stack.Push(redeemScript.ToBytes());
-			input.ScriptSig = PushAll(stack);
-		}
-
-		[Fact]
-		[Trait("Core", "Core")]
-		public void test_witness()
-		{
-			CKeyStore keystore = new CKeyStore();
-			CKeyStore keystore2 = new CKeyStore();
-			var key1 = new Key(true);
-			var key2 = new Key(true);
-			var key3 = new Key(true);
-			var key1L = new Key(false);
-			var key2L = new Key(false);
-			var pubkey1 = key1.PubKey;
-			var pubkey2 = key2.PubKey;
-			var pubkey3 = key3.PubKey;
-			var pubkey1L = key1L.PubKey;
-			var pubkey2L = key2L.PubKey;
-			keystore.AddKeyPubKey(key1, pubkey1);
-			keystore.AddKeyPubKey(key2, pubkey2);
-			keystore.AddKeyPubKey(key1L, pubkey1L);
-			keystore.AddKeyPubKey(key2L, pubkey2L);
-			Script scriptPubkey1, scriptPubkey2, scriptPubkey1L, scriptPubkey2L, scriptMulti;
-			scriptPubkey1 = new Script(Op.GetPushOp(pubkey1.ToBytes()), OpcodeType.OP_CHECKSIG);
-			scriptPubkey2 = new Script(Op.GetPushOp(pubkey2.ToBytes()), OpcodeType.OP_CHECKSIG);
-			scriptPubkey1L = new Script(Op.GetPushOp(pubkey1L.ToBytes()), OpcodeType.OP_CHECKSIG);
-			scriptPubkey2L = new Script(Op.GetPushOp(pubkey2L.ToBytes()), OpcodeType.OP_CHECKSIG);
-			List<PubKey> oneandthree = new List<PubKey>();
-			oneandthree.Add(pubkey1);
-			oneandthree.Add(pubkey3);
-			scriptMulti = PayToMultiSigTemplate.Instance.GenerateScriptPubKey(2, oneandthree.ToArray());
-			keystore.AddCScript(scriptPubkey1);
-			keystore.AddCScript(scriptPubkey2);
-			keystore.AddCScript(scriptPubkey1L);
-			keystore.AddCScript(scriptPubkey2L);
-			keystore.AddCScript(scriptMulti);
-			keystore.AddCScript(GetScriptForWitness(scriptPubkey1));
-			keystore.AddCScript(GetScriptForWitness(scriptPubkey2));
-			keystore.AddCScript(GetScriptForWitness(scriptPubkey1L));
-			keystore.AddCScript(GetScriptForWitness(scriptPubkey2L));
-			keystore.AddCScript(GetScriptForWitness(scriptMulti));
-			keystore2.AddCScript(scriptMulti);
-			keystore2.AddCScript(GetScriptForWitness(scriptMulti));
-			keystore2.AddKeyPubKey(key3, pubkey3);
-
-			Transaction output1, output2;
-			output1 = new Transaction();
-			output2 = new Transaction();
-			Transaction input1, input2;
-			input1 = new Transaction();
-			input2 = new Transaction();
-
-			// Normal pay-to-compressed-pubkey.
-			CreateCreditAndSpend(keystore, scriptPubkey1, ref output1, ref input1);
-			CreateCreditAndSpend(keystore, scriptPubkey2, ref output2, ref input2);
-			CheckWithFlag(output1, input1, 0, true);
-			CheckWithFlag(output1, input1, ScriptVerify.P2SH, true);
-			CheckWithFlag(output1, input1, ScriptVerify.Witness | ScriptVerify.P2SH, true);
-			CheckWithFlag(output1, input1, ScriptVerify.Standard, true);
-			CheckWithFlag(output1, input2, 0, false);
-			CheckWithFlag(output1, input2, ScriptVerify.P2SH, false);
-			CheckWithFlag(output1, input2, ScriptVerify.Witness | ScriptVerify.P2SH, false);
-			CheckWithFlag(output1, input2, ScriptVerify.Standard, false);
-
-			// P2SH pay-to-compressed-pubkey.
-			CreateCreditAndSpend(keystore, scriptPubkey1.Hash.ScriptPubKey, ref output1, ref input1);
-			CreateCreditAndSpend(keystore, scriptPubkey2.Hash.ScriptPubKey, ref output2, ref input2);
-			ReplaceRedeemScript(input2.Inputs[0], scriptPubkey1);
-			CheckWithFlag(output1, input1, 0, true);
-			CheckWithFlag(output1, input1, ScriptVerify.P2SH, true);
-			CheckWithFlag(output1, input1, ScriptVerify.Witness | ScriptVerify.P2SH, true);
-			CheckWithFlag(output1, input1, ScriptVerify.Standard, true);
-			CheckWithFlag(output1, input2, 0, true);
-			CheckWithFlag(output1, input2, ScriptVerify.P2SH, false);
-			CheckWithFlag(output1, input2, ScriptVerify.Witness | ScriptVerify.P2SH, false);
-			CheckWithFlag(output1, input2, ScriptVerify.Standard, false);
-
-			// Witness pay-to-compressed-pubkey (v0).
-			CreateCreditAndSpend(keystore, GetScriptForWitness(scriptPubkey1), ref output1, ref input1);
-			CreateCreditAndSpend(keystore, GetScriptForWitness(scriptPubkey2), ref output2, ref input2);
-			CheckWithFlag(output1, input1, 0, true);
-			CheckWithFlag(output1, input1, ScriptVerify.P2SH, true);
-			CheckWithFlag(output1, input1, ScriptVerify.Witness | ScriptVerify.P2SH, true);
-			CheckWithFlag(output1, input1, ScriptVerify.Standard, true);
-			CheckWithFlag(output1, input2, 0, true);
-			CheckWithFlag(output1, input2, ScriptVerify.P2SH, true);
-			CheckWithFlag(output1, input2, ScriptVerify.Witness | ScriptVerify.P2SH, false);
-			CheckWithFlag(output1, input2, ScriptVerify.Standard, false);
-
-			// P2SH witness pay-to-compressed-pubkey (v0).
-			CreateCreditAndSpend(keystore, GetScriptForWitness(scriptPubkey1).Hash.ScriptPubKey, ref output1, ref input1);
-			CreateCreditAndSpend(keystore, GetScriptForWitness(scriptPubkey2).Hash.ScriptPubKey, ref output2, ref input2);
-			ReplaceRedeemScript(input2.Inputs[0], GetScriptForWitness(scriptPubkey1));
-			CheckWithFlag(output1, input1, 0, true);
-			CheckWithFlag(output1, input1, ScriptVerify.P2SH, true);
-			CheckWithFlag(output1, input1, ScriptVerify.Witness | ScriptVerify.P2SH, true);
-			CheckWithFlag(output1, input1, ScriptVerify.Standard, true);
-			CheckWithFlag(output1, input2, 0, true);
-			CheckWithFlag(output1, input2, ScriptVerify.P2SH, true);
-			CheckWithFlag(output1, input2, ScriptVerify.Witness | ScriptVerify.P2SH, false);
-			CheckWithFlag(output1, input2, ScriptVerify.Standard, false);
-
-			// Normal pay-to-uncompressed-pubkey.
-			CreateCreditAndSpend(keystore, scriptPubkey1L, ref output1, ref input1);
-			CreateCreditAndSpend(keystore, scriptPubkey2L, ref output2, ref input2);
-			CheckWithFlag(output1, input1, 0, true);
-			CheckWithFlag(output1, input1, ScriptVerify.P2SH, true);
-			CheckWithFlag(output1, input1, ScriptVerify.Witness | ScriptVerify.P2SH, true);
-			CheckWithFlag(output1, input1, ScriptVerify.Standard, true);
-			CheckWithFlag(output1, input2, 0, false);
-			CheckWithFlag(output1, input2, ScriptVerify.P2SH, false);
-			CheckWithFlag(output1, input2, ScriptVerify.Witness | ScriptVerify.P2SH, false);
-			CheckWithFlag(output1, input2, ScriptVerify.Standard, false);
-
-			// P2SH pay-to-uncompressed-pubkey.
-			CreateCreditAndSpend(keystore, scriptPubkey1L.Hash.ScriptPubKey, ref output1, ref input1);
-			CreateCreditAndSpend(keystore, scriptPubkey2L.Hash.ScriptPubKey, ref output2, ref input2);
-			ReplaceRedeemScript(input2.Inputs[0], scriptPubkey1L);
-			CheckWithFlag(output1, input1, 0, true);
-			CheckWithFlag(output1, input1, ScriptVerify.P2SH, true);
-			CheckWithFlag(output1, input1, ScriptVerify.Witness | ScriptVerify.P2SH, true);
-			CheckWithFlag(output1, input1, ScriptVerify.Standard, true);
-			CheckWithFlag(output1, input2, 0, true);
-			CheckWithFlag(output1, input2, ScriptVerify.P2SH, false);
-			CheckWithFlag(output1, input2, ScriptVerify.Witness | ScriptVerify.P2SH, false);
-			CheckWithFlag(output1, input2, ScriptVerify.Standard, false);
-
-			// Witness pay-to-uncompressed-pubkey (v1).
-			CreateCreditAndSpend(keystore, GetScriptForWitness(scriptPubkey1L), ref output1, ref input1);
-			CreateCreditAndSpend(keystore, GetScriptForWitness(scriptPubkey2L), ref output2, ref input2);
-			CheckWithFlag(output1, input1, 0, true);
-			CheckWithFlag(output1, input1, ScriptVerify.P2SH, true);
-			CheckWithFlag(output1, input1, ScriptVerify.Witness | ScriptVerify.P2SH, true);
-			CheckWithFlag(output1, input1, ScriptVerify.Standard, true);
-			CheckWithFlag(output1, input2, 0, true);
-			CheckWithFlag(output1, input2, ScriptVerify.P2SH, true);
-			CheckWithFlag(output1, input2, ScriptVerify.Witness | ScriptVerify.P2SH, false);
-			CheckWithFlag(output1, input2, ScriptVerify.Standard, false);
-
-			// P2SH witness pay-to-uncompressed-pubkey (v1).
-			CreateCreditAndSpend(keystore, GetScriptForWitness(scriptPubkey1L).Hash.ScriptPubKey, ref output1, ref input1);
-			CreateCreditAndSpend(keystore, GetScriptForWitness(scriptPubkey2L).Hash.ScriptPubKey, ref output2, ref input2);
-			ReplaceRedeemScript(input2.Inputs[0], GetScriptForWitness(scriptPubkey1L));
-			CheckWithFlag(output1, input1, 0, true);
-			CheckWithFlag(output1, input1, ScriptVerify.P2SH, true);
-			CheckWithFlag(output1, input1, ScriptVerify.Witness | ScriptVerify.P2SH, true);
-			CheckWithFlag(output1, input1, ScriptVerify.Standard, true);
-			CheckWithFlag(output1, input2, 0, true);
-			CheckWithFlag(output1, input2, ScriptVerify.P2SH, true);
-			CheckWithFlag(output1, input2, ScriptVerify.Witness | ScriptVerify.P2SH, false);
-			CheckWithFlag(output1, input2, ScriptVerify.Standard, false);
-
-			// Normal 2-of-2 multisig
-			CreateCreditAndSpend(keystore, scriptMulti, ref output1, ref input1, false);
-			CheckWithFlag(output1, input1, 0, false);
-			CreateCreditAndSpend(keystore2, scriptMulti, ref output2, ref input2, false);
-			CheckWithFlag(output2, input2, 0, false);
-			Assert.True(output1.ToBytes().SequenceEqual(output2.ToBytes()));
-			CombineSignatures(keystore, output1, ref input1, input2);
-			CheckWithFlag(output1, input1, ScriptVerify.Standard, true);
-
-			// P2SH 2-of-2 multisig
-			CreateCreditAndSpend(keystore, scriptMulti.Hash.ScriptPubKey, ref output1, ref input1, false);
-			CheckWithFlag(output1, input1, 0, true);
-			CheckWithFlag(output1, input1, ScriptVerify.P2SH, false);
-			CreateCreditAndSpend(keystore2, scriptMulti.Hash.ScriptPubKey, ref output2, ref input2, false);
-			CheckWithFlag(output2, input2, 0, true);
-			CheckWithFlag(output2, input2, ScriptVerify.P2SH, false);
-			Assert.True(output1.ToBytes().SequenceEqual(output2.ToBytes()));
-			CombineSignatures(keystore, output1, ref input1, input2);
-			CheckWithFlag(output1, input1, ScriptVerify.P2SH, true);
-			CheckWithFlag(output1, input1, ScriptVerify.Standard, true);
-
-			// Witness 2-of-2 multisig
-			CreateCreditAndSpend(keystore, GetScriptForWitness(scriptMulti), ref output1, ref input1, false);
-			CheckWithFlag(output1, input1, 0, true);
-			CheckWithFlag(output1, input1, ScriptVerify.P2SH | ScriptVerify.Witness, false);
-			CreateCreditAndSpend(keystore2, GetScriptForWitness(scriptMulti), ref output2, ref input2, false);
-			CheckWithFlag(output2, input2, 0, true);
-			CheckWithFlag(output2, input2, ScriptVerify.P2SH | ScriptVerify.Witness, false);
-			Assert.True(output1.ToBytes().SequenceEqual(output2.ToBytes()));
-			CombineSignatures(keystore, output1, ref input1, input2);
-			CheckWithFlag(output1, input1, ScriptVerify.P2SH | ScriptVerify.Witness, true);
-			CheckWithFlag(output1, input1, ScriptVerify.Standard, true);
-
-			// P2SH witness 2-of-2 multisig
-			CreateCreditAndSpend(keystore, GetScriptForWitness(scriptMulti).Hash.ScriptPubKey, ref output1, ref input1, false);
-			CheckWithFlag(output1, input1, ScriptVerify.P2SH, true);
-			CheckWithFlag(output1, input1, ScriptVerify.P2SH | ScriptVerify.Witness, false);
-			CreateCreditAndSpend(keystore2, GetScriptForWitness(scriptMulti).Hash.ScriptPubKey, ref output2, ref input2, false);
-			CheckWithFlag(output2, input2, ScriptVerify.P2SH, true);
-			CheckWithFlag(output2, input2, ScriptVerify.P2SH | ScriptVerify.Witness, false);
-			Assert.True(output1.ToBytes().SequenceEqual(output2.ToBytes()));
-			CombineSignatures(keystore, output1, ref input1, input2);
-			CheckWithFlag(output1, input1, ScriptVerify.P2SH | ScriptVerify.Witness, true);
-			CheckWithFlag(output1, input1, ScriptVerify.Standard, true);
-		}
-
-
-		private Script GetScriptForWitness(Script scriptPubKey)
-		{
-			var pubkey = PayToPubkeyTemplate.Instance.ExtractScriptPubKeyParameters(scriptPubKey);
-			if(pubkey != null)
-				return new Script(OpcodeType.OP_0, Op.GetPushOp(pubkey.Hash.ToBytes()));
-			var pkh = PayToPubkeyHashTemplate.Instance.ExtractScriptPubKeyParameters(scriptPubKey);
-			if(pkh != null)
-				return new Script(OpcodeType.OP_0, Op.GetPushOp(pkh.ToBytes()));
-
-			return new Script(OpcodeType.OP_0, Op.GetPushOp(scriptPubKey.WitHash.ToBytes()));
-		}
-
-
-		[Fact]
-		[Trait("Core", "Core")]
-		public void test_IsStandard()
-		{
-			var coins = new CoinsView();
-			Transaction[] dummyTransactions = SetupDummyInputs(coins);
-
-			Transaction t = new Transaction();
-			t.Inputs.Add(new TxIn());
-			t.Inputs[0].PrevOut.Hash = dummyTransactions[0].GetHash();
-			t.Inputs[0].PrevOut.N = 1;
-			t.Inputs[0].ScriptSig = new Script(Op.GetPushOp(new byte[65]));
-			t.Outputs.Add(new TxOut());
-			t.Outputs[0].Value = 90 * Money.CENT;
-			Key key = new Key(true);
-			t.Outputs[0].ScriptPubKey = PayToPubkeyHashTemplate.Instance.GenerateScriptPubKey(key.PubKey.Hash);
-
-			Assert.True(StandardScripts.IsStandardTransaction(t));
-
-			t.Outputs[0].Value = 501; //dust
-			Assert.True(!StandardScripts.IsStandardTransaction(t));
-
-			t.Outputs[0].Value = 2730; // not dust
-			Assert.True(StandardScripts.IsStandardTransaction(t));
-
-			t.Outputs[0].ScriptPubKey = new Script() + OpcodeType.OP_1;
-			Assert.True(!StandardScripts.IsStandardTransaction(t));
-
-			// 80-byte TX_NULL_DATA (standard)
-			t.Outputs[0].ScriptPubKey = new Script() + OpcodeType.OP_RETURN + ParseHex("04678afdb0fe5548271967f1a67130b7105cd6a828e03909a67962e0ea1f61deb649f6bc3f4cef3804678afdb0fe5548271967f1a67130b7105cd6a828e03909a67962e0ea1f61deb649f6bc3f4cef38");
-			Assert.True(StandardScripts.IsStandardTransaction(t));
-
-			// 81-byte TX_NULL_DATA (non-standard)
-			t.Outputs[0].ScriptPubKey = new Script() + OpcodeType.OP_RETURN + ParseHex("04678afdb0fe5548271967f1a67130b7105cd6a828e03909a67962e0ea1f61deb649f6bc3f4cef3804678afdb0fe5548271967f1a67130b7105cd6a828e03909a67962e0ea1f61deb649f6bc3f4cef3800");
-			Assert.True(!StandardScripts.IsStandardTransaction(t));
-
-			// TX_NULL_DATA w/o PUSHDATA
-			t.Outputs.Clear();
-			t.Outputs.Add(new TxOut());
-			t.Outputs[0].ScriptPubKey = new Script() + OpcodeType.OP_RETURN;
-			Assert.True(StandardScripts.IsStandardTransaction(t));
-
-			// Only one TX_NULL_DATA permitted in all cases
-			t.Outputs.Clear();
-			t.Outputs.Add(new TxOut());
-			t.Outputs.Add(new TxOut());
-			t.Outputs[0].ScriptPubKey = new Script() + OpcodeType.OP_RETURN + ParseHex("04678afdb0fe5548271967f1a67130b7105cd6a828e03909a67962e0ea1f61deb649f6bc3f4cef38");
-			t.Outputs[1].ScriptPubKey = new Script() + OpcodeType.OP_RETURN + ParseHex("04678afdb0fe5548271967f1a67130b7105cd6a828e03909a67962e0ea1f61deb649f6bc3f4cef38");
-			Assert.True(!StandardScripts.IsStandardTransaction(t));
-
-			t.Outputs[0].ScriptPubKey = new Script() + OpcodeType.OP_RETURN + ParseHex("04678afdb0fe5548271967f1a67130b7105cd6a828e03909a67962e0ea1f61deb649f6bc3f4cef38");
-			t.Outputs[1].ScriptPubKey = new Script() + OpcodeType.OP_RETURN;
-			Assert.True(!StandardScripts.IsStandardTransaction(t));
-
-			t.Outputs[0].ScriptPubKey = new Script() + OpcodeType.OP_RETURN;
-			t.Outputs[1].ScriptPubKey = new Script() + OpcodeType.OP_RETURN;
-			Assert.True(!StandardScripts.IsStandardTransaction(t));
-		}
-
-		private byte[] ParseHex(string data)
-		{
-			return Encoders.Hex.DecodeData(data);
-		}
-	}
-}
->>>>>>> 878aab98
+﻿using NBitcoin.BitcoinCore;
+using NBitcoin.BouncyCastle.Math;
+using NBitcoin.Crypto;
+using NBitcoin.DataEncoders;
+using NBitcoin.OpenAsset;
+using NBitcoin.Policy;
+using NBitcoin.Protocol;
+using NBitcoin.Stealth;
+using Newtonsoft.Json.Linq;
+using System;
+using System.Collections.Generic;
+using System.Diagnostics;
+using System.IO;
+using System.Linq;
+using System.Text;
+using System.Threading.Tasks;
+using Xunit;
+
+namespace NBitcoin.Tests
+{
+	public class transaction_tests
+	{
+		[Fact]
+		[Trait("UnitTest", "UnitTest")]
+		public void CanParseOutpoint()
+		{
+			var outpoint = RandOutpoint();
+			var actualOutpoint = CanParseOutpointCore(outpoint.ToString(), true);
+			Assert.Equal(outpoint.Hash, actualOutpoint.Hash);
+			Assert.Equal(outpoint.N, actualOutpoint.N);
+			CanParseOutpointCore("abc-6", false);
+			CanParseOutpointCore("bdaea31696b464c678c4bcc5d0565d58c86bb00c29f96bb86d1278c510d50aet-6", false);
+			CanParseOutpointCore("bdaea31696b464c678c4bcc5d0565d58c86bb00c29f96bb86d1278c510d50aea-6", true);
+			CanParseOutpointCore("bdaea31696b464c678c4bcc5d0565d58c86bb00c29f96bb86d1278c510d50aeaf-6", false);
+		}
+
+		[Fact]
+		[Trait("UnitTest", "UnitTest")]
+		public void CanGetMedianBlock()
+		{
+			ConcurrentChain chain = new ConcurrentChain(Network.Main);
+			DateTimeOffset now = DateTimeOffset.UtcNow;
+			chain.SetTip(CreateBlock(now, 0, chain));
+			chain.SetTip(CreateBlock(now, -1, chain));
+			chain.SetTip(CreateBlock(now, 1, chain));
+			Assert.Equal(CreateBlock(now, 0).Header.BlockTime, chain.Tip.GetMedianTimePast()); // x -1 0 1
+			chain.SetTip(CreateBlock(now, 2, chain));
+			Assert.Equal(CreateBlock(now, 0).Header.BlockTime, chain.Tip.GetMedianTimePast()); // x -1 0 1 2
+			chain.SetTip(CreateBlock(now, 3, chain));
+			Assert.Equal(CreateBlock(now, 1).Header.BlockTime, chain.Tip.GetMedianTimePast()); // x -1 0 1 2 3
+			chain.SetTip(CreateBlock(now, 4, chain));
+			chain.SetTip(CreateBlock(now, 5, chain));
+			chain.SetTip(CreateBlock(now, 6, chain));
+			chain.SetTip(CreateBlock(now, 7, chain));
+			chain.SetTip(CreateBlock(now, 8, chain));
+
+			Assert.Equal(CreateBlock(now, 3).Header.BlockTime, chain.Tip.GetMedianTimePast()); // x -1 0 1 2 3 4 5 6 7 8
+
+			chain.SetTip(CreateBlock(now, 9, chain));
+			Assert.Equal(CreateBlock(now, 4).Header.BlockTime, chain.Tip.GetMedianTimePast()); // x -1 0 1 2 3 4 5 6 7 8 9
+			chain.SetTip(CreateBlock(now, 10, chain));
+			Assert.Equal(CreateBlock(now, 5).Header.BlockTime, chain.Tip.GetMedianTimePast()); // x -1 0 1 2 3 4 5 6 7 8 9 10
+		}
+
+		private ChainedBlock CreateBlock(DateTimeOffset now, int offset, ChainBase chain = null)
+		{
+			Block b = new Block(new BlockHeader()
+			{
+				BlockTime = now + TimeSpan.FromMinutes(offset)
+			});
+			if(chain != null)
+			{
+				b.Header.HashPrevBlock = chain.Tip.HashBlock;
+				return new ChainedBlock(b.Header, null, chain.Tip);
+			}
+			else
+				return new ChainedBlock(b.Header, 0);
+		}
+
+		[Fact]
+		[Trait("UnitTest", "UnitTest")]
+		public void CanDetectFinalTransaction()
+		{
+			Transaction tx = new Transaction();
+			tx.Inputs.Add(new TxIn());
+			tx.Inputs[0].Sequence = 1;
+			Assert.True(tx.IsFinal(null));
+
+			//Test on date, normal case
+			tx.LockTime = new LockTime(new DateTimeOffset(2012, 8, 18, 0, 0, 0, TimeSpan.Zero));
+			var time = tx.LockTime.Date;
+			Assert.False(tx.IsFinal(null));
+			Assert.True(tx.IsFinal(time + TimeSpan.FromSeconds(1), 0));
+			Assert.False(tx.IsFinal(time, 0));
+			Assert.False(tx.IsFinal(time - TimeSpan.FromSeconds(1), 0));
+			tx.Inputs[0].Sequence = uint.MaxValue;
+			Assert.True(tx.IsFinal(time, 0));
+			Assert.True(tx.IsFinal(time - TimeSpan.FromSeconds(1), 0));
+			tx.Inputs[0].Sequence = 1;
+			//////////
+
+			//Test on heigh, normal case
+			tx.LockTime = new LockTime(400);
+			DateTimeOffset zero = Utils.UnixTimeToDateTime(0);
+			Assert.False(tx.IsFinal(zero, 0));
+			Assert.False(tx.IsFinal(zero, 400));
+			Assert.True(tx.IsFinal(zero, 401));
+			Assert.False(tx.IsFinal(zero, 399));
+			//////////
+
+			//Edge
+			tx.LockTime = new LockTime(LockTime.LOCKTIME_THRESHOLD);
+			time = tx.LockTime.Date;
+			Assert.False(tx.IsFinal(null));
+			Assert.True(tx.IsFinal(time + TimeSpan.FromSeconds(1), 0));
+			Assert.False(tx.IsFinal(time, 0));
+			Assert.False(tx.IsFinal(time - TimeSpan.FromSeconds(1), 0));
+			tx.Inputs[0].Sequence = uint.MaxValue;
+			Assert.True(tx.IsFinal(time, 0));
+			Assert.True(tx.IsFinal(time - TimeSpan.FromSeconds(1), 0));
+			tx.Inputs[0].Sequence = 1;
+			//////////
+		}
+
+		private OutPoint CanParseOutpointCore(string str, bool valid)
+		{
+			try
+			{
+				var result = OutPoint.Parse(str);
+				Assert.True(valid);
+				return result;
+			}
+			catch
+			{
+				Assert.False(valid);
+				return null;
+			}
+		}
+		[Fact]
+		[Trait("UnitTest", "UnitTest")]
+		public void CanExtractTxOutDestinationEasily()
+		{
+			var secret = new BitcoinSecret("KyJTjvFpPF6DDX4fnT56d2eATPfxjdUPXFFUb85psnCdh34iyXRQ");
+
+			var tx = new Transaction();
+			var p2pkh = new TxOut(new Money((UInt64)45000000), secret.GetAddress());
+			var p2pk = new TxOut(new Money((UInt64)80000000), secret.PrivateKey.PubKey);
+
+			tx.AddOutput(p2pkh);
+			tx.AddOutput(p2pk);
+
+			Assert.False(p2pkh.IsTo(secret.PrivateKey.PubKey));
+			Assert.True(p2pkh.IsTo(secret.GetAddress()));
+			Assert.True(p2pk.IsTo(secret.PrivateKey.PubKey));
+			Assert.False(p2pk.IsTo(secret.GetAddress()));
+		}
+
+		[Fact]
+		[Trait("UnitTest", "UnitTest")]
+		public void CanSignTransaction()
+		{
+			var key = new Key();
+			var scriptPubKey = PayToPubkeyHashTemplate.Instance.GenerateScriptPubKey(key.PubKey);
+
+			Transaction tx = new Transaction();
+			tx.AddInput(new TxIn(new OutPoint(tx.GetHash(), 0))
+			{
+				ScriptSig = scriptPubKey
+			});
+			tx.AddInput(new TxIn(new OutPoint(tx.GetHash(), 1))
+			{
+				ScriptSig = scriptPubKey
+			});
+			tx.AddOutput(new TxOut("21", key.PubKey.Hash));
+			var clone = tx.Clone();
+			tx.Sign(key, false);
+			AssertCorrectlySigned(tx, scriptPubKey);
+			clone.Sign(key, true);
+			AssertCorrectlySigned(clone, scriptPubKey.Hash.ScriptPubKey);
+		}
+
+		[Fact]
+		[Trait("UnitTest", "UnitTest")]
+		public void CanSelectCoin()
+		{
+			var selector = new DefaultCoinSelector(0);
+			Assert.Null(selector.Select(new ICoin[] { CreateCoin("9") }, Money.Parse("10.0")));
+			Assert.NotNull(selector.Select(new ICoin[] { CreateCoin("9"), CreateCoin("1") }, Money.Parse("10.0")));
+			Assert.NotNull(selector.Select(new ICoin[] { CreateCoin("10.0") }, Money.Parse("10.0")));
+			Assert.NotNull(selector.Select(new ICoin[]
+			{
+				CreateCoin("5.0"),
+				CreateCoin("4.0"),
+				CreateCoin("11.0"),
+			}, Money.Parse("10.0")));
+
+			Assert.NotNull(selector.Select(new ICoin[]
+			{
+				CreateCoin("3.0"),
+				CreateCoin("3.0"),
+				CreateCoin("3.0"),
+				CreateCoin("3.0"),
+				CreateCoin("3.0")
+			}, Money.Parse("10.0")));
+		}
+
+		private Coin CreateCoin(Money amount)
+		{
+			return new Coin(new OutPoint(Rand(), 0), new TxOut()
+			{
+				Value = amount
+			});
+		}
+
+		[Fact]
+		[Trait("UnitTest", "UnitTest")]
+		public void CanBuildIssueColoredCoinWithMultiSigP2SH()
+		{
+			var satoshi = new Key();
+			var bob = new Key();
+			var alice = new Key();
+
+			var goldRedeem = PayToMultiSigTemplate.Instance
+									.GenerateScriptPubKey(2, new[] { satoshi.PubKey, bob.PubKey, alice.PubKey });
+
+			var goldScriptPubKey = goldRedeem.Hash.ScriptPubKey;
+			var goldAssetId = goldScriptPubKey.Hash.ToAssetId();
+
+			var issuanceCoin = new IssuanceCoin(
+				new ScriptCoin(RandOutpoint(), new TxOut(new Money(2880), goldScriptPubKey), goldRedeem));
+
+			var nico = new Key();
+
+			var bobSigned =
+				new TransactionBuilder()
+				.AddCoins(issuanceCoin)
+				.AddKeys(bob)
+				.IssueAsset(nico.PubKey, new AssetMoney(goldAssetId, 1000))
+				.BuildTransaction(true);
+
+			var aliceSigned =
+				new TransactionBuilder()
+					.AddCoins(issuanceCoin)
+					.AddKeys(alice)
+					.SignTransaction(bobSigned);
+
+			Assert.True(
+				new TransactionBuilder()
+				{
+					StandardTransactionPolicy = EasyPolicy
+				}
+					.AddCoins(issuanceCoin)
+					.Verify(aliceSigned));
+
+			//In one two one line
+
+			var builder = new TransactionBuilder();
+			builder.StandardTransactionPolicy = RelayPolicy.Clone();
+			builder.StandardTransactionPolicy.CheckFee = false;
+			var tx =
+				builder
+				.AddCoins(issuanceCoin)
+				.AddKeys(alice, satoshi)
+				.IssueAsset(nico.PubKey, new AssetMoney(goldAssetId, 1000))
+				.BuildTransaction(true);
+			Assert.True(builder.Verify(tx));
+		}
+
+		[Fact]
+		[Trait("UnitTest", "UnitTest")]
+		//https://github.com/NicolasDorier/NBitcoin/issues/34
+		public void CanBuildAnyoneCanPayTransaction()
+		{
+			//Carla is buying from Alice. Bob is acting as a mediator between Alice and Carla.
+			var aliceKey = new Key();
+			var bobKey = new Key();
+			var carlaKey = new Key();
+
+			// Alice + Bob 2 of 2 multisig "wallet"
+			var aliceBobRedeemScript = PayToMultiSigTemplate.Instance.GenerateScriptPubKey(2, new PubKey[] { aliceKey.PubKey, bobKey.PubKey });
+
+			var txBuilder = new TransactionBuilder();
+			var funding = txBuilder
+				.AddCoins(GetCoinSource(aliceKey))
+				.AddKeys(aliceKey)
+				.Send(aliceBobRedeemScript.Hash, "0.5")
+				.SetChange(aliceKey.PubKey.Hash)
+				.SendFees(Money.Satoshis(5000))
+				.BuildTransaction(true);
+
+			Assert.True(txBuilder.Verify(funding));
+
+			List<ICoin> aliceBobCoins = new List<ICoin>();
+			aliceBobCoins.Add(new ScriptCoin(funding, funding.Outputs.To(aliceBobRedeemScript.Hash).First(), aliceBobRedeemScript));
+
+			// first Bob constructs the TX
+			txBuilder = new TransactionBuilder();
+			var unsigned = txBuilder
+				// spend from the Alice+Bob wallet to Carla
+				.AddCoins(aliceBobCoins)
+				.Send(carlaKey.PubKey.Hash, "0.01")
+				//and Carla pays Alice
+				.Send(aliceKey.PubKey.Hash, "0.02")
+				.CoverOnly("0.01")
+				.SetChange(aliceBobRedeemScript.Hash)
+				// Bob does not sign anything yet
+				.BuildTransaction(false);
+
+			Assert.True(unsigned.Outputs.Count == 3);
+			Assert.True(unsigned.Outputs[0].IsTo(aliceBobRedeemScript.Hash));
+			//Only 0.01 should be covered, not 0.03 so 0.49 goes back to Alice+Bob
+			Assert.True(unsigned.Outputs[0].Value == Money.Parse("0.49"));
+
+
+			Assert.True(unsigned.Outputs[1].IsTo(carlaKey.PubKey.Hash));
+			Assert.True(unsigned.Outputs[1].Value == Money.Parse("0.01"));
+
+			Assert.True(unsigned.Outputs[2].IsTo(aliceKey.PubKey.Hash));
+			Assert.True(unsigned.Outputs[2].Value == Money.Parse("0.02"));
+
+			//Alice signs	
+			txBuilder = new TransactionBuilder();
+			var aliceSigned = txBuilder
+					.AddCoins(aliceBobCoins)
+					.AddKeys(aliceKey)
+					.SignTransaction(unsigned, SigHash.All | SigHash.AnyoneCanPay);
+
+			var carlaCoins = GetCoinSource(carlaKey, "1.0", "0.8", "0.6", "0.2", "0.05");
+
+			//Scenario 1 : Carla knows aliceBobCoins so she can calculate how much coin she need to complete the transaction
+			//Carla fills and signs
+			txBuilder = new TransactionBuilder();
+			var carlaSigned = txBuilder
+				.AddCoins(aliceBobCoins)
+				.Then()
+				.AddKeys(carlaKey)
+				//Carla should complete 0.02, but with 0.03 of fees, she should have a coins of 0.05
+				.AddCoins(carlaCoins)
+				.ContinueToBuild(aliceSigned)
+				.SendFees("0.03")
+				.CoverTheRest()
+				.BuildTransaction(true);
+
+
+			//Bob review and signs
+			txBuilder = new TransactionBuilder();
+			var bobSigned = txBuilder
+				.AddCoins(aliceBobCoins)
+				.AddKeys(bobKey)
+				.SignTransaction(carlaSigned);
+
+			txBuilder.AddCoins(carlaCoins);
+			Assert.True(txBuilder.Verify(bobSigned));
+
+
+			//Scenario 2 : Carla is told by Bob to complete 0.05 BTC
+			//Carla fills and signs
+			txBuilder = new TransactionBuilder();
+			carlaSigned = txBuilder
+				.AddKeys(carlaKey)
+				.AddCoins(carlaCoins)
+				//Carla should complete 0.02, but with 0.03 of fees, she should have a coins of 0.05
+				.ContinueToBuild(aliceSigned)
+				.CoverOnly("0.05")
+				.BuildTransaction(true);
+
+
+			//Bob review and signs
+			txBuilder = new TransactionBuilder();
+			bobSigned = txBuilder
+				.AddCoins(aliceBobCoins)
+				.AddKeys(bobKey)
+				.SignTransaction(carlaSigned);
+
+			txBuilder.AddCoins(carlaCoins);
+			Assert.True(txBuilder.Verify(bobSigned));
+		}
+
+		private ICoin[] GetCoinSource(Key destination, params Money[] amounts)
+		{
+			if(amounts.Length == 0)
+				amounts = new[] { Money.Parse("100.0") };
+
+			return amounts
+				.Select(a => new Coin(RandOutpoint(), new TxOut(a, destination.PubKey.Hash)))
+				.ToArray();
+		}
+
+		[Fact]
+		[Trait("UnitTest", "UnitTest")]
+		public void CanBuildShuffleColoredTransaction()
+		{
+			var gold = new Key();
+			var silver = new Key();
+			var goldId = gold.PubKey.ScriptPubKey.Hash.ToAssetId();
+			var silverId = silver.PubKey.ScriptPubKey.Hash.ToAssetId();
+
+			var satoshi = new Key();
+			var bob = new Key();
+
+			var repo = new NoSqlColoredTransactionRepository(new NoSqlTransactionRepository(), new InMemoryNoSqlRepository());
+
+			var init = new Transaction()
+			{
+				Outputs =
+				{
+					new TxOut("1.0", gold.PubKey),
+					new TxOut("1.0", silver.PubKey),
+					new TxOut("1.0", satoshi.PubKey)
+				}
+			};
+			repo.Transactions.Put(init.GetHash(), init);
+
+			var issuanceCoins =
+				init
+				.Outputs
+				.Take(2)
+				.Select((o, i) => new IssuanceCoin(new OutPoint(init.GetHash(), i), init.Outputs[i]))
+				.OfType<ICoin>().ToArray();
+
+			var satoshiBTC = new Coin(new OutPoint(init.GetHash(), 2), init.Outputs[2]);
+
+			var coins = new List<ICoin>();
+			coins.AddRange(issuanceCoins);
+			var txBuilder = new TransactionBuilder(1);
+			txBuilder.StandardTransactionPolicy = RelayPolicy;
+			//Can issue gold to satoshi and bob
+			var tx = txBuilder
+				.AddCoins(coins.ToArray())
+				.AddKeys(gold)
+				.IssueAsset(satoshi.PubKey, new AssetMoney(goldId, 1000))
+				.IssueAsset(bob.PubKey, new AssetMoney(goldId, 500))
+				.SendFees("0.1")
+				.SetChange(gold.PubKey)
+				.BuildTransaction(true);
+			Assert.True(txBuilder.Verify(tx, "0.1"));
+
+			//Ensure BTC from the IssuanceCoin are returned
+			Assert.Equal(Money.Parse("0.89994240"), tx.Outputs[2].Value);
+			Assert.Equal(gold.PubKey.ScriptPubKey, tx.Outputs[2].ScriptPubKey);
+
+			//Can issue and send in same transaction
+			repo.Transactions.Put(tx.GetHash(), tx);
+
+
+			var cc = ColoredCoin.Find(tx, repo);
+			for(int i = 0; i < 20; i++)
+			{
+				txBuilder = new TransactionBuilder(i);
+				txBuilder.StandardTransactionPolicy = RelayPolicy;
+				tx = txBuilder
+					.AddCoins(satoshiBTC)
+					.AddCoins(cc)
+					.AddKeys(satoshi)
+					.SendAsset(gold, new AssetMoney(goldId, 10))
+					.SetChange(satoshi)
+					.Then()
+					.AddKeys(gold)
+					.AddCoins(issuanceCoins)
+					.IssueAsset(bob, new AssetMoney(goldId, 1))
+					.SetChange(gold)
+					.Shuffle()
+					.BuildTransaction(true);
+
+				repo.Transactions.Put(tx.GetHash(), tx);
+
+				var ctx = tx.GetColoredTransaction(repo);
+				Assert.Equal(1, ctx.Issuances.Count);
+				Assert.Equal(2, ctx.Transfers.Count);
+			}
+		}
+
+		[Fact]
+		[Trait("UnitTest", "UnitTest")]
+		public void CanBuildColoredTransaction()
+		{
+			var gold = new Key();
+			var silver = new Key();
+			var goldId = gold.PubKey.ScriptPubKey.Hash.ToAssetId();
+			var silverId = silver.PubKey.ScriptPubKey.Hash.ToAssetId();
+
+			var satoshi = new Key();
+			var bob = new Key();
+			var alice = new Key();
+
+			var repo = new NoSqlColoredTransactionRepository();
+
+			var init = new Transaction()
+			{
+				Outputs =
+				{
+					new TxOut("1.0", gold.PubKey),
+					new TxOut("1.0", silver.PubKey),
+					new TxOut("1.0", satoshi.PubKey)
+				}
+			};
+
+			repo.Transactions.Put(init);
+
+			var issuanceCoins =
+				init
+				.Outputs
+				.AsCoins()
+				.Take(2)
+				.Select((c, i) => new IssuanceCoin(c))
+				.OfType<ICoin>().ToArray();
+
+			var satoshiBTC = init.Outputs.AsCoins().Last();
+
+			var coins = new List<ICoin>();
+			coins.AddRange(issuanceCoins);
+			var txBuilder = new TransactionBuilder();
+			txBuilder.StandardTransactionPolicy = RelayPolicy;
+			//Can issue gold to satoshi and bob
+			var tx = txBuilder
+				.AddCoins(coins.ToArray())
+				.AddKeys(gold)
+				.IssueAsset(satoshi.PubKey, new AssetMoney(goldId, 1000))
+				.IssueAsset(bob.PubKey, new AssetMoney(goldId, 500))
+				.SendFees("0.1")
+				.SetChange(gold.PubKey)
+				.BuildTransaction(true);
+			Assert.True(txBuilder.Verify(tx, "0.1"));
+
+			//Ensure BTC from the IssuanceCoin are returned
+			Assert.Equal(Money.Parse("0.89994240"), tx.Outputs[2].Value);
+			Assert.Equal(gold.PubKey.ScriptPubKey, tx.Outputs[2].ScriptPubKey);
+
+			repo.Transactions.Put(tx);
+
+			var colored = tx.GetColoredTransaction(repo);
+			Assert.Equal(2, colored.Issuances.Count);
+			Assert.True(colored.Issuances.All(i => i.Asset.Id == goldId));
+			AssertHasAsset(tx, colored, colored.Issuances[0], goldId, 500, bob.PubKey);
+			AssertHasAsset(tx, colored, colored.Issuances[1], goldId, 1000, satoshi.PubKey);
+
+			var coloredCoins = ColoredCoin.Find(tx, colored).ToArray();
+			Assert.Equal(2, coloredCoins.Length);
+
+			//Can issue silver to bob, and send some gold to satoshi
+			coins.Add(coloredCoins.First(c => c.ScriptPubKey == bob.PubKey.ScriptPubKey));
+			txBuilder = new TransactionBuilder();
+			txBuilder.StandardTransactionPolicy = EasyPolicy;
+			tx = txBuilder
+				.AddCoins(coins.ToArray())
+				.AddKeys(silver, bob)
+				.SetChange(bob.PubKey)
+				.IssueAsset(bob.PubKey, new AssetMoney(silverId, 10))
+				.SendAsset(satoshi.PubKey, new AssetMoney(goldId, 30))
+				.BuildTransaction(true);
+
+			Assert.True(txBuilder.Verify(tx));
+			colored = tx.GetColoredTransaction(repo);
+			Assert.Equal(1, colored.Inputs.Count);
+			Assert.Equal(goldId, colored.Inputs[0].Asset.Id);
+			Assert.Equal(500, colored.Inputs[0].Asset.Quantity);
+			Assert.Equal(1, colored.Issuances.Count);
+			Assert.Equal(2, colored.Transfers.Count);
+			AssertHasAsset(tx, colored, colored.Transfers[0], goldId, 470, bob.PubKey);
+			AssertHasAsset(tx, colored, colored.Transfers[1], goldId, 30, satoshi.PubKey);
+
+			repo.Transactions.Put(tx);
+
+
+			//Can swap : 
+			//satoshi wants to send 100 gold to bob 
+			//bob wants to send 200 silver, 5 gold and 0.9 BTC to satoshi
+
+			//Satoshi receive gold
+			txBuilder = new TransactionBuilder();
+			txBuilder.StandardTransactionPolicy = RelayPolicy;
+			tx = txBuilder
+					.AddKeys(gold)
+					.AddCoins(issuanceCoins)
+					.IssueAsset(satoshi.PubKey, new AssetMoney(goldId, 1000UL))
+					.SetChange(gold.PubKey)
+					.SendFees(Money.Coins(0.0004m))
+					.BuildTransaction(true);
+			Assert.True(txBuilder.Verify(tx));
+			repo.Transactions.Put(tx);
+			var satoshiCoin = ColoredCoin.Find(tx, repo).First();
+
+
+			//Gold receive 2.5 BTC
+			tx = new Transaction()
+			{
+				Outputs =
+				{
+					new TxOut("2.5",gold.PubKey)
+				}
+			};
+			repo.Transactions.Put(tx.GetHash(), tx);
+
+			//Bob receive silver and 2 btc
+			txBuilder = new TransactionBuilder();
+			txBuilder.StandardTransactionPolicy = RelayPolicy;
+			tx = txBuilder
+					.AddKeys(silver, gold)
+					.AddCoins(issuanceCoins)
+					.AddCoins(new Coin(new OutPoint(tx.GetHash(), 0), new TxOut("2.5", gold.PubKey.ScriptPubKey)))
+					.IssueAsset(bob.PubKey, new AssetMoney(silverId, 300UL))
+					.Send(bob.PubKey, "2.00")
+					.SendFees(Money.Coins(0.0004m))
+					.SetChange(gold.PubKey)
+					.BuildTransaction(true);
+			Assert.True(txBuilder.Verify(tx));
+			repo.Transactions.Put(tx);
+
+			var bobSilverCoin = ColoredCoin.Find(tx, repo).First();
+			var bobBitcoin = new Coin(new OutPoint(tx.GetHash(), 2), tx.Outputs[2]);
+
+			//Bob receive gold
+			txBuilder = new TransactionBuilder();
+			txBuilder.StandardTransactionPolicy = RelayPolicy;
+			tx = txBuilder
+					.AddKeys(gold)
+					.AddCoins(issuanceCoins)
+					.IssueAsset(bob.PubKey, new AssetMoney(goldId, 50UL))
+					.SetChange(gold.PubKey)
+					.SendFees(Money.Coins(0.0004m))
+					.BuildTransaction(true);
+			Assert.True(txBuilder.Verify(tx));
+			repo.Transactions.Put(tx.GetHash(), tx);
+
+			var bobGoldCoin = ColoredCoin.Find(tx, repo).First();
+
+			txBuilder = new TransactionBuilder();
+			txBuilder.StandardTransactionPolicy = RelayPolicy;
+			tx = txBuilder
+				.AddCoins(satoshiCoin)
+				.AddCoins(satoshiBTC)
+				.SendAsset(bob.PubKey, new AssetMoney(goldId, 100))
+				.SendFees(Money.Coins(0.0004m))
+				.SetChange(satoshi.PubKey)
+				.Then()
+				.AddCoins(bobSilverCoin, bobGoldCoin, bobBitcoin)
+				.SendAsset(satoshi.PubKey, new AssetMoney(silverId, 200))
+				.Send(satoshi.PubKey, "0.9")
+				.SendAsset(satoshi.PubKey, new AssetMoney(goldId, 5))
+				.SetChange(bob.PubKey)
+				.BuildTransaction(false);
+
+			colored = tx.GetColoredTransaction(repo);
+
+			AssertHasAsset(tx, colored, colored.Inputs[0], goldId, 1000, null);
+			AssertHasAsset(tx, colored, colored.Inputs[1], silverId, 300, null);
+
+			AssertHasAsset(tx, colored, colored.Transfers[0], goldId, 900, satoshi.PubKey);
+			AssertHasAsset(tx, colored, colored.Transfers[1], goldId, 100, bob.PubKey);
+
+			AssertHasAsset(tx, colored, colored.Transfers[2], silverId, 100, bob.PubKey);
+			AssertHasAsset(tx, colored, colored.Transfers[3], silverId, 200, satoshi.PubKey);
+
+			AssertHasAsset(tx, colored, colored.Transfers[4], goldId, 45, bob.PubKey);
+			AssertHasAsset(tx, colored, colored.Transfers[5], goldId, 5, satoshi.PubKey);
+
+			Assert.True(tx.Outputs[8].Value == Money.Parse("1.0999424"));
+			Assert.True(tx.Outputs[8].ScriptPubKey == bob.PubKey.ScriptPubKey);
+			Assert.True(tx.Outputs[9].Value == Money.Parse("0.9"));
+			Assert.True(tx.Outputs[9].ScriptPubKey == satoshi.PubKey.ScriptPubKey);
+
+			tx = txBuilder.AddKeys(satoshi, bob).SignTransaction(tx);
+			Assert.True(txBuilder.Verify(tx));
+
+
+			//Bob send coins to Satoshi, but alice pay for the dust
+			var funding =
+				new TransactionBuilder()
+				{
+					StandardTransactionPolicy = RelayPolicy
+				}
+				.AddCoins(issuanceCoins)
+				.AddKeys(gold)
+				.IssueAsset(bob.PubKey.Hash, new AssetMoney(goldId, 100UL))
+				.SetChange(gold.PubKey.Hash)
+				.SendFees(Money.Coins(0.0004m))
+				.BuildTransaction(true);
+
+			repo.Transactions.Put(funding);
+
+			var bobGold = ColoredCoin.Find(funding, repo).ToArray();
+
+			Transaction transfer = null;
+			try
+			{
+				transfer =
+					new TransactionBuilder()
+					{
+						StandardTransactionPolicy = RelayPolicy
+					}
+					.AddCoins(bobGold)
+					.SendAsset(alice.PubKey.Hash, new AssetMoney(goldId, 40UL))
+					.SetChange(bob.PubKey.Hash)
+					.BuildTransaction(true);
+				Assert.False(true, "Should have thrown");
+			}
+			catch(NotEnoughFundsException ex) //Not enough dust to send the change
+			{
+				Assert.True(((Money)ex.Missing).Satoshi == 2730);
+				var rate = new FeeRate(Money.Coins(0.0004m));
+				txBuilder = new TransactionBuilder();
+				txBuilder.StandardTransactionPolicy = RelayPolicy;
+				transfer =
+					txBuilder
+					.AddCoins(bobGold)
+					.AddCoins(((IssuanceCoin)issuanceCoins[0]).Bearer)
+					.AddKeys(gold, bob)
+					.SendAsset(alice.PubKey, new AssetMoney(goldId, 40UL))
+					.SetChange(bob.PubKey, ChangeType.Colored)
+					.SetChange(gold.PubKey.Hash, ChangeType.Uncolored)
+					.SendEstimatedFees(rate)
+					.BuildTransaction(true);
+				var fee = transfer.GetFee(txBuilder.FindSpentCoins(transfer));
+				Assert.True(txBuilder.Verify(transfer, fee));
+
+				repo.Transactions.Put(funding.GetHash(), funding);
+
+				colored = ColoredTransaction.FetchColors(transfer, repo);
+				AssertHasAsset(transfer, colored, colored.Transfers[0], goldId, 60, bob.PubKey);
+				AssertHasAsset(transfer, colored, colored.Transfers[1], goldId, 40, alice.PubKey);
+
+				var change = transfer.Outputs.Last(o => o.ScriptPubKey == gold.PubKey.Hash.ScriptPubKey);
+				Assert.Equal(Money.Coins(0.99980450m), change.Value);
+
+				Assert.Equal(gold.PubKey.Hash, change.ScriptPubKey.GetDestination());
+
+				//Verify issuancecoin can have an url
+				var issuanceCoin = (IssuanceCoin)issuanceCoins[0];
+				issuanceCoin.DefinitionUrl = new Uri("http://toto.com/");
+				txBuilder = new TransactionBuilder();
+				tx = txBuilder
+					.AddKeys(gold)
+					.AddCoins(issuanceCoin)
+					.IssueAsset(bob, new AssetMoney(gold.PubKey, 10))
+					.SetChange(gold)
+					.BuildTransaction(true);
+
+				Assert.Equal("http://toto.com/", tx.GetColoredMarker().GetMetadataUrl().AbsoluteUri);
+
+				//Sending 0 asset should be a no op
+				txBuilder = new TransactionBuilder();
+				transfer =
+					txBuilder
+					.AddCoins(bobGold)
+					.AddCoins(((IssuanceCoin)issuanceCoins[0]).Bearer)
+					.AddKeys(gold, bob)
+					.SendAsset(alice.PubKey, new AssetMoney(goldId, 0UL))
+					.Send(alice.PubKey, Money.Coins(0.01m))
+					.SetChange(bob.PubKey)
+					.BuildTransaction(true);
+
+				foreach(var output in transfer.Outputs)
+				{
+					Assert.False(TxNullDataTemplate.Instance.CheckScriptPubKey(output.ScriptPubKey));
+					Assert.False(output.Value == output.GetDustThreshold(txBuilder.StandardTransactionPolicy.MinRelayTxFee));
+				}
+			}
+		}
+
+		private void AssertHasAsset(Transaction tx, ColoredTransaction colored, ColoredEntry entry, AssetId assetId, int quantity, PubKey destination)
+		{
+			var txout = tx.Outputs[entry.Index];
+			Assert.True(entry.Asset.Id == assetId);
+			Assert.True(entry.Asset.Quantity == quantity);
+			if(destination != null)
+				Assert.True(txout.ScriptPubKey == destination.ScriptPubKey);
+		}
+
+		[Fact]
+		[Trait("UnitTest", "UnitTest")]
+		public void CanBuildStealthTransaction()
+		{
+			var stealthKeys = Enumerable.Range(0, 3).Select(_ => new Key()).ToArray();
+			var scanKey = new Key();
+
+			var darkSatoshi = new BitcoinStealthAddress(scanKey.PubKey, stealthKeys.Select(k => k.PubKey).ToArray(), 2, new BitField(3, 5), Network.Main);
+
+			var bob = new Key();
+			var coins = new Coin[] {
+				new Coin()
+				{
+					Outpoint = RandOutpoint(),
+					TxOut = new TxOut("1.00",bob.PubKey.Hash)
+				} };
+
+			//Bob sends money to satoshi
+			TransactionBuilder builder = new TransactionBuilder();
+			builder.StandardTransactionPolicy = EasyPolicy;
+			var tx =
+				builder
+				.AddCoins(coins)
+				.AddKeys(bob)
+				.Send(darkSatoshi, "1.00")
+				.BuildTransaction(true);
+			Assert.True(builder.Verify(tx));
+
+			//Satoshi scans a StealthCoin in the transaction with his scan key
+			var stealthCoin = StealthCoin.Find(tx, darkSatoshi, scanKey);
+			Assert.NotNull(stealthCoin);
+
+			//Satoshi sends back the money to Bob
+			builder = new TransactionBuilder();
+			builder.StandardTransactionPolicy = EasyPolicy;
+			tx =
+				builder
+					.AddCoins(stealthCoin)
+					.AddKeys(stealthKeys)
+					.AddKeys(scanKey)
+					.Send(bob.PubKey.Hash, "1.00")
+					.BuildTransaction(true);
+
+			Assert.True(builder.Verify(tx)); //Signed !
+
+
+			//Same scenario, Satoshi wants to send money back to Bob
+			//However, his keys are spread on two machines
+			//He partially signs on the 1st machine
+			builder = new TransactionBuilder();
+			builder.StandardTransactionPolicy = EasyPolicy;
+			tx =
+				builder
+					.AddCoins(stealthCoin)
+					.AddKeys(stealthKeys.Skip(2).ToArray()) //Only one Stealth Key
+					.AddKeys(scanKey)
+					.Send(bob.PubKey.Hash, "1.00")
+					.BuildTransaction(true);
+
+			Assert.False(builder.Verify(tx)); //Not fully signed
+
+			//Then he partially signs on the 2nd machine
+			builder = new TransactionBuilder();
+			builder.StandardTransactionPolicy = EasyPolicy;
+			tx =
+				builder
+					.AddCoins(stealthCoin)
+					.AddKeys(stealthKeys[0]) //Other key
+					.AddKeys(scanKey)
+					.SignTransaction(tx);
+
+			Assert.True(builder.Verify(tx)); //Fully signed !
+		}
+
+		private OutPoint RandOutpoint()
+		{
+			return new OutPoint(Rand(), 0);
+		}
+
+		[Fact]
+		[Trait("UnitTest", "UnitTest")]
+		public void CanSwitchGroup()
+		{
+			var satoshi = new Key();
+			var alice = new Key();
+			var bob = new Key();
+
+			var aliceCoins = new ICoin[] { RandomCoin("0.4", alice), RandomCoin("0.6", alice) };
+			var bobCoins = new ICoin[] { RandomCoin("0.2", bob), RandomCoin("0.3", bob) };
+
+			TransactionBuilder builder = new TransactionBuilder();
+			FeeRate rate = new FeeRate(Money.Coins(0.0004m));
+			var tx1 = builder
+				.AddCoins(aliceCoins)
+				.AddKeys(alice)
+				.Send(satoshi, Money.Coins(0.1m))
+				.SetChange(alice)
+				.Then()
+				.AddCoins(bobCoins)
+				.AddKeys(bob)
+				.Send(satoshi, Money.Coins(0.01m))
+				.SetChange(bob)
+				.SendEstimatedFeesSplit(rate)
+				.BuildTransaction(true);
+
+			builder = new TransactionBuilder();
+			var tx2 = builder
+				.Then("Alice")
+				.AddCoins(aliceCoins)
+				.AddKeys(alice)
+				.Send(satoshi, Money.Coins(0.1m))
+				.Then("Bob")
+				.AddCoins(bobCoins)
+				.AddKeys(bob)
+				.Send(satoshi, Money.Coins(0.01m))
+				.SetChange(bob)
+				.Then("Alice")
+				.SetChange(alice)
+				.SendEstimatedFeesSplit(rate)
+				.BuildTransaction(true);
+
+			Assert.Equal(tx1.ToString(), tx2.ToString());
+		}
+
+		[Fact]
+		[Trait("UnitTest", "UnitTest")]
+		public void CanSplitFees()
+		{
+			var satoshi = new Key();
+			var alice = new Key();
+			var bob = new Key();
+
+			var aliceCoins = new ICoin[] { RandomCoin("0.4", alice), RandomCoin("0.6", alice) };
+			var bobCoins = new ICoin[] { RandomCoin("0.2", bob), RandomCoin("0.3", bob) };
+
+			TransactionBuilder builder = new TransactionBuilder();
+			FeeRate rate = new FeeRate(Money.Coins(0.0004m));
+			var tx = builder
+				.AddCoins(aliceCoins)
+				.AddKeys(alice)
+				.Send(satoshi, Money.Coins(0.1m))
+				.SetChange(alice)
+				.Then()
+				.AddCoins(bobCoins)
+				.AddKeys(bob)
+				.Send(satoshi, Money.Coins(0.01m))
+				.SetChange(bob)
+				.SendEstimatedFeesSplit(rate)
+				.BuildTransaction(true);
+
+			var estimated = builder.EstimateFees(tx, rate);
+
+			Assert.True(builder.Verify(tx, estimated));
+
+			// Alice should pay two times more fee than bob
+			builder = new TransactionBuilder();
+			tx = builder
+				.AddCoins(aliceCoins)
+				.AddKeys(alice)
+				.SetFeeWeight(2.0m)
+				.Send(satoshi, Money.Coins(0.1m))
+				.SetChange(alice)
+				.Then()
+				.AddCoins(bobCoins)
+				.AddKeys(bob)
+				.Send(satoshi, Money.Coins(0.01m))
+				.SetChange(bob)
+				.SendFeesSplit(Money.Coins(0.6m))
+				.BuildTransaction(true);
+
+			var spentAlice = builder.FindSpentCoins(tx).Where(c => aliceCoins.Contains(c)).OfType<Coin>().Select(c => c.Amount).Sum();
+			var receivedAlice = tx.Outputs.AsCoins().Where(c => c.ScriptPubKey == alice.PubKey.Hash.ScriptPubKey).Select(c => c.Amount).Sum();
+			Assert.Equal(Money.Coins(0.1m + 0.4m), spentAlice - receivedAlice);
+
+			var spentBob = builder.FindSpentCoins(tx).Where(c => bobCoins.Contains(c)).OfType<Coin>().Select(c => c.Amount).Sum();
+			var receivedBob = tx.Outputs.AsCoins().Where(c => c.ScriptPubKey == bob.PubKey.Hash.ScriptPubKey).Select(c => c.Amount).Sum();
+			Assert.Equal(Money.Coins(0.01m + 0.2m), spentBob - receivedBob);
+		}
+
+		[Fact]
+		[Trait("UnitTest", "UnitTest")]
+		public void CanVerifySequenceLock()
+		{
+			var now = new DateTimeOffset(1988, 7, 18, 0, 0, 0, TimeSpan.Zero);
+			var step = TimeSpan.FromMinutes(10.0);
+			var smallStep = new Sequence(step).LockPeriod;
+			CanVerifySequenceLockCore(new[] { new Sequence(1) }, new[] { 1 }, 2, now, true, new SequenceLock(1, -1));
+			CanVerifySequenceLockCore(new[] { new Sequence(1) }, new[] { 1 }, 1, now, false, new SequenceLock(1, -1));
+			CanVerifySequenceLockCore(
+				new[]
+				{
+					new Sequence(1),
+					new Sequence(5),
+					new Sequence(11),
+					new Sequence(8)
+				},
+				new[] { 1, 5, 7, 9 }, 10, DateTimeOffset.UtcNow, false, new SequenceLock(17, -1));
+
+			CanVerifySequenceLockCore(
+				new[]
+				{
+					new Sequence(smallStep), //MTP(block[11] is +60min) 
+				},
+				new[] { 12 }, 13, now, true, new SequenceLock(-1, now + TimeSpan.FromMinutes(60.0) + smallStep - TimeSpan.FromSeconds(1)));
+
+			CanVerifySequenceLockCore(
+				new[]
+				{
+					new Sequence(smallStep), //MTP(block[11] is +60min) 
+				},
+				new[] { 12 }, 12, now, false, new SequenceLock(-1, now + TimeSpan.FromMinutes(60.0) + smallStep - TimeSpan.FromSeconds(1)));
+		}
+
+		private void CanVerifySequenceLockCore(Sequence[] sequences, int[] prevHeights, int currentHeight, DateTimeOffset first, bool expected, SequenceLock expectedLock)
+		{
+			ConcurrentChain chain = new ConcurrentChain(new BlockHeader()
+			{
+				BlockTime = first
+			});
+			first = first + TimeSpan.FromMinutes(10);
+			while(currentHeight != chain.Height)
+			{
+				chain.SetTip(new BlockHeader()
+				{
+					BlockTime = first,
+					HashPrevBlock = chain.Tip.HashBlock
+				});
+				first = first + TimeSpan.FromMinutes(10);
+			}
+			Transaction tx = new Transaction();
+			tx.Version = 2;
+			for(int i = 0; i < sequences.Length; i++)
+			{
+				TxIn input = new TxIn();
+				input.Sequence = sequences[i];
+				tx.Inputs.Add(input);
+			}
+			Assert.Equal(expected, tx.CheckSequenceLocks(prevHeights, chain.Tip));
+			var actualLock = tx.CalculateSequenceLocks(prevHeights, chain.Tip);
+			Assert.Equal(expectedLock.MinTime, actualLock.MinTime);
+			Assert.Equal(expectedLock.MinHeight, actualLock.MinHeight);
+		}
+
+		[Fact]
+		[Trait("UnitTest", "UnitTest")]
+		public void CanEstimateFees()
+		{
+			var alice = new Key();
+			var bob = new Key();
+			var satoshi = new Key();
+			var bobAlice = PayToMultiSigTemplate.Instance.GenerateScriptPubKey(2, alice.PubKey, bob.PubKey);
+
+			//Alice sends money to bobAlice
+			//Bob sends money to bobAlice
+			//bobAlice sends money to satoshi
+
+			var aliceCoins = new ICoin[] { RandomCoin("0.4", alice), RandomCoin("0.6", alice) };
+			var bobCoins = new ICoin[] { RandomCoin("0.2", bob), RandomCoin("0.3", bob) };
+			var bobAliceCoins = new ICoin[] { RandomCoin("1.5", bobAlice, false), RandomCoin("0.25", bobAlice, true) };
+
+			TransactionBuilder builder = new TransactionBuilder();
+			builder.StandardTransactionPolicy = EasyPolicy;
+			var unsigned = builder
+				.AddCoins(aliceCoins)
+				.Send(bobAlice, "1.0")
+				.Then()
+				.AddCoins(bobCoins)
+				.Send(bobAlice, "0.5")
+				.Then()
+				.AddCoins(bobAliceCoins)
+				.Send(satoshi.PubKey, "1.74")
+				.SetChange(bobAlice)
+				.BuildTransaction(false);
+
+			builder.AddKeys(alice, bob, satoshi);
+			var signed = builder.BuildTransaction(true);
+			Assert.True(builder.Verify(signed));
+
+			Assert.True(Math.Abs(signed.ToBytes().Length - builder.EstimateSize(unsigned)) < 20);
+
+			var rate = new FeeRate(Money.Coins(0.0004m));
+			var estimatedFees = builder.EstimateFees(unsigned, rate);
+			builder.SendEstimatedFees(rate);
+			signed = builder.BuildTransaction(true);
+			Assert.True(builder.Verify(signed, estimatedFees));
+		}
+
+		private Coin RandomCoin(Money amount, Script scriptPubKey, bool p2sh)
+		{
+			var outpoint = RandOutpoint();
+			if(!p2sh)
+				return new Coin(outpoint, new TxOut(amount, scriptPubKey));
+			return new ScriptCoin(outpoint, new TxOut(amount, scriptPubKey.Hash), scriptPubKey);
+		}
+		private Coin RandomCoin(Money amount, Key receiver)
+		{
+			return RandomCoin(amount, receiver.PubKey.GetAddress(Network.Main));
+		}
+		private Coin RandomCoin(Money amount, IDestination receiver)
+		{
+			var outpoint = RandOutpoint();
+			return new Coin(outpoint, new TxOut(amount, receiver));
+		}
+
+		[Fact]
+		[Trait("UnitTest", "UnitTest")]
+		public void BigUIntCoverage()
+		{
+			Assert.True(new uint160("0102030405060708090102030405060708090102") == new uint160("0102030405060708090102030405060708090102"));
+			Assert.True(new uint160("0102030405060708090102030405060708090102") == new uint160(new uint160("0102030405060708090102030405060708090102")));
+			Assert.True(new uint160("0102030405060708090102030405060708090102") != new uint160(new uint160("0102030405060708090102030405060708090101")));
+			Assert.False(new uint160("0102030405060708090102030405060708090102") != new uint160(new uint160("0102030405060708090102030405060708090102")));
+			Assert.True(new uint160("0102030405060708090102030405060708090102").Equals(new uint160("0102030405060708090102030405060708090102")));
+			Assert.True(new uint160("0102030405060708090102030405060708090102").GetHashCode() == new uint160("0102030405060708090102030405060708090102").GetHashCode());
+			Assert.True(new uint160("0102030405060708090102030405060708090102") == uint160.Parse("0102030405060708090102030405060708090102"));
+			uint160 a = null;
+			Assert.True(uint160.TryParse("0102030405060708090102030405060708090102", out a));
+			Assert.True(a == uint160.Parse("0102030405060708090102030405060708090102"));
+			Assert.False(uint160.TryParse("01020304050607080901020304050607080901020", out a));
+			Assert.True(new uint160("0102030405060708090102030405060708090102") > uint160.Parse("0102030405060708090102030405060708090101"));
+			Assert.True(new uint160("0102030405060708090102030405060708090101") < uint160.Parse("0102030405060708090102030405060708090102"));
+			Assert.True(new uint160("0102030405060708090102030405060708090101") <= uint160.Parse("0102030405060708090102030405060708090101"));
+			Assert.True(new uint160("0102030405060708090102030405060708090101") >= uint160.Parse("0102030405060708090102030405060708090101"));
+			Assert.True(new uint160("0102030405060708090102030405060708090101") <= uint160.Parse("0102030405060708090102030405060708090102"));
+			Assert.True(new uint160("0102030405060708090102030405060708090102") >= uint160.Parse("0102030405060708090102030405060708090101"));
+
+			List<byte> bytes = new List<byte>();
+			a = new uint160("0102030405060708090102030405060708090102");
+			for(int i = 0; i < 20; i++)
+			{
+				bytes.Add(a.GetByte(i));
+			}
+			bytes.Reverse();
+			AssertEx.CollectionEquals(Encoders.Hex.DecodeData("0102030405060708090102030405060708090102"), bytes.ToArray());
+
+			bytes = new List<byte>();
+			var b = new uint256("0102030405060708090102030405060708090102030405060708090102030405");
+			for(int i = 0; i < 32; i++)
+			{
+				bytes.Add(b.GetByte(i));
+			}
+			bytes.Reverse();
+			AssertEx.CollectionEquals(Encoders.Hex.DecodeData("0102030405060708090102030405060708090102030405060708090102030405"), bytes.ToArray());
+			Assert.True(new uint256("0102030405060708090102030405060708090102030405060708090102030405") == new uint256(new uint256("0102030405060708090102030405060708090102030405060708090102030405")));
+		}
+#if !NOSOCKET
+		[Fact]
+		[Trait("UnitTest", "UnitTest")]
+		public void OtherCoverage()
+		{
+			Assert.Equal(System.Net.IPAddress.Parse("127.0.0.1").MapToIPv6(), Utils.MapToIPv6(System.Net.IPAddress.Parse("127.0.0.1")));
+			Assert.False(Utils.IsIPv4MappedToIPv6(System.Net.IPAddress.Parse("127.0.0.1")));
+			Assert.True(Utils.IsIPv4MappedToIPv6(Utils.MapToIPv6(System.Net.IPAddress.Parse("127.0.0.1"))));
+		}
+#endif
+		[Fact]
+		[Trait("UnitTest", "UnitTest")]
+		public void BitcoinStreamCoverage()
+		{
+			BitcoinStreamCoverageCore(new ulong[] { 1, 2, 3, 4 }, (BitcoinStream bs, ref ulong[] items) =>
+			{
+				bs.ReadWrite(ref items);
+			});
+			BitcoinStreamCoverageCore(new ushort[] { 1, 2, 3, 4 }, (BitcoinStream bs, ref ushort[] items) =>
+			{
+				bs.ReadWrite(ref items);
+			});
+			BitcoinStreamCoverageCore(new uint[] { 1, 2, 3, 4 }, (BitcoinStream bs, ref uint[] items) =>
+			{
+				bs.ReadWrite(ref items);
+			});
+			BitcoinStreamCoverageCore(new short[] { -1, 1, 2, 3, 4 }, (BitcoinStream bs, ref short[] items) =>
+			{
+				bs.ReadWrite(ref items);
+			});
+			BitcoinStreamCoverageCore(new long[] { -1, 1, 2, 3, 4 }, (BitcoinStream bs, ref long[] items) =>
+			 {
+				 bs.ReadWrite(ref items);
+			 });
+			BitcoinStreamCoverageCore(new byte[] { 1, 2, 3, 4 }, (BitcoinStream bs, ref byte[] items) =>
+			{
+				bs.ReadWrite(ref items);
+			});
+			BitcoinStreamCoverageCore(new uint160[] { new uint160(1), new uint160(2), new uint160(3), new uint160(4) }, (BitcoinStream bs, ref uint160[] items) =>
+			{
+				var l = items.ToList();
+				bs.ReadWrite(ref l);
+				items = l.ToArray();
+			});
+		}
+		delegate void BitcoinStreamCoverageCoreDelegate<TItem>(BitcoinStream bs, ref TItem[] items);
+		void BitcoinStreamCoverageCore<TItem>(TItem[] input, BitcoinStreamCoverageCoreDelegate<TItem> roundTrip)
+		{
+			var before = input.ToArray();
+			var ms = new MemoryStream();
+			BitcoinStream bs = new BitcoinStream(ms, true);
+			var before2 = input;
+			roundTrip(bs, ref input);
+			Array.Clear(input, 0, input.Length);
+			ms.Position = 0;
+			bs = new BitcoinStream(ms, false);
+			roundTrip(bs, ref input);
+			if(!(input is byte[])) //Byte serialization reuse the input array
+				Assert.True(before2 != input);
+			AssertEx.CollectionEquals(before, input);
+		}
+
+		[Fact]
+		[Trait("UnitTest", "UnitTest")]
+		public void CanSerializeInvalidTransactionsBackAndForth()
+		{
+			Transaction before = new Transaction();
+			var versionBefore = before.Version;
+			before.Outputs.Add(new TxOut());
+			Transaction after = AssertClone(before);
+			Assert.Equal(before.Version, after.Version);
+			Assert.Equal(versionBefore, after.Version);
+			Assert.True(after.Outputs.Count == 1);
+
+			before = new Transaction();
+			after = AssertClone(before);
+			Assert.Equal(before.Version, versionBefore);
+		}
+
+		private Transaction AssertClone(Transaction before)
+		{
+			Transaction after = before.Clone();
+			Transaction after2 = null;
+
+			MemoryStream ms = new MemoryStream();
+			BitcoinStream stream = new BitcoinStream(ms, true);
+			stream.TransactionOptions = TransactionOptions.Witness;
+			stream.ReadWrite(before);
+
+			ms.Position = 0;
+
+			stream = new BitcoinStream(ms, false);
+			stream.TransactionOptions = TransactionOptions.Witness;
+			stream.ReadWrite(ref after2);
+
+			Assert.Equal(after2.GetHash(), after.GetHash());
+			Assert.Equal(before.GetHash(), after.GetHash());
+
+			return after;
+		}
+
+		[Fact]
+		[Trait("UnitTest", "UnitTest")]
+		public void CantAskScriptCodeOnIncompleteCoin()
+		{
+			Key k = new Key();
+			var coin = RandomCoin(Money.Zero, k);
+			Assert.True(coin.CanGetScriptCode);
+			coin.ScriptPubKey = k.PubKey.ScriptPubKey.Hash.ScriptPubKey;
+			Assert.False(coin.CanGetScriptCode);
+			Assert.Throws<InvalidOperationException>(() => coin.GetScriptCode());
+			Assert.True(coin.ToScriptCoin(k.PubKey.ScriptPubKey).CanGetScriptCode);
+
+			coin.ScriptPubKey = k.PubKey.ScriptPubKey.WitHash.ScriptPubKey;
+			Assert.False(coin.CanGetScriptCode);
+			Assert.Throws<InvalidOperationException>(() => coin.GetScriptCode());
+			Assert.True(coin.ToScriptCoin(k.PubKey.ScriptPubKey).CanGetScriptCode);
+
+			coin.ScriptPubKey = k.PubKey.ScriptPubKey.WitHash.ScriptPubKey.Hash.ScriptPubKey;
+			Assert.False(coin.CanGetScriptCode);
+			Assert.Throws<InvalidOperationException>(() => coin.GetScriptCode());
+
+			var badCoin = coin.ToScriptCoin(k.PubKey.ScriptPubKey);
+			badCoin.Redeem = k.PubKey.ScriptPubKey.WitHash.ScriptPubKey;
+			Assert.False(badCoin.CanGetScriptCode);
+			Assert.Throws<InvalidOperationException>(() => badCoin.GetScriptCode());
+			Assert.True(coin.ToScriptCoin(k.PubKey.ScriptPubKey).CanGetScriptCode);
+		}
+
+		[Fact]
+		[Trait("UnitTest", "UnitTest")]
+		public void CanBuildWitTransaction()
+		{
+			Action<Transaction, TransactionBuilder> AssertEstimatedSize = (tx, b) =>
+			{
+				var expectedVSize = tx.GetVirtualSize();
+				var actualVSize = b.EstimateSize(tx, true);
+				var expectedSize = tx.GetSerializedSize();
+				var actualSize = b.EstimateSize(tx, false);
+				Assert.True(Math.Abs(expectedVSize - actualVSize) < Math.Abs(expectedVSize - actualSize));
+				Assert.True(Math.Abs(expectedSize - actualSize) < Math.Abs(expectedSize - actualVSize));
+				Assert.True(Math.Abs(expectedVSize - actualVSize) < Math.Abs(expectedSize - actualVSize));
+				Assert.True(Math.Abs(expectedSize - actualSize) < Math.Abs(expectedVSize - actualSize));
+
+				var error = (decimal)Math.Abs(expectedVSize - actualVSize) / Math.Min(expectedVSize, actualSize);
+				Assert.True(error < 0.01m);
+			};
+			Key alice = new Key();
+			Key bob = new Key();
+			Transaction previousTx = null;
+			Coin previousCoin = null;
+			ScriptCoin witnessCoin = null;
+			TransactionBuilder builder = null;
+			Transaction signedTx = null;
+			ScriptCoin scriptCoin = null;
+
+			//P2WPKH
+			previousTx = new Transaction();
+			previousTx.Outputs.Add(new TxOut(Money.Coins(1.0m), alice.PubKey.WitHash));
+			previousCoin = previousTx.Outputs.AsCoins().First();
+
+			builder = new TransactionBuilder();
+			builder.AddKeys(alice);
+			builder.AddCoins(previousCoin);
+			builder.Send(bob, Money.Coins(0.4m));
+			builder.SendFees(Money.Satoshis(30000));
+			builder.SetChange(alice);
+			signedTx = builder.BuildTransaction(true);
+			AssertEstimatedSize(signedTx, builder);
+			Assert.True(builder.Verify(signedTx));
+
+			//P2WSH
+			previousTx = new Transaction();
+			previousTx.Outputs.Add(new TxOut(Money.Coins(1.0m), alice.PubKey.ScriptPubKey.WitHash));
+			previousCoin = previousTx.Outputs.AsCoins().First();
+
+			witnessCoin = new ScriptCoin(previousCoin, alice.PubKey.ScriptPubKey);
+			builder = new TransactionBuilder();
+			builder.AddKeys(alice);
+			builder.AddCoins(witnessCoin);
+			builder.Send(bob, Money.Coins(0.4m));
+			builder.SendFees(Money.Satoshis(30000));
+			builder.SetChange(alice);
+			signedTx = builder.BuildTransaction(true);
+			AssertEstimatedSize(signedTx, builder);
+			Assert.True(builder.Verify(signedTx));
+
+
+			//P2SH(P2WPKH)
+			previousTx = new Transaction();
+			previousTx.Outputs.Add(new TxOut(Money.Coins(1.0m), alice.PubKey.WitHash.ScriptPubKey.Hash));
+			previousCoin = previousTx.Outputs.AsCoins().First();
+
+			scriptCoin = new ScriptCoin(previousCoin, alice.PubKey.WitHash.ScriptPubKey);
+			builder = new TransactionBuilder();
+			builder.AddKeys(alice);
+			builder.AddCoins(scriptCoin);
+			builder.Send(bob, Money.Coins(0.4m));
+			builder.SendFees(Money.Satoshis(30000));
+			builder.SetChange(alice);
+			signedTx = builder.BuildTransaction(true);
+			AssertEstimatedSize(signedTx, builder);
+			Assert.True(builder.Verify(signedTx));
+
+			//P2SH(P2WSH)
+			previousTx = new Transaction();
+			previousTx.Outputs.Add(new TxOut(Money.Coins(1.0m), alice.PubKey.ScriptPubKey.WitHash.ScriptPubKey.Hash));
+			previousCoin = previousTx.Outputs.AsCoins().First();
+
+			witnessCoin = new ScriptCoin(previousCoin, alice.PubKey.ScriptPubKey);
+			builder = new TransactionBuilder();
+			builder.AddKeys(alice);
+			builder.AddCoins(witnessCoin);
+			builder.Send(bob, Money.Coins(0.4m));
+			builder.SendFees(Money.Satoshis(30000));
+			builder.SetChange(alice);
+			signedTx = builder.BuildTransaction(true);
+			AssertEstimatedSize(signedTx, builder);
+			Assert.True(builder.Verify(signedTx));
+
+			//Can remove witness data from tx
+			var signedTx2 = signedTx.WithOptions(TransactionOptions.None);
+			Assert.Equal(signedTx.GetHash(), signedTx2.GetHash());
+			Assert.True(signedTx2.GetSerializedSize() < signedTx.GetSerializedSize());
+		}
+
+		[Fact]
+		[Trait("UnitTest", "UnitTest")]
+		public void CanCheckSegwitPubkey()
+		{
+			var a = new Script("OP_DUP 033fbe0a2aa8dc28ee3b2e271e3fedc7568529ffa20df179b803bf9073c11b6a8b OP_CHECKSIG OP_IF OP_DROP 0382fdfb0a3898bc6504f63204e7d15a63be82a3b910b5b865690dc96d1249f98c OP_ELSE OP_CODESEPARATOR 033fbe0a2aa8dc28ee3b2e271e3fedc7568529ffa20df179b803bf9073c11b6a8b OP_ENDIF OP_CHECKSIG");
+			Assert.False(PayToWitTemplate.Instance.CheckScriptPubKey(a));
+			a = new Script("1 033fbe0a2aa8dc28ee3b2e271e3fedc7568529ffa20df179b803bf9073c1");
+			Assert.True(PayToWitTemplate.Instance.CheckScriptPubKey(a));
+
+			foreach(int pushSize in new[] { 2, 10, 20, 32 })
+			{
+				a = new Script("1 " + String.Concat(Enumerable.Range(0, pushSize * 2).Select(_ => "0").ToArray()));
+				Assert.True(PayToWitTemplate.Instance.CheckScriptPubKey(a));
+			}
+			a = new Script("1 " + String.Concat(Enumerable.Range(0, 33 * 2).Select(_ => "0").ToArray()));
+			Assert.False(PayToWitTemplate.Instance.CheckScriptPubKey(a));
+		}
+
+		[Fact]
+		[Trait("UnitTest", "UnitTest")]
+		public void CanEstimatedFeesCorrectlyIfFeesChangeTransactionSize()
+		{
+			var redeem = PayToMultiSigTemplate.Instance.GenerateScriptPubKey(2, new Key().PubKey, new Key().PubKey, new Key().PubKey);
+			var transactionBuilder = new TransactionBuilder();
+			transactionBuilder.AddCoins(new Coin(new OutPoint(uint256.Parse("75425c904289f21feef0cffab2081ba22030b633623115adf0780edad443e6c7"), 1), new TxOut("0.00010000", PayToScriptHashTemplate.Instance.GenerateScriptPubKey(redeem).GetDestinationAddress(Network.Main))).ToScriptCoin(redeem));
+			transactionBuilder.AddCoins(new Coin(new OutPoint(uint256.Parse("75425c904289f21feef0cffab2081ba22030b633623115adf0780edad443e6c7"), 2), new TxOut("0.00091824", PayToScriptHashTemplate.Instance.GenerateScriptPubKey(redeem).GetDestinationAddress(Network.Main))).ToScriptCoin(redeem));
+			transactionBuilder.AddCoins(new Coin(new OutPoint(uint256.Parse("75425c904289f21feef0cffab2081ba22030b633623115adf0780edad443e6c7"), 3), new TxOut("0.00100000", PayToScriptHashTemplate.Instance.GenerateScriptPubKey(redeem).GetDestinationAddress(Network.Main))).ToScriptCoin(redeem));
+			transactionBuilder.AddCoins(new Coin(new OutPoint(uint256.Parse("75425c904289f21feef0cffab2081ba22030b633623115adf0780edad443e6c7"), 4), new TxOut("0.00100000", PayToScriptHashTemplate.Instance.GenerateScriptPubKey(redeem).GetDestinationAddress(Network.Main))).ToScriptCoin(redeem));
+			transactionBuilder.AddCoins(new Coin(new OutPoint(uint256.Parse("75425c904289f21feef0cffab2081ba22030b633623115adf0780edad443e6c7"), 5), new TxOut("0.00246414", PayToScriptHashTemplate.Instance.GenerateScriptPubKey(redeem).GetDestinationAddress(Network.Main))).ToScriptCoin(redeem));
+			transactionBuilder.AddCoins(new Coin(new OutPoint(uint256.Parse("75425c904289f21feef0cffab2081ba22030b633623115adf0780edad443e6c7"), 6), new TxOut("0.00250980", PayToScriptHashTemplate.Instance.GenerateScriptPubKey(redeem).GetDestinationAddress(Network.Main))).ToScriptCoin(redeem));
+			transactionBuilder.AddCoins(new Coin(new OutPoint(uint256.Parse("75425c904289f21feef0cffab2081ba22030b633623115adf0780edad443e6c7"), 7), new TxOut("0.01000000", PayToScriptHashTemplate.Instance.GenerateScriptPubKey(redeem).GetDestinationAddress(Network.Main))).ToScriptCoin(redeem));
+			transactionBuilder.Send(new Key().PubKey.GetAddress(Network.Main), "0.01000000");
+			transactionBuilder.SetChange(new Key().PubKey.GetAddress(Network.Main));
+
+			var feeRate = new FeeRate((long)32563);
+			var estimatedFeeBefore = transactionBuilder.EstimateFees(feeRate);
+			//Adding the estimated fees will cause 6 more coins to be included, so let's verify the actual sent fees take that into account
+			transactionBuilder.SendEstimatedFees(feeRate);
+			var tx = transactionBuilder.BuildTransaction(false);
+			var estimation = transactionBuilder.EstimateFees(tx, feeRate);
+			Assert.Equal(estimation, tx.GetFee(transactionBuilder.FindSpentCoins(tx)));
+			Assert.Equal(estimatedFeeBefore, estimation);
+		}
+
+		[Fact]
+		[Trait("UnitTest", "UnitTest")]
+		public void CanBuildTransaction()
+		{
+			var keys = Enumerable.Range(0, 5).Select(i => new Key()).ToArray();
+
+			var multiSigPubKey = PayToMultiSigTemplate.Instance.GenerateScriptPubKey(2, keys.Select(k => k.PubKey).Take(3).ToArray());
+			var pubKeyPubKey = PayToPubkeyTemplate.Instance.GenerateScriptPubKey(keys[4].PubKey);
+			var pubKeyHashPubKey = PayToPubkeyHashTemplate.Instance.GenerateScriptPubKey(keys[4].PubKey.Hash);
+			var scriptHashPubKey1 = PayToScriptHashTemplate.Instance.GenerateScriptPubKey(multiSigPubKey.Hash);
+			var scriptHashPubKey2 = PayToScriptHashTemplate.Instance.GenerateScriptPubKey(pubKeyPubKey.Hash);
+			var scriptHashPubKey3 = PayToScriptHashTemplate.Instance.GenerateScriptPubKey(pubKeyHashPubKey.Hash);
+
+
+			var coins = new[] { multiSigPubKey, pubKeyPubKey, pubKeyHashPubKey }.Select((script, i) =>
+				new Coin
+					(
+					new OutPoint(Rand(), i),
+					new TxOut(new Money((i + 1) * Money.COIN), script)
+					)).ToList();
+
+			var scriptCoins =
+				new[] { scriptHashPubKey1, scriptHashPubKey2, scriptHashPubKey3 }
+				.Zip(new[] { multiSigPubKey, pubKeyPubKey, pubKeyHashPubKey },
+					(script, redeem) => new
+					{
+						script,
+						redeem
+					})
+				.Select((_, i) =>
+				new ScriptCoin
+					(
+					new OutPoint(Rand(), i),
+					new TxOut(new Money((i + 1) * Money.COIN), _.script), _.redeem
+					)).ToList();
+
+			var witCoins =
+			new[] { scriptHashPubKey1, scriptHashPubKey2, scriptHashPubKey3 }
+			.Zip(new[] { multiSigPubKey, pubKeyPubKey, pubKeyHashPubKey },
+				(script, redeem) => new
+				{
+					script,
+					redeem
+				})
+			.Select((_, i) =>
+			new ScriptCoin
+				(
+				new OutPoint(Rand(), i),
+				new TxOut(new Money((i + 1) * Money.COIN), _.redeem.WitHash.ScriptPubKey.Hash),
+				_.redeem
+				)).ToList();
+			var a = witCoins.Select(c => c.Amount).Sum();
+			var allCoins = coins.Concat(scriptCoins).Concat(witCoins).ToArray();
+			var destinations = keys.Select(k => k.PubKey.GetAddress(Network.Main)).ToArray();
+
+			var txBuilder = new TransactionBuilder(0);
+			txBuilder.StandardTransactionPolicy = EasyPolicy;
+			var tx = txBuilder
+				.AddCoins(allCoins)
+				.AddKeys(keys)
+				.Send(destinations[0], Money.Parse("6") * 2)
+				.Send(destinations[2], Money.Parse("5"))
+				.Send(destinations[2], Money.Parse("0.9999"))
+				.SendFees(Money.Parse("0.0001"))
+				.SetChange(destinations[3])
+				.BuildTransaction(true);
+			Assert.True(txBuilder.Verify(tx, "0.0001"));
+
+			Assert.Equal(3, tx.Outputs.Count);
+
+			txBuilder = new TransactionBuilder(0);
+			txBuilder.StandardTransactionPolicy = EasyPolicy;
+			tx = txBuilder
+			   .AddCoins(allCoins)
+			   .AddKeys(keys)
+			   .SetGroupName("test")
+			   .Send(destinations[0], Money.Parse("6") * 2)
+			   .Send(destinations[2], Money.Parse("5"))
+			   .Send(destinations[2], Money.Parse("0.9998"))
+			   .SendFees(Money.Parse("0.0001"))
+			   .SetChange(destinations[3])
+			   .BuildTransaction(true);
+
+			Assert.Equal(4, tx.Outputs.Count); //+ Change
+
+			txBuilder.Send(destinations[4], Money.Parse("1"));
+			var ex = Assert.Throws<NotEnoughFundsException>(() => txBuilder.BuildTransaction(true));
+			Assert.True(ex.Group == "test");
+			Assert.True((Money)ex.Missing == Money.Parse("0.9999"));
+			//Can sign partially
+			txBuilder = new TransactionBuilder(0);
+			txBuilder.StandardTransactionPolicy = EasyPolicy;
+			tx = txBuilder
+					.AddCoins(allCoins)
+					.AddKeys(keys.Skip(2).ToArray())  //One of the multi key missing
+					.Send(destinations[0], Money.Parse("6") * 2)
+					.Send(destinations[2], Money.Parse("5"))
+					.Send(destinations[2], Money.Parse("0.9998"))
+					.SendFees(Money.Parse("0.0001"))
+					.SetChange(destinations[3])
+					.Shuffle()
+					.BuildTransaction(true);
+			Assert.False(txBuilder.Verify(tx, "0.0001"));
+
+			var partiallySigned = tx.Clone();
+
+			txBuilder = new TransactionBuilder(0);
+			tx = txBuilder
+					.AddKeys(keys[0])
+					.AddCoins(allCoins)
+					.SignTransaction(tx);
+			Assert.True(txBuilder.Verify(tx));
+
+			txBuilder = new TransactionBuilder(0)
+						.AddCoins(allCoins);
+			//Trying with known signature
+			foreach(var coin in allCoins)
+			{
+				var sig = partiallySigned.SignInput(keys[0], coin);
+				txBuilder.AddKnownSignature(keys[0].PubKey, sig);
+			}
+			tx = txBuilder
+				.SignTransaction(partiallySigned);
+			Assert.True(txBuilder.Verify(tx));
+
+			//Test if signing separatly
+			txBuilder = new TransactionBuilder(0);
+			txBuilder.StandardTransactionPolicy = EasyPolicy;
+			tx = txBuilder
+					.AddCoins(allCoins)
+					.AddKeys(keys.Skip(2).ToArray())  //One of the multi key missing
+					.Send(destinations[0], Money.Parse("6") * 2)
+					.Send(destinations[2], Money.Parse("5"))
+					.Send(destinations[2], Money.Parse("0.9998"))
+					.SendFees(Money.Parse("0.0001"))
+					.SetChange(destinations[3])
+					.Shuffle()
+					.BuildTransaction(false);
+
+			var signed1 = txBuilder.SignTransaction(tx);
+
+			txBuilder = new TransactionBuilder(0);
+			var signed2 = txBuilder
+					.AddKeys(keys[0])
+					.AddCoins(allCoins)
+					.SignTransaction(tx);
+
+			Assert.False(txBuilder.Verify(signed1));
+			Assert.False(txBuilder.Verify(signed2));
+
+			txBuilder = new TransactionBuilder(0);
+			txBuilder.StandardTransactionPolicy = EasyPolicy;
+			tx = txBuilder
+				.AddCoins(allCoins)
+				.CombineSignatures(signed1, signed2);
+			Assert.True(txBuilder.Verify(tx));
+
+			//Check if can deduce scriptPubKey from P2SH and P2SPKH scriptSig
+			allCoins = new[]
+				{
+					RandomCoin(Money.Parse("1.0"), keys[0].PubKey.Hash.ScriptPubKey, false),
+					RandomCoin(Money.Parse("1.0"), keys[0].PubKey.Hash.ScriptPubKey, false),
+					RandomCoin(Money.Parse("1.0"), keys[1].PubKey.Hash.ScriptPubKey, false)
+				};
+
+			txBuilder = new TransactionBuilder(0);
+			txBuilder.StandardTransactionPolicy = EasyPolicy;
+			tx =
+				txBuilder.AddCoins(allCoins)
+					 .Send(destinations[0], Money.Parse("3.0"))
+					 .BuildTransaction(false);
+
+			signed1 = new TransactionBuilder(0)
+						.AddCoins(allCoins)
+						.AddKeys(keys[0])
+						.SignTransaction(tx);
+
+			signed2 = new TransactionBuilder(0)
+						.AddCoins(allCoins)
+						.AddKeys(keys[1])
+						.SignTransaction(tx);
+
+			Assert.False(txBuilder.Verify(signed1));
+			Assert.False(txBuilder.Verify(signed2));
+
+			tx = new TransactionBuilder(0)
+				.CombineSignatures(signed1, signed2);
+
+			Assert.True(txBuilder.Verify(tx));
+
+			//Using the same set of coin in 2 group should not use two times the sames coins
+			for(int i = 0; i < 3; i++)
+			{
+				txBuilder = new TransactionBuilder();
+				txBuilder.StandardTransactionPolicy = EasyPolicy;
+				tx =
+					txBuilder
+					.AddCoins(allCoins)
+					.AddKeys(keys)
+					.Send(destinations[0], Money.Parse("2.0"))
+					.Then()
+					.AddCoins(allCoins)
+					.AddKeys(keys)
+					.Send(destinations[0], Money.Parse("1.0"))
+					.BuildTransaction(true);
+				Assert.True(txBuilder.Verify(tx));
+			}
+		}
+
+		private uint256 Rand()
+		{
+			return new uint256(RandomUtils.GetBytes(32));
+		}
+
+		[Fact]
+		[Trait("UnitTest", "UnitTest")]
+		//https://gist.github.com/gavinandresen/3966071
+		public void CanBuildTransactionWithDustPrevention()
+		{
+			var bob = new Key();
+			var alice = new Key();
+			var tx = new Transaction()
+			{
+				Outputs =
+				{
+					new TxOut(Money.Coins(1.0m), bob)
+				}
+			};
+			var coins = tx.Outputs.AsCoins().ToArray();
+
+			var builder = new TransactionBuilder();
+			builder.StandardTransactionPolicy = EasyPolicy.Clone();
+			builder.StandardTransactionPolicy.MinRelayTxFee = new FeeRate(new Money(1000));
+
+			Func<Transaction> create = () => builder
+				.AddCoins(coins)
+				.AddKeys(bob)
+				.Send(alice, Money.Coins(0.99m))
+				.Send(alice, Money.Satoshis(500))
+				.Send(TxNullDataTemplate.Instance.GenerateScriptPubKey(new byte[] { 1, 2 }), Money.Zero)
+				.SendFees(Money.Coins(0.0001m))
+				.SetChange(bob)
+				.BuildTransaction(true);
+
+			var signed = create();
+
+			Assert.True(signed.Outputs.Count == 3);
+			Assert.True(builder.Verify(signed, Money.Coins(0.0001m)));
+			builder.DustPrevention = false;
+
+			TransactionPolicyError[] errors;
+			Assert.False(builder.Verify(signed, Money.Coins(0.0001m), out errors));
+			var ex = (NotEnoughFundsPolicyError)errors.Single();
+			Assert.True((Money)ex.Missing == Money.Parse("-0.00000500"));
+
+			builder = new TransactionBuilder();
+			builder.DustPrevention = false;
+			builder.StandardTransactionPolicy = EasyPolicy.Clone();
+			builder.StandardTransactionPolicy.MinRelayTxFee = new FeeRate(new Money(1000));
+			signed = create();
+			Assert.True(signed.Outputs.Count == 4);
+			Assert.False(builder.Verify(signed, out errors));
+			Assert.True(errors.Length == 1);
+			Assert.True(errors[0] is DustPolicyError);
+		}
+
+		[Fact]
+		[Trait("UnitTest", "UnitTest")]
+		//https://gist.github.com/gavinandresen/3966071
+		public void CanPartiallySignTransaction()
+		{
+			var privKeys = new[]{"5JaTXbAUmfPYZFRwrYaALK48fN6sFJp4rHqq2QSXs8ucfpE4yQU",
+						"5Jb7fCeh1Wtm4yBBg3q3XbT6B525i17kVhy3vMC9AqfR6FH2qGk",
+						"5JFjmGo5Fww9p8gvx48qBYDJNAzR9pmH5S389axMtDyPT8ddqmw"}
+						.Select(k => new BitcoinSecret(k).PrivateKey).ToArray();
+
+			//First: combine the three keys into a multisig address
+			var redeem = PayToMultiSigTemplate.Instance.GenerateScriptPubKey(2, privKeys.Select(k => k.PubKey).ToArray());
+			var scriptAddress = redeem.Hash.GetAddress(Network.Main);
+			Assert.Equal("3QJmV3qfvL9SuYo34YihAf3sRCW3qSinyC", scriptAddress.ToString());
+
+			// Next, create a transaction to send funds into that multisig. Transaction d6f72... is
+			// an unspent transaction in my wallet (which I got from the 'listunspent' RPC call):
+			// Taken from example
+			var fundingTransaction = Transaction.Parse("010000000189632848f99722915727c5c75da8db2dbf194342a0429828f66ff88fab2af7d6000000008b483045022100abbc8a73fe2054480bda3f3281da2d0c51e2841391abd4c09f4f908a2034c18d02205bc9e4d68eafb918f3e9662338647a4419c0de1a650ab8983f1d216e2a31d8e30141046f55d7adeff6011c7eac294fe540c57830be80e9355c83869c9260a4b8bf4767a66bacbd70b804dc63d5beeb14180292ad7f3b083372b1d02d7a37dd97ff5c9effffffff0140420f000000000017a914f815b036d9bbbce5e9f2a00abd1bf3dc91e955108700000000");
+
+			// Create the spend-from-multisig transaction. Since the fund-the-multisig transaction
+			// hasn't been sent yet, I need to give txid, scriptPubKey and redeemScript:
+			var spendTransaction = new Transaction();
+			spendTransaction.Inputs.Add(new TxIn()
+			{
+				PrevOut = new OutPoint(fundingTransaction.GetHash(), 0),
+			});
+			spendTransaction.Outputs.Add(new TxOut()
+			{
+				Value = "0.01000000",
+				ScriptPubKey = new Script("OP_DUP OP_HASH160 ae56b4db13554d321c402db3961187aed1bbed5b OP_EQUALVERIFY OP_CHECKSIG")
+			});
+
+			spendTransaction.Inputs[0].ScriptSig = redeem; //The redeem should be in the scriptSig before signing
+
+			var partiallySigned = spendTransaction.Clone();
+			//... Now I can partially sign it using one private key:
+
+			partiallySigned.Sign(privKeys[0], true);
+
+			//the other private keys (note the "hex" result getting longer):
+			partiallySigned.Sign(privKeys[1], true);
+
+
+			AssertCorrectlySigned(partiallySigned, fundingTransaction.Outputs[0].ScriptPubKey, allowHighS);
+
+			//Verify the transaction from the gist is also correctly signed
+			var gistTransaction = Transaction.Parse("0100000001aca7f3b45654c230e0886a57fb988c3044ef5e8f7f39726d305c61d5e818903c00000000fd5d010048304502200187af928e9d155c4b1ac9c1c9118153239aba76774f775d7c1f9c3e106ff33c0221008822b0f658edec22274d0b6ae9de10ebf2da06b1bbdaaba4e50eb078f39e3d78014730440220795f0f4f5941a77ae032ecb9e33753788d7eb5cb0c78d805575d6b00a1d9bfed02203e1f4ad9332d1416ae01e27038e945bc9db59c732728a383a6f1ed2fb99da7a4014cc952410491bba2510912a5bd37da1fb5b1673010e43d2c6d812c514e91bfa9f2eb129e1c183329db55bd868e209aac2fbc02cb33d98fe74bf23f0c235d6126b1d8334f864104865c40293a680cb9c020e7b1e106d8c1916d3cef99aa431a56d253e69256dac09ef122b1a986818a7cb624532f062c1d1f8722084861c5c3291ccffef4ec687441048d2455d2403e08708fc1f556002f1b6cd83f992d085097f9974ab08a28838f07896fbab08f39495e15fa6fad6edbfb1e754e35fa1c7844c41f322a1863d4621353aeffffffff0140420f00000000001976a914ae56b4db13554d321c402db3961187aed1bbed5b88ac00000000");
+
+			AssertCorrectlySigned(gistTransaction, fundingTransaction.Outputs[0].ScriptPubKey, allowHighS); //One sig in the hard code tx is high
+
+			//Can sign out of order
+			partiallySigned = spendTransaction.Clone();
+			partiallySigned.Sign(privKeys[2], true);
+			partiallySigned.Sign(privKeys[0], true);
+			AssertCorrectlySigned(partiallySigned, fundingTransaction.Outputs[0].ScriptPubKey);
+
+			//Can sign multiple inputs
+			partiallySigned = spendTransaction.Clone();
+			partiallySigned.Inputs.Add(new TxIn()
+			{
+				PrevOut = new OutPoint(fundingTransaction.GetHash(), 1),
+			});
+			partiallySigned.Inputs[1].ScriptSig = redeem; //The redeem should be in the scriptSig before signing
+			partiallySigned.Sign(privKeys[2], true);
+			partiallySigned.Sign(privKeys[0], true);
+		}
+
+		private void AssertCorrectlySigned(Transaction tx, Script scriptPubKey, ScriptVerify scriptVerify = ScriptVerify.Standard)
+		{
+			for(int i = 0; i < tx.Inputs.Count; i++)
+			{
+				Assert.True(Script.VerifyScript(scriptPubKey, tx, i, null, scriptVerify));
+			}
+		}
+
+		static StandardTransactionPolicy EasyPolicy = new StandardTransactionPolicy()
+		{
+			MaxTransactionSize = null,
+			MaxTxFee = null,
+			MinRelayTxFee = null,
+			ScriptVerify = ScriptVerify.Standard & ~ScriptVerify.LowS
+		};
+
+		static StandardTransactionPolicy RelayPolicy = new StandardTransactionPolicy()
+		{
+			MaxTransactionSize = null,
+			MaxTxFee = null,
+			MinRelayTxFee = new FeeRate(Money.Satoshis(5000)),
+			ScriptVerify = ScriptVerify.Standard & ~ScriptVerify.LowS
+		};
+
+		[Trait("UnitTest", "UnitTest")]
+		[Fact]
+		public void CanMutateSignature()
+		{
+			Transaction funding = new Transaction("010000000189632848f99722915727c5c75da8db2dbf194342a0429828f66ff88fab2af7d6000000008b483045022100abbc8a73fe2054480bda3f3281da2d0c51e2841391abd4c09f4f908a2034c18d02205bc9e4d68eafb918f3e9662338647a4419c0de1a650ab8983f1d216e2a31d8e30141046f55d7adeff6011c7eac294fe540c57830be80e9355c83869c9260a4b8bf4767a66bacbd70b804dc63d5beeb14180292ad7f3b083372b1d02d7a37dd97ff5c9effffffff0140420f000000000017a914f815b036d9bbbce5e9f2a00abd1bf3dc91e955108700000000");
+
+			Transaction spending = new Transaction("0100000001aca7f3b45654c230e0886a57fb988c3044ef5e8f7f39726d305c61d5e818903c00000000fd5d010048304502200187af928e9d155c4b1ac9c1c9118153239aba76774f775d7c1f9c3e106ff33c0221008822b0f658edec22274d0b6ae9de10ebf2da06b1bbdaaba4e50eb078f39e3d78014730440220795f0f4f5941a77ae032ecb9e33753788d7eb5cb0c78d805575d6b00a1d9bfed02203e1f4ad9332d1416ae01e27038e945bc9db59c732728a383a6f1ed2fb99da7a4014cc952410491bba2510912a5bd37da1fb5b1673010e43d2c6d812c514e91bfa9f2eb129e1c183329db55bd868e209aac2fbc02cb33d98fe74bf23f0c235d6126b1d8334f864104865c40293a680cb9c020e7b1e106d8c1916d3cef99aa431a56d253e69256dac09ef122b1a986818a7cb624532f062c1d1f8722084861c5c3291ccffef4ec687441048d2455d2403e08708fc1f556002f1b6cd83f992d085097f9974ab08a28838f07896fbab08f39495e15fa6fad6edbfb1e754e35fa1c7844c41f322a1863d4621353aeffffffff0140420f00000000001976a914ae56b4db13554d321c402db3961187aed1bbed5b88ac00000000");
+
+
+			TransactionBuilder builder = new TransactionBuilder();
+			builder.StandardTransactionPolicy = EasyPolicy;
+			builder.AddCoins(funding.Outputs.AsCoins());
+			Assert.True(builder.Verify(spending));
+
+			foreach(var input in spending.Inputs.AsIndexedInputs())
+			{
+				var ops = input.TxIn.ScriptSig.ToOps().ToArray();
+				foreach(var sig in ops.Select(o =>
+					{
+						try
+						{
+							return new TransactionSignature(o.PushData);
+						}
+						catch
+						{
+							return null;
+						}
+					})
+					.Select((sig, i) => new
+					{
+						sig,
+						i
+					})
+					.Where(i => i.sig != null))
+				{
+					ops[sig.i] = Op.GetPushOp(sig.sig.MakeCanonical().ToBytes());
+				}
+				input.TxIn.ScriptSig = new Script(ops);
+			}
+			Assert.True(builder.Verify(spending));
+		}
+		ScriptVerify allowHighS = ScriptVerify.Standard & ~ScriptVerify.LowS;
+		[Fact]
+		[Trait("UnitTest", "UnitTest")]
+		public void CanUseLockTime()
+		{
+			var tx = new Transaction();
+			tx.LockTime = new LockTime(4);
+			var clone = tx.Clone();
+			Assert.Equal(tx.LockTime, clone.LockTime);
+
+			Assert.Equal("Height : 0", new LockTime().ToString());
+			Assert.Equal(3, (int)new LockTime(3));
+			Assert.Equal((uint)3, (uint)new LockTime(3));
+			Assert.Throws<InvalidOperationException>(() => (DateTimeOffset)new LockTime(3));
+
+			var now = DateTimeOffset.UtcNow;
+			Assert.Equal("Date : " + now, new LockTime(now).ToString());
+			Assert.Equal((int)Utils.DateTimeToUnixTime(now), (int)new LockTime(now));
+			Assert.Equal(Utils.DateTimeToUnixTime(now), (uint)new LockTime(now));
+			Assert.Equal(now.ToString(), ((DateTimeOffset)new LockTime(now)).ToString());
+		}
+
+		[Fact]
+		[Trait("UnitTest", "UnitTest")]
+		//http://brainwallet.org/#tx
+		public void CanGetTransactionErrors()
+		{
+			Key bob = new Key();
+			Key alice = new Key();
+
+			var funding = new Transaction();
+			funding.Outputs.Add(new TxOut(Money.Coins(1.0m), bob));
+			funding.Outputs.Add(new TxOut(Money.Coins(1.1m), bob));
+			funding.Outputs.Add(new TxOut(Money.Coins(1.2m), alice));
+
+			var spending = new Transaction();
+			spending.Inputs.Add(new TxIn(new OutPoint(funding, 0)));
+			spending.Inputs.Add(new TxIn(new OutPoint(funding, 0))); //Duplicate
+			spending.Inputs.Add(new TxIn(new OutPoint(funding, 1)));
+			spending.Inputs.Add(new TxIn(new OutPoint(funding, 2))); //Alice will not sign
+
+			spending.Outputs.Add(new TxOut(Money.Coins(4.0m), bob));
+
+
+			TransactionPolicyError[] errors = null;
+			TransactionBuilder builder = new TransactionBuilder();
+			builder.StandardTransactionPolicy = EasyPolicy;
+			builder.AddKeys(bob);
+			builder.AddCoins(funding.Outputs.AsCoins());
+			builder.SignTransactionInPlace(spending);
+			Assert.False(builder.Verify(spending, Money.Coins(1.0m), out errors));
+
+			var dup = errors.OfType<DuplicateInputPolicyError>().Single();
+			AssertEx.CollectionEquals(new uint[] { 0, 1 }, dup.InputIndices);
+			AssertEx.Equals(new OutPoint(funding, 0), dup.OutPoint);
+
+			var script = errors.OfType<ScriptPolicyError>().Single();
+			AssertEx.Equals(alice.ScriptPubKey, script.ScriptPubKey);
+			AssertEx.Equals(3, script.InputIndex);
+
+			var fees = errors.OfType<NotEnoughFundsPolicyError>().Single();
+			Assert.Equal(fees.Missing, Money.Coins(0.7m));
+
+			spending.Inputs.Add(new TxIn(new OutPoint(funding, 3))); //Coins not found
+			builder.Verify(spending, Money.Coins(1.0m), out errors);
+			var coin = errors.OfType<CoinNotFoundPolicyError>().Single();
+			Assert.Equal(coin.InputIndex, 4UL);
+			Assert.Equal(coin.OutPoint.N, 3UL);
+		}
+
+		//OP_DEPTH 5 OP_SUB OP_PICK OP_SIZE OP_NIP e 10 OP_WITHIN OP_DEPTH 6 OP_SUB OP_PICK OP_SIZE OP_NIP e 10 OP_WITHIN OP_BOOLAND OP_DEPTH 5 OP_SUB OP_PICK OP_SHA256 1d3a9b978502dbe93364a4ea7b75ae9758fd7683958f0f42c1600e9975d10350 OP_EQUAL OP_DEPTH 6 OP_SUB OP_PICK OP_SHA256 1c5f92551d47cb478129b6ba715f58e9cea74ced4eee866c61fc2ea214197dec OP_EQUAL OP_BOOLAND OP_BOOLAND OP_DEPTH 5 OP_SUB OP_PICK OP_SIZE OP_NIP OP_DEPTH 6 OP_SUB OP_PICK OP_SIZE OP_NIP OP_EQUAL OP_IF 1d3a9b978502dbe93364a4ea7b75ae9758fd7683958f0f42c1600e9975d10350 OP_ELSE 1c5f92551d47cb478129b6ba715f58e9cea74ced4eee866c61fc2ea214197dec OP_ENDIF 1d3a9b978502dbe93364a4ea7b75ae9758fd7683958f0f42c1600e9975d10350 OP_EQUAL OP_DEPTH 1 OP_SUB OP_PICK OP_DEPTH 2 OP_SUB OP_PICK OP_CHECKSIG OP_BOOLAND OP_DEPTH 5 OP_SUB OP_PICK OP_SIZE OP_NIP OP_DEPTH 6 OP_SUB OP_PICK OP_SIZE OP_NIP OP_EQUAL OP_IF 1d3a9b978502dbe93364a4ea7b75ae9758fd7683958f0f42c1600e9975d10350 OP_ELSE 1c5f92551d47cb478129b6ba715f58e9cea74ced4eee866c61fc2ea214197dec OP_ENDIF 1c5f92551d47cb478129b6ba715f58e9cea74ced4eee866c61fc2ea214197dec OP_EQUAL OP_DEPTH 3 OP_SUB OP_PICK OP_DEPTH 4 OP_SUB OP_PICK OP_CHECKSIG OP_BOOLAND OP_BOOLOR OP_BOOLAND OP_DEPTH 1 OP_SUB OP_PICK OP_DEPTH 2 OP_SUB OP_PICK OP_CHECKSIG OP_DEPTH 3 OP_SUB OP_PICK OP_DEPTH 4 OP_SUB OP_PICK OP_CHECKSIG OP_BOOLAND OP_BOOLOR OP_VERIFY
+
+		[Fact]
+		[Trait("UnitTest", "UnitTest")]
+		public void TestWtfScript()
+		{
+			var source = new Transaction("01000000024c8a18c4d9e623e81272e5c34669d67604637e6d8f64cbf79ba0bcc93c3472f30000000049483045022100bc793ca29e427838cbc24c127733be032178ab623519f796ce0fcdfef58a96f202206174c0f7d7b303e01fbb50052e0f5fcd75a964af5737a9ed2b95c20eef80cd7a01ffffffffd1f8b4607bd6a83db42d6f557f378758d4b03d9d1f2bb3b868bb9c55bbfc8679000000005747304402203424c812ee29c52a39bd6ce41b2a0d8a6210995b4049fa03be65105fc1abdb7402205bccaeb2c0d23d59f70a8175912c49100108d7217ad105bcb001d65be0c25c95010e8856df1cc6b5d55a12704c261963ffffffff01f049020000000000fd76017455947982775e60a57456947982775e60a59a74559479a820555086252d5d479dc034cddb75d6b9e8b6947e3690cec630531203e2f3dfdbfc8774569479a82034ebda879dc394c7522047b9bcc16b985d960b301b9d4f3addb05190b01b1300879a9a745594798277745694798277876320555086252d5d479dc034cddb75d6b9e8b6947e3690cec630531203e2f3dfdbfc672034ebda879dc394c7522047b9bcc16b985d960b301b9d4f3addb05190b01b13006820555086252d5d479dc034cddb75d6b9e8b6947e3690cec630531203e2f3dfdbfc877451947974529479ac9a745594798277745694798277876320555086252d5d479dc034cddb75d6b9e8b6947e3690cec630531203e2f3dfdbfc672034ebda879dc394c7522047b9bcc16b985d960b301b9d4f3addb05190b01b1300682034ebda879dc394c7522047b9bcc16b985d960b301b9d4f3addb05190b01b1300877453947974549479ac9a9b9a7451947974529479ac7453947974549479ac9a9b6900000000");
+			var spending = new Transaction("0100000001914853959297db6a5aa0e3945a750e4ee311cf47e723dd81d4e397df04c8f500000000008b483045022100bef86c24185a568ce76a4527a88eda58b6ce531e9549d8135d334a6bd077c0350220398385675415edac18a6e623f3f7f7dc2e6a3b11f3beaa2c2763232e0cbf958f012103b81eecef4a027975ea51e6d1220129ed21b6d97c17b27bbbe32a5b934561ba6400000e89dbf6109a1e40f015dfceb0832c0e8856df1cc6b5d55a12704c261963ffffffff01a086010000000000232103b81eecef4a027975ea51e6d1220129ed21b6d97c17b27bbbe32a5b934561ba64ac00000000");
+			var ctx = new ScriptEvaluationContext();
+			ctx.ScriptVerify = ScriptVerify.Mandatory | ScriptVerify.DerSig;
+			var passed = ctx.VerifyScript(spending.Inputs[0].ScriptSig, source.Outputs[0].ScriptPubKey, spending, 0, Money.Zero);
+			Assert.True(passed);
+		}
+
+		[Fact]
+		[Trait("UnitTest", "UnitTest")]
+		public void TestOPNIP()
+		{
+			// (x1 x2 -- x2)
+			Script scriptSig = new Script(Op.GetPushOp(1), Op.GetPushOp(2), Op.GetPushOp(3));
+			Script scriptPubKey = new Script(OpcodeType.OP_NIP);
+			var ctx = new ScriptEvaluationContext();
+			ctx.VerifyScript(scriptSig, scriptPubKey, CreateDummy(), 0, Money.Zero);
+			Assert.Equal(2, ctx.Stack.Count);
+			var actual = new[] { ctx.Stack.Top(-2), ctx.Stack.Top(-1) };
+			var expected = new[] { Op.GetPushOp(1).PushData, Op.GetPushOp(3).PushData };
+			for(int i = 0; i < actual.Length; i++)
+			{
+				Assert.True(actual[i].SequenceEqual(expected[i]));
+			}
+		}
+
+		[Fact]
+		[Trait("UnitTest", "UnitTest")]
+		public void OP_2ROT()
+		{
+			// (x1 x2 x3 x4 x5 x6 -- x3 x4 x5 x6 x1 x2)
+			Script scriptSig = new Script(Op.GetPushOp(1), Op.GetPushOp(2), Op.GetPushOp(3), Op.GetPushOp(4), Op.GetPushOp(5), Op.GetPushOp(6));
+			Script scriptPubKey = new Script(OpcodeType.OP_2ROT);
+			var ctx = new ScriptEvaluationContext();
+			ctx.VerifyScript(scriptSig, scriptPubKey, CreateDummy(), 0, Money.Zero);
+			Assert.Equal(6, ctx.Stack.Count);
+			var actual = new[] {
+				ctx.Stack.Top(-6),
+				ctx.Stack.Top(-5),
+				ctx.Stack.Top(-4),
+				ctx.Stack.Top(-3) ,
+				ctx.Stack.Top(-2),
+				ctx.Stack.Top(-1) };
+			var expected = new[] 
+			{
+				Op.GetPushOp(3).PushData,
+				Op.GetPushOp(4).PushData,
+				Op.GetPushOp(5).PushData,
+				Op.GetPushOp(6).PushData,
+				Op.GetPushOp(1).PushData,
+				Op.GetPushOp(2).PushData,
+			};
+			for(int i = 0; i < actual.Length; i++)
+			{
+				Assert.True(actual[i].SequenceEqual(expected[i]));
+			}
+		}
+
+
+		[Fact]
+		[Trait("UnitTest", "UnitTest")]
+		public void TestOPTuck()
+		{
+			// (x1 x2 -- x2 x1 x2)
+			Script scriptSig = new Script(Op.GetPushOp(1), Op.GetPushOp(2), Op.GetPushOp(3));
+			Script scriptPubKey = new Script(OpcodeType.OP_TUCK);
+			var ctx = new ScriptEvaluationContext();
+			ctx.VerifyScript(scriptSig, scriptPubKey, CreateDummy(), 0, Money.Zero);
+			Assert.Equal(4, ctx.Stack.Count);
+			var actual = new[] { ctx.Stack.Top(-3), ctx.Stack.Top(-2), ctx.Stack.Top(-1) };
+			var expected = new[] { Op.GetPushOp(3).PushData, Op.GetPushOp(2).PushData, Op.GetPushOp(3).PushData };
+			for(int i = 0; i < actual.Length; i++)
+			{
+				Assert.True(actual[i].SequenceEqual(expected[i]));
+			}
+		}
+
+		private static Transaction CreateDummy()
+		{
+			return new Transaction()
+			{
+				Inputs =
+				{
+					TxIn.CreateCoinbase(200)
+				}
+			};
+		}
+
+		[Fact]
+		[Trait("UnitTest", "UnitTest")]
+		public void CanCheckSegwitSig()
+		{
+			Transaction tx = new Transaction("010000000001015d896079097272b13ed9cb22acfabeca9ce83f586d98cc15a08ea2f9c558013b0300000000ffffffff01605af40500000000160014a8cbb5eca9af499cecaa08457690ab367f23d95b0247304402200b6baba4287f3321ae4ec6ba66420d9a48c3f3bc331603e7dca6b12ca75cce6102207fa582041b025605c0474b99a2d3ab5080d6ea14ae3a50b7de92596abf40fb4b012102cdfc0f4701e0c8db3a0913de5f635d0ea76663a8f80925567358d558603fae3500000000");
+			CanCheckSegwitSigCore(tx, 0, Money.Coins(1.0m));
+
+			Transaction toCheck = new Transaction("01000000000103b019e2344634c5b34aeb867f2cd8b09dbbd95b5bf8c5d56d58be1dd9077f9d3a00000000da0047304402201b2be1016abd4df4ca699e0430b97bc8dcd4c1c90b6a6ee382be75f42956566402205ab38fddace15ba4b2c4dbacc6793bb1f35a371aa8386f1348bd65dfeda9657201483045022100db1dbea1a5d05ff7daf6d106931ab701a29d2dddd8cd7781e9eb7fefd31139790220319eb8a238e6c635ebe2960f5960eeb96371f5a38503cf41aa89a33807c8b6a50147522102a96e9843b846b8cc3277ea54638f1454378219854ef89c81a8a4e9217f1f3ca02103d5feb2e2f2fa1403ede18aaac7631dd2c9a893953a9ab338e7d9fa749d91f03b52aeffffffffb019e2344634c5b34aeb867f2cd8b09dbbd95b5bf8c5d56d58be1dd9077f9d3a01000000db00483045022100aec68f5760337efdf425007387f094df284a576e824492597b0d046e038034100220434cb22f056e97cd823a13751c482a9f2d3fb956abcfa69db4dcd2679379070101483045022100c7ce0a9617cbcaa9308758092d336b228f67d358ad25a786711a87a29e2f72d102203d608bf6a4416e9493a5d89552633da300e9a237811e9affea3cda3320a3257c0147522102c4bd91a554815c73814848b311051c43ad6a75810269e1ff0eb9c13d828fc6fb21031035e69a48e04bc4d6315590620f784ab79d8369d122bd45ad7e77c81ac1cb1c52aeffffffffbcf750fad5ddd1909d8b3e2edda94f7ae3c866952932823763291b9467e3b9580000000023220020e0be53749d09a8e2d3843633cf11133e51e73944334d11a147f1ae53f1c3dfe5ffffffff019cbaf0080000000017a9148d52e4999751ec43c07eb371119f8c45047d26dc870000040047304402205bdc03fac6c3be92309e4fdd1572147ca56210dbb4413539874a4e3b0670ac0b02206422cd069e6078bcdc8f698ff77aed65566b6fa1ff028cc322d14d036d2c192401473044022022fa0bda2e8e21716b9d74499665e4f31cbcf2bf49d0b535188e7e196e8e90d8022076ad55655fbd54637c0cf5bbd7f07905446e23a621f82a940cb07677dab2f8fe0147522102d01cf4abc1b6c22cc0e0e43e5277f1a7fb544eca52244cd4cb88bef5943c5563210284a2ffb3e6b6ac0ac9444b0ecd9856f79b53bbd3100894ec6dc80e6e956edbeb52ae00000000");
+
+			ScriptError error;
+			Assert.True(toCheck.Inputs.AsIndexedInputs().Skip(0).First().VerifyScript(new Script("OP_HASH160 442afa4f034468652c571202da0bf277cb729def OP_EQUAL"), Money.Satoshis(100000), ScriptVerify.Mandatory, out error));
+		}
+
+		private static void CanCheckSegwitSigCore(Transaction tx, int input, Money amount, string scriptCodeHex = null)
+		{
+			Script scriptCode = null;
+			if(scriptCodeHex == null)
+			{
+				var param1 = PayToWitPubKeyHashTemplate.Instance.ExtractWitScriptParameters(tx.Inputs[input].WitScript);
+				Assert.NotNull(param1);
+				var param2 = PayToWitPubKeyHashTemplate.Instance.ExtractScriptPubKeyParameters(param1.PublicKey.GetSegwitAddress(Network.Main).Hash.ScriptPubKey);
+				Assert.Equal(param1.PublicKey.WitHash, param2);
+				scriptCode = param1.ScriptPubKey;
+			}
+			else
+			{
+				scriptCode = new Script(Encoders.Hex.DecodeData(scriptCodeHex));
+			}
+
+			ScriptError err;
+			var r = Script.VerifyScript(scriptCode, tx, 0, amount, out err);
+			Assert.True(r);
+		}
+
+		[Fact]
+		[Trait("UnitTest", "UnitTest")]
+		public void CanParseWitTransaction()
+		{
+			var hex = "010000000001015d896079097272b13ed9cb22acfabeca9ce83f586d98cc15a08ea2f9c558013b0300000000ffffffff01605af40500000000160014a8cbb5eca9af499cecaa08457690ab367f23d95b0247304402200b6baba4287f3321ae4ec6ba66420d9a48c3f3bc331603e7dca6b12ca75cce6102207fa582041b025605c0474b99a2d3ab5080d6ea14ae3a50b7de92596abf40fb4b012102cdfc0f4701e0c8db3a0913de5f635d0ea76663a8f80925567358d558603fae3500000000";
+			Transaction tx = new Transaction(hex);
+			var bytes = tx.ToBytes();
+			Assert.Equal(Encoders.Hex.EncodeData(bytes), hex);
+
+			Assert.Equal("4b3580bbcceb12fee91abc7f9e8e7d092e981d4bb38339204c457a04316d949a", tx.GetHash().ToString());
+			Assert.Equal("38331098fb804ef2e6dee7826a74b4af07e631a0f1082ffc063667ccb825d701", tx.GetWitHash().ToString());
+
+			var noWit = tx.WithOptions(TransactionOptions.None);
+			Assert.True(noWit.GetSerializedSize() < tx.GetSerializedSize());
+
+			tx = new Transaction("010000000001015d896079097272b13ed9cb22acfabeca9ce83f586d98cc15a08ea2f9c558013b0200000000ffffffff01605af40500000000160014a8cbb5eca9af499cecaa08457690ab367f23d95b02483045022100d3edd272c4ff247c36a1af34a2394859ece319f61ee85f759b94ec0ecd61912402206dbdc7c6ca8f7279405464d2d935b5e171dfd76656872f76399dbf333c0ac3a001fd08020000000000000000000000000000000000000000000000000000000000000000000000000000000000000000000000000000000000000000000000000000000000000000000000000000000000000000000000000000000000000000000000000000000000000000000000000000000000000000000000000000000000000000000000000000000000000000000000000000000000000000000000000000000000000000000000000000000000000000000000000000000000000000000000000000000000000000000000000000000000000000000000000000000000000000000000000000000000000000000000000000000000000000000000000000000000000000000000000000000000000000000000000000000000000000000000000000000000000000000000000000000000000000000000000000000000000000000000000000000000000000000000000000000000000000000000000000000000000000000000000000000000000000000000000000000000000000000000000000000000000000000000000000000000000000000000000000000000000000000000000000000000000000000000000000000000000000000000000000000000000000000000000000000000000000000000000000000000000000000000000000000000000000000000000000000000000000000000000000000000000000000000000000000100000000");
+
+			ScriptError error;
+			Assert.False(tx.Inputs.AsIndexedInputs().First().VerifyScript(new Script("0 b7854eb547106248b136ca2bf48d8df2f1167588"), out error));
+			Assert.Equal(ScriptError.EqualVerify, error);
+		}
+		[Fact]
+		[Trait("UnitTest", "UnitTest")]
+		public void bip143Test()
+		{
+			Transaction tx = new Transaction("0100000002fff7f7881a8099afa6940d42d1e7f6362bec38171ea3edf433541db4e4ad969f0000000000eeffffffef51e1b804cc89d182d279655c3aa89e815b1b309fe287d9b2b55d57b90ec68a0100000000ffffffff02202cb206000000001976a9148280b37df378db99f66f85c95a783a76ac7a6d5988ac9093510d000000001976a9143bde42dbee7e4dbe6a21b2d50ce2f0167faa815988ac11000000");
+			var h = Script.SignatureHash(new Script(Encoders.Hex.DecodeData("76a9141d0f172a0ecb48aee1be1f2687d2963ae33f71a188ac")), tx, 1, SigHash.All, Money.Satoshis(0x23c34600L), HashVersion.Witness);
+			Assert.Equal(new uint256(Encoders.Hex.DecodeData("c37af31116d1b27caf68aae9e3ac82f1477929014d5b917657d0eb49478cb670"), true), h);
+		}
+		[Fact]
+		[Trait("UnitTest", "UnitTest")]
+		public void witnessHasPushSizeLimit()
+		{
+			Key bob = new Key();
+			Transaction tx = new Transaction();
+			tx.Outputs.Add(new TxOut(Money.Coins(1.0m), bob.PubKey.ScriptPubKey.WitHash));
+			ScriptCoin coin = new ScriptCoin(tx.Outputs.AsCoins().First(), bob.PubKey.ScriptPubKey);
+
+			Transaction spending = new Transaction();
+			spending.AddInput(tx, 0);
+			spending.Sign(bob, coin);
+			ScriptError error;
+			Assert.True(spending.Inputs.AsIndexedInputs().First().VerifyScript(coin, out error));
+			spending.Inputs[0].WitScript = new WitScript(new[] { new byte[521] }.Concat(spending.Inputs[0].WitScript.Pushes).ToArray());
+			Assert.False(spending.Inputs.AsIndexedInputs().First().VerifyScript(coin, out error));
+			Assert.Equal(ScriptError.PushSize, error);
+		}
+
+		[Fact]
+		[Trait("UnitTest", "UnitTest")]
+		//http://brainwallet.org/#tx
+		public void CanParseTransaction()
+		{
+
+			var tests = TestCase.read_json("data/can_parse_transaction.json");
+
+			foreach(var test in tests.Select(t => t.GetDynamic(0)))
+			{
+				string raw = test.Raw;
+				Transaction tx = Transaction.Parse(raw);
+				Assert.Equal((int)test.JSON.vin_sz, tx.Inputs.Count);
+				Assert.Equal((int)test.JSON.vout_sz, tx.Outputs.Count);
+				Assert.Equal((uint)test.JSON.lock_time, (uint)tx.LockTime);
+
+				for(int i = 0; i < tx.Inputs.Count; i++)
+				{
+					var actualVIn = tx.Inputs[i];
+					var expectedVIn = test.JSON.@in[i];
+					Assert.Equal(uint256.Parse((string)expectedVIn.prev_out.hash), actualVIn.PrevOut.Hash);
+					Assert.Equal((uint)expectedVIn.prev_out.n, actualVIn.PrevOut.N);
+					if(expectedVIn.sequence != null)
+						Assert.Equal((uint)expectedVIn.sequence, (uint)actualVIn.Sequence);
+					Assert.Equal((string)expectedVIn.scriptSig, actualVIn.ScriptSig.ToString());
+					//Can parse the string
+					Assert.Equal((string)expectedVIn.scriptSig, (string)expectedVIn.scriptSig.ToString());
+				}
+
+				for(int i = 0; i < tx.Outputs.Count; i++)
+				{
+					var actualVOut = tx.Outputs[i];
+					var expectedVOut = test.JSON.@out[i];
+					Assert.Equal((string)expectedVOut.scriptPubKey, actualVOut.ScriptPubKey.ToString());
+					Assert.Equal(Money.Parse((string)expectedVOut.value), actualVOut.Value);
+				}
+				var hash = (string)test.JSON.hash;
+				var expectedHash = new uint256(Encoders.Hex.DecodeData(hash), false);
+				Assert.Equal(expectedHash, tx.GetHash());
+			}
+		}
+
+		//[Fact]
+		//http://bitcoin.stackexchange.com/questions/25814/ecdsa-signature-and-the-z-value
+		//http://www.nilsschneider.net/2013/01/28/recovering-bitcoin-private-keys.html
+		public void PlayingWithSignatures()
+		{
+			var script1 = new Script("30440220d47ce4c025c35ec440bc81d99834a624875161a26bf56ef7fdc0f5d52f843ad1022044e1ff2dfd8102cf7a47c21d5c9fd5701610d04953c6836596b4fe9dd2f53e3e01 04dbd0c61532279cf72981c3584fc32216e0127699635c2789f549e0730c059b81ae133016a69c21e23f1859a95f06d52b7bf149a8f2fe4e8535c8a829b449c5ff");
+
+			var script2 = new Script("30440220d47ce4c025c35ec440bc81d99834a624875161a26bf56ef7fdc0f5d52f843ad102209a5f1c75e461d7ceb1cf3cab9013eb2dc85b6d0da8c3c6e27e3a5a5b3faa5bab01 04dbd0c61532279cf72981c3584fc32216e0127699635c2789f549e0730c059b81ae133016a69c21e23f1859a95f06d52b7bf149a8f2fe4e8535c8a829b449c5ff");
+
+			var sig1 = (PayToPubkeyHashTemplate.Instance.ExtractScriptSigParameters(script1).TransactionSignature.Signature);
+			var sig2 = (PayToPubkeyHashTemplate.Instance.ExtractScriptSigParameters(script2).TransactionSignature.Signature);
+
+			var n = ECKey.CURVE.N;
+			var z1 = new BigInteger(1, Encoders.Hex.DecodeData("c0e2d0a89a348de88fda08211c70d1d7e52ccef2eb9459911bf977d587784c6e"));
+			var z2 = new BigInteger(1, Encoders.Hex.DecodeData("17b0f41c8c337ac1e18c98759e83a8cccbc368dd9d89e5f03cb633c265fd0ddc"));
+
+			var z = z1.Subtract(z2);
+			var s = sig1.S.Subtract(sig2.S);
+			var n2 = BigInteger.Two.Pow(256).Subtract(new BigInteger("432420386565659656852420866394968145599"));
+
+			var expected = new Key(Encoders.Hex.DecodeData("c477f9f65c22cce20657faa5b2d1d8122336f851a508a1ed04e479c34985bf96"), fCompressedIn: false);
+
+			var expectedBigInt = new NBitcoin.BouncyCastle.Math.BigInteger(1, Encoders.Hex.DecodeData("c477f9f65c22cce20657faa5b2d1d8122336f851a508a1ed04e479c34985bf96"));
+			var priv = (z1.Multiply(sig2.S).Subtract(z2.Multiply(sig1.S)).Mod(n)).Divide(sig1.R.Multiply(sig1.S.Subtract(sig2.S)).Mod(n));
+			Assert.Equal(expectedBigInt.ToString(), priv.ToString());
+
+		}
+
+		protected virtual BigInteger CalculateE(BigInteger n, byte[] message)
+		{
+			int messageBitLength = message.Length * 8;
+			BigInteger trunc = new BigInteger(1, message);
+
+			if(n.BitLength < messageBitLength)
+			{
+				trunc = trunc.ShiftRight(messageBitLength - n.BitLength);
+			}
+
+			return trunc;
+		}
+
+		private ECDSASignature ToPositive(ECDSASignature sig)
+		{
+			return new ECDSASignature(new BouncyCastle.Math.BigInteger(1, sig.R.ToByteArray()), new BouncyCastle.Math.BigInteger(1, sig.S.ToByteArray()));
+		}
+
+		public enum HashModification
+		{
+			NoModification,
+			Modification,
+			Invalid
+		}
+
+		class Combinaison
+		{
+			public SigHash SigHash
+			{
+				get;
+				set;
+			}
+			public bool Segwit
+			{
+				get;
+				set;
+			}
+		}
+
+		IEnumerable<Combinaison> GetCombinaisons()
+		{
+			foreach(var sighash in new[] { SigHash.All, SigHash.Single, SigHash.None })
+			{
+				foreach(var anyoneCanPay in new[] { false, true })
+				{
+					foreach(var segwit in new[] { false, true })
+					{
+						yield return new Combinaison()
+						{
+							SigHash = anyoneCanPay ? sighash | SigHash.AnyoneCanPay : sighash,
+							Segwit = segwit
+						};
+					}
+				}
+			}
+		}
+
+		[Fact]
+		public void Play2()
+		{
+			BitcoinSecret secret = new BitcoinSecret("L5AQtV2HDm4xGsseLokK2VAT2EtYKcTm3c7HwqnJBFt9LdaQULsM");
+			var all = GetCombinaisons().ToArray();
+			while(true)
+			{
+				Utils.Shuffle(all);
+				if(((uint)all[0].SigHash & 0x1f) != (uint)SigHash.All)
+					break;
+			}
+			int i = 0;
+			Transaction tx = new Transaction();
+			List<ICoin> coins = new List<ICoin>();
+			foreach(var combinaison in all)
+			{
+				var scriptPubKey = combinaison.Segwit ? secret.PubKey.WitHash.ScriptPubKey : secret.PubKey.Hash.ScriptPubKey;
+				ICoin coin = new Coin(
+								new uint256("0000000000000000000000000000000000000000000000000000000000000100"), (uint)i,
+								Money.Satoshis(1000 + i), scriptPubKey);
+				tx.Inputs.Add(new TxIn(coin.Outpoint));
+				tx.AddOutput(new TxOut(Money.Satoshis(1000 + i), new Script(OpcodeType.OP_TRUE)));
+				coins.Add(coin);
+				i++;
+			}
+
+			TransactionBuilder builder2 = new TransactionBuilder();
+			builder2.SetTransactionPolicy(new StandardTransactionPolicy()
+			{
+				CheckFee = false,
+				MinRelayTxFee = null,
+				CheckScriptPubKey = false
+			});
+			builder2.AddCoins(coins.ToArray());
+			builder2.AddKeys(secret);
+			builder2.SignTransactionInPlace(tx);
+			var verified = builder2.Verify(tx);
+
+			StringBuilder output = new StringBuilder();
+			output.Append("[\"Transaction mixing all SigHash and segwit and non segwit inputs");
+
+			output.Append("\"],");
+			output.AppendLine();
+			WriteTest(output, coins.OfType<Coin>().ToList(), tx);
+
+
+			//var scriptPubKey = new Script(OpcodeType.OP_16, Op.GetPushOp(new byte[] { 0, 1 }));
+			//ICoin coin1 = new Coin(
+			//					new uint256("0000000000000000000000000000000000000000000000000000000000000100"), 0,
+			//					Money.Satoshis(1000), scriptPubKey);
+			//Transaction tx = new Transaction();
+			//tx.Inputs.Add(new TxIn(coin1.Outpoint)
+			//{
+			//	ScriptSig = new Script(OpcodeType.OP_1)
+			//});
+			//tx.Outputs.Add(new TxOut(Money.Zero, new Script(OpcodeType.OP_TRUE)));
+			//var verified = tx.Inputs.AsIndexedInputs().First().VerifyScript(coin1, ScriptVerify.P2SH | ScriptVerify.Witness);
+		}
+
+		[Fact]
+		[Trait("UnitTest", "UnitTest")]
+		public void CanCacheHashes()
+		{
+			Transaction tx = new Transaction();
+			var original = tx.GetHash();
+			tx.Version = 4;
+			Assert.True(tx.GetHash() != original);
+
+			tx.CacheHashes();
+			original = tx.GetHash();
+			tx.Version = 5;
+			Assert.True(tx.GetHash() == original);
+		}
+
+		[Fact]
+		[Trait("UnitTest", "UnitTest")]
+		public void CheckScriptCoinIsCoherent()
+		{
+			Key key = new Key();
+			var c = RandomCoin(Money.Zero, key.PubKey.ScriptPubKey.Hash);
+
+			//P2SH
+			var scriptCoin = new ScriptCoin(c, key.PubKey.ScriptPubKey);
+			Assert.True(scriptCoin.RedeemType == RedeemType.P2SH);
+			Assert.True(scriptCoin.IsP2SH);
+			Assert.True(scriptCoin.GetHashVersion() == HashVersion.Original);
+
+			//P2SH(P2WPKH)
+			c.ScriptPubKey = key.PubKey.WitHash.ScriptPubKey.Hash.ScriptPubKey;
+			scriptCoin = new ScriptCoin(c, key.PubKey.WitHash.ScriptPubKey);
+			Assert.True(scriptCoin.RedeemType == RedeemType.P2SH);
+			Assert.True(scriptCoin.IsP2SH);
+			Assert.True(scriptCoin.GetHashVersion() == HashVersion.Witness);
+
+			//P2WSH
+			c.ScriptPubKey = key.PubKey.ScriptPubKey.WitHash.ScriptPubKey;
+			scriptCoin = new ScriptCoin(c, key.PubKey.ScriptPubKey);
+			Assert.True(scriptCoin.RedeemType == RedeemType.WitnessV0);
+			Assert.True(!scriptCoin.IsP2SH);
+			Assert.True(scriptCoin.GetHashVersion() == HashVersion.Witness);
+
+			//P2SH(P2WSH)
+			c.ScriptPubKey = key.PubKey.ScriptPubKey.WitHash.ScriptPubKey.Hash.ScriptPubKey;
+			scriptCoin = new ScriptCoin(c, key.PubKey.ScriptPubKey);
+			Assert.True(scriptCoin.RedeemType == RedeemType.WitnessV0);
+			Assert.True(scriptCoin.IsP2SH);
+			Assert.True(scriptCoin.GetHashVersion() == HashVersion.Witness);
+
+
+			Assert.Throws(typeof(ArgumentException), () => new ScriptCoin(c, key.PubKey.ScriptPubKey.WitHash.ScriptPubKey));
+		}
+
+		[Fact]
+		[Trait("UnitTest", "UnitTest")]
+		public void CheckWitnessSize()
+		{
+			var scriptPubKey = new Script(OpcodeType.OP_DROP, OpcodeType.OP_TRUE);
+			ICoin coin1 = new Coin(
+								new uint256("0000000000000000000000000000000000000000000000000000000000000100"), 0,
+								Money.Satoshis(1000), scriptPubKey.WitHash.ScriptPubKey);
+			coin1 = new ScriptCoin(coin1, scriptPubKey);
+			Transaction tx = new Transaction();
+			tx.Inputs.Add(new TxIn(coin1.Outpoint));
+			tx.Inputs[0].ScriptSig = tx.Inputs[0].ScriptSig + Op.GetPushOp(new byte[520]);
+			tx.Inputs[0].ScriptSig = tx.Inputs[0].ScriptSig + Op.GetPushOp(scriptPubKey.ToBytes());
+			tx.Inputs[0].WitScript = tx.Inputs[0].ScriptSig;
+			tx.Inputs[0].ScriptSig = Script.Empty;
+			tx.Outputs.Add(new TxOut(Money.Zero, new Script(OpcodeType.OP_TRUE)));
+			ScriptError error;
+			Assert.True(tx.Inputs.AsIndexedInputs().First().VerifyScript(coin1, ScriptVerify.Standard, out error));
+
+			tx = new Transaction();
+			tx.Inputs.Add(new TxIn(coin1.Outpoint));
+			tx.Inputs[0].ScriptSig = tx.Inputs[0].ScriptSig + Op.GetPushOp(new byte[521]);
+			tx.Inputs[0].ScriptSig = tx.Inputs[0].ScriptSig + Op.GetPushOp(scriptPubKey.ToBytes());
+			tx.Inputs[0].WitScript = tx.Inputs[0].ScriptSig;
+			tx.Inputs[0].ScriptSig = Script.Empty;
+			tx.Outputs.Add(new TxOut(Money.Zero, new Script(OpcodeType.OP_TRUE)));
+			Assert.False(tx.Inputs.AsIndexedInputs().First().VerifyScript(coin1, ScriptVerify.Standard, out error));
+			Assert.True(error == ScriptError.PushSize);
+		}
+
+
+		[Fact]
+		[Trait("UnitTest", "UnitTest")]
+		public void TestSigHashes()
+		{
+			BitcoinSecret secret = new BitcoinSecret("L5AQtV2HDm4xGsseLokK2VAT2EtYKcTm3c7HwqnJBFt9LdaQULsM");
+			var key = secret.PrivateKey;
+			StringBuilder output = new StringBuilder();
+			foreach(var segwit in new[] { false, true })
+			{
+				foreach(var flag in new[] { SigHash.Single, SigHash.None, SigHash.All })
+				{
+					foreach(var anyoneCanPay in new[] { true, false })
+					{
+						List<string> invalidChanges = new List<string>();
+						var actualFlag = anyoneCanPay ? flag | SigHash.AnyoneCanPay : flag;
+						List<TransactionSignature> signatures = new List<TransactionSignature>();
+						List<Transaction> transactions = new List<Transaction>();
+						foreach(var modification in new[] { HashModification.NoModification, HashModification.Modification, HashModification.Invalid })
+						{
+							List<Coin> knownCoins = new List<Coin>();
+
+							Coin coin1 = new Coin(
+								new uint256("0000000000000000000000000000000000000000000000000000000000000100"), 0,
+								Money.Satoshis(1000), new Script(OpcodeType.OP_TRUE));
+							var signedCoin = new Coin(
+								new uint256("0000000000000000000000000000000000000000000000000000000000000100"), 1,
+								Money.Satoshis(2000), segwit ? key.PubKey.WitHash.ScriptPubKey : key.PubKey.Hash.ScriptPubKey);
+							Coin coin2 = new Coin(
+								new uint256("0000000000000000000000000000000000000000000000000000000000000100"), 2,
+								Money.Satoshis(3000), new Script(OpcodeType.OP_TRUE));
+							knownCoins.AddRange(new[] { coin1, signedCoin, coin2 });
+							Coin coin4 = new Coin(
+								new uint256("0000000000000000000000000000000000000000000000000000000000000100"), 3,
+								Money.Satoshis(4000), new Script(OpcodeType.OP_TRUE));
+
+							Transaction txx = new Transaction();
+							if(anyoneCanPay && modification == HashModification.Modification)
+							{
+								if(flag != SigHash.Single)
+								{
+									txx.Inputs.Add(new TxIn(coin2.Outpoint));
+									txx.Inputs.Add(new TxIn(coin1.Outpoint));
+									txx.Inputs.Add(new TxIn(signedCoin.Outpoint));
+								}
+								else
+								{
+									txx.Inputs.Add(new TxIn(coin2.Outpoint));
+									txx.Inputs.Add(new TxIn(signedCoin.Outpoint));
+									txx.Inputs.Add(new TxIn(coin1.Outpoint));
+								}
+								txx.Inputs.Add(new TxIn(coin4.Outpoint));
+								knownCoins.Add(coin4);
+							}
+							else if(!anyoneCanPay && modification == HashModification.Invalid)
+							{
+								txx.Inputs.Add(new TxIn(coin1.Outpoint));
+								txx.Inputs.Add(new TxIn(signedCoin.Outpoint));
+								txx.Inputs.Add(new TxIn(coin4.Outpoint));
+								knownCoins.Remove(coin2);
+								knownCoins.Add(coin4);
+								invalidChanges.Add("third input replaced");
+							}
+							else
+							{
+								txx.Inputs.Add(new TxIn(coin1.Outpoint));
+								txx.Inputs.Add(new TxIn(signedCoin.Outpoint));
+								txx.Inputs.Add(new TxIn(coin2.Outpoint));
+							}
+
+							if(flag == SigHash.All)
+							{
+								txx.Outputs.Add(new TxOut(coin1.Amount, new Script(OpcodeType.OP_TRUE)));
+								txx.Outputs.Add(new TxOut(signedCoin.Amount, new Script(OpcodeType.OP_TRUE)));
+								txx.Outputs.Add(new TxOut(coin2.Amount, new Script(OpcodeType.OP_TRUE)));
+								if(modification == HashModification.Invalid)
+								{
+									txx.Outputs[2].Value = coin2.Amount - Money.Satoshis(100);
+									invalidChanges.Add("third output value changed");
+								}
+							}
+							else if(flag == SigHash.None)
+							{
+								if(modification == HashModification.Modification)
+								{
+									Money bump = Money.Satoshis(50);
+									txx.Outputs.Add(new TxOut(coin1.Amount - bump, new Script(OpcodeType.OP_TRUE)));
+									txx.Outputs.Add(new TxOut(signedCoin.Amount - bump, new Script(OpcodeType.OP_TRUE)));
+									txx.Outputs.Add(new TxOut(coin2.Amount - bump, new Script(OpcodeType.OP_FALSE)));
+									txx.Outputs.Add(new TxOut(3 * bump, new Script(OpcodeType.OP_TRUE)));
+								}
+								else if(modification == HashModification.NoModification)
+								{
+									txx.Outputs.Add(new TxOut(coin1.Amount, new Script(OpcodeType.OP_TRUE)));
+									txx.Outputs.Add(new TxOut(signedCoin.Amount, new Script(OpcodeType.OP_TRUE)));
+									txx.Outputs.Add(new TxOut(coin2.Amount, new Script(OpcodeType.OP_TRUE)));
+								}
+								else if(modification == HashModification.Invalid)
+								{
+									var input = txx.Inputs.FirstOrDefault(i => i.PrevOut == signedCoin.Outpoint);
+									input.Sequence = 1;
+									invalidChanges.Add("input sequence changed");
+								}
+							}
+							else if(flag == SigHash.Single)
+							{
+								var index = txx.Inputs.Select((txin, i) => txin.PrevOut == signedCoin.Outpoint ? i : -1).Where(ii => ii != -1).FirstOrDefault();
+								foreach(var coin in knownCoins)
+								{
+									txx.Outputs.Add(new TxOut(coin.Amount, new Script(OpcodeType.OP_TRUE)));
+								}
+
+								if(modification == HashModification.Modification)
+								{
+									var signed = txx.Outputs[index];
+									var outputs = txx.Outputs.ToArray();
+									Utils.Shuffle(outputs, 50);
+									int newIndex = Array.IndexOf(outputs, signed);
+									if(newIndex == index)
+										throw new InvalidOperationException();
+									var temp = outputs[index];
+									outputs[index] = signed;
+									outputs[newIndex] = temp;
+									txx.Outputs.Clear();
+									txx.Outputs.AddRange(outputs);
+									Money bumps = Money.Zero;
+									for(int i = 0; i < txx.Outputs.Count; i++)
+									{
+										if(i != index)
+										{
+											var bump = Money.Satoshis(100);
+											bumps += bump;
+											txx.Outputs[i].Value -= bump;
+										}
+									}
+									txx.Outputs.Add(new TxOut(bumps, new Script(OpcodeType.OP_TRUE)));
+								}
+								else if(modification == HashModification.Invalid)
+								{
+									txx.Outputs[index].Value -= Money.Satoshis(100);
+									invalidChanges.Add("same index output value changed");
+								}
+							}
+
+							if(anyoneCanPay & modification == HashModification.Modification)
+							{
+								foreach(var coin in knownCoins)
+								{
+									if(coin != signedCoin)
+										coin.Amount += Money.Satoshis(100);
+								}
+							}
+
+							TransactionBuilder builder = new TransactionBuilder();
+							builder.SetTransactionPolicy(new StandardTransactionPolicy()
+							{
+								CheckFee = false,
+								CheckScriptPubKey = false,
+								MinRelayTxFee = null
+							});
+							builder.StandardTransactionPolicy.ScriptVerify &= ~ScriptVerify.NullFail;
+							builder.AddKeys(secret);
+							builder.AddCoins(knownCoins);
+							if(txx.Outputs.Count == 0)
+								txx.Outputs.Add(new TxOut(coin1.Amount, new Script(OpcodeType.OP_TRUE)));
+							var result = builder.SignTransaction(txx, actualFlag);
+							Assert.True(builder.Verify(result));
+
+							if(flag == SigHash.None)
+							{
+								var clone = result.Clone();
+								foreach(var input in clone.Inputs)
+								{
+									if(input.PrevOut != signedCoin.Outpoint)
+										input.Sequence = 2;
+								}
+								Assert.True(builder.Verify(clone));
+								var signedClone = clone.Inputs.FirstOrDefault(ii => ii.PrevOut == signedCoin.Outpoint);
+								signedClone.Sequence = 2;
+								Assert.False(builder.Verify(clone));
+							}
+
+							var signedInput = result.Inputs.FirstOrDefault(txin => txin.PrevOut == signedCoin.Outpoint);
+							var sig = PayToPubkeyHashTemplate.Instance.ExtractScriptSigParameters(signedInput.WitScript == WitScript.Empty ? signedInput.ScriptSig : signedInput.WitScript.ToScript()).TransactionSignature;
+							if(modification != HashModification.Invalid)
+							{
+								signatures.Add(sig);
+								if(actualFlag != SigHash.All)
+									Assert.True(transactions.All(s => s.GetHash() != result.GetHash()));
+								transactions.Add(result);
+								Assert.True(signatures.All(s => s.ToBytes().SequenceEqual(sig.ToBytes())));
+							}
+							else
+							{
+								Assert.True(signatures.Any(s => !s.ToBytes().SequenceEqual(sig.ToBytes())));
+								var noModifSignature = signatures[0];
+								var replacement = PayToPubkeyHashTemplate.Instance.GenerateScriptSig(noModifSignature, secret.PubKey);
+								if(signedInput.WitScript != WitScript.Empty)
+								{
+									signedInput.WitScript = replacement;
+								}
+								else
+								{
+									signedInput.ScriptSig = replacement;
+								}
+								TransactionPolicyError[] errors;
+								Assert.False(builder.Verify(result, out errors));
+								Assert.Equal(1, errors.Length);
+								var scriptError = (ScriptPolicyError)errors[0];
+								Assert.True(scriptError.ScriptError == ScriptError.EvalFalse);
+							}
+
+							if(segwit && actualFlag != SigHash.All && modification == HashModification.Invalid)
+							{
+								output.Append("[\"Witness with SigHash " + ToString(anyoneCanPay, flag));
+								if(transactions.Count == 2 && modification != HashModification.Invalid)
+								{
+									output.Append(" (same signature as previous)");
+								}
+								else if(transactions.Count == 2 && modification == HashModification.Invalid)
+								{
+									var changes = String.Join(", ", invalidChanges);
+									output.Append(" (" + changes + ")");
+								}
+
+								output.Append("\"],");
+								output.AppendLine();
+								WriteTest(output, knownCoins, result);
+							}
+						}
+					}
+				}
+			}
+		}
+
+		private static void WriteTest(StringBuilder output, List<Coin> knownCoins, Transaction result)
+		{
+			output.Append("[[");
+
+			List<string> coinParts = new List<string>();
+			List<String> parts = new List<string>();
+			foreach(var coin in knownCoins)
+			{
+				StringBuilder coinOutput = new StringBuilder();
+				coinOutput.Append("[\"");
+				coinOutput.Append(coin.Outpoint.Hash);
+				coinOutput.Append("\", ");
+				coinOutput.Append(coin.Outpoint.N);
+				coinOutput.Append(", \"");
+				var script = coin.ScriptPubKey.ToString();
+				var words = script.Split(' ');
+				List<string> scriptParts = new List<string>();
+				foreach(var word in words)
+				{
+					StringBuilder scriptOutput = new StringBuilder();
+					if(word.StartsWith("OP_"))
+						scriptOutput.Append(word.Substring(3, word.Length - 3));
+					else if(word == "0")
+						scriptOutput.Append("0x00");
+					else if(word == "1")
+						scriptOutput.Append("0x51");
+					else if(word == "16")
+						scriptOutput.Append("0x60");
+					else
+					{
+						var size = word.Length / 2;
+						scriptOutput.Append("0x" + size.ToString("x2"));
+						scriptOutput.Append(" ");
+						scriptOutput.Append("0x" + word);
+					}
+					scriptParts.Add(scriptOutput.ToString());
+				}
+				coinOutput.Append(String.Join(" ", scriptParts));
+				coinOutput.Append("\", ");
+				coinOutput.Append(coin.Amount.Satoshi);
+				coinOutput.Append("]");
+				coinParts.Add(coinOutput.ToString());
+			}
+			output.Append(String.Join(",\n", coinParts));
+			output.Append("],\n\"");
+			output.Append(result.ToHex());
+			output.Append("\", \"P2SH,WITNESS\"],\n\n");
+		}
+
+		private string ToString(bool anyoneCanPay, SigHash flag)
+		{
+			if(anyoneCanPay)
+			{
+				return flag.ToString() + "|AnyoneCanPay";
+			}
+			else
+				return flag.ToString();
+		}
+
+		[Fact]
+		[Trait("Core", "Core")]
+		public void tx_valid()
+		{
+			// Read tests from test/data/tx_valid.json
+			// Format is an array of arrays
+			// Inner arrays are either [ "comment" ]
+			// or [[[prevout hash, prevout index, prevout scriptPubKey], [input 2], ...],"], serializedTransaction, enforceP2SH
+			// ... where all scripts are stringified scripts.
+			var tests = TestCase.read_json("data/tx_valid.json");
+			foreach(var test in tests)
+			{
+				string strTest = test.ToString();
+				//Skip comments
+				if(!(test[0] is JArray))
+					continue;
+				JArray inputs = (JArray)test[0];
+				if(test.Count != 3 || !(test[1] is string) || !(test[2] is string))
+				{
+					Assert.False(true, "Bad test: " + strTest);
+					continue;
+				}
+
+				Dictionary<OutPoint, Script> mapprevOutScriptPubKeys = new Dictionary<OutPoint, Script>();
+				Dictionary<OutPoint, Money> mapprevOutScriptPubKeysAmount = new Dictionary<OutPoint, Money>();
+				foreach(var vinput in inputs)
+				{
+					var outpoint = new OutPoint(uint256.Parse(vinput[0].ToString()), int.Parse(vinput[1].ToString()));
+					mapprevOutScriptPubKeys[outpoint] = script_tests.ParseScript(vinput[2].ToString());
+					if(vinput.Count() >= 4)
+						mapprevOutScriptPubKeysAmount[outpoint] = Money.Satoshis(vinput[3].Value<long>());
+				}
+
+				Transaction tx = Transaction.Parse((string)test[1]);
+
+
+				for(int i = 0; i < tx.Inputs.Count; i++)
+				{
+					if(!mapprevOutScriptPubKeys.ContainsKey(tx.Inputs[i].PrevOut))
+					{
+						Assert.False(true, "Bad test: " + strTest);
+						continue;
+					}
+
+					var valid = Script.VerifyScript(
+						mapprevOutScriptPubKeys[tx.Inputs[i].PrevOut],
+						tx,
+						i,
+						mapprevOutScriptPubKeysAmount.TryGet(tx.Inputs[i].PrevOut),
+						ParseFlags(test[2].ToString())
+						, 0);
+					Assert.True(valid, strTest + " failed");
+					Assert.True(tx.Check() == TransactionCheckResult.Success);
+				}
+			}
+		}
+
+		ScriptVerify ParseFlags(string strFlags)
+		{
+			ScriptVerify flags = 0;
+			var words = strFlags.Split(',');
+
+
+			// Note how NOCACHE is not included as it is a runtime-only flag.
+			Dictionary<string, ScriptVerify> mapFlagNames = new Dictionary<string, ScriptVerify>();
+			if(mapFlagNames.Count == 0)
+			{
+				mapFlagNames["NONE"] = ScriptVerify.None;
+				mapFlagNames["P2SH"] = ScriptVerify.P2SH;
+				mapFlagNames["STRICTENC"] = ScriptVerify.StrictEnc;
+				mapFlagNames["LOW_S"] = ScriptVerify.LowS;
+				mapFlagNames["NULLDUMMY"] = ScriptVerify.NullDummy;
+				mapFlagNames["CHECKLOCKTIMEVERIFY"] = ScriptVerify.CheckLockTimeVerify;
+				mapFlagNames["CHECKSEQUENCEVERIFY"] = ScriptVerify.CheckSequenceVerify;
+				mapFlagNames["DERSIG"] = ScriptVerify.DerSig;
+				mapFlagNames["WITNESS"] = ScriptVerify.Witness;
+				mapFlagNames["DISCOURAGE_UPGRADABLE_WITNESS_PROGRAM"] = ScriptVerify.DiscourageUpgradableWitnessProgram;
+			}
+
+			foreach(string word in words)
+			{
+				if(!mapFlagNames.ContainsKey(word))
+					Assert.False(true, "Bad test: unknown verification flag '" + word + "'");
+				flags |= mapFlagNames[word];
+			}
+
+			return flags;
+		}
+
+		[Fact]
+		[Trait("UnitTest", "UnitTest")]
+		public void SequenceStructParsedCorrectly()
+		{
+			Assert.True(new Sequence() == 0xFFFFFFFFU);
+			Assert.False(new Sequence().IsRelativeLock);
+			Assert.False(new Sequence().IsRBF);
+
+			Assert.True(new Sequence(1) == 1U);
+			Assert.True(new Sequence(1).IsRelativeLock);
+			Assert.True(new Sequence(1).IsRBF);
+			Assert.True(new Sequence(1).LockType == SequenceLockType.Height);
+			Assert.True(new Sequence(1) == 1U);
+			Assert.True(new Sequence(1).LockHeight == 1);
+			Assert.Throws<InvalidOperationException>(() => new Sequence(1).LockPeriod);
+
+			Assert.True(new Sequence(0xFFFF).LockHeight == 0xFFFF);
+			Assert.Throws<ArgumentOutOfRangeException>(() => new Sequence(0xFFFF + 1));
+			Assert.Throws<ArgumentOutOfRangeException>(() => new Sequence(-1));
+
+			var time = TimeSpan.FromSeconds(512 * 0xFF);
+			Assert.True(new Sequence(time) == (uint)(0xFF | 1 << 22));
+			Assert.True(new Sequence(time).IsRelativeLock);
+			Assert.True(new Sequence(time).IsRBF);
+			Assert.Throws<ArgumentOutOfRangeException>(() => new Sequence(TimeSpan.FromSeconds(512 * (0xFFFF + 1))));
+			new Sequence(TimeSpan.FromSeconds(512 * (0xFFFF)));
+			Assert.Throws<InvalidOperationException>(() => new Sequence(time).LockHeight);
+		}
+
+		[Fact]
+		[Trait("Core", "Core")]
+		public void tx_invalid()
+		{
+			// Read tests from test/data/tx_valid.json
+			// Format is an array of arrays
+			// Inner arrays are either [ "comment" ]
+			// or [[[prevout hash, prevout index, prevout scriptPubKey], [input 2], ...],"], serializedTransaction, enforceP2SH
+			// ... where all scripts are stringified scripts.
+			var tests = TestCase.read_json("data/tx_invalid.json");
+			string comment = null;
+			foreach(var test in tests)
+			{
+				string strTest = test.ToString();
+				//Skip comments
+				if(!(test[0] is JArray))
+				{
+					comment = test[0].ToString();
+					continue;
+				}
+				JArray inputs = (JArray)test[0];
+				if(test.Count != 3 || !(test[1] is string) || !(test[2] is string))
+				{
+					Assert.False(true, "Bad test: " + strTest);
+					continue;
+				}
+				Dictionary<OutPoint, Script> mapprevOutScriptPubKeys = new Dictionary<OutPoint, Script>();
+				Dictionary<OutPoint, Money> mapprevOutScriptPubKeysAmount = new Dictionary<OutPoint, Money>();
+				foreach(var vinput in inputs)
+				{
+					var outpoint = new OutPoint(uint256.Parse(vinput[0].ToString()), int.Parse(vinput[1].ToString()));
+					mapprevOutScriptPubKeys[new OutPoint(uint256.Parse(vinput[0].ToString()), int.Parse(vinput[1].ToString()))] = script_tests.ParseScript(vinput[2].ToString());
+					if(vinput.Count() >= 4)
+						mapprevOutScriptPubKeysAmount[outpoint] = Money.Satoshis(vinput[3].Value<int>());
+				}
+
+				Transaction tx = Transaction.Parse((string)test[1]);
+
+				var fValid = true;
+				fValid = tx.Check() == TransactionCheckResult.Success;
+				for(int i = 0; i < tx.Inputs.Count && fValid; i++)
+				{
+					if(!mapprevOutScriptPubKeys.ContainsKey(tx.Inputs[i].PrevOut))
+					{
+						Assert.False(true, "Bad test: " + strTest);
+						continue;
+					}
+
+					fValid = Script.VerifyScript(
+					   mapprevOutScriptPubKeys[tx.Inputs[i].PrevOut],
+					   tx,
+					   i,
+					   mapprevOutScriptPubKeysAmount.TryGet(tx.Inputs[i].PrevOut),
+					   ParseFlags(test[2].ToString())
+					   , 0);
+				}
+				if(fValid)
+					Debugger.Break();
+				Assert.True(!fValid, strTest + " failed");
+			}
+		}
+
+		[Fact]
+		[Trait("Core", "Core")]
+		public void test_Get()
+		{
+			byte[] dummyPubKey = TransactionSignature.Empty.ToBytes();
+
+			byte[] dummyPubKey2 = new byte[33];
+			dummyPubKey2[0] = 0x02;
+			//CBasicKeyStore keystore;
+			//CCoinsView coinsDummy;
+			CoinsView coins = new CoinsView();//(coinsDummy);
+			Transaction[] dummyTransactions = SetupDummyInputs(coins);//(keystore, coins);
+
+			Transaction t1 = new Transaction();
+			t1.Inputs.AddRange(Enumerable.Range(0, 3).Select(_ => new TxIn()));
+			t1.Inputs[0].PrevOut.Hash = dummyTransactions[0].GetHash();
+			t1.Inputs[0].PrevOut.N = 1;
+			t1.Inputs[0].ScriptSig += dummyPubKey;
+			t1.Inputs[1].PrevOut.Hash = dummyTransactions[1].GetHash();
+			t1.Inputs[1].PrevOut.N = 0;
+			t1.Inputs[1].ScriptSig = t1.Inputs[1].ScriptSig + dummyPubKey + dummyPubKey2;
+			t1.Inputs[2].PrevOut.Hash = dummyTransactions[1].GetHash();
+			t1.Inputs[2].PrevOut.N = 1;
+			t1.Inputs[2].ScriptSig = t1.Inputs[2].ScriptSig + dummyPubKey + dummyPubKey2;
+			t1.Outputs.AddRange(Enumerable.Range(0, 2).Select(_ => new TxOut()));
+			t1.Outputs[0].Value = 90 * Money.CENT;
+			t1.Outputs[0].ScriptPubKey += OpcodeType.OP_1;
+
+			Assert.True(StandardScripts.AreInputsStandard(t1, coins));
+			//Assert.Equal(coins.GetValueIn(t1), (50+21+22)*Money.CENT);
+
+			//// Adding extra junk to the scriptSig should make it non-standard:
+			t1.Inputs[0].ScriptSig += OpcodeType.OP_11;
+			Assert.True(!StandardScripts.AreInputsStandard(t1, coins));
+
+			//// ... as should not having enough:
+			t1.Inputs[0].ScriptSig = new Script();
+			Assert.True(!StandardScripts.AreInputsStandard(t1, coins));
+		}
+
+		private Transaction[] SetupDummyInputs(CoinsView coinsRet)
+		{
+			Transaction[] dummyTransactions = Enumerable.Range(0, 2).Select(_ => new Transaction()).ToArray();
+
+			// Add some keys to the keystore:
+			Key[] key = Enumerable.Range(0, 4).Select((_, i) => new Key(i % 2 != 0)).ToArray();
+
+
+			// Create some dummy input transactions
+			dummyTransactions[0].Outputs.AddRange(Enumerable.Range(0, 2).Select(_ => new TxOut()));
+			dummyTransactions[0].Outputs[0].Value = 11 * Money.CENT;
+			dummyTransactions[0].Outputs[0].ScriptPubKey = dummyTransactions[0].Outputs[0].ScriptPubKey + key[0].PubKey.ToBytes() + OpcodeType.OP_CHECKSIG;
+			dummyTransactions[0].Outputs[1].Value = 50 * Money.CENT;
+			dummyTransactions[0].Outputs[1].ScriptPubKey = dummyTransactions[0].Outputs[1].ScriptPubKey + key[1].PubKey.ToBytes() + OpcodeType.OP_CHECKSIG;
+			coinsRet.AddTransaction(dummyTransactions[0], 0);
+
+
+			dummyTransactions[1].Outputs.AddRange(Enumerable.Range(0, 2).Select(_ => new TxOut()));
+			dummyTransactions[1].Outputs[0].Value = 21 * Money.CENT;
+			dummyTransactions[1].Outputs[0].ScriptPubKey = key[2].PubKey.GetAddress(Network.Main).ScriptPubKey;
+			dummyTransactions[1].Outputs[1].Value = 22 * Money.CENT;
+			dummyTransactions[1].Outputs[1].ScriptPubKey = key[3].PubKey.GetAddress(Network.Main).ScriptPubKey;
+			coinsRet.AddTransaction(dummyTransactions[1], 0);
+
+
+			return dummyTransactions;
+		}
+
+		class CKeyStore
+		{
+			internal List<Tuple<Key, PubKey>> _Keys = new List<Tuple<Key, PubKey>>();
+			internal List<Script> _Scripts = new List<Script>();
+			internal void AddKeyPubKey(Key key, PubKey pubkey)
+			{
+				_Keys.Add(Tuple.Create(key, pubkey));
+			}
+
+			internal void RemoveKeyPubKey(Key key)
+			{
+				_Keys.Remove(_Keys.First(o => o.Item1 == key));
+			}
+
+			internal void AddCScript(Script scriptPubkey)
+			{
+				_Scripts.Add(scriptPubkey);
+			}
+		}
+
+		void CreateCreditAndSpend(CKeyStore keystore, Script outscript, ref Transaction output, ref Transaction input, bool success = true)
+		{
+			Transaction outputm = new Transaction();
+			outputm.Version = 1;
+			outputm.Inputs.Add(new TxIn());
+			outputm.Inputs[0].PrevOut = new OutPoint();
+			outputm.Inputs[0].ScriptSig = Script.Empty;
+			outputm.Inputs[0].WitScript = new WitScript();
+			outputm.Outputs.Add(new TxOut());
+			outputm.Outputs[0].Value = Money.Satoshis(1);
+			outputm.Outputs[0].ScriptPubKey = outscript;
+
+			output = outputm.Clone();
+
+			Assert.True(output.Inputs.Count == 1);
+			Assert.True(output.Inputs[0].ToBytes().SequenceEqual(outputm.Inputs[0].ToBytes()));
+			Assert.True(output.Outputs.Count == 1);
+			Assert.True(output.Inputs[0].ToBytes().SequenceEqual(outputm.Inputs[0].ToBytes()));
+			Assert.True(!output.HasWitness);
+
+			Transaction inputm = new Transaction();
+			inputm.Version = 1;
+			inputm.Inputs.Add(new TxIn());
+			inputm.Inputs[0].PrevOut.Hash = output.GetHash();
+			inputm.Inputs[0].PrevOut.N = 0;
+			inputm.Inputs[0].WitScript = new WitScript();
+			inputm.Outputs.Add(new TxOut());
+			inputm.Outputs[0].Value = Money.Satoshis(1);
+			inputm.Outputs[0].ScriptPubKey = Script.Empty;
+			bool ret = SignSignature(keystore, output, inputm, 0);
+			Assert.True(ret == success);
+			input = inputm.Clone();
+			Assert.True(input.Inputs.Count == 1);
+			Assert.True(input.Inputs[0].ToBytes().SequenceEqual(inputm.Inputs[0].ToBytes()));
+			Assert.True(input.Outputs.Count == 1);
+			Assert.True(input.Outputs[0].ToBytes().SequenceEqual(inputm.Outputs[0].ToBytes()));
+			if(!inputm.HasWitness)
+			{
+				Assert.True(!input.HasWitness);
+			}
+			else
+			{
+				Assert.True(input.HasWitness);
+				Assert.True(input.Inputs[0].WitScript.ToBytes().SequenceEqual(inputm.Inputs[0].WitScript.ToBytes()));
+			}
+		}
+
+		private bool SignSignature(CKeyStore keystore, Transaction txFrom, Transaction txTo, int nIn)
+		{
+			var builder = CreateBuilder(keystore, txFrom);
+			builder.SignTransactionInPlace(txTo);
+			return builder.Verify(txTo);
+		}
+
+		private void CombineSignatures(CKeyStore keystore, Transaction txFrom, ref Transaction input1, Transaction input2)
+		{
+			var builder = CreateBuilder(keystore, txFrom);
+			input1 = builder.CombineSignatures(input1, input2);
+		}
+
+		private static TransactionBuilder CreateBuilder(CKeyStore keystore, Transaction txFrom)
+		{
+			var coins = txFrom.Outputs.AsCoins().ToArray();
+			var builder = new TransactionBuilder()
+			{
+				StandardTransactionPolicy = new StandardTransactionPolicy()
+				{
+					CheckFee = false,
+					MinRelayTxFee = null,
+#if !NOCONSENSUSLIB
+					UseConsensusLib = false,
+#endif
+					CheckScriptPubKey = false
+				}
+			}
+			.AddCoins(coins)
+			.AddKeys(keystore._Keys.Select(k => k.Item1).ToArray())
+			.AddKnownRedeems(keystore._Scripts.ToArray());
+			return builder;
+		}
+
+		void CheckWithFlag(Transaction output, Transaction input, ScriptVerify flags, bool success)
+		{
+			Transaction inputi = input.Clone();
+			ScriptEvaluationContext ctx = new ScriptEvaluationContext();
+			ctx.ScriptVerify = flags;
+			bool ret = ctx.VerifyScript(inputi.Inputs[0].ScriptSig, output.Outputs[0].ScriptPubKey, new TransactionChecker(inputi, 0, output.Outputs[0].Value));
+			Assert.True(ret == success);
+		}
+
+		static Script PushAll(ContextStack<byte[]> values)
+		{
+			List<Op> result = new List<Op>();
+			foreach(var v in values.Reverse())
+			{
+				if(v.Length == 0)
+				{
+					result.Add(OpcodeType.OP_0);
+				}
+				else
+				{
+					result.Add(Op.GetPushOp(v));
+				}
+			}
+			return new Script(result.ToArray());
+		}
+
+		void ReplaceRedeemScript(TxIn input, Script redeemScript)
+		{
+			ScriptEvaluationContext ctx = new ScriptEvaluationContext();
+			ctx.ScriptVerify = ScriptVerify.StrictEnc;
+			ctx.EvalScript(input.ScriptSig, new Transaction(), 0);
+			var stack = ctx.Stack;
+			Assert.True(stack.Count > 0);
+			stack.Pop();
+			stack.Push(redeemScript.ToBytes());
+			input.ScriptSig = PushAll(stack);
+		}
+
+		[Fact]
+		[Trait("Core", "Core")]
+		public void test_witness()
+		{
+			CKeyStore keystore = new CKeyStore();
+			CKeyStore keystore2 = new CKeyStore();
+			var key1 = new Key(true);
+			var key2 = new Key(true);
+			var key3 = new Key(true);
+			var key1L = new Key(false);
+			var key2L = new Key(false);
+			var pubkey1 = key1.PubKey;
+			var pubkey2 = key2.PubKey;
+			var pubkey3 = key3.PubKey;
+			var pubkey1L = key1L.PubKey;
+			var pubkey2L = key2L.PubKey;
+			keystore.AddKeyPubKey(key1, pubkey1);
+			keystore.AddKeyPubKey(key2, pubkey2);
+			keystore.AddKeyPubKey(key1L, pubkey1L);
+			keystore.AddKeyPubKey(key2L, pubkey2L);
+			Script scriptPubkey1, scriptPubkey2, scriptPubkey1L, scriptPubkey2L, scriptMulti;
+			scriptPubkey1 = new Script(Op.GetPushOp(pubkey1.ToBytes()), OpcodeType.OP_CHECKSIG);
+			scriptPubkey2 = new Script(Op.GetPushOp(pubkey2.ToBytes()), OpcodeType.OP_CHECKSIG);
+			scriptPubkey1L = new Script(Op.GetPushOp(pubkey1L.ToBytes()), OpcodeType.OP_CHECKSIG);
+			scriptPubkey2L = new Script(Op.GetPushOp(pubkey2L.ToBytes()), OpcodeType.OP_CHECKSIG);
+			List<PubKey> oneandthree = new List<PubKey>();
+			oneandthree.Add(pubkey1);
+			oneandthree.Add(pubkey3);
+			scriptMulti = PayToMultiSigTemplate.Instance.GenerateScriptPubKey(2, oneandthree.ToArray());
+			keystore.AddCScript(scriptPubkey1);
+			keystore.AddCScript(scriptPubkey2);
+			keystore.AddCScript(scriptPubkey1L);
+			keystore.AddCScript(scriptPubkey2L);
+			keystore.AddCScript(scriptMulti);
+			keystore.AddCScript(GetScriptForWitness(scriptPubkey1));
+			keystore.AddCScript(GetScriptForWitness(scriptPubkey2));
+			keystore.AddCScript(GetScriptForWitness(scriptPubkey1L));
+			keystore.AddCScript(GetScriptForWitness(scriptPubkey2L));
+			keystore.AddCScript(GetScriptForWitness(scriptMulti));
+			keystore2.AddCScript(scriptMulti);
+			keystore2.AddCScript(GetScriptForWitness(scriptMulti));
+			keystore2.AddKeyPubKey(key3, pubkey3);
+
+			Transaction output1, output2;
+			output1 = new Transaction();
+			output2 = new Transaction();
+			Transaction input1, input2;
+			input1 = new Transaction();
+			input2 = new Transaction();
+
+			// Normal pay-to-compressed-pubkey.
+			CreateCreditAndSpend(keystore, scriptPubkey1, ref output1, ref input1);
+			CreateCreditAndSpend(keystore, scriptPubkey2, ref output2, ref input2);
+			CheckWithFlag(output1, input1, 0, true);
+			CheckWithFlag(output1, input1, ScriptVerify.P2SH, true);
+			CheckWithFlag(output1, input1, ScriptVerify.Witness | ScriptVerify.P2SH, true);
+			CheckWithFlag(output1, input1, ScriptVerify.Standard, true);
+			CheckWithFlag(output1, input2, 0, false);
+			CheckWithFlag(output1, input2, ScriptVerify.P2SH, false);
+			CheckWithFlag(output1, input2, ScriptVerify.Witness | ScriptVerify.P2SH, false);
+			CheckWithFlag(output1, input2, ScriptVerify.Standard, false);
+
+			// P2SH pay-to-compressed-pubkey.
+			CreateCreditAndSpend(keystore, scriptPubkey1.Hash.ScriptPubKey, ref output1, ref input1);
+			CreateCreditAndSpend(keystore, scriptPubkey2.Hash.ScriptPubKey, ref output2, ref input2);
+			ReplaceRedeemScript(input2.Inputs[0], scriptPubkey1);
+			CheckWithFlag(output1, input1, 0, true);
+			CheckWithFlag(output1, input1, ScriptVerify.P2SH, true);
+			CheckWithFlag(output1, input1, ScriptVerify.Witness | ScriptVerify.P2SH, true);
+			CheckWithFlag(output1, input1, ScriptVerify.Standard, true);
+			CheckWithFlag(output1, input2, 0, true);
+			CheckWithFlag(output1, input2, ScriptVerify.P2SH, false);
+			CheckWithFlag(output1, input2, ScriptVerify.Witness | ScriptVerify.P2SH, false);
+			CheckWithFlag(output1, input2, ScriptVerify.Standard, false);
+
+			// Witness pay-to-compressed-pubkey (v0).
+			CreateCreditAndSpend(keystore, GetScriptForWitness(scriptPubkey1), ref output1, ref input1);
+			CreateCreditAndSpend(keystore, GetScriptForWitness(scriptPubkey2), ref output2, ref input2);
+			CheckWithFlag(output1, input1, 0, true);
+			CheckWithFlag(output1, input1, ScriptVerify.P2SH, true);
+			CheckWithFlag(output1, input1, ScriptVerify.Witness | ScriptVerify.P2SH, true);
+			CheckWithFlag(output1, input1, ScriptVerify.Standard, true);
+			CheckWithFlag(output1, input2, 0, true);
+			CheckWithFlag(output1, input2, ScriptVerify.P2SH, true);
+			CheckWithFlag(output1, input2, ScriptVerify.Witness | ScriptVerify.P2SH, false);
+			CheckWithFlag(output1, input2, ScriptVerify.Standard, false);
+
+			// P2SH witness pay-to-compressed-pubkey (v0).
+			CreateCreditAndSpend(keystore, GetScriptForWitness(scriptPubkey1).Hash.ScriptPubKey, ref output1, ref input1);
+			CreateCreditAndSpend(keystore, GetScriptForWitness(scriptPubkey2).Hash.ScriptPubKey, ref output2, ref input2);
+			ReplaceRedeemScript(input2.Inputs[0], GetScriptForWitness(scriptPubkey1));
+			CheckWithFlag(output1, input1, 0, true);
+			CheckWithFlag(output1, input1, ScriptVerify.P2SH, true);
+			CheckWithFlag(output1, input1, ScriptVerify.Witness | ScriptVerify.P2SH, true);
+			CheckWithFlag(output1, input1, ScriptVerify.Standard, true);
+			CheckWithFlag(output1, input2, 0, true);
+			CheckWithFlag(output1, input2, ScriptVerify.P2SH, true);
+			CheckWithFlag(output1, input2, ScriptVerify.Witness | ScriptVerify.P2SH, false);
+			CheckWithFlag(output1, input2, ScriptVerify.Standard, false);
+
+			// Normal pay-to-uncompressed-pubkey.
+			CreateCreditAndSpend(keystore, scriptPubkey1L, ref output1, ref input1);
+			CreateCreditAndSpend(keystore, scriptPubkey2L, ref output2, ref input2);
+			CheckWithFlag(output1, input1, 0, true);
+			CheckWithFlag(output1, input1, ScriptVerify.P2SH, true);
+			CheckWithFlag(output1, input1, ScriptVerify.Witness | ScriptVerify.P2SH, true);
+			CheckWithFlag(output1, input1, ScriptVerify.Standard, true);
+			CheckWithFlag(output1, input2, 0, false);
+			CheckWithFlag(output1, input2, ScriptVerify.P2SH, false);
+			CheckWithFlag(output1, input2, ScriptVerify.Witness | ScriptVerify.P2SH, false);
+			CheckWithFlag(output1, input2, ScriptVerify.Standard, false);
+
+			// P2SH pay-to-uncompressed-pubkey.
+			CreateCreditAndSpend(keystore, scriptPubkey1L.Hash.ScriptPubKey, ref output1, ref input1);
+			CreateCreditAndSpend(keystore, scriptPubkey2L.Hash.ScriptPubKey, ref output2, ref input2);
+			ReplaceRedeemScript(input2.Inputs[0], scriptPubkey1L);
+			CheckWithFlag(output1, input1, 0, true);
+			CheckWithFlag(output1, input1, ScriptVerify.P2SH, true);
+			CheckWithFlag(output1, input1, ScriptVerify.Witness | ScriptVerify.P2SH, true);
+			CheckWithFlag(output1, input1, ScriptVerify.Standard, true);
+			CheckWithFlag(output1, input2, 0, true);
+			CheckWithFlag(output1, input2, ScriptVerify.P2SH, false);
+			CheckWithFlag(output1, input2, ScriptVerify.Witness | ScriptVerify.P2SH, false);
+			CheckWithFlag(output1, input2, ScriptVerify.Standard, false);
+
+			// Witness pay-to-uncompressed-pubkey (v1).
+			CreateCreditAndSpend(keystore, GetScriptForWitness(scriptPubkey1L), ref output1, ref input1);
+			CreateCreditAndSpend(keystore, GetScriptForWitness(scriptPubkey2L), ref output2, ref input2);
+			CheckWithFlag(output1, input1, 0, true);
+			CheckWithFlag(output1, input1, ScriptVerify.P2SH, true);
+			CheckWithFlag(output1, input1, ScriptVerify.Witness | ScriptVerify.P2SH, true);
+			CheckWithFlag(output1, input1, ScriptVerify.Standard, true);
+			CheckWithFlag(output1, input2, 0, true);
+			CheckWithFlag(output1, input2, ScriptVerify.P2SH, true);
+			CheckWithFlag(output1, input2, ScriptVerify.Witness | ScriptVerify.P2SH, false);
+			CheckWithFlag(output1, input2, ScriptVerify.Standard, false);
+
+			// P2SH witness pay-to-uncompressed-pubkey (v1).
+			CreateCreditAndSpend(keystore, GetScriptForWitness(scriptPubkey1L).Hash.ScriptPubKey, ref output1, ref input1);
+			CreateCreditAndSpend(keystore, GetScriptForWitness(scriptPubkey2L).Hash.ScriptPubKey, ref output2, ref input2);
+			ReplaceRedeemScript(input2.Inputs[0], GetScriptForWitness(scriptPubkey1L));
+			CheckWithFlag(output1, input1, 0, true);
+			CheckWithFlag(output1, input1, ScriptVerify.P2SH, true);
+			CheckWithFlag(output1, input1, ScriptVerify.Witness | ScriptVerify.P2SH, true);
+			CheckWithFlag(output1, input1, ScriptVerify.Standard, true);
+			CheckWithFlag(output1, input2, 0, true);
+			CheckWithFlag(output1, input2, ScriptVerify.P2SH, true);
+			CheckWithFlag(output1, input2, ScriptVerify.Witness | ScriptVerify.P2SH, false);
+			CheckWithFlag(output1, input2, ScriptVerify.Standard, false);
+
+			// Normal 2-of-2 multisig
+			CreateCreditAndSpend(keystore, scriptMulti, ref output1, ref input1, false);
+			CheckWithFlag(output1, input1, 0, false);
+			CreateCreditAndSpend(keystore2, scriptMulti, ref output2, ref input2, false);
+			CheckWithFlag(output2, input2, 0, false);
+			Assert.True(output1.ToBytes().SequenceEqual(output2.ToBytes()));
+			CombineSignatures(keystore, output1, ref input1, input2);
+			CheckWithFlag(output1, input1, ScriptVerify.Standard, true);
+
+			// P2SH 2-of-2 multisig
+			CreateCreditAndSpend(keystore, scriptMulti.Hash.ScriptPubKey, ref output1, ref input1, false);
+			CheckWithFlag(output1, input1, 0, true);
+			CheckWithFlag(output1, input1, ScriptVerify.P2SH, false);
+			CreateCreditAndSpend(keystore2, scriptMulti.Hash.ScriptPubKey, ref output2, ref input2, false);
+			CheckWithFlag(output2, input2, 0, true);
+			CheckWithFlag(output2, input2, ScriptVerify.P2SH, false);
+			Assert.True(output1.ToBytes().SequenceEqual(output2.ToBytes()));
+			CombineSignatures(keystore, output1, ref input1, input2);
+			CheckWithFlag(output1, input1, ScriptVerify.P2SH, true);
+			CheckWithFlag(output1, input1, ScriptVerify.Standard, true);
+
+			// Witness 2-of-2 multisig
+			CreateCreditAndSpend(keystore, GetScriptForWitness(scriptMulti), ref output1, ref input1, false);
+			CheckWithFlag(output1, input1, 0, true);
+			CheckWithFlag(output1, input1, ScriptVerify.P2SH | ScriptVerify.Witness, false);
+			CreateCreditAndSpend(keystore2, GetScriptForWitness(scriptMulti), ref output2, ref input2, false);
+			CheckWithFlag(output2, input2, 0, true);
+			CheckWithFlag(output2, input2, ScriptVerify.P2SH | ScriptVerify.Witness, false);
+			Assert.True(output1.ToBytes().SequenceEqual(output2.ToBytes()));
+			CombineSignatures(keystore, output1, ref input1, input2);
+			CheckWithFlag(output1, input1, ScriptVerify.P2SH | ScriptVerify.Witness, true);
+			CheckWithFlag(output1, input1, ScriptVerify.Standard, true);
+
+			// P2SH witness 2-of-2 multisig
+			CreateCreditAndSpend(keystore, GetScriptForWitness(scriptMulti).Hash.ScriptPubKey, ref output1, ref input1, false);
+			CheckWithFlag(output1, input1, ScriptVerify.P2SH, true);
+			CheckWithFlag(output1, input1, ScriptVerify.P2SH | ScriptVerify.Witness, false);
+			CreateCreditAndSpend(keystore2, GetScriptForWitness(scriptMulti).Hash.ScriptPubKey, ref output2, ref input2, false);
+			CheckWithFlag(output2, input2, ScriptVerify.P2SH, true);
+			CheckWithFlag(output2, input2, ScriptVerify.P2SH | ScriptVerify.Witness, false);
+			Assert.True(output1.ToBytes().SequenceEqual(output2.ToBytes()));
+			CombineSignatures(keystore, output1, ref input1, input2);
+			CheckWithFlag(output1, input1, ScriptVerify.P2SH | ScriptVerify.Witness, true);
+			CheckWithFlag(output1, input1, ScriptVerify.Standard, true);
+		}
+
+
+		private Script GetScriptForWitness(Script scriptPubKey)
+		{
+			var pubkey = PayToPubkeyTemplate.Instance.ExtractScriptPubKeyParameters(scriptPubKey);
+			if(pubkey != null)
+				return new Script(OpcodeType.OP_0, Op.GetPushOp(pubkey.Hash.ToBytes()));
+			var pkh = PayToPubkeyHashTemplate.Instance.ExtractScriptPubKeyParameters(scriptPubKey);
+			if(pkh != null)
+				return new Script(OpcodeType.OP_0, Op.GetPushOp(pkh.ToBytes()));
+
+			return new Script(OpcodeType.OP_0, Op.GetPushOp(scriptPubKey.WitHash.ToBytes()));
+		}
+
+
+		[Fact]
+		[Trait("Core", "Core")]
+		public void test_IsStandard()
+		{
+			var coins = new CoinsView();
+			Transaction[] dummyTransactions = SetupDummyInputs(coins);
+
+			Transaction t = new Transaction();
+			t.Inputs.Add(new TxIn());
+			t.Inputs[0].PrevOut.Hash = dummyTransactions[0].GetHash();
+			t.Inputs[0].PrevOut.N = 1;
+			t.Inputs[0].ScriptSig = new Script(Op.GetPushOp(new byte[65]));
+			t.Outputs.Add(new TxOut());
+			t.Outputs[0].Value = 90 * Money.CENT;
+			Key key = new Key(true);
+			t.Outputs[0].ScriptPubKey = PayToPubkeyHashTemplate.Instance.GenerateScriptPubKey(key.PubKey.Hash);
+
+			Assert.True(StandardScripts.IsStandardTransaction(t));
+
+			t.Outputs[0].Value = 501; //dust
+			Assert.True(!StandardScripts.IsStandardTransaction(t));
+
+			t.Outputs[0].Value = 2730; // not dust
+			Assert.True(StandardScripts.IsStandardTransaction(t));
+
+			t.Outputs[0].ScriptPubKey = new Script() + OpcodeType.OP_1;
+			Assert.True(!StandardScripts.IsStandardTransaction(t));
+
+			// 80-byte TX_NULL_DATA (standard)
+			t.Outputs[0].ScriptPubKey = new Script() + OpcodeType.OP_RETURN + ParseHex("04678afdb0fe5548271967f1a67130b7105cd6a828e03909a67962e0ea1f61deb649f6bc3f4cef3804678afdb0fe5548271967f1a67130b7105cd6a828e03909a67962e0ea1f61deb649f6bc3f4cef38");
+			Assert.True(StandardScripts.IsStandardTransaction(t));
+
+			// 81-byte TX_NULL_DATA (non-standard)
+			t.Outputs[0].ScriptPubKey = new Script() + OpcodeType.OP_RETURN + ParseHex("04678afdb0fe5548271967f1a67130b7105cd6a828e03909a67962e0ea1f61deb649f6bc3f4cef3804678afdb0fe5548271967f1a67130b7105cd6a828e03909a67962e0ea1f61deb649f6bc3f4cef3800");
+			Assert.True(!StandardScripts.IsStandardTransaction(t));
+
+			// TX_NULL_DATA w/o PUSHDATA
+			t.Outputs.Clear();
+			t.Outputs.Add(new TxOut());
+			t.Outputs[0].ScriptPubKey = new Script() + OpcodeType.OP_RETURN;
+			Assert.True(StandardScripts.IsStandardTransaction(t));
+
+			// Only one TX_NULL_DATA permitted in all cases
+			t.Outputs.Clear();
+			t.Outputs.Add(new TxOut());
+			t.Outputs.Add(new TxOut());
+			t.Outputs[0].ScriptPubKey = new Script() + OpcodeType.OP_RETURN + ParseHex("04678afdb0fe5548271967f1a67130b7105cd6a828e03909a67962e0ea1f61deb649f6bc3f4cef38");
+			t.Outputs[1].ScriptPubKey = new Script() + OpcodeType.OP_RETURN + ParseHex("04678afdb0fe5548271967f1a67130b7105cd6a828e03909a67962e0ea1f61deb649f6bc3f4cef38");
+			Assert.True(!StandardScripts.IsStandardTransaction(t));
+
+			t.Outputs[0].ScriptPubKey = new Script() + OpcodeType.OP_RETURN + ParseHex("04678afdb0fe5548271967f1a67130b7105cd6a828e03909a67962e0ea1f61deb649f6bc3f4cef38");
+			t.Outputs[1].ScriptPubKey = new Script() + OpcodeType.OP_RETURN;
+			Assert.True(!StandardScripts.IsStandardTransaction(t));
+
+			t.Outputs[0].ScriptPubKey = new Script() + OpcodeType.OP_RETURN;
+			t.Outputs[1].ScriptPubKey = new Script() + OpcodeType.OP_RETURN;
+			Assert.True(!StandardScripts.IsStandardTransaction(t));
+		}
+
+		private byte[] ParseHex(string data)
+		{
+			return Encoders.Hex.DecodeData(data);
+		}
+	}
+}