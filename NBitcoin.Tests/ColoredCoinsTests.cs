--- conflicted
+++ resolved
@@ -1,996 +1,498 @@
-<<<<<<< HEAD
-﻿using System;
-using System.IO;
-using System.Linq;
-using System.Runtime.CompilerServices;
-using NBitcoin.DataEncoders;
-using NBitcoin.OpenAsset;
-using Newtonsoft.Json;
-using Xunit;
-
-namespace NBitcoin.Tests
-{
-	// ----------------------------------------------------
-	// this tests are not required for the stratis network
-	// ----------------------------------------------------
-
-	//https://github.com/OpenAssets/open-assets-protocol/blob/master/specification.mediawiki
-	public class ColoredCoinsTests
-	{
-		class ColoredCoinTester
-		{
-			public ColoredCoinTester([CallerMemberName]string test = null)
-			{
-				var testcase = JsonConvert.DeserializeObject<TestCase[]>(File.ReadAllText(TestDataLocations.DataFolder(@"openasset-known-tx.json")))
-					.First(t => t.test == test);
-				NoSqlTransactionRepository repository = new NoSqlTransactionRepository();
-				foreach(var tx in testcase.txs)
-				{
-					var txObj = Transaction.Parse(tx);
-					repository.Put(txObj.GetHash(), txObj);
-				}
-				TestedTxId = uint256.Parse(testcase.testedtx);
-				Repository = new NullColoredTransactionRepository(repository);
-			}
-
-
-			public IColoredTransactionRepository Repository
-			{
-				get;
-				set;
-			}
-
-			public uint256 TestedTxId
-			{
-				get;
-				set;
-			}
-		}
-		class TestCase
-		{
-			public string test
-			{
-				get;
-				set;
-			}
-			public string testedtx
-			{
-				get;
-				set;
-			}
-			public string[] txs
-			{
-				get;
-				set;
-			}
-		}
-
-		class AssetKey
-		{
-			public AssetKey()
-			{
-				Key = new Key();
-				ScriptPubKey = Key.PubKey.GetAddress(Network.Main).ScriptPubKey;
-				Id = ScriptPubKey.Hash.ToAssetId();
-			}
-			public Key Key
-			{
-				get;
-				set;
-			}
-			public Script ScriptPubKey
-			{
-				get;
-				set;
-			}
-			public AssetId Id
-			{
-				get;
-				set;
-			}
-		}
-
-#if !PORTABLE
-		//[Fact]
-		public void TestFun()
-		{
-			var repo = new NoSqlColoredTransactionRepository(new BlockrTransactionRepository());
-			var colored = ColoredTransaction.FetchColors(uint256.Parse("b4399a545c4ddd640920d63af75e7367fe4d94b2d7f7a3423105e25ac5f165a6"), repo);
-
-			var prismColored = new CoinprismColoredTransactionRepository().Get(uint256.Parse("b4399a545c4ddd640920d63af75e7367fe4d94b2d7f7a3423105e25ac5f165a6"));
-
-			Assert.True(colored.ToBytes().SequenceEqual(prismColored.ToBytes()));
-		}
-#endif
-
-		//[Fact]
-		//[Trait("UnitTest", "UnitTest")]
-		public void CanParseColoredAddress()
-		{
-			var address = new BitcoinPubKeyAddress("16UwLL9Risc3QfPqBUvKofHmBQ7wMtjvM");
-			var colored = address.ToColoredAddress();
-			Assert.Equal("akB4NBW9UuCmHuepksob6yfZs6naHtRCPNy", colored.ToWif());
-			Assert.Equal(address.ScriptPubKey, colored.ScriptPubKey);
-
-			var testAddress = address.ToNetwork(Network.TestNet);
-			var testColored = testAddress.ToColoredAddress();
-
-			Assert.Equal(Network.TestNet, testAddress.Network);
-			Assert.Equal(address.Hash, testAddress.Hash);
-
-			Assert.Equal(colored.ToNetwork(Network.TestNet), testColored);
-
-			Assert.Equal(testAddress.ScriptPubKey, testColored.ScriptPubKey);
-
-			Assert.Equal(Network.TestNet, testColored.Network);
-			testColored = new BitcoinColoredAddress("bWqaKUZETiECYgmJNbNZUoanBxnAzoVjCNx");
-			Assert.Equal(Network.TestNet, testColored.Network);
-			Assert.Equal(colored.ToNetwork(Network.TestNet), testColored);
-		}
-
-		//[Fact]
-		//[Trait("UnitTest", "UnitTest")]
-		//https://github.com/OpenAssets/open-assets-protocol/blob/master/specification.mediawiki
-		public void CanColorizeSpecScenario()
-		{
-			var repo = new NoSqlColoredTransactionRepository();
-			var dust = Money.Parse("0.00005");
-			var colored = new ColoredTransaction();
-			var a1 = new AssetKey();
-			var a2 = new AssetKey();
-			var h = new AssetKey();
-			var sender = new Key().PubKey.GetAddress(Network.Main);
-			var receiver = new Key().PubKey.GetAddress(Network.Main);
-
-			colored.Marker = new ColorMarker(new ulong[] { 0, 10, 6, 0, 7, 3 });
-			colored.Inputs.Add(new ColoredEntry(0, new AssetMoney(a1.Id, 3UL)));
-			colored.Inputs.Add(new ColoredEntry(1, new AssetMoney(a1.Id, 2UL)));
-			colored.Inputs.Add(new ColoredEntry(3, new AssetMoney(a1.Id, 5UL)));
-			colored.Inputs.Add(new ColoredEntry(4, new AssetMoney(a1.Id, 3UL)));
-			colored.Inputs.Add(new ColoredEntry(5, new AssetMoney(a2.Id, 9UL)));
-
-			colored.Issuances.Add(new ColoredEntry(1, new AssetMoney(h.Id, 10UL)));
-			colored.Transfers.Add(new ColoredEntry(3, new AssetMoney(a1.Id, 6UL)));
-			colored.Transfers.Add(new ColoredEntry(5, new AssetMoney(a1.Id, 7UL)));
-			colored.Transfers.Add(new ColoredEntry(6, new AssetMoney(a2.Id, 3UL)));
-			var destroyed = colored.GetDestroyedAssets();
-			Assert.True(destroyed.Length == 1);
-			Assert.True(destroyed[0].Quantity == 6);
-			Assert.True(destroyed[0].Id == a2.Id);
-			colored = colored.Clone();
-			destroyed = colored.GetDestroyedAssets();
-			Assert.True(destroyed.Length == 1);
-			Assert.True(destroyed[0].Quantity == 6);
-			Assert.True(destroyed[0].Id == a2.Id);
-
-			var prior = new Transaction();
-			prior.Outputs.Add(new TxOut(dust, a1.ScriptPubKey));
-			prior.Outputs.Add(new TxOut(dust, a2.ScriptPubKey));
-			prior.Outputs.Add(new TxOut(dust, h.ScriptPubKey));
-			repo.Transactions.Put(prior.GetHash(), prior);
-
-			var issuanceA1 = new Transaction();
-			issuanceA1.Inputs.Add(new TxIn(new OutPoint(prior.GetHash(), 0)));
-			issuanceA1.Outputs.Add(new TxOut(dust, h.ScriptPubKey));
-			issuanceA1.Outputs.Add(new TxOut(dust, sender));
-			issuanceA1.Outputs.Add(new TxOut(dust, sender));
-			issuanceA1.Outputs.Add(new TxOut(dust, sender));
-			issuanceA1.Outputs.Add(new TxOut(dust, new ColorMarker(new ulong[] { 3, 2, 5, 3 }).GetScript()));
-			repo.Transactions.Put(issuanceA1.GetHash(), issuanceA1);
-
-			var issuanceA2 = new Transaction();
-			issuanceA2.Inputs.Add(new TxIn(new OutPoint(prior.GetHash(), 1)));
-			issuanceA2.Outputs.Add(new TxOut(dust, sender));
-			issuanceA2.Outputs.Add(new TxOut(dust, new ColorMarker(new ulong[] { 9 }).GetScript()));
-			repo.Transactions.Put(issuanceA2.GetHash(), issuanceA2);
-
-			var testedTx = CreateSpecTransaction(repo, dust, receiver, prior, issuanceA1, issuanceA2);
-			var actualColored = testedTx.GetColoredTransaction(repo);
-
-			Assert.True(colored.ToBytes().SequenceEqual(actualColored.ToBytes()));
-
-
-			//Finally, for each transfer output, if the asset units forming that output all have the same asset address, the output gets assigned that asset address. If any output contains units from more than one distinct asset address, the whole transaction is considered invalid, and all outputs are uncolored.
-
-			var testedBadTx = CreateSpecTransaction(repo, dust, receiver, prior, issuanceA1, issuanceA2);
-			testedBadTx.Outputs[2] = new TxOut(dust, new ColorMarker(new ulong[] { 0, 10, 6, 0, 6, 4 }).GetScript());
-			repo.Transactions.Put(testedBadTx.GetHash(), testedBadTx);
-			colored = testedBadTx.GetColoredTransaction(repo);
-
-			destroyed = colored.GetDestroyedAssets();
-			Assert.True(destroyed.Length == 2);
-			Assert.True(destroyed[0].Id == a1.Id);
-			Assert.True(destroyed[0].Quantity == 13);
-			Assert.True(destroyed[1].Id == a2.Id);
-			Assert.True(destroyed[1].Quantity == 9);
-
-
-			//If there are more items in the  asset quantity list  than the number of colorable outputs, the transaction is deemed invalid, and all outputs are uncolored.
-			testedBadTx = CreateSpecTransaction(repo, dust, receiver, prior, issuanceA1, issuanceA2);
-			testedBadTx.Outputs[2] = new TxOut(dust, new ColorMarker(new ulong[] { 0, 10, 6, 0, 7, 4, 10, 10 }).GetScript());
-			repo.Transactions.Put(testedBadTx.GetHash(), testedBadTx);
-
-			colored = testedBadTx.GetColoredTransaction(repo);
-
-			destroyed = colored.GetDestroyedAssets();
-			Assert.True(destroyed.Length == 2);
-			Assert.True(destroyed[0].Id == a1.Id);
-			Assert.True(destroyed[0].Quantity == 13);
-			Assert.True(destroyed[1].Id == a2.Id);
-			Assert.True(destroyed[1].Quantity == 9);
-		}
-
-		private static Transaction CreateSpecTransaction(NoSqlColoredTransactionRepository repo, Money dust, BitcoinAddress receiver, Transaction prior, Transaction issuanceA1, Transaction issuanceA2)
-		{
-			var testedTx = new Transaction();
-			testedTx.Inputs.Add(new TxIn(new OutPoint(issuanceA1.GetHash(), 0)));
-			testedTx.Inputs.Add(new TxIn(new OutPoint(issuanceA1.GetHash(), 1)));
-			testedTx.Inputs.Add(new TxIn(new OutPoint(prior.GetHash(), 0)));
-			testedTx.Inputs.Add(new TxIn(new OutPoint(issuanceA1.GetHash(), 2)));
-			testedTx.Inputs.Add(new TxIn(new OutPoint(issuanceA1.GetHash(), 3)));
-			testedTx.Inputs.Add(new TxIn(new OutPoint(issuanceA2.GetHash(), 0)));
-
-			testedTx.Outputs.Add(new TxOut(Money.Parse("0.6"), receiver));
-			testedTx.Outputs.Add(new TxOut(dust, receiver));
-			testedTx.Outputs.Add(new TxOut(dust, new ColorMarker(new ulong[] { 0, 10, 6, 0, 7, 3 }).GetScript()));
-			testedTx.Outputs.Add(new TxOut(dust, receiver));
-			testedTx.Outputs.Add(new TxOut(dust, receiver));
-			testedTx.Outputs.Add(new TxOut(dust, receiver));
-			testedTx.Outputs.Add(new TxOut(dust, receiver));
-			repo.Transactions.Put(testedTx.GetHash(), testedTx);
-			return testedTx;
-		}
-
-		//[Fact]
-		//[Trait("UnitTest", "UnitTest")]
-		public void CanParseAndSetUrlInAssetMetadata()
-		{
-			var tx = Transaction.Parse("0100000001ed6f645a2d0eccf693692bc6677cd3c5efaba021db1527c91b9b441fe16da2f7020000006c493046022100991a71c15ebbf77032fc65ccd16ed286435fcc5ba48435510f561079e46dbb2a022100f1e477385196f083a779fd3366e074d34db12754330f02693520951081d5ab19012103f82af267c2f60b7ce274e7e8bc065dad3c1b0ca7a694801c814f128e63242a12ffffffff0358020000000000001976a91477e3e6acdeca221685d0d23a12989b96335a463988ac0000000000000000276a254f4101000180ade2041b753d68747470733a2f2f6370722e736d2f3954627276364a435776e89c0c00000000001976a9142d14f700c8b0a9ff95cb6092faad0795bf790dc788ac00000000");
-
-			var marker = tx.GetColoredMarker();
-			var url = marker.GetMetadataUrl();
-			Assert.Equal("https://cpr.sm/9Tbrv6JCWv", url.ToString());
-
-			marker.SetMetadataUrl(new Uri("http://toto.com/o"));
-			url = marker.GetMetadataUrl();
-			Assert.Equal("http://toto.com/o", url.ToString());
-		}
-
-#if !PORTABLE
-		//[Fact]
-		//[Trait("UnitTest", "UnitTest")]
-		public void CanFetchTransactionFromCoinprism()
-		{
-			CanFetchTransactionFromCoinprismCore("CanColorizeIssuanceTransaction");
-			CanFetchTransactionFromCoinprismCore("CanColorizeTransferTransaction");
-			Assert.Null(new CoinprismColoredTransactionRepository().Get(uint256.Parse("b4399a545c4ddd640920d63af75e7367fe4d94b2d7f7a3423105e25ac5f165a5")));
-		}
-
-		private void CanFetchTransactionFromCoinprismCore(string test)
-		{
-			var tester = CreateTester(test);
-			var expected = ColoredTransaction.FetchColors(tester.TestedTxId, tester.Repository);
-			var actual = new CoinprismColoredTransactionRepository().Get(tester.TestedTxId);
-			Assert.True(actual.ToBytes().SequenceEqual(expected.ToBytes()));
-		}
-#endif
-		//https://www.coinprism.info/tx/b4399a545c4ddd640920d63af75e7367fe4d94b2d7f7a3423105e25ac5f165a6
-		//Asset Id : 3QzJDrSsi4Pm2DhcZFXR9MGJsXXtsYhUsq
-		//1BvvRfz4XnxSWJ524TusetYKrtZnAbgV3r to 18Jcv42cRknPmxrQPb2zSBuEVWq3egjCKq
-		//[Fact]
-		//[Trait("UnitTest", "UnitTest")]
-		public void CanColorizeOutputs()
-		{
-			var tester = CreateTester("CanColorizeIssuanceTransaction");
-
-			var colored1 = ColoredTransaction.FetchColors(tester.TestedTxId, tester.Repository);
-			Assert.True(colored1.Inputs.Count == 0);
-			Assert.True(colored1.Issuances.Count == 1);
-			Assert.True(colored1.Transfers.Count == 0);
-			Assert.Equal("Af59wop4VJjXk2DAzoX9scAUCcAsghPHFX", colored1.Issuances[0].Asset.Id.GetWif(Network.Main).ToString());
-
-			tester = CreateTester("CanColorizeTransferTransaction");
-			var colored2 = ColoredTransaction.FetchColors(tester.TestedTxId, tester.Repository);
-			Assert.True(colored2.Inputs.Count == 1);
-			Assert.True(colored2.Inputs[0].Asset == colored1.Issuances[0].Asset);
-			Assert.True(colored2.Issuances.Count == 0);
-			Assert.True(colored2.Transfers.Count == 2);
-			Assert.Equal("Af59wop4VJjXk2DAzoX9scAUCcAsghPHFX", colored2.Transfers[0].Asset.Id.GetWif(Network.Main).ToString());
-
-			tester = CreateTester("CanColorizeTransferTransaction");
-			var tx = tester.Repository.Transactions.Get(tester.TestedTxId);
-			//If there are less items in the  asset quantity list  than the number of colorable outputs (all the outputs except the marker output), the outputs in excess receive an asset quantity of zero.
-			tx.Outputs.Add(new TxOut());
-			tx.Outputs.Add(new TxOut());
-			tx.Outputs.Add(new TxOut());
-			tester.TestedTxId = tx.GetHash();
-			tester.Repository.Transactions.Put(tester.TestedTxId, tx);
-			colored2 = ColoredTransaction.FetchColors(tester.TestedTxId, tester.Repository);
-			Assert.True(colored2.Inputs.Count == 1);
-			Assert.True(colored2.Inputs[0].Asset == colored1.Issuances[0].Asset);
-			Assert.True(colored2.Issuances.Count == 0);
-			Assert.True(colored2.Transfers.Count == 2);
-			Assert.Equal("Af59wop4VJjXk2DAzoX9scAUCcAsghPHFX", colored2.Transfers[0].Asset.Id.GetWif(Network.Main).ToString());
-			var destroyed = colored2.GetDestroyedAssets();
-			Assert.True(destroyed.Length == 0);
-
-			tester = CreateTester("CanColorizeTransferTransaction");
-			tx = tester.Repository.Transactions.Get(tester.TestedTxId);
-			//If there are more items in the  asset quantity list  than the number of colorable outputs, the transaction is deemed invalid, and all outputs are uncolored.
-			var payload = tx.GetColoredMarker();
-			payload.Quantities = payload.Quantities.Concat(new ulong[] { 1, 2 }).ToArray();
-			tx.Outputs[0].ScriptPubKey = payload.GetScript();
-			Assert.False(tx.HasValidColoredMarker());
-			tester.TestedTxId = tx.GetHash();
-			tester.Repository.Transactions.Put(tester.TestedTxId, tx);
-			colored2 = ColoredTransaction.FetchColors(tester.TestedTxId, tester.Repository);
-			Assert.True(colored2.Inputs.Count == 1);
-			Assert.True(colored2.Issuances.Count == 0);
-			Assert.True(colored2.Transfers.Count == 0);
-
-			tester = CreateTester("CanColorizeTransferTransaction");
-			tx = tester.Repository.Transactions.Get(tester.TestedTxId);
-			//If the marker output is malformed, the transaction is invalid, and all outputs are uncolored.
-			tx.Outputs[0].ScriptPubKey = new Script();
-			tester.TestedTxId = tx.GetHash();
-			tester.Repository.Transactions.Put(tester.TestedTxId, tx);
-			colored2 = ColoredTransaction.FetchColors(tester.TestedTxId, tester.Repository);
-			Assert.True(colored2.Inputs.Count == 1);
-			Assert.True(colored2.Issuances.Count == 0);
-			Assert.True(colored2.Transfers.Count == 0);
-
-
-			tester = CreateTester("CanColorizeTransferTransaction");
-			tx = tester.Repository.Transactions.Get(tester.TestedTxId);
-			//If there are less asset units in the input sequence than in the output sequence, the transaction is considered invalid and all outputs are uncolored.
-			payload = tx.GetColoredMarker();
-			payload.Quantities[0] = 1001;
-			tx.Outputs[0].ScriptPubKey = payload.GetScript();
-			tester.TestedTxId = tx.GetHash();
-			tester.Repository.Transactions.Put(tester.TestedTxId, tx);
-			colored2 = ColoredTransaction.FetchColors(tester.TestedTxId, tester.Repository);
-			Assert.True(colored2.Inputs.Count == 1);
-			Assert.True(colored2.Issuances.Count == 0);
-			Assert.True(colored2.Transfers.Count == 0);
-
-
-			tester = CreateTester("CanColorizeTransferTransaction");
-			tx = tester.Repository.Transactions.Get(tester.TestedTxId);
-			//If there are more asset units in the input sequence than in the output sequence, the transaction is considered valid
-			payload = tx.GetColoredMarker();
-			payload.Quantities[0] = 999;
-			tx.Outputs[0].ScriptPubKey = payload.GetScript();
-			tester.TestedTxId = tx.GetHash();
-			tester.Repository.Transactions.Put(tester.TestedTxId, tx);
-			colored2 = ColoredTransaction.FetchColors(tester.TestedTxId, tester.Repository);
-			Assert.True(colored2.Inputs.Count == 1);
-			Assert.True(colored2.Issuances.Count == 0);
-			Assert.True(colored2.Transfers.Count == 2);
-			destroyed = colored2.GetDestroyedAssets();
-			Assert.True(destroyed.Length == 1);
-			Assert.True(destroyed[0].Quantity == 1);
-			Assert.True(destroyed[0].Id == colored2.Inputs[0].Asset.Id);
-
-			//Verify that FetchColor update the repository
-			var persistent = new NoSqlColoredTransactionRepository(tester.Repository.Transactions, new InMemoryNoSqlRepository());
-			colored2 = ColoredTransaction.FetchColors(tester.TestedTxId, persistent);
-			Assert.NotNull(persistent.Get(tester.TestedTxId));
-
-			//Verify cached loadbulk correctly
-			var cached = new CachedColoredTransactionRepository(persistent);
-			persistent.Put(tester.TestedTxId, null);
-			cached.WriteThrough = false;
-			colored2 = ColoredTransaction.FetchColors(tester.TestedTxId, cached);
-			cached.ReadThrough = false;
-			Assert.Null(cached.Get(tester.TestedTxId)); //Should not have written in the cache (cache outdated, thinking it is still null)
-			Assert.NotNull(persistent.Get(tester.TestedTxId)); //But should have written in the inner repository
-			Assert.NotNull(cached.Get(tx.Inputs[0].PrevOut.Hash)); //However, the previous transaction should have been loaded by loadbulk via ReadThrough
-		}
-
-
-
-		private ColoredCoinTester CreateTester([CallerMemberName]string test = null)
-		{
-			return new ColoredCoinTester(test);
-		}
-
-
-		//Data in the marker output      Description
-		//-----------------------------  -------------------------------------------------------------------
-		//0x6a                           The OP_RETURN opcode.
-		//0x10                           The PUSHDATA opcode for a 16 bytes payload.
-		//0x4f 0x41                      The Open Assets Protocol tag.
-		//0x01 0x00                      Version 1 of the protocol.
-		//0x03                           There are 3 items in the asset quantity list.
-		//0xac 0x02 0x00 0xe5 0x8e 0x26  The asset quantity list:
-		//							   - '0xac 0x02' means output 0 has an asset quantity of 300.
-		//							   - Output 1 is skipped and has an asset quantity of 0
-		//								 because it is the marker output.
-		//							   - '0x00' means output 2 has an asset quantity of 0.
-		//							   - '0xe5 0x8e 0x26' means output 3 has an asset quantity of 624,485.
-		//							   - Outputs after output 3 (if any) have an asset quantity of 0.
-		//0x04                           The metadata is 4 bytes long.
-		//0x12 0x34 0x56 0x78            Some arbitrary metadata.
-		//00000000000000001c7a19e8ef62d815d84a473f543de77f23b8342fc26812a9 at 299220 Monday, May 5, 2014 3:47:37 PM first block
-		//[Fact]
-		//[Trait("UnitTest", "UnitTest")]
-		public void CanParseColorMarker()
-		{
-			var script = new Script(Encoders.Hex.DecodeData("6a104f41010003ac0200e58e260412345678"));
-			var marker = ColorMarker.TryParse(script);
-			Assert.NotNull(marker);
-			Assert.Equal(1, marker.Version);
-			Assert.Equal(3, marker.Quantities.Length);
-			Assert.True(marker.Quantities.SequenceEqual(new ulong[] { 300, 0, 624485 }));
-			Assert.True(marker.Metadata.SequenceEqual(new byte[] { 0x12, 0x34, 0x56, 0x78 }));
-			Assert.Equal(script.ToString(), marker.GetScript().ToString());
-		}
-
-		//[Fact]
-		//[Trait("UnitTest", "UnitTest")]
-		public void CanParseColorMarker2()
-		{
-			string[] invalidMarkers =
-			{
-				"6a114f41010003ac0200e58e26041234567800", //Useless bytes at the end of the marker
-				"6a4de803116a104f41010003ac0200e58e260412345678", //Invalid push consume a marker
-				"6a056a104f41010003ac0200e58e260412345678", //valid push consume a marker
-			};
-
-			foreach(var script in invalidMarkers.Select(m => new Script(Encoders.Hex.DecodeData(m))))
-			{
-				var marker = ColorMarker.TryParse(script);
-				Assert.Null(marker);
-			}
-			string[] validMarkers =
-			{
-				"6a104f41010003ac0200e58e260412345678", //One push
-				"6a104f41010003ac0200e58e260412345678104f41010003ac0200e58e260412345678", //Two push
-				"6a576e104f41010003ac0200e58e26041234567868", //Garbage push
-				"6a576e104f41010003ac0200e58e2604123456786811", //Invalid push at the end
-			};
-
-			foreach(var script in validMarkers.Select(m => new Script(Encoders.Hex.DecodeData(m))))
-			{
-				var marker = ColorMarker.TryParse(script);
-				Assert.NotNull(marker);
-			}
-
-			Transaction tx = new Transaction();
-			tx.Outputs.Add(new TxOut(Money.Zero, new Script(Encoders.Hex.DecodeData("6a114f41010003f00100e58e26041234567800104f41010003f00100e58e260412345678"))));
-			tx.Outputs.Add(new TxOut(Money.Zero, new Script(Encoders.Hex.DecodeData("6a104f41010003ac0200e58e260412345678"))));
-			var marker2 = ColorMarker.TryParse(tx);
-			Assert.Null(marker2); //No input
-			tx.Inputs.Add(new TxIn());
-			marker2 = ColorMarker.TryParse(tx);
-			Assert.Null(marker2); //Coinbase
-			tx.Inputs[0].PrevOut = new OutPoint(new uint256(1), 0);
-			marker2 = ColorMarker.TryParse(tx);
-			Assert.Equal("6a104f41010003f00100e58e260412345678", marker2.GetScript().ToHex());
-		}
-
-		//[Fact]
-		//[Trait("UnitTest", "UnitTest")]
-		public void CanCreateAssetAddress()
-		{
-			//The issuer first generates a private key: 18E14A7B6A307F426A94F8114701E7C8E774E7F9A47E2C2035DB29A206321725.
-			var key = new Key(TestUtils.ParseHex("18E14A7B6A307F426A94F8114701E7C8E774E7F9A47E2C2035DB29A206321725"));
-			//He calculates the corresponding address: 16UwLL9Risc3QfPqBUvKofHmBQ7wMtjvM.
-			var address = key.PubKey.Decompress().GetAddress(Network.Main);
-			Assert.Equal("16UwLL9Risc3QfPqBUvKofHmBQ7wMtjvM", address.ToString());
-
-			//Next, he builds the Pay-to-PubKey-Hash script associated to that address: OP_DUP OP_HASH160 010966776006953D5567439E5E39F86A0D273BEE OP_EQUALVERIFY OP_CHECKSIG
-			Script script = address.ScriptPubKey;
-			Assert.Equal("OP_DUP OP_HASH160 010966776006953D5567439E5E39F86A0D273BEE OP_EQUALVERIFY OP_CHECKSIG", script.ToString().ToUpper());
-
-			var oo = script.GetScriptAddress(Network.Main);
-			//The script is hashed: 36e0ea8e93eaa0285d641305f4c81e563aa570a2.
-			Assert.Equal("36e0ea8e93eaa0285d641305f4c81e563aa570a2", script.Hash.ToString());
-
-			Assert.Equal("36e0ea8e93eaa0285d641305f4c81e563aa570a2", key.PubKey.Decompress().Hash.ScriptPubKey.Hash.ToString());
-			//Finally, the hash is converted to a base 58 string with checksum using version byte 23: ALn3aK1fSuG27N96UGYB1kUYUpGKRhBuBC. 
-			Assert.Equal("ALn3aK1fSuG27N96UGYB1kUYUpGKRhBuBC", script.Hash.ToAssetId().GetWif(Network.Main).ToString());
-		}
-
-	}
-}
-=======
-﻿using NBitcoin.DataEncoders;
-using NBitcoin.OpenAsset;
-using Newtonsoft.Json;
-using Newtonsoft.Json.Linq;
-using System;
-using System.Collections.Generic;
-using System.IO;
-using System.Linq;
-using System.Net;
-using System.Runtime.CompilerServices;
-using System.Text;
-using System.Threading.Tasks;
-using Xunit;
-
-namespace NBitcoin.Tests
-{
-	//https://github.com/OpenAssets/open-assets-protocol/blob/master/specification.mediawiki
-	public class ColoredCoinsTests
-	{
-		class ColoredCoinTester
-		{
-			public ColoredCoinTester([CallerMemberName]string test = null)
-			{
-				var testcase = JsonConvert.DeserializeObject<TestCase[]>(File.ReadAllText("Data/openasset-known-tx.json"))
-					.First(t => t.test == test);
-				NoSqlTransactionRepository repository = new NoSqlTransactionRepository();
-				foreach(var tx in testcase.txs)
-				{
-					var txObj = Transaction.Parse(tx);
-					repository.Put(txObj.GetHash(), txObj);
-				}
-				TestedTxId = uint256.Parse(testcase.testedtx);
-				Repository = new NullColoredTransactionRepository(repository);
-			}
-
-
-			public IColoredTransactionRepository Repository
-			{
-				get;
-				set;
-			}
-
-			public uint256 TestedTxId
-			{
-				get;
-				set;
-			}
-		}
-		class TestCase
-		{
-			public string test
-			{
-				get;
-				set;
-			}
-			public string testedtx
-			{
-				get;
-				set;
-			}
-			public string[] txs
-			{
-				get;
-				set;
-			}
-		}
-
-		class AssetKey
-		{
-			public AssetKey()
-			{
-				Key = new Key();
-				ScriptPubKey = Key.PubKey.GetAddress(Network.Main).ScriptPubKey;
-				Id = ScriptPubKey.Hash.ToAssetId();
-			}
-			public Key Key
-			{
-				get;
-				set;
-			}
-			public Script ScriptPubKey
-			{
-				get;
-				set;
-			}
-			public AssetId Id
-			{
-				get;
-				set;
-			}
-		}
-
-#if !PORTABLE
-		//[Fact]
-		public void TestFun()
-		{
-			var repo = new NoSqlColoredTransactionRepository(new BlockrTransactionRepository());
-			var colored = ColoredTransaction.FetchColors(uint256.Parse("b4399a545c4ddd640920d63af75e7367fe4d94b2d7f7a3423105e25ac5f165a6"), repo);
-
-			var prismColored = new CoinprismColoredTransactionRepository().Get(uint256.Parse("b4399a545c4ddd640920d63af75e7367fe4d94b2d7f7a3423105e25ac5f165a6"));
-
-			Assert.True(colored.ToBytes().SequenceEqual(prismColored.ToBytes()));
-		}
-#endif
-
-		[Fact]
-		[Trait("UnitTest", "UnitTest")]
-		public void CanParseColoredAddress()
-		{
-			var address = new BitcoinPubKeyAddress("16UwLL9Risc3QfPqBUvKofHmBQ7wMtjvM");
-			var colored = address.ToColoredAddress();
-			Assert.Equal("akB4NBW9UuCmHuepksob6yfZs6naHtRCPNy", colored.ToWif());
-			Assert.Equal(address.ScriptPubKey, colored.ScriptPubKey);
-
-			var testAddress = address.ToNetwork(Network.TestNet);
-			var testColored = testAddress.ToColoredAddress();
-
-			Assert.Equal(Network.TestNet, testAddress.Network);
-			Assert.Equal(address.Hash, testAddress.Hash);
-
-			Assert.Equal(colored.ToNetwork(Network.TestNet), testColored);
-
-			Assert.Equal(testAddress.ScriptPubKey, testColored.ScriptPubKey);
-
-			Assert.Equal(Network.TestNet, testColored.Network);
-			testColored = new BitcoinColoredAddress("bWqaKUZETiECYgmJNbNZUoanBxnAzoVjCNx");
-			Assert.Equal(Network.TestNet, testColored.Network);
-			Assert.Equal(colored.ToNetwork(Network.TestNet), testColored);
-		}
-
-		[Fact]
-		[Trait("UnitTest", "UnitTest")]
-		//https://github.com/OpenAssets/open-assets-protocol/blob/master/specification.mediawiki
-		public void CanColorizeSpecScenario()
-		{
-			var repo = new NoSqlColoredTransactionRepository();
-			var dust = Money.Parse("0.00005");
-			var colored = new ColoredTransaction();
-			var a1 = new AssetKey();
-			var a2 = new AssetKey();
-			var h = new AssetKey();
-			var sender = new Key().PubKey.GetAddress(Network.Main);
-			var receiver = new Key().PubKey.GetAddress(Network.Main);
-
-			colored.Marker = new ColorMarker(new ulong[] { 0, 10, 6, 0, 7, 3 });
-			colored.Inputs.Add(new ColoredEntry(0, new AssetMoney(a1.Id, 3UL)));
-			colored.Inputs.Add(new ColoredEntry(1, new AssetMoney(a1.Id, 2UL)));
-			colored.Inputs.Add(new ColoredEntry(3, new AssetMoney(a1.Id, 5UL)));
-			colored.Inputs.Add(new ColoredEntry(4, new AssetMoney(a1.Id, 3UL)));
-			colored.Inputs.Add(new ColoredEntry(5, new AssetMoney(a2.Id, 9UL)));
-
-			colored.Issuances.Add(new ColoredEntry(1, new AssetMoney(h.Id, 10UL)));
-			colored.Transfers.Add(new ColoredEntry(3, new AssetMoney(a1.Id, 6UL)));
-			colored.Transfers.Add(new ColoredEntry(5, new AssetMoney(a1.Id, 7UL)));
-			colored.Transfers.Add(new ColoredEntry(6, new AssetMoney(a2.Id, 3UL)));
-			var destroyed = colored.GetDestroyedAssets();
-			Assert.True(destroyed.Length == 1);
-			Assert.True(destroyed[0].Quantity == 6);
-			Assert.True(destroyed[0].Id == a2.Id);
-			colored = colored.Clone();
-			destroyed = colored.GetDestroyedAssets();
-			Assert.True(destroyed.Length == 1);
-			Assert.True(destroyed[0].Quantity == 6);
-			Assert.True(destroyed[0].Id == a2.Id);
-
-			var prior = new Transaction();
-			prior.Outputs.Add(new TxOut(dust, a1.ScriptPubKey));
-			prior.Outputs.Add(new TxOut(dust, a2.ScriptPubKey));
-			prior.Outputs.Add(new TxOut(dust, h.ScriptPubKey));
-			repo.Transactions.Put(prior.GetHash(), prior);
-
-			var issuanceA1 = new Transaction();
-			issuanceA1.Inputs.Add(new TxIn(new OutPoint(prior.GetHash(), 0)));
-			issuanceA1.Outputs.Add(new TxOut(dust, h.ScriptPubKey));
-			issuanceA1.Outputs.Add(new TxOut(dust, sender));
-			issuanceA1.Outputs.Add(new TxOut(dust, sender));
-			issuanceA1.Outputs.Add(new TxOut(dust, sender));
-			issuanceA1.Outputs.Add(new TxOut(dust, new ColorMarker(new ulong[] { 3, 2, 5, 3 }).GetScript()));
-			repo.Transactions.Put(issuanceA1.GetHash(), issuanceA1);
-
-			var issuanceA2 = new Transaction();
-			issuanceA2.Inputs.Add(new TxIn(new OutPoint(prior.GetHash(), 1)));
-			issuanceA2.Outputs.Add(new TxOut(dust, sender));
-			issuanceA2.Outputs.Add(new TxOut(dust, new ColorMarker(new ulong[] { 9 }).GetScript()));
-			repo.Transactions.Put(issuanceA2.GetHash(), issuanceA2);
-
-			var testedTx = CreateSpecTransaction(repo, dust, receiver, prior, issuanceA1, issuanceA2);
-			var actualColored = testedTx.GetColoredTransaction(repo);
-
-			Assert.True(colored.ToBytes().SequenceEqual(actualColored.ToBytes()));
-
-
-			//Finally, for each transfer output, if the asset units forming that output all have the same asset address, the output gets assigned that asset address. If any output contains units from more than one distinct asset address, the whole transaction is considered invalid, and all outputs are uncolored.
-
-			var testedBadTx = CreateSpecTransaction(repo, dust, receiver, prior, issuanceA1, issuanceA2);
-			testedBadTx.Outputs[2] = new TxOut(dust, new ColorMarker(new ulong[] { 0, 10, 6, 0, 6, 4 }).GetScript());
-			repo.Transactions.Put(testedBadTx.GetHash(), testedBadTx);
-			colored = testedBadTx.GetColoredTransaction(repo);
-
-			destroyed = colored.GetDestroyedAssets();
-			Assert.True(destroyed.Length == 2);
-			Assert.True(destroyed[0].Id == a1.Id);
-			Assert.True(destroyed[0].Quantity == 13);
-			Assert.True(destroyed[1].Id == a2.Id);
-			Assert.True(destroyed[1].Quantity == 9);
-
-
-			//If there are more items in the  asset quantity list  than the number of colorable outputs, the transaction is deemed invalid, and all outputs are uncolored.
-			testedBadTx = CreateSpecTransaction(repo, dust, receiver, prior, issuanceA1, issuanceA2);
-			testedBadTx.Outputs[2] = new TxOut(dust, new ColorMarker(new ulong[] { 0, 10, 6, 0, 7, 4, 10, 10 }).GetScript());
-			repo.Transactions.Put(testedBadTx.GetHash(), testedBadTx);
-
-			colored = testedBadTx.GetColoredTransaction(repo);
-
-			destroyed = colored.GetDestroyedAssets();
-			Assert.True(destroyed.Length == 2);
-			Assert.True(destroyed[0].Id == a1.Id);
-			Assert.True(destroyed[0].Quantity == 13);
-			Assert.True(destroyed[1].Id == a2.Id);
-			Assert.True(destroyed[1].Quantity == 9);
-		}
-
-		private static Transaction CreateSpecTransaction(NoSqlColoredTransactionRepository repo, Money dust, BitcoinAddress receiver, Transaction prior, Transaction issuanceA1, Transaction issuanceA2)
-		{
-			var testedTx = new Transaction();
-			testedTx.Inputs.Add(new TxIn(new OutPoint(issuanceA1.GetHash(), 0)));
-			testedTx.Inputs.Add(new TxIn(new OutPoint(issuanceA1.GetHash(), 1)));
-			testedTx.Inputs.Add(new TxIn(new OutPoint(prior.GetHash(), 0)));
-			testedTx.Inputs.Add(new TxIn(new OutPoint(issuanceA1.GetHash(), 2)));
-			testedTx.Inputs.Add(new TxIn(new OutPoint(issuanceA1.GetHash(), 3)));
-			testedTx.Inputs.Add(new TxIn(new OutPoint(issuanceA2.GetHash(), 0)));
-
-			testedTx.Outputs.Add(new TxOut(Money.Parse("0.6"), receiver));
-			testedTx.Outputs.Add(new TxOut(dust, receiver));
-			testedTx.Outputs.Add(new TxOut(dust, new ColorMarker(new ulong[] { 0, 10, 6, 0, 7, 3 }).GetScript()));
-			testedTx.Outputs.Add(new TxOut(dust, receiver));
-			testedTx.Outputs.Add(new TxOut(dust, receiver));
-			testedTx.Outputs.Add(new TxOut(dust, receiver));
-			testedTx.Outputs.Add(new TxOut(dust, receiver));
-			repo.Transactions.Put(testedTx.GetHash(), testedTx);
-			return testedTx;
-		}
-
-		[Fact]
-		[Trait("UnitTest", "UnitTest")]
-		public void CanParseAndSetUrlInAssetMetadata()
-		{
-			var tx = Transaction.Parse("0100000001ed6f645a2d0eccf693692bc6677cd3c5efaba021db1527c91b9b441fe16da2f7020000006c493046022100991a71c15ebbf77032fc65ccd16ed286435fcc5ba48435510f561079e46dbb2a022100f1e477385196f083a779fd3366e074d34db12754330f02693520951081d5ab19012103f82af267c2f60b7ce274e7e8bc065dad3c1b0ca7a694801c814f128e63242a12ffffffff0358020000000000001976a91477e3e6acdeca221685d0d23a12989b96335a463988ac0000000000000000276a254f4101000180ade2041b753d68747470733a2f2f6370722e736d2f3954627276364a435776e89c0c00000000001976a9142d14f700c8b0a9ff95cb6092faad0795bf790dc788ac00000000");
-
-			var marker = tx.GetColoredMarker();
-			var url = marker.GetMetadataUrl();
-			Assert.Equal("https://cpr.sm/9Tbrv6JCWv", url.ToString());
-
-			marker.SetMetadataUrl(new Uri("http://toto.com/o"));
-			url = marker.GetMetadataUrl();
-			Assert.Equal("http://toto.com/o", url.ToString());
-		}
-
-#if !PORTABLE
-		[Fact]
-		[Trait("UnitTest", "UnitTest")]
-		public void CanFetchTransactionFromCoinprism()
-		{
-			CanFetchTransactionFromCoinprismCore("CanColorizeIssuanceTransaction");
-			CanFetchTransactionFromCoinprismCore("CanColorizeTransferTransaction");
-			Assert.Null(new CoinprismColoredTransactionRepository().Get(uint256.Parse("b4399a545c4ddd640920d63af75e7367fe4d94b2d7f7a3423105e25ac5f165a5")));
-			Assert.Null(new CoinprismColoredTransactionRepository(Network.TestNet).Get(uint256.Parse("b4399a545c4ddd640920d63af75e7367fe4d94b2d7f7a3423105e25ac5f165a5")));
-			Assert.NotNull(new CoinprismColoredTransactionRepository(Network.TestNet).Get(uint256.Parse("100972a4a519c6a40f6aa30bf0f89c1378c2a90a2a45715ec955d09fbf4d2253")));
-		}
-
-		private void CanFetchTransactionFromCoinprismCore(string test)
-		{
-			var tester = CreateTester(test);
-			var expected = ColoredTransaction.FetchColors(tester.TestedTxId, tester.Repository);
-			var actual = new CoinprismColoredTransactionRepository().Get(tester.TestedTxId);
-			Assert.True(actual.ToBytes().SequenceEqual(expected.ToBytes()));
-		}
-#endif
-		//https://www.coinprism.info/tx/b4399a545c4ddd640920d63af75e7367fe4d94b2d7f7a3423105e25ac5f165a6
-		//Asset Id : 3QzJDrSsi4Pm2DhcZFXR9MGJsXXtsYhUsq
-		//1BvvRfz4XnxSWJ524TusetYKrtZnAbgV3r to 18Jcv42cRknPmxrQPb2zSBuEVWq3egjCKq
-		[Fact]
-		[Trait("UnitTest", "UnitTest")]
-		public void CanColorizeOutputs()
-		{
-			var tester = CreateTester("CanColorizeIssuanceTransaction");
-
-			var colored1 = ColoredTransaction.FetchColors(tester.TestedTxId, tester.Repository);
-			Assert.True(colored1.Inputs.Count == 0);
-			Assert.True(colored1.Issuances.Count == 1);
-			Assert.True(colored1.Transfers.Count == 0);
-			Assert.Equal("Af59wop4VJjXk2DAzoX9scAUCcAsghPHFX", colored1.Issuances[0].Asset.Id.GetWif(Network.Main).ToString());
-
-			tester = CreateTester("CanColorizeTransferTransaction");
-			var colored2 = ColoredTransaction.FetchColors(tester.TestedTxId, tester.Repository);
-			Assert.True(colored2.Inputs.Count == 1);
-			Assert.True(colored2.Inputs[0].Asset == colored1.Issuances[0].Asset);
-			Assert.True(colored2.Issuances.Count == 0);
-			Assert.True(colored2.Transfers.Count == 2);
-			Assert.Equal("Af59wop4VJjXk2DAzoX9scAUCcAsghPHFX", colored2.Transfers[0].Asset.Id.GetWif(Network.Main).ToString());
-
-			tester = CreateTester("CanColorizeTransferTransaction");
-			var tx = tester.Repository.Transactions.Get(tester.TestedTxId);
-			//If there are less items in the  asset quantity list  than the number of colorable outputs (all the outputs except the marker output), the outputs in excess receive an asset quantity of zero.
-			tx.Outputs.Add(new TxOut());
-			tx.Outputs.Add(new TxOut());
-			tx.Outputs.Add(new TxOut());
-			tester.TestedTxId = tx.GetHash();
-			tester.Repository.Transactions.Put(tester.TestedTxId, tx);
-			colored2 = ColoredTransaction.FetchColors(tester.TestedTxId, tester.Repository);
-			Assert.True(colored2.Inputs.Count == 1);
-			Assert.True(colored2.Inputs[0].Asset == colored1.Issuances[0].Asset);
-			Assert.True(colored2.Issuances.Count == 0);
-			Assert.True(colored2.Transfers.Count == 2);
-			Assert.Equal("Af59wop4VJjXk2DAzoX9scAUCcAsghPHFX", colored2.Transfers[0].Asset.Id.GetWif(Network.Main).ToString());
-			var destroyed = colored2.GetDestroyedAssets();
-			Assert.True(destroyed.Length == 0);
-
-			tester = CreateTester("CanColorizeTransferTransaction");
-			tx = tester.Repository.Transactions.Get(tester.TestedTxId);
-			//If there are more items in the  asset quantity list  than the number of colorable outputs, the transaction is deemed invalid, and all outputs are uncolored.
-			var payload = tx.GetColoredMarker();
-			payload.Quantities = payload.Quantities.Concat(new ulong[] { 1, 2 }).ToArray();
-			tx.Outputs[0].ScriptPubKey = payload.GetScript();
-			Assert.False(tx.HasValidColoredMarker());
-			tester.TestedTxId = tx.GetHash();
-			tester.Repository.Transactions.Put(tester.TestedTxId, tx);
-			colored2 = ColoredTransaction.FetchColors(tester.TestedTxId, tester.Repository);
-			Assert.True(colored2.Inputs.Count == 1);
-			Assert.True(colored2.Issuances.Count == 0);
-			Assert.True(colored2.Transfers.Count == 0);
-
-			tester = CreateTester("CanColorizeTransferTransaction");
-			tx = tester.Repository.Transactions.Get(tester.TestedTxId);
-			//If the marker output is malformed, the transaction is invalid, and all outputs are uncolored.
-			tx.Outputs[0].ScriptPubKey = new Script();
-			tester.TestedTxId = tx.GetHash();
-			tester.Repository.Transactions.Put(tester.TestedTxId, tx);
-			colored2 = ColoredTransaction.FetchColors(tester.TestedTxId, tester.Repository);
-			Assert.True(colored2.Inputs.Count == 1);
-			Assert.True(colored2.Issuances.Count == 0);
-			Assert.True(colored2.Transfers.Count == 0);
-
-
-			tester = CreateTester("CanColorizeTransferTransaction");
-			tx = tester.Repository.Transactions.Get(tester.TestedTxId);
-			//If there are less asset units in the input sequence than in the output sequence, the transaction is considered invalid and all outputs are uncolored.
-			payload = tx.GetColoredMarker();
-			payload.Quantities[0] = 1001;
-			tx.Outputs[0].ScriptPubKey = payload.GetScript();
-			tester.TestedTxId = tx.GetHash();
-			tester.Repository.Transactions.Put(tester.TestedTxId, tx);
-			colored2 = ColoredTransaction.FetchColors(tester.TestedTxId, tester.Repository);
-			Assert.True(colored2.Inputs.Count == 1);
-			Assert.True(colored2.Issuances.Count == 0);
-			Assert.True(colored2.Transfers.Count == 0);
-
-
-			tester = CreateTester("CanColorizeTransferTransaction");
-			tx = tester.Repository.Transactions.Get(tester.TestedTxId);
-			//If there are more asset units in the input sequence than in the output sequence, the transaction is considered valid
-			payload = tx.GetColoredMarker();
-			payload.Quantities[0] = 999;
-			tx.Outputs[0].ScriptPubKey = payload.GetScript();
-			tester.TestedTxId = tx.GetHash();
-			tester.Repository.Transactions.Put(tester.TestedTxId, tx);
-			colored2 = ColoredTransaction.FetchColors(tester.TestedTxId, tester.Repository);
-			Assert.True(colored2.Inputs.Count == 1);
-			Assert.True(colored2.Issuances.Count == 0);
-			Assert.True(colored2.Transfers.Count == 2);
-			destroyed = colored2.GetDestroyedAssets();
-			Assert.True(destroyed.Length == 1);
-			Assert.True(destroyed[0].Quantity == 1);
-			Assert.True(destroyed[0].Id == colored2.Inputs[0].Asset.Id);
-
-			//Verify that FetchColor update the repository
-			var persistent = new NoSqlColoredTransactionRepository(tester.Repository.Transactions, new InMemoryNoSqlRepository());
-			colored2 = ColoredTransaction.FetchColors(tester.TestedTxId, persistent);
-			Assert.NotNull(persistent.Get(tester.TestedTxId));
-
-			//Verify cached loadbulk correctly
-			var cached = new CachedColoredTransactionRepository(persistent);
-			persistent.Put(tester.TestedTxId, null);
-			cached.WriteThrough = false;
-			colored2 = ColoredTransaction.FetchColors(tester.TestedTxId, cached);
-			cached.ReadThrough = false;
-			Assert.Null(cached.Get(tester.TestedTxId)); //Should not have written in the cache (cache outdated, thinking it is still null)
-			Assert.NotNull(persistent.Get(tester.TestedTxId)); //But should have written in the inner repository
-			Assert.NotNull(cached.Get(tx.Inputs[0].PrevOut.Hash)); //However, the previous transaction should have been loaded by loadbulk via ReadThrough
-		}
-
-
-
-		private ColoredCoinTester CreateTester([CallerMemberName]string test = null)
-		{
-			return new ColoredCoinTester(test);
-		}
-
-
-		//Data in the marker output      Description
-		//-----------------------------  -------------------------------------------------------------------
-		//0x6a                           The OP_RETURN opcode.
-		//0x10                           The PUSHDATA opcode for a 16 bytes payload.
-		//0x4f 0x41                      The Open Assets Protocol tag.
-		//0x01 0x00                      Version 1 of the protocol.
-		//0x03                           There are 3 items in the asset quantity list.
-		//0xac 0x02 0x00 0xe5 0x8e 0x26  The asset quantity list:
-		//							   - '0xac 0x02' means output 0 has an asset quantity of 300.
-		//							   - Output 1 is skipped and has an asset quantity of 0
-		//								 because it is the marker output.
-		//							   - '0x00' means output 2 has an asset quantity of 0.
-		//							   - '0xe5 0x8e 0x26' means output 3 has an asset quantity of 624,485.
-		//							   - Outputs after output 3 (if any) have an asset quantity of 0.
-		//0x04                           The metadata is 4 bytes long.
-		//0x12 0x34 0x56 0x78            Some arbitrary metadata.
-		//00000000000000001c7a19e8ef62d815d84a473f543de77f23b8342fc26812a9 at 299220 Monday, May 5, 2014 3:47:37 PM first block
-		[Fact]
-		[Trait("UnitTest", "UnitTest")]
-		public void CanParseColorMarker()
-		{
-			var script = new Script(Encoders.Hex.DecodeData("6a104f41010003ac0200e58e260412345678"));
-			var marker = ColorMarker.TryParse(script);
-			Assert.NotNull(marker);
-			Assert.Equal(1, marker.Version);
-			Assert.Equal(3, marker.Quantities.Length);
-			Assert.True(marker.Quantities.SequenceEqual(new ulong[] { 300, 0, 624485 }));
-			Assert.True(marker.Metadata.SequenceEqual(new byte[] { 0x12, 0x34, 0x56, 0x78 }));
-			Assert.Equal(script.ToString(), marker.GetScript().ToString());
-		}
-
-		[Fact]
-		[Trait("UnitTest", "UnitTest")]
-		public void CanParseColorMarker2()
-		{
-			string[] invalidMarkers =
-			{
-				"6a114f41010003ac0200e58e26041234567800", //Useless bytes at the end of the marker
-				"6a4de803116a104f41010003ac0200e58e260412345678", //Invalid push consume a marker
-				"6a056a104f41010003ac0200e58e260412345678", //valid push consume a marker
-			};
-
-			foreach(var script in invalidMarkers.Select(m => new Script(Encoders.Hex.DecodeData(m))))
-			{
-				var marker = ColorMarker.TryParse(script);
-				Assert.Null(marker);
-			}
-			string[] validMarkers =
-			{
-				"6a104f41010003ac0200e58e260412345678", //One push
-				"6a104f41010003ac0200e58e260412345678104f41010003ac0200e58e260412345678", //Two push
-				"6a576e104f41010003ac0200e58e26041234567868", //Garbage push
-				"6a576e104f41010003ac0200e58e2604123456786811", //Invalid push at the end
-			};
-
-			foreach(var script in validMarkers.Select(m => new Script(Encoders.Hex.DecodeData(m))))
-			{
-				var marker = ColorMarker.TryParse(script);
-				Assert.NotNull(marker);
-			}
-
-			Transaction tx = new Transaction();
-			tx.Outputs.Add(new TxOut(Money.Zero, new Script(Encoders.Hex.DecodeData("6a114f41010003f00100e58e26041234567800104f41010003f00100e58e260412345678"))));
-			tx.Outputs.Add(new TxOut(Money.Zero, new Script(Encoders.Hex.DecodeData("6a104f41010003ac0200e58e260412345678"))));
-			var marker2 = ColorMarker.TryParse(tx);
-			Assert.Null(marker2); //No input
-			tx.Inputs.Add(new TxIn());
-			marker2 = ColorMarker.TryParse(tx);
-			Assert.Null(marker2); //Coinbase
-			tx.Inputs[0].PrevOut = new OutPoint(new uint256(1), 0);
-			marker2 = ColorMarker.TryParse(tx);
-			Assert.Equal("6a104f41010003f00100e58e260412345678", marker2.GetScript().ToHex());
-		}
-
-		[Fact]
-		[Trait("UnitTest", "UnitTest")]
-		public void CanCreateAssetAddress()
-		{
-			//The issuer first generates a private key: 18E14A7B6A307F426A94F8114701E7C8E774E7F9A47E2C2035DB29A206321725.
-			var key = new Key(TestUtils.ParseHex("18E14A7B6A307F426A94F8114701E7C8E774E7F9A47E2C2035DB29A206321725"));
-			//He calculates the corresponding address: 16UwLL9Risc3QfPqBUvKofHmBQ7wMtjvM.
-			var address = key.PubKey.Decompress().GetAddress(Network.Main);
-			Assert.Equal("16UwLL9Risc3QfPqBUvKofHmBQ7wMtjvM", address.ToString());
-
-			//Next, he builds the Pay-to-PubKey-Hash script associated to that address: OP_DUP OP_HASH160 010966776006953D5567439E5E39F86A0D273BEE OP_EQUALVERIFY OP_CHECKSIG
-			Script script = address.ScriptPubKey;
-			Assert.Equal("OP_DUP OP_HASH160 010966776006953D5567439E5E39F86A0D273BEE OP_EQUALVERIFY OP_CHECKSIG", script.ToString().ToUpper());
-
-			var oo = script.GetScriptAddress(Network.Main);
-			//The script is hashed: 36e0ea8e93eaa0285d641305f4c81e563aa570a2.
-			Assert.Equal("36e0ea8e93eaa0285d641305f4c81e563aa570a2", script.Hash.ToString());
-
-			Assert.Equal("36e0ea8e93eaa0285d641305f4c81e563aa570a2", key.PubKey.Decompress().Hash.ScriptPubKey.Hash.ToString());
-			//Finally, the hash is converted to a base 58 string with checksum using version byte 23: ALn3aK1fSuG27N96UGYB1kUYUpGKRhBuBC. 
-			Assert.Equal("ALn3aK1fSuG27N96UGYB1kUYUpGKRhBuBC", script.Hash.ToAssetId().GetWif(Network.Main).ToString());
-		}
-
-	}
-}
->>>>>>> d3cbf392
+﻿using NBitcoin.DataEncoders;
+using NBitcoin.OpenAsset;
+using Newtonsoft.Json;
+using Newtonsoft.Json.Linq;
+using System;
+using System.Collections.Generic;
+using System.IO;
+using System.Linq;
+using System.Net;
+using System.Runtime.CompilerServices;
+using System.Text;
+using System.Threading.Tasks;
+using Xunit;
+
+namespace NBitcoin.Tests
+{
+	//https://github.com/OpenAssets/open-assets-protocol/blob/master/specification.mediawiki
+	public class ColoredCoinsTests
+	{
+		class ColoredCoinTester
+		{
+			public ColoredCoinTester([CallerMemberName]string test = null)
+			{
+				var testcase = JsonConvert.DeserializeObject<TestCase[]>(File.ReadAllText("Data/openasset-known-tx.json"))
+					.First(t => t.test == test);
+				NoSqlTransactionRepository repository = new NoSqlTransactionRepository();
+				foreach(var tx in testcase.txs)
+				{
+					var txObj = Transaction.Parse(tx);
+					repository.Put(txObj.GetHash(), txObj);
+				}
+				TestedTxId = uint256.Parse(testcase.testedtx);
+				Repository = new NullColoredTransactionRepository(repository);
+			}
+
+
+			public IColoredTransactionRepository Repository
+			{
+				get;
+				set;
+			}
+
+			public uint256 TestedTxId
+			{
+				get;
+				set;
+			}
+		}
+		class TestCase
+		{
+			public string test
+			{
+				get;
+				set;
+			}
+			public string testedtx
+			{
+				get;
+				set;
+			}
+			public string[] txs
+			{
+				get;
+				set;
+			}
+		}
+
+		class AssetKey
+		{
+			public AssetKey()
+			{
+				Key = new Key();
+				ScriptPubKey = Key.PubKey.GetAddress(Network.Main).ScriptPubKey;
+				Id = ScriptPubKey.Hash.ToAssetId();
+			}
+			public Key Key
+			{
+				get;
+				set;
+			}
+			public Script ScriptPubKey
+			{
+				get;
+				set;
+			}
+			public AssetId Id
+			{
+				get;
+				set;
+			}
+		}
+
+#if !PORTABLE
+		//[Fact]
+		public void TestFun()
+		{
+			var repo = new NoSqlColoredTransactionRepository(new BlockrTransactionRepository());
+			var colored = ColoredTransaction.FetchColors(uint256.Parse("b4399a545c4ddd640920d63af75e7367fe4d94b2d7f7a3423105e25ac5f165a6"), repo);
+
+			var prismColored = new CoinprismColoredTransactionRepository().Get(uint256.Parse("b4399a545c4ddd640920d63af75e7367fe4d94b2d7f7a3423105e25ac5f165a6"));
+
+			Assert.True(colored.ToBytes().SequenceEqual(prismColored.ToBytes()));
+		}
+#endif
+
+		[Fact]
+		[Trait("UnitTest", "UnitTest")]
+		public void CanParseColoredAddress()
+		{
+			var address = new BitcoinPubKeyAddress("16UwLL9Risc3QfPqBUvKofHmBQ7wMtjvM");
+			var colored = address.ToColoredAddress();
+			Assert.Equal("akB4NBW9UuCmHuepksob6yfZs6naHtRCPNy", colored.ToWif());
+			Assert.Equal(address.ScriptPubKey, colored.ScriptPubKey);
+
+			var testAddress = address.ToNetwork(Network.TestNet);
+			var testColored = testAddress.ToColoredAddress();
+
+			Assert.Equal(Network.TestNet, testAddress.Network);
+			Assert.Equal(address.Hash, testAddress.Hash);
+
+			Assert.Equal(colored.ToNetwork(Network.TestNet), testColored);
+
+			Assert.Equal(testAddress.ScriptPubKey, testColored.ScriptPubKey);
+
+			Assert.Equal(Network.TestNet, testColored.Network);
+			testColored = new BitcoinColoredAddress("bWqaKUZETiECYgmJNbNZUoanBxnAzoVjCNx");
+			Assert.Equal(Network.TestNet, testColored.Network);
+			Assert.Equal(colored.ToNetwork(Network.TestNet), testColored);
+		}
+
+		[Fact]
+		[Trait("UnitTest", "UnitTest")]
+		//https://github.com/OpenAssets/open-assets-protocol/blob/master/specification.mediawiki
+		public void CanColorizeSpecScenario()
+		{
+			var repo = new NoSqlColoredTransactionRepository();
+			var dust = Money.Parse("0.00005");
+			var colored = new ColoredTransaction();
+			var a1 = new AssetKey();
+			var a2 = new AssetKey();
+			var h = new AssetKey();
+			var sender = new Key().PubKey.GetAddress(Network.Main);
+			var receiver = new Key().PubKey.GetAddress(Network.Main);
+
+			colored.Marker = new ColorMarker(new ulong[] { 0, 10, 6, 0, 7, 3 });
+			colored.Inputs.Add(new ColoredEntry(0, new AssetMoney(a1.Id, 3UL)));
+			colored.Inputs.Add(new ColoredEntry(1, new AssetMoney(a1.Id, 2UL)));
+			colored.Inputs.Add(new ColoredEntry(3, new AssetMoney(a1.Id, 5UL)));
+			colored.Inputs.Add(new ColoredEntry(4, new AssetMoney(a1.Id, 3UL)));
+			colored.Inputs.Add(new ColoredEntry(5, new AssetMoney(a2.Id, 9UL)));
+
+			colored.Issuances.Add(new ColoredEntry(1, new AssetMoney(h.Id, 10UL)));
+			colored.Transfers.Add(new ColoredEntry(3, new AssetMoney(a1.Id, 6UL)));
+			colored.Transfers.Add(new ColoredEntry(5, new AssetMoney(a1.Id, 7UL)));
+			colored.Transfers.Add(new ColoredEntry(6, new AssetMoney(a2.Id, 3UL)));
+			var destroyed = colored.GetDestroyedAssets();
+			Assert.True(destroyed.Length == 1);
+			Assert.True(destroyed[0].Quantity == 6);
+			Assert.True(destroyed[0].Id == a2.Id);
+			colored = colored.Clone();
+			destroyed = colored.GetDestroyedAssets();
+			Assert.True(destroyed.Length == 1);
+			Assert.True(destroyed[0].Quantity == 6);
+			Assert.True(destroyed[0].Id == a2.Id);
+
+			var prior = new Transaction();
+			prior.Outputs.Add(new TxOut(dust, a1.ScriptPubKey));
+			prior.Outputs.Add(new TxOut(dust, a2.ScriptPubKey));
+			prior.Outputs.Add(new TxOut(dust, h.ScriptPubKey));
+			repo.Transactions.Put(prior.GetHash(), prior);
+
+			var issuanceA1 = new Transaction();
+			issuanceA1.Inputs.Add(new TxIn(new OutPoint(prior.GetHash(), 0)));
+			issuanceA1.Outputs.Add(new TxOut(dust, h.ScriptPubKey));
+			issuanceA1.Outputs.Add(new TxOut(dust, sender));
+			issuanceA1.Outputs.Add(new TxOut(dust, sender));
+			issuanceA1.Outputs.Add(new TxOut(dust, sender));
+			issuanceA1.Outputs.Add(new TxOut(dust, new ColorMarker(new ulong[] { 3, 2, 5, 3 }).GetScript()));
+			repo.Transactions.Put(issuanceA1.GetHash(), issuanceA1);
+
+			var issuanceA2 = new Transaction();
+			issuanceA2.Inputs.Add(new TxIn(new OutPoint(prior.GetHash(), 1)));
+			issuanceA2.Outputs.Add(new TxOut(dust, sender));
+			issuanceA2.Outputs.Add(new TxOut(dust, new ColorMarker(new ulong[] { 9 }).GetScript()));
+			repo.Transactions.Put(issuanceA2.GetHash(), issuanceA2);
+
+			var testedTx = CreateSpecTransaction(repo, dust, receiver, prior, issuanceA1, issuanceA2);
+			var actualColored = testedTx.GetColoredTransaction(repo);
+
+			Assert.True(colored.ToBytes().SequenceEqual(actualColored.ToBytes()));
+
+
+			//Finally, for each transfer output, if the asset units forming that output all have the same asset address, the output gets assigned that asset address. If any output contains units from more than one distinct asset address, the whole transaction is considered invalid, and all outputs are uncolored.
+
+			var testedBadTx = CreateSpecTransaction(repo, dust, receiver, prior, issuanceA1, issuanceA2);
+			testedBadTx.Outputs[2] = new TxOut(dust, new ColorMarker(new ulong[] { 0, 10, 6, 0, 6, 4 }).GetScript());
+			repo.Transactions.Put(testedBadTx.GetHash(), testedBadTx);
+			colored = testedBadTx.GetColoredTransaction(repo);
+
+			destroyed = colored.GetDestroyedAssets();
+			Assert.True(destroyed.Length == 2);
+			Assert.True(destroyed[0].Id == a1.Id);
+			Assert.True(destroyed[0].Quantity == 13);
+			Assert.True(destroyed[1].Id == a2.Id);
+			Assert.True(destroyed[1].Quantity == 9);
+
+
+			//If there are more items in the  asset quantity list  than the number of colorable outputs, the transaction is deemed invalid, and all outputs are uncolored.
+			testedBadTx = CreateSpecTransaction(repo, dust, receiver, prior, issuanceA1, issuanceA2);
+			testedBadTx.Outputs[2] = new TxOut(dust, new ColorMarker(new ulong[] { 0, 10, 6, 0, 7, 4, 10, 10 }).GetScript());
+			repo.Transactions.Put(testedBadTx.GetHash(), testedBadTx);
+
+			colored = testedBadTx.GetColoredTransaction(repo);
+
+			destroyed = colored.GetDestroyedAssets();
+			Assert.True(destroyed.Length == 2);
+			Assert.True(destroyed[0].Id == a1.Id);
+			Assert.True(destroyed[0].Quantity == 13);
+			Assert.True(destroyed[1].Id == a2.Id);
+			Assert.True(destroyed[1].Quantity == 9);
+		}
+
+		private static Transaction CreateSpecTransaction(NoSqlColoredTransactionRepository repo, Money dust, BitcoinAddress receiver, Transaction prior, Transaction issuanceA1, Transaction issuanceA2)
+		{
+			var testedTx = new Transaction();
+			testedTx.Inputs.Add(new TxIn(new OutPoint(issuanceA1.GetHash(), 0)));
+			testedTx.Inputs.Add(new TxIn(new OutPoint(issuanceA1.GetHash(), 1)));
+			testedTx.Inputs.Add(new TxIn(new OutPoint(prior.GetHash(), 0)));
+			testedTx.Inputs.Add(new TxIn(new OutPoint(issuanceA1.GetHash(), 2)));
+			testedTx.Inputs.Add(new TxIn(new OutPoint(issuanceA1.GetHash(), 3)));
+			testedTx.Inputs.Add(new TxIn(new OutPoint(issuanceA2.GetHash(), 0)));
+
+			testedTx.Outputs.Add(new TxOut(Money.Parse("0.6"), receiver));
+			testedTx.Outputs.Add(new TxOut(dust, receiver));
+			testedTx.Outputs.Add(new TxOut(dust, new ColorMarker(new ulong[] { 0, 10, 6, 0, 7, 3 }).GetScript()));
+			testedTx.Outputs.Add(new TxOut(dust, receiver));
+			testedTx.Outputs.Add(new TxOut(dust, receiver));
+			testedTx.Outputs.Add(new TxOut(dust, receiver));
+			testedTx.Outputs.Add(new TxOut(dust, receiver));
+			repo.Transactions.Put(testedTx.GetHash(), testedTx);
+			return testedTx;
+		}
+
+		[Fact]
+		[Trait("UnitTest", "UnitTest")]
+		public void CanParseAndSetUrlInAssetMetadata()
+		{
+			var tx = Transaction.Parse("0100000001ed6f645a2d0eccf693692bc6677cd3c5efaba021db1527c91b9b441fe16da2f7020000006c493046022100991a71c15ebbf77032fc65ccd16ed286435fcc5ba48435510f561079e46dbb2a022100f1e477385196f083a779fd3366e074d34db12754330f02693520951081d5ab19012103f82af267c2f60b7ce274e7e8bc065dad3c1b0ca7a694801c814f128e63242a12ffffffff0358020000000000001976a91477e3e6acdeca221685d0d23a12989b96335a463988ac0000000000000000276a254f4101000180ade2041b753d68747470733a2f2f6370722e736d2f3954627276364a435776e89c0c00000000001976a9142d14f700c8b0a9ff95cb6092faad0795bf790dc788ac00000000");
+
+			var marker = tx.GetColoredMarker();
+			var url = marker.GetMetadataUrl();
+			Assert.Equal("https://cpr.sm/9Tbrv6JCWv", url.ToString());
+
+			marker.SetMetadataUrl(new Uri("http://toto.com/o"));
+			url = marker.GetMetadataUrl();
+			Assert.Equal("http://toto.com/o", url.ToString());
+		}
+
+#if !PORTABLE
+		[Fact]
+		[Trait("UnitTest", "UnitTest")]
+		public void CanFetchTransactionFromCoinprism()
+		{
+			CanFetchTransactionFromCoinprismCore("CanColorizeIssuanceTransaction");
+			CanFetchTransactionFromCoinprismCore("CanColorizeTransferTransaction");
+			Assert.Null(new CoinprismColoredTransactionRepository().Get(uint256.Parse("b4399a545c4ddd640920d63af75e7367fe4d94b2d7f7a3423105e25ac5f165a5")));
+			Assert.Null(new CoinprismColoredTransactionRepository(Network.TestNet).Get(uint256.Parse("b4399a545c4ddd640920d63af75e7367fe4d94b2d7f7a3423105e25ac5f165a5")));
+			Assert.NotNull(new CoinprismColoredTransactionRepository(Network.TestNet).Get(uint256.Parse("100972a4a519c6a40f6aa30bf0f89c1378c2a90a2a45715ec955d09fbf4d2253")));
+		}
+
+		private void CanFetchTransactionFromCoinprismCore(string test)
+		{
+			var tester = CreateTester(test);
+			var expected = ColoredTransaction.FetchColors(tester.TestedTxId, tester.Repository);
+			var actual = new CoinprismColoredTransactionRepository().Get(tester.TestedTxId);
+			Assert.True(actual.ToBytes().SequenceEqual(expected.ToBytes()));
+		}
+#endif
+		//https://www.coinprism.info/tx/b4399a545c4ddd640920d63af75e7367fe4d94b2d7f7a3423105e25ac5f165a6
+		//Asset Id : 3QzJDrSsi4Pm2DhcZFXR9MGJsXXtsYhUsq
+		//1BvvRfz4XnxSWJ524TusetYKrtZnAbgV3r to 18Jcv42cRknPmxrQPb2zSBuEVWq3egjCKq
+		[Fact]
+		[Trait("UnitTest", "UnitTest")]
+		public void CanColorizeOutputs()
+		{
+			var tester = CreateTester("CanColorizeIssuanceTransaction");
+
+			var colored1 = ColoredTransaction.FetchColors(tester.TestedTxId, tester.Repository);
+			Assert.True(colored1.Inputs.Count == 0);
+			Assert.True(colored1.Issuances.Count == 1);
+			Assert.True(colored1.Transfers.Count == 0);
+			Assert.Equal("Af59wop4VJjXk2DAzoX9scAUCcAsghPHFX", colored1.Issuances[0].Asset.Id.GetWif(Network.Main).ToString());
+
+			tester = CreateTester("CanColorizeTransferTransaction");
+			var colored2 = ColoredTransaction.FetchColors(tester.TestedTxId, tester.Repository);
+			Assert.True(colored2.Inputs.Count == 1);
+			Assert.True(colored2.Inputs[0].Asset == colored1.Issuances[0].Asset);
+			Assert.True(colored2.Issuances.Count == 0);
+			Assert.True(colored2.Transfers.Count == 2);
+			Assert.Equal("Af59wop4VJjXk2DAzoX9scAUCcAsghPHFX", colored2.Transfers[0].Asset.Id.GetWif(Network.Main).ToString());
+
+			tester = CreateTester("CanColorizeTransferTransaction");
+			var tx = tester.Repository.Transactions.Get(tester.TestedTxId);
+			//If there are less items in the  asset quantity list  than the number of colorable outputs (all the outputs except the marker output), the outputs in excess receive an asset quantity of zero.
+			tx.Outputs.Add(new TxOut());
+			tx.Outputs.Add(new TxOut());
+			tx.Outputs.Add(new TxOut());
+			tester.TestedTxId = tx.GetHash();
+			tester.Repository.Transactions.Put(tester.TestedTxId, tx);
+			colored2 = ColoredTransaction.FetchColors(tester.TestedTxId, tester.Repository);
+			Assert.True(colored2.Inputs.Count == 1);
+			Assert.True(colored2.Inputs[0].Asset == colored1.Issuances[0].Asset);
+			Assert.True(colored2.Issuances.Count == 0);
+			Assert.True(colored2.Transfers.Count == 2);
+			Assert.Equal("Af59wop4VJjXk2DAzoX9scAUCcAsghPHFX", colored2.Transfers[0].Asset.Id.GetWif(Network.Main).ToString());
+			var destroyed = colored2.GetDestroyedAssets();
+			Assert.True(destroyed.Length == 0);
+
+			tester = CreateTester("CanColorizeTransferTransaction");
+			tx = tester.Repository.Transactions.Get(tester.TestedTxId);
+			//If there are more items in the  asset quantity list  than the number of colorable outputs, the transaction is deemed invalid, and all outputs are uncolored.
+			var payload = tx.GetColoredMarker();
+			payload.Quantities = payload.Quantities.Concat(new ulong[] { 1, 2 }).ToArray();
+			tx.Outputs[0].ScriptPubKey = payload.GetScript();
+			Assert.False(tx.HasValidColoredMarker());
+			tester.TestedTxId = tx.GetHash();
+			tester.Repository.Transactions.Put(tester.TestedTxId, tx);
+			colored2 = ColoredTransaction.FetchColors(tester.TestedTxId, tester.Repository);
+			Assert.True(colored2.Inputs.Count == 1);
+			Assert.True(colored2.Issuances.Count == 0);
+			Assert.True(colored2.Transfers.Count == 0);
+
+			tester = CreateTester("CanColorizeTransferTransaction");
+			tx = tester.Repository.Transactions.Get(tester.TestedTxId);
+			//If the marker output is malformed, the transaction is invalid, and all outputs are uncolored.
+			tx.Outputs[0].ScriptPubKey = new Script();
+			tester.TestedTxId = tx.GetHash();
+			tester.Repository.Transactions.Put(tester.TestedTxId, tx);
+			colored2 = ColoredTransaction.FetchColors(tester.TestedTxId, tester.Repository);
+			Assert.True(colored2.Inputs.Count == 1);
+			Assert.True(colored2.Issuances.Count == 0);
+			Assert.True(colored2.Transfers.Count == 0);
+
+
+			tester = CreateTester("CanColorizeTransferTransaction");
+			tx = tester.Repository.Transactions.Get(tester.TestedTxId);
+			//If there are less asset units in the input sequence than in the output sequence, the transaction is considered invalid and all outputs are uncolored.
+			payload = tx.GetColoredMarker();
+			payload.Quantities[0] = 1001;
+			tx.Outputs[0].ScriptPubKey = payload.GetScript();
+			tester.TestedTxId = tx.GetHash();
+			tester.Repository.Transactions.Put(tester.TestedTxId, tx);
+			colored2 = ColoredTransaction.FetchColors(tester.TestedTxId, tester.Repository);
+			Assert.True(colored2.Inputs.Count == 1);
+			Assert.True(colored2.Issuances.Count == 0);
+			Assert.True(colored2.Transfers.Count == 0);
+
+
+			tester = CreateTester("CanColorizeTransferTransaction");
+			tx = tester.Repository.Transactions.Get(tester.TestedTxId);
+			//If there are more asset units in the input sequence than in the output sequence, the transaction is considered valid
+			payload = tx.GetColoredMarker();
+			payload.Quantities[0] = 999;
+			tx.Outputs[0].ScriptPubKey = payload.GetScript();
+			tester.TestedTxId = tx.GetHash();
+			tester.Repository.Transactions.Put(tester.TestedTxId, tx);
+			colored2 = ColoredTransaction.FetchColors(tester.TestedTxId, tester.Repository);
+			Assert.True(colored2.Inputs.Count == 1);
+			Assert.True(colored2.Issuances.Count == 0);
+			Assert.True(colored2.Transfers.Count == 2);
+			destroyed = colored2.GetDestroyedAssets();
+			Assert.True(destroyed.Length == 1);
+			Assert.True(destroyed[0].Quantity == 1);
+			Assert.True(destroyed[0].Id == colored2.Inputs[0].Asset.Id);
+
+			//Verify that FetchColor update the repository
+			var persistent = new NoSqlColoredTransactionRepository(tester.Repository.Transactions, new InMemoryNoSqlRepository());
+			colored2 = ColoredTransaction.FetchColors(tester.TestedTxId, persistent);
+			Assert.NotNull(persistent.Get(tester.TestedTxId));
+
+			//Verify cached loadbulk correctly
+			var cached = new CachedColoredTransactionRepository(persistent);
+			persistent.Put(tester.TestedTxId, null);
+			cached.WriteThrough = false;
+			colored2 = ColoredTransaction.FetchColors(tester.TestedTxId, cached);
+			cached.ReadThrough = false;
+			Assert.Null(cached.Get(tester.TestedTxId)); //Should not have written in the cache (cache outdated, thinking it is still null)
+			Assert.NotNull(persistent.Get(tester.TestedTxId)); //But should have written in the inner repository
+			Assert.NotNull(cached.Get(tx.Inputs[0].PrevOut.Hash)); //However, the previous transaction should have been loaded by loadbulk via ReadThrough
+		}
+
+
+
+		private ColoredCoinTester CreateTester([CallerMemberName]string test = null)
+		{
+			return new ColoredCoinTester(test);
+		}
+
+
+		//Data in the marker output      Description
+		//-----------------------------  -------------------------------------------------------------------
+		//0x6a                           The OP_RETURN opcode.
+		//0x10                           The PUSHDATA opcode for a 16 bytes payload.
+		//0x4f 0x41                      The Open Assets Protocol tag.
+		//0x01 0x00                      Version 1 of the protocol.
+		//0x03                           There are 3 items in the asset quantity list.
+		//0xac 0x02 0x00 0xe5 0x8e 0x26  The asset quantity list:
+		//							   - '0xac 0x02' means output 0 has an asset quantity of 300.
+		//							   - Output 1 is skipped and has an asset quantity of 0
+		//								 because it is the marker output.
+		//							   - '0x00' means output 2 has an asset quantity of 0.
+		//							   - '0xe5 0x8e 0x26' means output 3 has an asset quantity of 624,485.
+		//							   - Outputs after output 3 (if any) have an asset quantity of 0.
+		//0x04                           The metadata is 4 bytes long.
+		//0x12 0x34 0x56 0x78            Some arbitrary metadata.
+		//00000000000000001c7a19e8ef62d815d84a473f543de77f23b8342fc26812a9 at 299220 Monday, May 5, 2014 3:47:37 PM first block
+		[Fact]
+		[Trait("UnitTest", "UnitTest")]
+		public void CanParseColorMarker()
+		{
+			var script = new Script(Encoders.Hex.DecodeData("6a104f41010003ac0200e58e260412345678"));
+			var marker = ColorMarker.TryParse(script);
+			Assert.NotNull(marker);
+			Assert.Equal(1, marker.Version);
+			Assert.Equal(3, marker.Quantities.Length);
+			Assert.True(marker.Quantities.SequenceEqual(new ulong[] { 300, 0, 624485 }));
+			Assert.True(marker.Metadata.SequenceEqual(new byte[] { 0x12, 0x34, 0x56, 0x78 }));
+			Assert.Equal(script.ToString(), marker.GetScript().ToString());
+		}
+
+		[Fact]
+		[Trait("UnitTest", "UnitTest")]
+		public void CanParseColorMarker2()
+		{
+			string[] invalidMarkers =
+			{
+				"6a114f41010003ac0200e58e26041234567800", //Useless bytes at the end of the marker
+				"6a4de803116a104f41010003ac0200e58e260412345678", //Invalid push consume a marker
+				"6a056a104f41010003ac0200e58e260412345678", //valid push consume a marker
+			};
+
+			foreach(var script in invalidMarkers.Select(m => new Script(Encoders.Hex.DecodeData(m))))
+			{
+				var marker = ColorMarker.TryParse(script);
+				Assert.Null(marker);
+			}
+			string[] validMarkers =
+			{
+				"6a104f41010003ac0200e58e260412345678", //One push
+				"6a104f41010003ac0200e58e260412345678104f41010003ac0200e58e260412345678", //Two push
+				"6a576e104f41010003ac0200e58e26041234567868", //Garbage push
+				"6a576e104f41010003ac0200e58e2604123456786811", //Invalid push at the end
+			};
+
+			foreach(var script in validMarkers.Select(m => new Script(Encoders.Hex.DecodeData(m))))
+			{
+				var marker = ColorMarker.TryParse(script);
+				Assert.NotNull(marker);
+			}
+
+			Transaction tx = new Transaction();
+			tx.Outputs.Add(new TxOut(Money.Zero, new Script(Encoders.Hex.DecodeData("6a114f41010003f00100e58e26041234567800104f41010003f00100e58e260412345678"))));
+			tx.Outputs.Add(new TxOut(Money.Zero, new Script(Encoders.Hex.DecodeData("6a104f41010003ac0200e58e260412345678"))));
+			var marker2 = ColorMarker.TryParse(tx);
+			Assert.Null(marker2); //No input
+			tx.Inputs.Add(new TxIn());
+			marker2 = ColorMarker.TryParse(tx);
+			Assert.Null(marker2); //Coinbase
+			tx.Inputs[0].PrevOut = new OutPoint(new uint256(1), 0);
+			marker2 = ColorMarker.TryParse(tx);
+			Assert.Equal("6a104f41010003f00100e58e260412345678", marker2.GetScript().ToHex());
+		}
+
+		[Fact]
+		[Trait("UnitTest", "UnitTest")]
+		public void CanCreateAssetAddress()
+		{
+			//The issuer first generates a private key: 18E14A7B6A307F426A94F8114701E7C8E774E7F9A47E2C2035DB29A206321725.
+			var key = new Key(TestUtils.ParseHex("18E14A7B6A307F426A94F8114701E7C8E774E7F9A47E2C2035DB29A206321725"));
+			//He calculates the corresponding address: 16UwLL9Risc3QfPqBUvKofHmBQ7wMtjvM.
+			var address = key.PubKey.Decompress().GetAddress(Network.Main);
+			Assert.Equal("16UwLL9Risc3QfPqBUvKofHmBQ7wMtjvM", address.ToString());
+
+			//Next, he builds the Pay-to-PubKey-Hash script associated to that address: OP_DUP OP_HASH160 010966776006953D5567439E5E39F86A0D273BEE OP_EQUALVERIFY OP_CHECKSIG
+			Script script = address.ScriptPubKey;
+			Assert.Equal("OP_DUP OP_HASH160 010966776006953D5567439E5E39F86A0D273BEE OP_EQUALVERIFY OP_CHECKSIG", script.ToString().ToUpper());
+
+			var oo = script.GetScriptAddress(Network.Main);
+			//The script is hashed: 36e0ea8e93eaa0285d641305f4c81e563aa570a2.
+			Assert.Equal("36e0ea8e93eaa0285d641305f4c81e563aa570a2", script.Hash.ToString());
+
+			Assert.Equal("36e0ea8e93eaa0285d641305f4c81e563aa570a2", key.PubKey.Decompress().Hash.ScriptPubKey.Hash.ToString());
+			//Finally, the hash is converted to a base 58 string with checksum using version byte 23: ALn3aK1fSuG27N96UGYB1kUYUpGKRhBuBC. 
+			Assert.Equal("ALn3aK1fSuG27N96UGYB1kUYUpGKRhBuBC", script.Hash.ToAssetId().GetWif(Network.Main).ToString());
+		}
+
+	}
+}