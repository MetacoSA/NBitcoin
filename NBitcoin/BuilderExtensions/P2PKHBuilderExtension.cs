--- conflicted
+++ resolved
@@ -1,131 +1,67 @@
-<<<<<<< HEAD
-﻿namespace NBitcoin.BuilderExtensions
-{
-	public class P2PKHBuilderExtension : BuilderExtension
-	{
-		public override bool CanGenerateScriptSig(Script scriptPubkey)
-		{
-			return PayToPubkeyHashTemplate.Instance.CheckScriptPubKey(scriptPubkey);
-		}
-
-		public override Script GenerateScriptSig(Script scriptPubKey, IKeyRepository keyRepo, ISigner signer)
-		{
-			var parameters = PayToPubkeyHashTemplate.Instance.ExtractScriptPubKeyParameters(scriptPubKey);
-			var key = keyRepo.FindKey(parameters.ScriptPubKey);
-			if(key == null)
-				return null;
-			var sig = signer.Sign(key);
-			return PayToPubkeyHashTemplate.Instance.GenerateScriptSig(sig, key.PubKey);
-		}
-
-		public override Script DeduceScriptPubKey(Script scriptSig)
-		{
-			var p2pkh = PayToPubkeyHashTemplate.Instance.ExtractScriptSigParameters(scriptSig);
-			return p2pkh.PublicKey.Hash.ScriptPubKey;
-		}
-
-		public override bool CanDeduceScriptPubKey(Script scriptSig)
-		{
-			var para = PayToPubkeyHashTemplate.Instance.ExtractScriptSigParameters(scriptSig);
-			return para != null && para.PublicKey != null;
-		}
-
-		public override bool CanEstimateScriptSigSize(Script scriptPubkey)
-		{
-			return PayToPubkeyHashTemplate.Instance.CheckScriptPubKey(scriptPubkey);
-		}
-
-		public override int EstimateScriptSigSize(Script scriptPubkey)
-		{
-			return PayToPubkeyHashTemplate.Instance.GenerateScriptSig(DummySignature, DummyPubKey).Length;
-		}
-
-		public override bool CanCombineScriptSig(Script scriptPubKey, Script a, Script b)
-		{
-			return PayToPubkeyHashTemplate.Instance.CheckScriptPubKey(scriptPubKey);
-		}
-
-		public override Script CombineScriptSig(Script scriptPubKey, Script a, Script b)
-		{
-			var aSig = PayToPubkeyHashTemplate.Instance.ExtractScriptSigParameters(a);
-			var bSig = PayToPubkeyHashTemplate.Instance.ExtractScriptSigParameters(b);
-			if(aSig == null)
-				return b;
-			if(bSig == null)
-				return a;
-			var merged = new PayToPubkeyHashScriptSigParameters();
-			merged.PublicKey = aSig.PublicKey ?? bSig.PublicKey;
-			merged.TransactionSignature = aSig.TransactionSignature ?? bSig.TransactionSignature;
-			return PayToPubkeyHashTemplate.Instance.GenerateScriptSig(merged);
-		}
-	}
-}
-=======
-﻿using System;
-using System.Collections.Generic;
-using System.Linq;
-using System.Text;
-using System.Threading.Tasks;
-
-namespace NBitcoin.BuilderExtensions
-{
-	public class P2PKHBuilderExtension : BuilderExtension
-	{
-		public override bool CanCombineScriptSig(Script scriptPubKey, Script a, Script b)
-		{
-			return PayToPubkeyHashTemplate.Instance.CheckScriptPubKey(scriptPubKey);
-		}
-
-		public override bool CanDeduceScriptPubKey(Script scriptSig)
-		{
-			var para = PayToPubkeyHashTemplate.Instance.ExtractScriptSigParameters(scriptSig);
-			return para != null && para.PublicKey != null;
-		}
-
-		public override bool CanEstimateScriptSigSize(Script scriptPubKey)
-		{
-			return PayToPubkeyHashTemplate.Instance.CheckScriptPubKey(scriptPubKey);
-		}
-
-		public override bool CanGenerateScriptSig(Script scriptPubKey)
-		{
-			return PayToPubkeyHashTemplate.Instance.CheckScriptPubKey(scriptPubKey);
-		}
-
-		public override Script CombineScriptSig(Script scriptPubKey, Script a, Script b)
-		{
-			var aSig = PayToPubkeyHashTemplate.Instance.ExtractScriptSigParameters(a);
-			var bSig = PayToPubkeyHashTemplate.Instance.ExtractScriptSigParameters(b);
-			if(aSig == null)
-				return b;
-			if(bSig == null)
-				return a;
-			var merged = new PayToPubkeyHashScriptSigParameters();
-			merged.PublicKey = aSig.PublicKey ?? bSig.PublicKey;
-			merged.TransactionSignature = aSig.TransactionSignature ?? bSig.TransactionSignature;
-			return PayToPubkeyHashTemplate.Instance.GenerateScriptSig(merged);
-		}
-
-		public override Script DeduceScriptPubKey(Script scriptSig)
-		{
-			var p2pkh = PayToPubkeyHashTemplate.Instance.ExtractScriptSigParameters(scriptSig);
-			return p2pkh.PublicKey.Hash.ScriptPubKey;
-		}
-
-		public override int EstimateScriptSigSize(Script scriptPubKey)
-		{
-			return PayToPubkeyHashTemplate.Instance.GenerateScriptSig(DummySignature, DummyPubKey).Length;
-		}
-
-		public override Script GenerateScriptSig(Script scriptPubKey, IKeyRepository keyRepo, ISigner signer)
-		{
-			var parameters = PayToPubkeyHashTemplate.Instance.ExtractScriptPubKeyParameters(scriptPubKey);
-			var key = keyRepo.FindKey(parameters.ScriptPubKey);
-			if(key == null)
-				return null;
-			var sig = signer.Sign(key);
-			return PayToPubkeyHashTemplate.Instance.GenerateScriptSig(sig, key.PubKey);
-		}
-	}
-}
->>>>>>> d3cbf392
+﻿using System;
+using System.Collections.Generic;
+using System.Linq;
+using System.Text;
+using System.Threading.Tasks;
+
+namespace NBitcoin.BuilderExtensions
+{
+	public class P2PKHBuilderExtension : BuilderExtension
+	{
+		public override bool CanCombineScriptSig(Script scriptPubKey, Script a, Script b)
+		{
+			return PayToPubkeyHashTemplate.Instance.CheckScriptPubKey(scriptPubKey);
+		}
+
+		public override bool CanDeduceScriptPubKey(Script scriptSig)
+		{
+			var para = PayToPubkeyHashTemplate.Instance.ExtractScriptSigParameters(scriptSig);
+			return para != null && para.PublicKey != null;
+		}
+
+		public override bool CanEstimateScriptSigSize(Script scriptPubKey)
+		{
+			return PayToPubkeyHashTemplate.Instance.CheckScriptPubKey(scriptPubKey);
+		}
+
+		public override bool CanGenerateScriptSig(Script scriptPubKey)
+		{
+			return PayToPubkeyHashTemplate.Instance.CheckScriptPubKey(scriptPubKey);
+		}
+
+		public override Script CombineScriptSig(Script scriptPubKey, Script a, Script b)
+		{
+			var aSig = PayToPubkeyHashTemplate.Instance.ExtractScriptSigParameters(a);
+			var bSig = PayToPubkeyHashTemplate.Instance.ExtractScriptSigParameters(b);
+			if(aSig == null)
+				return b;
+			if(bSig == null)
+				return a;
+			var merged = new PayToPubkeyHashScriptSigParameters();
+			merged.PublicKey = aSig.PublicKey ?? bSig.PublicKey;
+			merged.TransactionSignature = aSig.TransactionSignature ?? bSig.TransactionSignature;
+			return PayToPubkeyHashTemplate.Instance.GenerateScriptSig(merged);
+		}
+
+		public override Script DeduceScriptPubKey(Script scriptSig)
+		{
+			var p2pkh = PayToPubkeyHashTemplate.Instance.ExtractScriptSigParameters(scriptSig);
+			return p2pkh.PublicKey.Hash.ScriptPubKey;
+		}
+
+		public override int EstimateScriptSigSize(Script scriptPubKey)
+		{
+			return PayToPubkeyHashTemplate.Instance.GenerateScriptSig(DummySignature, DummyPubKey).Length;
+		}
+
+		public override Script GenerateScriptSig(Script scriptPubKey, IKeyRepository keyRepo, ISigner signer)
+		{
+			var parameters = PayToPubkeyHashTemplate.Instance.ExtractScriptPubKeyParameters(scriptPubKey);
+			var key = keyRepo.FindKey(parameters.ScriptPubKey);
+			if(key == null)
+				return null;
+			var sig = signer.Sign(key);
+			return PayToPubkeyHashTemplate.Instance.GenerateScriptSig(sig, key.PubKey);
+		}
+	}
+}