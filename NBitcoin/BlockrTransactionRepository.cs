<<<<<<< HEAD
﻿#if !NOHTTPCLIENT
using System;
using System.Collections.Generic;
using System.Net;
using System.Net.Http;
using System.Threading.Tasks;
using Newtonsoft.Json.Linq;

namespace NBitcoin
{
	public class BlockrException : Exception
	{
		internal BlockrException(JObject response)
			: base(response["message"] == null ? "Error from Blockr" : response["message"].ToString())
		{
			Code = response["code"] == null ? 0 : response["code"].Value<int>();
			Status = response["status"] == null ? null : response["status"].ToString();
		}

		public int Code
		{
			get;
			set;
		}
		public string Status
		{
			get;
			set;
		}
	}
	public class BlockrTransactionRepository : ITransactionRepository
	{
		public BlockrTransactionRepository()
			: this(null)
		{

		}
		public BlockrTransactionRepository(Network network)
		{
			if(network == null)
				network = Network.Main;
			Network = network;
		}

		public Network Network
		{
			get;
			set;
		}


		#region ITransactionRepository Members

		public async Task<Transaction> GetAsync(uint256 txId)
		{
			while(true)
			{
				using(HttpClient client = new HttpClient())
				{
					var response = await client.GetAsync(BlockrAddress + "tx/raw/" + txId).ConfigureAwait(false);
					if(response.StatusCode == HttpStatusCode.NotFound)
						return null;
					var result = await response.Content.ReadAsStringAsync().ConfigureAwait(false);
					var json = JObject.Parse(result);
					var status = json["status"];
					var code = json["code"];
					if(status != null && status.ToString() == "error")
					{
						throw new BlockrException(json);
					}
					var tx = Transaction.Parse(json["data"]["tx"]["hex"].ToString());
					return tx;
				}
			}
		}

		public async Task<List<Coin>> GetUnspentAsync(string Address)
		{
			while(true)
			{
				using(HttpClient client = new HttpClient())
				{
					var response = await client.GetAsync(BlockrAddress + "address/unspent/" + Address).ConfigureAwait(false);
					if(response.StatusCode == HttpStatusCode.NotFound)
						return null;
					var result = await response.Content.ReadAsStringAsync().ConfigureAwait(false);
					var json = JObject.Parse(result);
					var status = json["status"];
					var code = json["code"];
					if((status != null && status.ToString() == "error") || (json["data"]["address"].ToString() != Address))
					{
						throw new BlockrException(json);
					}
					List<Coin> list = new List<Coin>();
					foreach(var element in json["data"]["unspent"])
					{
						list.Add(new Coin(uint256.Parse(element["tx"].ToString()), (uint)element["n"], new Money((decimal)element["amount"], MoneyUnit.BTC), new Script(DataEncoders.Encoders.Hex.DecodeData(element["script"].ToString()))));
					}
					return list;
				}
			}
		}

		public Task PutAsync(uint256 txId, Transaction tx)
		{
			return Task.FromResult(false);
		}

		#endregion

		string BlockrAddress
		{
			get
			{
				return "http://" + (Network == Network.Main ? "" : "t") + "btc.blockr.io/api/v1/";
			}
		}
	}
}
=======
﻿#if !NOJSONNET
#if !NOHTTPCLIENT
using Newtonsoft.Json.Linq;
using System;
using System.Collections.Generic;
using System.Linq;
using System.Net;
using System.Net.Http;
using System.Net.Http.Headers;
using System.Text;
using System.Threading;
using System.Threading.Tasks;

namespace NBitcoin
{
	public class BlockrException : Exception
	{
		internal BlockrException(JObject response)
			: base(response["message"] == null ? "Error from Blockr" : response["message"].ToString())
		{
			Code = response["code"] == null ? 0 : response["code"].Value<int>();
			Status = response["status"] == null ? null : response["status"].ToString();
		}

		public int Code
		{
			get;
			set;
		}
		public string Status
		{
			get;
			set;
		}
	}
	public class BlockrTransactionRepository : ITransactionRepository
	{
		public BlockrTransactionRepository()
			: this(null)
		{

		}
		public BlockrTransactionRepository(Network network)
		{
			if(network == null)
				network = Network.Main;
			Network = network;
		}

		public Network Network
		{
			get;
			set;
		}


#region ITransactionRepository Members

		public async Task<Transaction> GetAsync(uint256 txId)
		{
			while(true)
			{
				using(var response = await Client.GetAsync(BlockrAddress + "tx/raw/" + txId).ConfigureAwait(false))
				{
					if(response.StatusCode == HttpStatusCode.NotFound)
						return null;
					var result = await response.Content.ReadAsStringAsync().ConfigureAwait(false);
					var json = JObject.Parse(result);
					var status = json["status"];
					var code = json["code"];
					if(status != null && status.ToString() == "error")
					{
						throw new BlockrException(json);
					}
					var tx = Transaction.Parse(json["data"]["tx"]["hex"].ToString());
					return tx;
				}
			}
		}

		readonly static HttpClient Client = new HttpClient();
		public async Task<List<Coin>> GetUnspentAsync(string Address)
		{
			while(true)
			{
				using(var response = await Client.GetAsync(BlockrAddress + "address/unspent/" + Address).ConfigureAwait(false))
				{
					if(response.StatusCode == HttpStatusCode.NotFound)
						return null;
					var result = await response.Content.ReadAsStringAsync().ConfigureAwait(false);
					var json = JObject.Parse(result);
					var status = json["status"];
					var code = json["code"];
					if((status != null && status.ToString() == "error") || (json["data"]["address"].ToString() != Address))
					{
						throw new BlockrException(json);
					}
					List<Coin> list = new List<Coin>();
					foreach(var element in json["data"]["unspent"])
					{
						list.Add(new Coin(uint256.Parse(element["tx"].ToString()), (uint)element["n"], new Money((decimal)element["amount"], MoneyUnit.BTC), new Script(DataEncoders.Encoders.Hex.DecodeData(element["script"].ToString()))));
					}
					return list;
				}
			}
		}

		public Task PutAsync(uint256 txId, Transaction tx)
		{
			return Task.FromResult(true);
		}

		internal static string BroadcastPath = "tx/push";

		public async Task BroadcastAsync(Transaction tx)
		{
			if(tx == null)
				throw new ArgumentNullException("tx");
			var jsonTx = new JObject();
			jsonTx["hex"] = tx.ToHex();
			var content = new StringContent(jsonTx.ToString(), Encoding.UTF8, "application/json");
			using(var response = await Client.PostAsync(BlockrAddress + BroadcastPath, content).ConfigureAwait(false))
			{
				var result = await response.Content.ReadAsStringAsync().ConfigureAwait(false);
				var json = JObject.Parse(result);
				var status = json["status"];
				var code = json["code"];
				if(status != null && status.ToString() == "error")
				{
					throw new BlockrException(json);
				}
			}
		}

#endregion

		string BlockrAddress
		{
			get
			{
				// https cert get rejected by .net
				return "http://" + (Network == Network.Main ? "" : "t") + "btc.blockr.io/api/v1/";
			}
		}
	}
}
#endif
>>>>>>> d3cbf392
#endif<|MERGE_RESOLUTION|>--- conflicted
+++ resolved
@@ -1,270 +1,148 @@
-<<<<<<< HEAD
-﻿#if !NOHTTPCLIENT
-using System;
-using System.Collections.Generic;
-using System.Net;
-using System.Net.Http;
-using System.Threading.Tasks;
-using Newtonsoft.Json.Linq;
-
-namespace NBitcoin
-{
-	public class BlockrException : Exception
-	{
-		internal BlockrException(JObject response)
-			: base(response["message"] == null ? "Error from Blockr" : response["message"].ToString())
-		{
-			Code = response["code"] == null ? 0 : response["code"].Value<int>();
-			Status = response["status"] == null ? null : response["status"].ToString();
-		}
-
-		public int Code
-		{
-			get;
-			set;
-		}
-		public string Status
-		{
-			get;
-			set;
-		}
-	}
-	public class BlockrTransactionRepository : ITransactionRepository
-	{
-		public BlockrTransactionRepository()
-			: this(null)
-		{
-
-		}
-		public BlockrTransactionRepository(Network network)
-		{
-			if(network == null)
-				network = Network.Main;
-			Network = network;
-		}
-
-		public Network Network
-		{
-			get;
-			set;
-		}
-
-
-		#region ITransactionRepository Members
-
-		public async Task<Transaction> GetAsync(uint256 txId)
-		{
-			while(true)
-			{
-				using(HttpClient client = new HttpClient())
-				{
-					var response = await client.GetAsync(BlockrAddress + "tx/raw/" + txId).ConfigureAwait(false);
-					if(response.StatusCode == HttpStatusCode.NotFound)
-						return null;
-					var result = await response.Content.ReadAsStringAsync().ConfigureAwait(false);
-					var json = JObject.Parse(result);
-					var status = json["status"];
-					var code = json["code"];
-					if(status != null && status.ToString() == "error")
-					{
-						throw new BlockrException(json);
-					}
-					var tx = Transaction.Parse(json["data"]["tx"]["hex"].ToString());
-					return tx;
-				}
-			}
-		}
-
-		public async Task<List<Coin>> GetUnspentAsync(string Address)
-		{
-			while(true)
-			{
-				using(HttpClient client = new HttpClient())
-				{
-					var response = await client.GetAsync(BlockrAddress + "address/unspent/" + Address).ConfigureAwait(false);
-					if(response.StatusCode == HttpStatusCode.NotFound)
-						return null;
-					var result = await response.Content.ReadAsStringAsync().ConfigureAwait(false);
-					var json = JObject.Parse(result);
-					var status = json["status"];
-					var code = json["code"];
-					if((status != null && status.ToString() == "error") || (json["data"]["address"].ToString() != Address))
-					{
-						throw new BlockrException(json);
-					}
-					List<Coin> list = new List<Coin>();
-					foreach(var element in json["data"]["unspent"])
-					{
-						list.Add(new Coin(uint256.Parse(element["tx"].ToString()), (uint)element["n"], new Money((decimal)element["amount"], MoneyUnit.BTC), new Script(DataEncoders.Encoders.Hex.DecodeData(element["script"].ToString()))));
-					}
-					return list;
-				}
-			}
-		}
-
-		public Task PutAsync(uint256 txId, Transaction tx)
-		{
-			return Task.FromResult(false);
-		}
-
-		#endregion
-
-		string BlockrAddress
-		{
-			get
-			{
-				return "http://" + (Network == Network.Main ? "" : "t") + "btc.blockr.io/api/v1/";
-			}
-		}
-	}
-}
-=======
-﻿#if !NOJSONNET
-#if !NOHTTPCLIENT
-using Newtonsoft.Json.Linq;
-using System;
-using System.Collections.Generic;
-using System.Linq;
-using System.Net;
-using System.Net.Http;
-using System.Net.Http.Headers;
-using System.Text;
-using System.Threading;
-using System.Threading.Tasks;
-
-namespace NBitcoin
-{
-	public class BlockrException : Exception
-	{
-		internal BlockrException(JObject response)
-			: base(response["message"] == null ? "Error from Blockr" : response["message"].ToString())
-		{
-			Code = response["code"] == null ? 0 : response["code"].Value<int>();
-			Status = response["status"] == null ? null : response["status"].ToString();
-		}
-
-		public int Code
-		{
-			get;
-			set;
-		}
-		public string Status
-		{
-			get;
-			set;
-		}
-	}
-	public class BlockrTransactionRepository : ITransactionRepository
-	{
-		public BlockrTransactionRepository()
-			: this(null)
-		{
-
-		}
-		public BlockrTransactionRepository(Network network)
-		{
-			if(network == null)
-				network = Network.Main;
-			Network = network;
-		}
-
-		public Network Network
-		{
-			get;
-			set;
-		}
-
-
-#region ITransactionRepository Members
-
-		public async Task<Transaction> GetAsync(uint256 txId)
-		{
-			while(true)
-			{
-				using(var response = await Client.GetAsync(BlockrAddress + "tx/raw/" + txId).ConfigureAwait(false))
-				{
-					if(response.StatusCode == HttpStatusCode.NotFound)
-						return null;
-					var result = await response.Content.ReadAsStringAsync().ConfigureAwait(false);
-					var json = JObject.Parse(result);
-					var status = json["status"];
-					var code = json["code"];
-					if(status != null && status.ToString() == "error")
-					{
-						throw new BlockrException(json);
-					}
-					var tx = Transaction.Parse(json["data"]["tx"]["hex"].ToString());
-					return tx;
-				}
-			}
-		}
-
-		readonly static HttpClient Client = new HttpClient();
-		public async Task<List<Coin>> GetUnspentAsync(string Address)
-		{
-			while(true)
-			{
-				using(var response = await Client.GetAsync(BlockrAddress + "address/unspent/" + Address).ConfigureAwait(false))
-				{
-					if(response.StatusCode == HttpStatusCode.NotFound)
-						return null;
-					var result = await response.Content.ReadAsStringAsync().ConfigureAwait(false);
-					var json = JObject.Parse(result);
-					var status = json["status"];
-					var code = json["code"];
-					if((status != null && status.ToString() == "error") || (json["data"]["address"].ToString() != Address))
-					{
-						throw new BlockrException(json);
-					}
-					List<Coin> list = new List<Coin>();
-					foreach(var element in json["data"]["unspent"])
-					{
-						list.Add(new Coin(uint256.Parse(element["tx"].ToString()), (uint)element["n"], new Money((decimal)element["amount"], MoneyUnit.BTC), new Script(DataEncoders.Encoders.Hex.DecodeData(element["script"].ToString()))));
-					}
-					return list;
-				}
-			}
-		}
-
-		public Task PutAsync(uint256 txId, Transaction tx)
-		{
-			return Task.FromResult(true);
-		}
-
-		internal static string BroadcastPath = "tx/push";
-
-		public async Task BroadcastAsync(Transaction tx)
-		{
-			if(tx == null)
-				throw new ArgumentNullException("tx");
-			var jsonTx = new JObject();
-			jsonTx["hex"] = tx.ToHex();
-			var content = new StringContent(jsonTx.ToString(), Encoding.UTF8, "application/json");
-			using(var response = await Client.PostAsync(BlockrAddress + BroadcastPath, content).ConfigureAwait(false))
-			{
-				var result = await response.Content.ReadAsStringAsync().ConfigureAwait(false);
-				var json = JObject.Parse(result);
-				var status = json["status"];
-				var code = json["code"];
-				if(status != null && status.ToString() == "error")
-				{
-					throw new BlockrException(json);
-				}
-			}
-		}
-
-#endregion
-
-		string BlockrAddress
-		{
-			get
-			{
-				// https cert get rejected by .net
-				return "http://" + (Network == Network.Main ? "" : "t") + "btc.blockr.io/api/v1/";
-			}
-		}
-	}
-}
-#endif
->>>>>>> d3cbf392
+﻿#if !NOJSONNET
+#if !NOHTTPCLIENT
+using Newtonsoft.Json.Linq;
+using System;
+using System.Collections.Generic;
+using System.Linq;
+using System.Net;
+using System.Net.Http;
+using System.Net.Http.Headers;
+using System.Text;
+using System.Threading;
+using System.Threading.Tasks;
+
+namespace NBitcoin
+{
+	public class BlockrException : Exception
+	{
+		internal BlockrException(JObject response)
+			: base(response["message"] == null ? "Error from Blockr" : response["message"].ToString())
+		{
+			Code = response["code"] == null ? 0 : response["code"].Value<int>();
+			Status = response["status"] == null ? null : response["status"].ToString();
+		}
+
+		public int Code
+		{
+			get;
+			set;
+		}
+		public string Status
+		{
+			get;
+			set;
+		}
+	}
+	public class BlockrTransactionRepository : ITransactionRepository
+	{
+		public BlockrTransactionRepository()
+			: this(null)
+		{
+
+		}
+		public BlockrTransactionRepository(Network network)
+		{
+			if(network == null)
+				network = Network.Main;
+			Network = network;
+		}
+
+		public Network Network
+		{
+			get;
+			set;
+		}
+
+
+#region ITransactionRepository Members
+
+		public async Task<Transaction> GetAsync(uint256 txId)
+		{
+			while(true)
+			{
+				using(var response = await Client.GetAsync(BlockrAddress + "tx/raw/" + txId).ConfigureAwait(false))
+				{
+					if(response.StatusCode == HttpStatusCode.NotFound)
+						return null;
+					var result = await response.Content.ReadAsStringAsync().ConfigureAwait(false);
+					var json = JObject.Parse(result);
+					var status = json["status"];
+					var code = json["code"];
+					if(status != null && status.ToString() == "error")
+					{
+						throw new BlockrException(json);
+					}
+					var tx = Transaction.Parse(json["data"]["tx"]["hex"].ToString());
+					return tx;
+				}
+			}
+		}
+
+		readonly static HttpClient Client = new HttpClient();
+		public async Task<List<Coin>> GetUnspentAsync(string Address)
+		{
+			while(true)
+			{
+				using(var response = await Client.GetAsync(BlockrAddress + "address/unspent/" + Address).ConfigureAwait(false))
+				{
+					if(response.StatusCode == HttpStatusCode.NotFound)
+						return null;
+					var result = await response.Content.ReadAsStringAsync().ConfigureAwait(false);
+					var json = JObject.Parse(result);
+					var status = json["status"];
+					var code = json["code"];
+					if((status != null && status.ToString() == "error") || (json["data"]["address"].ToString() != Address))
+					{
+						throw new BlockrException(json);
+					}
+					List<Coin> list = new List<Coin>();
+					foreach(var element in json["data"]["unspent"])
+					{
+						list.Add(new Coin(uint256.Parse(element["tx"].ToString()), (uint)element["n"], new Money((decimal)element["amount"], MoneyUnit.BTC), new Script(DataEncoders.Encoders.Hex.DecodeData(element["script"].ToString()))));
+					}
+					return list;
+				}
+			}
+		}
+
+		public Task PutAsync(uint256 txId, Transaction tx)
+		{
+			return Task.FromResult(true);
+		}
+
+		internal static string BroadcastPath = "tx/push";
+
+		public async Task BroadcastAsync(Transaction tx)
+		{
+			if(tx == null)
+				throw new ArgumentNullException("tx");
+			var jsonTx = new JObject();
+			jsonTx["hex"] = tx.ToHex();
+			var content = new StringContent(jsonTx.ToString(), Encoding.UTF8, "application/json");
+			using(var response = await Client.PostAsync(BlockrAddress + BroadcastPath, content).ConfigureAwait(false))
+			{
+				var result = await response.Content.ReadAsStringAsync().ConfigureAwait(false);
+				var json = JObject.Parse(result);
+				var status = json["status"];
+				var code = json["code"];
+				if(status != null && status.ToString() == "error")
+				{
+					throw new BlockrException(json);
+				}
+			}
+		}
+
+#endregion
+
+		string BlockrAddress
+		{
+			get
+			{
+				// https cert get rejected by .net
+				return "http://" + (Network == Network.Main ? "" : "t") + "btc.blockr.io/api/v1/";
+			}
+		}
+	}
+}
+#endif
 #endif