--- conflicted
+++ resolved
@@ -1,4 +1,3 @@
-<<<<<<< HEAD
 ﻿<#@ template debug="false" hostspecific="false" language="C#" #>
 <#@ assembly name="System.Core" #>
 <#@ import namespace="System.Linq" #>
@@ -17,160 +16,6 @@
 using System.Threading.Tasks;
 
 namespace nStratis
-{
-	public partial class BitcoinStream
-	{
-		<# foreach(String signature in new string[]
-		{
-			"<T>(ref T[] data) where T : IBitcoinSerializable",
-			"(ref ulong[] data)",
-			"(ref ushort[] data)",
-			"(ref uint[] data)",
-			"(ref byte[] data)",
-			"(ref long[] data)",
-			"(ref short[] data)",
-			"(ref int[] data)",
-		}){ #>
-
-		private void ReadWriteArray<#= signature #>
-		{
-			if(data == null && Serializing)
-				throw new ArgumentNullException("Impossible to serialize a null array");
-			var length = new VarInt(data == null ? 0 : (ulong)data.Length);
-			ReadWrite(ref length);
-
-			if(length.ToLong() > (uint)MaxArraySize)
-				throw new ArgumentOutOfRangeException("Array size not big");
-			if(!Serializing)
-				data = new <#= signature.Split(' ','[')[1] #>[length.ToLong()];
-			for(int i = 0 ; i < data.Length ; i++)
-			{
-				<#= signature.Split(' ','[')[1] #> obj = data[i];
-				ReadWrite(ref obj);
-				data[i] = obj;
-			}
-		}
-
-		<# } #>
-
-		<# foreach(String signature in new string[]
-		{
-			"(ref ulong[] data)",
-			"(ref ushort[] data)",
-			"(ref uint[] data)",
-			"(ref long[] data)",
-			"(ref short[] data)",
-			"(ref int[] data)",
-		}){ #>
-
-		public void ReadWrite<#= signature #>
-		{
-			ReadWriteArray(ref data);
-		}
-
-		<# } #>
-
-<# foreach (string t in new []{ "256","160" }) { 
-	int WIDTH_BYTE = int.Parse(t) / 8;
-#>
-		public void ReadWrite(ref uint<#= t #> value)
-		{
-			value = value ?? uint<#= t #>.Zero;
-			var v = new uint<#= t #>.MutableUint<#= t #>(value);
-			this.ReadWrite(ref v);
-			value = v.Value;			
-		}
-
-		public void ReadWrite(uint<#= t #> value)
-		{
-			value = value ?? uint<#= t #>.Zero;
-			var v = new uint<#= t #>.MutableUint<#= t #>(value);
-			this.ReadWrite(ref v);
-			value = v.Value;			
-		}
-
-		public void ReadWrite(ref List<uint<#= t #>> value)
-		{
-			if(Serializing)
-			{
-				var list = value == null ? null : value.Select(v=>v.AsBitcoinSerializable()).ToList();
-				this.ReadWrite(ref list);
-			}
-			else
-			{
-				List<uint<#= t #>.MutableUint<#= t #>> list = null;
-				this.ReadWrite(ref list);
-				value = list.Select(l=>l.Value).ToList();
-			}
-		}
-<# } #>
-
-			<# foreach(String type in new string[]
-		{
-			"ulong",
-			"ushort",
-			"uint",
-		}){ #>
-
-		public void ReadWrite(ref <#= type #> data)
-		{
-			ulong l = (ulong)data;
-			ReadWriteNumber(ref l, sizeof(<#= type #>));
-			if(!Serializing)
-				data = (<#= type #>)l;
-		}
-
-		public <#= type #> ReadWrite(<#= type #> data)
-		{
-			ReadWrite(ref data);
-			return data;
-		}
-
-		<# } #>
-
-
-			<# foreach(String type in new string[]
-		{
-			"long",
-			"short",
-			"int",
-		}){ #>
-
-		public void ReadWrite(ref <#= type #> data)
-		{
-			long l = (long)data;
-			ReadWriteNumber(ref l, sizeof(<#= type #>));
-			if(!Serializing)
-				data = (<#= type #>)l;
-		}
-
-		public <#= type #> ReadWrite(<#= type #> data)
-		{
-			ReadWrite(ref data);
-			return data;
-		}
-
-		<# } #>
-	}
-=======
-﻿<#@ template debug="false" hostspecific="false" language="C#" #>
-<#@ assembly name="System.Core" #>
-<#@ import namespace="System.Linq" #>
-<#@ import namespace="System.Text" #>
-<#@ import namespace="System.Collections.Generic" #>
-<#@ output extension=".cs" #>
-
-using NBitcoin.Protocol;
-using System;
-using System.Collections;
-using System.Collections.Generic;
-using System.IO;
-using System.Linq;
-using System.Reflection;
-using System.Text;
-using System.Threading.Tasks;
-
-namespace NBitcoin
 {
 	public partial class BitcoinStream
 	{
@@ -308,5 +153,4 @@
 
 		<# } #>
 	}
->>>>>>> 4f3cea03
 }