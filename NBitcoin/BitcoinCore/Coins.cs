<<<<<<< HEAD
﻿using System;
using System.Collections.Generic;
using System.Linq;

namespace NBitcoin.BitcoinCore
{
	public class Coins : IBitcoinSerializable
	{
		// whether transaction is a coinbase
		bool fCoinBase;
		public bool Coinbase
		{
			get
			{
				return fCoinBase;
			}
			set
			{
				fCoinBase = value;
			}
		}

		// unspent transaction outputs; spent outputs are .IsNull(); spent outputs at the end of the array are dropped
		List<TxOut> vout = new List<TxOut>();

		// at which height this transaction was included in the active block chain
		uint nHeight;
		public uint Height
		{
			get
			{
				return nHeight;
			}
			set
			{
				nHeight = value;
			}
		}

		// version of the CTransaction; accesses to this value should probably check for nHeight as well,
		// as new tx version will probably only be introduced at certain heights
		uint nVersion;
		public uint Version
		{
			get
			{
				return nVersion;
			}
			set
			{
				nVersion = value;
			}
		}

		public List<TxOut> Outputs
		{
			get
			{
				return vout;
			}
		}

		Money _Value;
		public Money Value
		{
			get
			{
				return _Value;
			}
		}

		public Coins()
		{

		}
		public Coins(Transaction tx, int height)
			: this(tx, null, height)
		{
		}
		public Coins(Transaction tx, Func<TxOut, bool> belongsToCoins, int height)
		{
			if(belongsToCoins == null)
				belongsToCoins = o => !o.ScriptPubKey.IsUnspendable;
			fCoinBase = tx.IsCoinBase;
			vout = tx.Outputs.ToList();
			nVersion = tx.Version;
			nHeight = (uint)height;
			ClearUnused(belongsToCoins);
			UpdateValue();
		}

		private void UpdateValue()
		{
			_Value = Outputs.Where(o => !o.IsNull).Select(o => o.Value).Sum();
		}

		public bool IsEmpty
		{
			get
			{
				return vout.Count == 0;
			}
		}

		private void ClearUnused(Func<TxOut, bool> belongsToCoins)
		{
			for(int i = 0; i < vout.Count; i++)
			{
				var o = vout[i];
				if(o.ScriptPubKey.IsUnspendable || !belongsToCoins(o))
				{
					vout[i] = new TxOut();
				}
			}
			Cleanup();
		}

		private void Cleanup()
		{
			var count = vout.Count;
			// remove spent outputs at the end of vout
			for(int i = count - 1; i >= 0; i--)
			{
				if(vout[i].IsNull)
					vout.RemoveAt(i);
				else
					break;
			}
		}

		public bool Spend(int position, out TxInUndo undo)
		{
			undo = null;
			if(position >= vout.Count)
				return false;
			if(vout[position].IsNull)
				return false;
			undo = new TxInUndo(vout[position].Clone());
			vout[position].SetNull();
			Cleanup();
			if(vout.Count == 0)
			{
				undo.Height = nHeight;
				undo.CoinBase = fCoinBase;
				undo.Version = nVersion;
			}
			return true;
		}

		public bool Spend(int position)
		{
			TxInUndo undo;
			return Spend(position, out undo);
		}

		#region IBitcoinSerializable Members

		public void ReadWrite(BitcoinStream stream)
		{
			if(stream.Serializing)
			{
				uint nMaskSize = 0, nMaskCode = 0;
				CalcMaskSize(ref nMaskSize, ref nMaskCode);
				bool fFirst = vout.Count > 0 && !vout[0].IsNull;
				bool fSecond = vout.Count > 1 && !vout[1].IsNull;
				uint nCode = unchecked((uint)(8 * (nMaskCode - (fFirst || fSecond ? 0 : 1)) + (fCoinBase ? 1 : 0) + (fFirst ? 2 : 0) + (fSecond ? 4 : 0)));
				// version
				stream.ReadWriteAsVarInt(ref nVersion);
				// size of header code
				stream.ReadWriteAsVarInt(ref nCode);
				// spentness bitmask
				for(uint b = 0; b < nMaskSize; b++)
				{
					byte chAvail = 0;
					for(uint i = 0; i < 8 && 2 + b * 8 + i < vout.Count; i++)
						if(!vout[2 + (int)b * 8 + (int)i].IsNull)
							chAvail |= (byte)(1 << (int)i);
					stream.ReadWrite(ref chAvail);
				}

				// txouts themself
				for(uint i = 0; i < vout.Count; i++)
				{
					if(!vout[(int)i].IsNull)
					{
						var compressedTx = new TxOutCompressor(vout[(int)i]);
						stream.ReadWrite(ref compressedTx);
					}
				}
				// coinbase height
				stream.ReadWriteAsVarInt(ref nHeight);
			}
			else
			{
				uint nCode = 0;
				// version
				stream.ReadWriteAsVarInt(ref nVersion);
				//// header code
				stream.ReadWriteAsVarInt(ref nCode);
				fCoinBase = (nCode & 1) != 0;
				List<bool> vAvail = new List<bool>() { false, false };
				vAvail[0] = (nCode & 2) != 0;
				vAvail[1] = (nCode & 4) != 0;
				uint nMaskCode = unchecked((uint)((nCode / 8) + ((nCode & 6) != 0 ? 0 : 1)));
				//// spentness bitmask
				while(nMaskCode > 0)
				{
					byte chAvail = 0;
					stream.ReadWrite(ref chAvail);
					for(uint p = 0; p < 8; p++)
					{
						bool f = (chAvail & (1 << (int)p)) != 0;
						vAvail.Add(f);
					}
					if(chAvail != 0)
						nMaskCode--;
				}
				// txouts themself
				vout = Enumerable.Range(0, vAvail.Count).Select(_ => new TxOut()).ToList();
				for(uint i = 0; i < vAvail.Count; i++)
				{
					if(vAvail[(int)i])
					{
						TxOutCompressor compressed = new TxOutCompressor();
						stream.ReadWrite(ref compressed);
						vout[(int)i] = compressed.TxOut;
					}
				}
				//// coinbase height
				stream.ReadWriteAsVarInt(ref nHeight);
				Cleanup();
				UpdateValue();
			}
		}

		// calculate number of bytes for the bitmask, and its number of non-zero bytes
		// each bit in the bitmask represents the availability of one output, but the
		// availabilities of the first two outputs are encoded separately
		private void CalcMaskSize(ref uint nBytes, ref uint nNonzeroBytes)
		{
			uint nLastUsedByte = 0;
			for(uint b = 0; 2 + b * 8 < vout.Count; b++)
			{
				bool fZero = true;
				for(uint i = 0; i < 8 && 2 + b * 8 + i < vout.Count; i++)
				{
					if(!vout[2 + (int)b * 8 + (int)i].IsNull)
					{
						fZero = false;
						continue;
					}
				}
				if(!fZero)
				{
					nLastUsedByte = b + 1;
					nNonzeroBytes++;
				}
			}
			nBytes += nLastUsedByte;
		}

		// check whether a particular output is still available
		public bool IsAvailable(uint position)
		{
			return (position < vout.Count && !vout[(int)position].IsNull);
		}

		// check whether the entire CCoins is spent
		// note that only !IsPruned() CCoins can be serialized
		public bool IsPruned
		{
			get
			{
				return vout.All(v => v.IsNull);
			}
		}

		#endregion

		public void ClearUnspendable()
		{
			ClearUnused(o => !o.ScriptPubKey.IsUnspendable);
		}

		public void MergeFrom(Coins otherCoin)
		{
			var diff = otherCoin.Outputs.Count - this.Outputs.Count;
			if(diff > 0)
			{
				Outputs.Resize(otherCoin.Outputs.Count);
				for(int i = 0; i < Outputs.Count; i++)
				{
					if(Outputs[i] == null)
						Outputs[i] = new TxOut();
				}
			}
			for(int i = 0; i < otherCoin.Outputs.Count; i++)
			{
				if(!otherCoin.Outputs[i].IsNull)
					Outputs[i] = otherCoin.Outputs[i];
			}
			UpdateValue();
		}
	}
}
=======
﻿using System;
using System.Collections.Generic;
using System.Linq;
using System.Text;
using System.Threading.Tasks;

namespace NBitcoin.BitcoinCore
{
	public class Coins : IBitcoinSerializable
	{
		// whether transaction is a coinbase
		bool fCoinBase;
		public bool Coinbase
		{
			get
			{
				return fCoinBase;
			}
			set
			{
				fCoinBase = value;
			}
		}

		// unspent transaction outputs; spent outputs are .IsNull(); spent outputs at the end of the array are dropped
		List<TxOut> vout = new List<TxOut>();

		public List<TxOut> Outputs
		{
			get
			{
				return vout;
			}
		}

		// at which height this transaction was included in the active block chain
		uint nHeight;
		public uint Height
		{
			get
			{
				return nHeight;
			}
			set
			{
				nHeight = value;
			}
		}

		// version of the CTransaction; accesses to this value should probably check for nHeight as well,
		// as new tx version will probably only be introduced at certain heights
		uint nVersion;
		public uint Version
		{
			get
			{
				return nVersion;
			}
			set
			{
				nVersion = value;
			}
		}

		Money _Value;
		public Money Value
		{
			get
			{
				return _Value;
			}
		}

		public static readonly TxOut NullTxOut = new TxOut(new Money(-1), Script.Empty);
		public Coins()
		{

		}
		public Coins(Transaction tx, int height)
		{
			fCoinBase = tx.IsCoinBase;
			vout = tx.Outputs.ToList();
			nVersion = tx.Version;
			nHeight = (uint)height;
			ClearUnspendable();
			UpdateValue();
		}

		private void UpdateValue()
		{
			_Value = vout.Where(o => !IsNull(o))
							.Select(o => o.Value).Sum();
		}

		private bool IsNull(TxOut o)
		{
			return o.Value.Satoshi == -1;
		}

		public bool IsEmpty
		{
			get
			{
				return vout.Count == 0;
			}
		}

		private void Cleanup()
		{
			var count = vout.Count;
			// remove spent outputs at the end of vout
			for(int i = count - 1; i >= 0; i--)
			{
				if(IsNull(vout[i]))
					vout.RemoveAt(i);
				else
					break;
			}
		}

		public int UnspentCount
		{
			get
			{
				return vout.Where(c => !IsNull(c)).Count();
			}
		}

		public bool Spend(int position, out TxInUndo undo)
		{
			undo = null;
			if(position >= vout.Count)
				return false;
			if(IsNull(vout[position]))
				return false;
			undo = new TxInUndo(vout[position].Clone());
			vout[position] = NullTxOut;
			Cleanup();
			if(vout.Count == 0)
			{
				undo.Height = nHeight;
				undo.CoinBase = fCoinBase;
				undo.Version = nVersion;
			}
			return true;
		}

		public bool Spend(int position)
		{
			TxInUndo undo;
			return Spend(position, out undo);
		}

		#region IBitcoinSerializable Members

		public void ReadWrite(BitcoinStream stream)
		{
			if(stream.Serializing)
			{
				uint nMaskSize = 0, nMaskCode = 0;
				CalcMaskSize(ref nMaskSize, ref nMaskCode);
				bool fFirst = vout.Count > 0 && !IsNull(vout[0]);
				bool fSecond = vout.Count > 1 && !IsNull(vout[1]);
				uint nCode = unchecked((uint)(8 * (nMaskCode - (fFirst || fSecond ? 0 : 1)) + (fCoinBase ? 1 : 0) + (fFirst ? 2 : 0) + (fSecond ? 4 : 0)));
				// version
				stream.ReadWriteAsVarInt(ref nVersion);
				// size of header code
				stream.ReadWriteAsVarInt(ref nCode);
				// spentness bitmask
				for(uint b = 0; b < nMaskSize; b++)
				{
					byte chAvail = 0;
					for(uint i = 0; i < 8 && 2 + b * 8 + i < vout.Count; i++)
						if(!IsNull(vout[2 + (int)b * 8 + (int)i]))
							chAvail |= (byte)(1 << (int)i);
					stream.ReadWrite(ref chAvail);
				}

				// txouts themself
				for(uint i = 0; i < vout.Count; i++)
				{
					if(!IsNull(vout[(int)i]))
					{
						var compressedTx = new TxOutCompressor(vout[(int)i]);
						stream.ReadWrite(ref compressedTx);
					}
				}
				// coinbase height
				stream.ReadWriteAsVarInt(ref nHeight);
			}
			else
			{
				uint nCode = 0;
				// version
				stream.ReadWriteAsVarInt(ref nVersion);
				//// header code
				stream.ReadWriteAsVarInt(ref nCode);
				fCoinBase = (nCode & 1) != 0;
				List<bool> vAvail = new List<bool>() { false, false };
				vAvail[0] = (nCode & 2) != 0;
				vAvail[1] = (nCode & 4) != 0;
				uint nMaskCode = unchecked((uint)((nCode / 8) + ((nCode & 6) != 0 ? 0 : 1)));
				//// spentness bitmask
				while(nMaskCode > 0)
				{
					byte chAvail = 0;
					stream.ReadWrite(ref chAvail);
					for(uint p = 0; p < 8; p++)
					{
						bool f = (chAvail & (1 << (int)p)) != 0;
						vAvail.Add(f);
					}
					if(chAvail != 0)
						nMaskCode--;
				}
				// txouts themself
				vout = Enumerable.Range(0, vAvail.Count).Select(_ => NullTxOut).ToList();
				for(uint i = 0; i < vAvail.Count; i++)
				{
					if(vAvail[(int)i])
					{
						TxOutCompressor compressed = new TxOutCompressor();
						stream.ReadWrite(ref compressed);
						vout[(int)i] = compressed.TxOut;
					}
				}
				//// coinbase height
				stream.ReadWriteAsVarInt(ref nHeight);
				Cleanup();
				UpdateValue();
			}
		}

		public Coins Clone()
		{
			return new Coins()
			{
				fCoinBase = fCoinBase,
				nHeight = nHeight,
				nVersion = nVersion,
				vout = vout.Select(txout => txout.Clone()).ToList(),
				_Value = _Value
			};
		}

		// calculate number of bytes for the bitmask, and its number of non-zero bytes
		// each bit in the bitmask represents the availability of one output, but the
		// availabilities of the first two outputs are encoded separately
		private void CalcMaskSize(ref uint nBytes, ref uint nNonzeroBytes)
		{
			uint nLastUsedByte = 0;
			for(uint b = 0; 2 + b * 8 < vout.Count; b++)
			{
				bool fZero = true;
				for(uint i = 0; i < 8 && 2 + b * 8 + i < vout.Count; i++)
				{
					if(!IsNull(vout[2 + (int)b * 8 + (int)i]))
					{
						fZero = false;
						continue;
					}
				}
				if(!fZero)
				{
					nLastUsedByte = b + 1;
					nNonzeroBytes++;
				}
			}
			nBytes += nLastUsedByte;
		}

		// check whether a particular output is still available
		public bool IsAvailable(uint position)
		{
			return (position <= int.MaxValue && position < vout.Count && !IsNull(vout[(int)position]));
		}

		public TxOut TryGetOutput(uint position)
		{
			if(!IsAvailable(position))
				return null;
			return vout[(int)position];
		}

		// check whether the entire CCoins is spent
		// note that only !IsPruned() CCoins can be serialized
		public bool IsPruned
		{
			get
			{
				return vout.Count == 0 || vout.All(v => IsNull(v));
			}
		}

		#endregion

		public void ClearUnspendable()
		{
			for(int i = 0; i < vout.Count; i++)
			{
				var o = vout[i];
				if(o.ScriptPubKey.IsUnspendable)
				{
					vout[i] = NullTxOut;
				}
			}
			Cleanup();
		}

		public void MergeFrom(Coins otherCoin)
		{
			var diff = otherCoin.vout.Count - this.vout.Count;
			if(diff > 0)
				for(int i = 0; i < diff; i++)
				{
					vout.Add(NullTxOut);
				}
			for(int i = 0; i < otherCoin.vout.Count; i++)
			{
				vout[i] = otherCoin.vout[i];
			}
			UpdateValue();
		}
	}
}
>>>>>>> d3cbf392
<|MERGE_RESOLUTION|>--- conflicted
+++ resolved
@@ -1,633 +1,325 @@
-<<<<<<< HEAD
-﻿using System;
-using System.Collections.Generic;
-using System.Linq;
-
-namespace NBitcoin.BitcoinCore
-{
-	public class Coins : IBitcoinSerializable
-	{
-		// whether transaction is a coinbase
-		bool fCoinBase;
-		public bool Coinbase
-		{
-			get
-			{
-				return fCoinBase;
-			}
-			set
-			{
-				fCoinBase = value;
-			}
-		}
-
-		// unspent transaction outputs; spent outputs are .IsNull(); spent outputs at the end of the array are dropped
-		List<TxOut> vout = new List<TxOut>();
-
-		// at which height this transaction was included in the active block chain
-		uint nHeight;
-		public uint Height
-		{
-			get
-			{
-				return nHeight;
-			}
-			set
-			{
-				nHeight = value;
-			}
-		}
-
-		// version of the CTransaction; accesses to this value should probably check for nHeight as well,
-		// as new tx version will probably only be introduced at certain heights
-		uint nVersion;
-		public uint Version
-		{
-			get
-			{
-				return nVersion;
-			}
-			set
-			{
-				nVersion = value;
-			}
-		}
-
-		public List<TxOut> Outputs
-		{
-			get
-			{
-				return vout;
-			}
-		}
-
-		Money _Value;
-		public Money Value
-		{
-			get
-			{
-				return _Value;
-			}
-		}
-
-		public Coins()
-		{
-
-		}
-		public Coins(Transaction tx, int height)
-			: this(tx, null, height)
-		{
-		}
-		public Coins(Transaction tx, Func<TxOut, bool> belongsToCoins, int height)
-		{
-			if(belongsToCoins == null)
-				belongsToCoins = o => !o.ScriptPubKey.IsUnspendable;
-			fCoinBase = tx.IsCoinBase;
-			vout = tx.Outputs.ToList();
-			nVersion = tx.Version;
-			nHeight = (uint)height;
-			ClearUnused(belongsToCoins);
-			UpdateValue();
-		}
-
-		private void UpdateValue()
-		{
-			_Value = Outputs.Where(o => !o.IsNull).Select(o => o.Value).Sum();
-		}
-
-		public bool IsEmpty
-		{
-			get
-			{
-				return vout.Count == 0;
-			}
-		}
-
-		private void ClearUnused(Func<TxOut, bool> belongsToCoins)
-		{
-			for(int i = 0; i < vout.Count; i++)
-			{
-				var o = vout[i];
-				if(o.ScriptPubKey.IsUnspendable || !belongsToCoins(o))
-				{
-					vout[i] = new TxOut();
-				}
-			}
-			Cleanup();
-		}
-
-		private void Cleanup()
-		{
-			var count = vout.Count;
-			// remove spent outputs at the end of vout
-			for(int i = count - 1; i >= 0; i--)
-			{
-				if(vout[i].IsNull)
-					vout.RemoveAt(i);
-				else
-					break;
-			}
-		}
-
-		public bool Spend(int position, out TxInUndo undo)
-		{
-			undo = null;
-			if(position >= vout.Count)
-				return false;
-			if(vout[position].IsNull)
-				return false;
-			undo = new TxInUndo(vout[position].Clone());
-			vout[position].SetNull();
-			Cleanup();
-			if(vout.Count == 0)
-			{
-				undo.Height = nHeight;
-				undo.CoinBase = fCoinBase;
-				undo.Version = nVersion;
-			}
-			return true;
-		}
-
-		public bool Spend(int position)
-		{
-			TxInUndo undo;
-			return Spend(position, out undo);
-		}
-
-		#region IBitcoinSerializable Members
-
-		public void ReadWrite(BitcoinStream stream)
-		{
-			if(stream.Serializing)
-			{
-				uint nMaskSize = 0, nMaskCode = 0;
-				CalcMaskSize(ref nMaskSize, ref nMaskCode);
-				bool fFirst = vout.Count > 0 && !vout[0].IsNull;
-				bool fSecond = vout.Count > 1 && !vout[1].IsNull;
-				uint nCode = unchecked((uint)(8 * (nMaskCode - (fFirst || fSecond ? 0 : 1)) + (fCoinBase ? 1 : 0) + (fFirst ? 2 : 0) + (fSecond ? 4 : 0)));
-				// version
-				stream.ReadWriteAsVarInt(ref nVersion);
-				// size of header code
-				stream.ReadWriteAsVarInt(ref nCode);
-				// spentness bitmask
-				for(uint b = 0; b < nMaskSize; b++)
-				{
-					byte chAvail = 0;
-					for(uint i = 0; i < 8 && 2 + b * 8 + i < vout.Count; i++)
-						if(!vout[2 + (int)b * 8 + (int)i].IsNull)
-							chAvail |= (byte)(1 << (int)i);
-					stream.ReadWrite(ref chAvail);
-				}
-
-				// txouts themself
-				for(uint i = 0; i < vout.Count; i++)
-				{
-					if(!vout[(int)i].IsNull)
-					{
-						var compressedTx = new TxOutCompressor(vout[(int)i]);
-						stream.ReadWrite(ref compressedTx);
-					}
-				}
-				// coinbase height
-				stream.ReadWriteAsVarInt(ref nHeight);
-			}
-			else
-			{
-				uint nCode = 0;
-				// version
-				stream.ReadWriteAsVarInt(ref nVersion);
-				//// header code
-				stream.ReadWriteAsVarInt(ref nCode);
-				fCoinBase = (nCode & 1) != 0;
-				List<bool> vAvail = new List<bool>() { false, false };
-				vAvail[0] = (nCode & 2) != 0;
-				vAvail[1] = (nCode & 4) != 0;
-				uint nMaskCode = unchecked((uint)((nCode / 8) + ((nCode & 6) != 0 ? 0 : 1)));
-				//// spentness bitmask
-				while(nMaskCode > 0)
-				{
-					byte chAvail = 0;
-					stream.ReadWrite(ref chAvail);
-					for(uint p = 0; p < 8; p++)
-					{
-						bool f = (chAvail & (1 << (int)p)) != 0;
-						vAvail.Add(f);
-					}
-					if(chAvail != 0)
-						nMaskCode--;
-				}
-				// txouts themself
-				vout = Enumerable.Range(0, vAvail.Count).Select(_ => new TxOut()).ToList();
-				for(uint i = 0; i < vAvail.Count; i++)
-				{
-					if(vAvail[(int)i])
-					{
-						TxOutCompressor compressed = new TxOutCompressor();
-						stream.ReadWrite(ref compressed);
-						vout[(int)i] = compressed.TxOut;
-					}
-				}
-				//// coinbase height
-				stream.ReadWriteAsVarInt(ref nHeight);
-				Cleanup();
-				UpdateValue();
-			}
-		}
-
-		// calculate number of bytes for the bitmask, and its number of non-zero bytes
-		// each bit in the bitmask represents the availability of one output, but the
-		// availabilities of the first two outputs are encoded separately
-		private void CalcMaskSize(ref uint nBytes, ref uint nNonzeroBytes)
-		{
-			uint nLastUsedByte = 0;
-			for(uint b = 0; 2 + b * 8 < vout.Count; b++)
-			{
-				bool fZero = true;
-				for(uint i = 0; i < 8 && 2 + b * 8 + i < vout.Count; i++)
-				{
-					if(!vout[2 + (int)b * 8 + (int)i].IsNull)
-					{
-						fZero = false;
-						continue;
-					}
-				}
-				if(!fZero)
-				{
-					nLastUsedByte = b + 1;
-					nNonzeroBytes++;
-				}
-			}
-			nBytes += nLastUsedByte;
-		}
-
-		// check whether a particular output is still available
-		public bool IsAvailable(uint position)
-		{
-			return (position < vout.Count && !vout[(int)position].IsNull);
-		}
-
-		// check whether the entire CCoins is spent
-		// note that only !IsPruned() CCoins can be serialized
-		public bool IsPruned
-		{
-			get
-			{
-				return vout.All(v => v.IsNull);
-			}
-		}
-
-		#endregion
-
-		public void ClearUnspendable()
-		{
-			ClearUnused(o => !o.ScriptPubKey.IsUnspendable);
-		}
-
-		public void MergeFrom(Coins otherCoin)
-		{
-			var diff = otherCoin.Outputs.Count - this.Outputs.Count;
-			if(diff > 0)
-			{
-				Outputs.Resize(otherCoin.Outputs.Count);
-				for(int i = 0; i < Outputs.Count; i++)
-				{
-					if(Outputs[i] == null)
-						Outputs[i] = new TxOut();
-				}
-			}
-			for(int i = 0; i < otherCoin.Outputs.Count; i++)
-			{
-				if(!otherCoin.Outputs[i].IsNull)
-					Outputs[i] = otherCoin.Outputs[i];
-			}
-			UpdateValue();
-		}
-	}
-}
-=======
-﻿using System;
-using System.Collections.Generic;
-using System.Linq;
-using System.Text;
-using System.Threading.Tasks;
-
-namespace NBitcoin.BitcoinCore
-{
-	public class Coins : IBitcoinSerializable
-	{
-		// whether transaction is a coinbase
-		bool fCoinBase;
-		public bool Coinbase
-		{
-			get
-			{
-				return fCoinBase;
-			}
-			set
-			{
-				fCoinBase = value;
-			}
-		}
-
-		// unspent transaction outputs; spent outputs are .IsNull(); spent outputs at the end of the array are dropped
-		List<TxOut> vout = new List<TxOut>();
-
-		public List<TxOut> Outputs
-		{
-			get
-			{
-				return vout;
-			}
-		}
-
-		// at which height this transaction was included in the active block chain
-		uint nHeight;
-		public uint Height
-		{
-			get
-			{
-				return nHeight;
-			}
-			set
-			{
-				nHeight = value;
-			}
-		}
-
-		// version of the CTransaction; accesses to this value should probably check for nHeight as well,
-		// as new tx version will probably only be introduced at certain heights
-		uint nVersion;
-		public uint Version
-		{
-			get
-			{
-				return nVersion;
-			}
-			set
-			{
-				nVersion = value;
-			}
-		}
-
-		Money _Value;
-		public Money Value
-		{
-			get
-			{
-				return _Value;
-			}
-		}
-
-		public static readonly TxOut NullTxOut = new TxOut(new Money(-1), Script.Empty);
-		public Coins()
-		{
-
-		}
-		public Coins(Transaction tx, int height)
-		{
-			fCoinBase = tx.IsCoinBase;
-			vout = tx.Outputs.ToList();
-			nVersion = tx.Version;
-			nHeight = (uint)height;
-			ClearUnspendable();
-			UpdateValue();
-		}
-
-		private void UpdateValue()
-		{
-			_Value = vout.Where(o => !IsNull(o))
-							.Select(o => o.Value).Sum();
-		}
-
-		private bool IsNull(TxOut o)
-		{
-			return o.Value.Satoshi == -1;
-		}
-
-		public bool IsEmpty
-		{
-			get
-			{
-				return vout.Count == 0;
-			}
-		}
-
-		private void Cleanup()
-		{
-			var count = vout.Count;
-			// remove spent outputs at the end of vout
-			for(int i = count - 1; i >= 0; i--)
-			{
-				if(IsNull(vout[i]))
-					vout.RemoveAt(i);
-				else
-					break;
-			}
-		}
-
-		public int UnspentCount
-		{
-			get
-			{
-				return vout.Where(c => !IsNull(c)).Count();
-			}
-		}
-
-		public bool Spend(int position, out TxInUndo undo)
-		{
-			undo = null;
-			if(position >= vout.Count)
-				return false;
-			if(IsNull(vout[position]))
-				return false;
-			undo = new TxInUndo(vout[position].Clone());
-			vout[position] = NullTxOut;
-			Cleanup();
-			if(vout.Count == 0)
-			{
-				undo.Height = nHeight;
-				undo.CoinBase = fCoinBase;
-				undo.Version = nVersion;
-			}
-			return true;
-		}
-
-		public bool Spend(int position)
-		{
-			TxInUndo undo;
-			return Spend(position, out undo);
-		}
-
-		#region IBitcoinSerializable Members
-
-		public void ReadWrite(BitcoinStream stream)
-		{
-			if(stream.Serializing)
-			{
-				uint nMaskSize = 0, nMaskCode = 0;
-				CalcMaskSize(ref nMaskSize, ref nMaskCode);
-				bool fFirst = vout.Count > 0 && !IsNull(vout[0]);
-				bool fSecond = vout.Count > 1 && !IsNull(vout[1]);
-				uint nCode = unchecked((uint)(8 * (nMaskCode - (fFirst || fSecond ? 0 : 1)) + (fCoinBase ? 1 : 0) + (fFirst ? 2 : 0) + (fSecond ? 4 : 0)));
-				// version
-				stream.ReadWriteAsVarInt(ref nVersion);
-				// size of header code
-				stream.ReadWriteAsVarInt(ref nCode);
-				// spentness bitmask
-				for(uint b = 0; b < nMaskSize; b++)
-				{
-					byte chAvail = 0;
-					for(uint i = 0; i < 8 && 2 + b * 8 + i < vout.Count; i++)
-						if(!IsNull(vout[2 + (int)b * 8 + (int)i]))
-							chAvail |= (byte)(1 << (int)i);
-					stream.ReadWrite(ref chAvail);
-				}
-
-				// txouts themself
-				for(uint i = 0; i < vout.Count; i++)
-				{
-					if(!IsNull(vout[(int)i]))
-					{
-						var compressedTx = new TxOutCompressor(vout[(int)i]);
-						stream.ReadWrite(ref compressedTx);
-					}
-				}
-				// coinbase height
-				stream.ReadWriteAsVarInt(ref nHeight);
-			}
-			else
-			{
-				uint nCode = 0;
-				// version
-				stream.ReadWriteAsVarInt(ref nVersion);
-				//// header code
-				stream.ReadWriteAsVarInt(ref nCode);
-				fCoinBase = (nCode & 1) != 0;
-				List<bool> vAvail = new List<bool>() { false, false };
-				vAvail[0] = (nCode & 2) != 0;
-				vAvail[1] = (nCode & 4) != 0;
-				uint nMaskCode = unchecked((uint)((nCode / 8) + ((nCode & 6) != 0 ? 0 : 1)));
-				//// spentness bitmask
-				while(nMaskCode > 0)
-				{
-					byte chAvail = 0;
-					stream.ReadWrite(ref chAvail);
-					for(uint p = 0; p < 8; p++)
-					{
-						bool f = (chAvail & (1 << (int)p)) != 0;
-						vAvail.Add(f);
-					}
-					if(chAvail != 0)
-						nMaskCode--;
-				}
-				// txouts themself
-				vout = Enumerable.Range(0, vAvail.Count).Select(_ => NullTxOut).ToList();
-				for(uint i = 0; i < vAvail.Count; i++)
-				{
-					if(vAvail[(int)i])
-					{
-						TxOutCompressor compressed = new TxOutCompressor();
-						stream.ReadWrite(ref compressed);
-						vout[(int)i] = compressed.TxOut;
-					}
-				}
-				//// coinbase height
-				stream.ReadWriteAsVarInt(ref nHeight);
-				Cleanup();
-				UpdateValue();
-			}
-		}
-
-		public Coins Clone()
-		{
-			return new Coins()
-			{
-				fCoinBase = fCoinBase,
-				nHeight = nHeight,
-				nVersion = nVersion,
-				vout = vout.Select(txout => txout.Clone()).ToList(),
-				_Value = _Value
-			};
-		}
-
-		// calculate number of bytes for the bitmask, and its number of non-zero bytes
-		// each bit in the bitmask represents the availability of one output, but the
-		// availabilities of the first two outputs are encoded separately
-		private void CalcMaskSize(ref uint nBytes, ref uint nNonzeroBytes)
-		{
-			uint nLastUsedByte = 0;
-			for(uint b = 0; 2 + b * 8 < vout.Count; b++)
-			{
-				bool fZero = true;
-				for(uint i = 0; i < 8 && 2 + b * 8 + i < vout.Count; i++)
-				{
-					if(!IsNull(vout[2 + (int)b * 8 + (int)i]))
-					{
-						fZero = false;
-						continue;
-					}
-				}
-				if(!fZero)
-				{
-					nLastUsedByte = b + 1;
-					nNonzeroBytes++;
-				}
-			}
-			nBytes += nLastUsedByte;
-		}
-
-		// check whether a particular output is still available
-		public bool IsAvailable(uint position)
-		{
-			return (position <= int.MaxValue && position < vout.Count && !IsNull(vout[(int)position]));
-		}
-
-		public TxOut TryGetOutput(uint position)
-		{
-			if(!IsAvailable(position))
-				return null;
-			return vout[(int)position];
-		}
-
-		// check whether the entire CCoins is spent
-		// note that only !IsPruned() CCoins can be serialized
-		public bool IsPruned
-		{
-			get
-			{
-				return vout.Count == 0 || vout.All(v => IsNull(v));
-			}
-		}
-
-		#endregion
-
-		public void ClearUnspendable()
-		{
-			for(int i = 0; i < vout.Count; i++)
-			{
-				var o = vout[i];
-				if(o.ScriptPubKey.IsUnspendable)
-				{
-					vout[i] = NullTxOut;
-				}
-			}
-			Cleanup();
-		}
-
-		public void MergeFrom(Coins otherCoin)
-		{
-			var diff = otherCoin.vout.Count - this.vout.Count;
-			if(diff > 0)
-				for(int i = 0; i < diff; i++)
-				{
-					vout.Add(NullTxOut);
-				}
-			for(int i = 0; i < otherCoin.vout.Count; i++)
-			{
-				vout[i] = otherCoin.vout[i];
-			}
-			UpdateValue();
-		}
-	}
-}
->>>>>>> d3cbf392
+﻿using System;
+using System.Collections.Generic;
+using System.Linq;
+using System.Text;
+using System.Threading.Tasks;
+
+namespace NBitcoin.BitcoinCore
+{
+	public class Coins : IBitcoinSerializable
+	{
+		// whether transaction is a coinbase
+		bool fCoinBase;
+		public bool Coinbase
+		{
+			get
+			{
+				return fCoinBase;
+			}
+			set
+			{
+				fCoinBase = value;
+			}
+		}
+
+		// unspent transaction outputs; spent outputs are .IsNull(); spent outputs at the end of the array are dropped
+		List<TxOut> vout = new List<TxOut>();
+
+		public List<TxOut> Outputs
+		{
+			get
+			{
+				return vout;
+			}
+		}
+
+		// at which height this transaction was included in the active block chain
+		uint nHeight;
+		public uint Height
+		{
+			get
+			{
+				return nHeight;
+			}
+			set
+			{
+				nHeight = value;
+			}
+		}
+
+		// version of the CTransaction; accesses to this value should probably check for nHeight as well,
+		// as new tx version will probably only be introduced at certain heights
+		uint nVersion;
+		public uint Version
+		{
+			get
+			{
+				return nVersion;
+			}
+			set
+			{
+				nVersion = value;
+			}
+		}
+
+		Money _Value;
+		public Money Value
+		{
+			get
+			{
+				return _Value;
+			}
+		}
+
+		public static readonly TxOut NullTxOut = new TxOut(new Money(-1), Script.Empty);
+		public Coins()
+		{
+
+		}
+		public Coins(Transaction tx, int height)
+		{
+			fCoinBase = tx.IsCoinBase;
+			vout = tx.Outputs.ToList();
+			nVersion = tx.Version;
+			nHeight = (uint)height;
+			ClearUnspendable();
+			UpdateValue();
+		}
+
+		private void UpdateValue()
+		{
+			_Value = vout.Where(o => !IsNull(o))
+							.Select(o => o.Value).Sum();
+		}
+
+		private bool IsNull(TxOut o)
+		{
+			return o.Value.Satoshi == -1;
+		}
+
+		public bool IsEmpty
+		{
+			get
+			{
+				return vout.Count == 0;
+			}
+		}
+
+		private void Cleanup()
+		{
+			var count = vout.Count;
+			// remove spent outputs at the end of vout
+			for(int i = count - 1; i >= 0; i--)
+			{
+				if(IsNull(vout[i]))
+					vout.RemoveAt(i);
+				else
+					break;
+			}
+		}
+
+		public int UnspentCount
+		{
+			get
+			{
+				return vout.Where(c => !IsNull(c)).Count();
+			}
+		}
+
+		public bool Spend(int position, out TxInUndo undo)
+		{
+			undo = null;
+			if(position >= vout.Count)
+				return false;
+			if(IsNull(vout[position]))
+				return false;
+			undo = new TxInUndo(vout[position].Clone());
+			vout[position] = NullTxOut;
+			Cleanup();
+			if(vout.Count == 0)
+			{
+				undo.Height = nHeight;
+				undo.CoinBase = fCoinBase;
+				undo.Version = nVersion;
+			}
+			return true;
+		}
+
+		public bool Spend(int position)
+		{
+			TxInUndo undo;
+			return Spend(position, out undo);
+		}
+
+		#region IBitcoinSerializable Members
+
+		public void ReadWrite(BitcoinStream stream)
+		{
+			if(stream.Serializing)
+			{
+				uint nMaskSize = 0, nMaskCode = 0;
+				CalcMaskSize(ref nMaskSize, ref nMaskCode);
+				bool fFirst = vout.Count > 0 && !IsNull(vout[0]);
+				bool fSecond = vout.Count > 1 && !IsNull(vout[1]);
+				uint nCode = unchecked((uint)(8 * (nMaskCode - (fFirst || fSecond ? 0 : 1)) + (fCoinBase ? 1 : 0) + (fFirst ? 2 : 0) + (fSecond ? 4 : 0)));
+				// version
+				stream.ReadWriteAsVarInt(ref nVersion);
+				// size of header code
+				stream.ReadWriteAsVarInt(ref nCode);
+				// spentness bitmask
+				for(uint b = 0; b < nMaskSize; b++)
+				{
+					byte chAvail = 0;
+					for(uint i = 0; i < 8 && 2 + b * 8 + i < vout.Count; i++)
+						if(!IsNull(vout[2 + (int)b * 8 + (int)i]))
+							chAvail |= (byte)(1 << (int)i);
+					stream.ReadWrite(ref chAvail);
+				}
+
+				// txouts themself
+				for(uint i = 0; i < vout.Count; i++)
+				{
+					if(!IsNull(vout[(int)i]))
+					{
+						var compressedTx = new TxOutCompressor(vout[(int)i]);
+						stream.ReadWrite(ref compressedTx);
+					}
+				}
+				// coinbase height
+				stream.ReadWriteAsVarInt(ref nHeight);
+			}
+			else
+			{
+				uint nCode = 0;
+				// version
+				stream.ReadWriteAsVarInt(ref nVersion);
+				//// header code
+				stream.ReadWriteAsVarInt(ref nCode);
+				fCoinBase = (nCode & 1) != 0;
+				List<bool> vAvail = new List<bool>() { false, false };
+				vAvail[0] = (nCode & 2) != 0;
+				vAvail[1] = (nCode & 4) != 0;
+				uint nMaskCode = unchecked((uint)((nCode / 8) + ((nCode & 6) != 0 ? 0 : 1)));
+				//// spentness bitmask
+				while(nMaskCode > 0)
+				{
+					byte chAvail = 0;
+					stream.ReadWrite(ref chAvail);
+					for(uint p = 0; p < 8; p++)
+					{
+						bool f = (chAvail & (1 << (int)p)) != 0;
+						vAvail.Add(f);
+					}
+					if(chAvail != 0)
+						nMaskCode--;
+				}
+				// txouts themself
+				vout = Enumerable.Range(0, vAvail.Count).Select(_ => NullTxOut).ToList();
+				for(uint i = 0; i < vAvail.Count; i++)
+				{
+					if(vAvail[(int)i])
+					{
+						TxOutCompressor compressed = new TxOutCompressor();
+						stream.ReadWrite(ref compressed);
+						vout[(int)i] = compressed.TxOut;
+					}
+				}
+				//// coinbase height
+				stream.ReadWriteAsVarInt(ref nHeight);
+				Cleanup();
+				UpdateValue();
+			}
+		}
+
+		public Coins Clone()
+		{
+			return new Coins()
+			{
+				fCoinBase = fCoinBase,
+				nHeight = nHeight,
+				nVersion = nVersion,
+				vout = vout.Select(txout => txout.Clone()).ToList(),
+				_Value = _Value
+			};
+		}
+
+		// calculate number of bytes for the bitmask, and its number of non-zero bytes
+		// each bit in the bitmask represents the availability of one output, but the
+		// availabilities of the first two outputs are encoded separately
+		private void CalcMaskSize(ref uint nBytes, ref uint nNonzeroBytes)
+		{
+			uint nLastUsedByte = 0;
+			for(uint b = 0; 2 + b * 8 < vout.Count; b++)
+			{
+				bool fZero = true;
+				for(uint i = 0; i < 8 && 2 + b * 8 + i < vout.Count; i++)
+				{
+					if(!IsNull(vout[2 + (int)b * 8 + (int)i]))
+					{
+						fZero = false;
+						continue;
+					}
+				}
+				if(!fZero)
+				{
+					nLastUsedByte = b + 1;
+					nNonzeroBytes++;
+				}
+			}
+			nBytes += nLastUsedByte;
+		}
+
+		// check whether a particular output is still available
+		public bool IsAvailable(uint position)
+		{
+			return (position <= int.MaxValue && position < vout.Count && !IsNull(vout[(int)position]));
+		}
+
+		public TxOut TryGetOutput(uint position)
+		{
+			if(!IsAvailable(position))
+				return null;
+			return vout[(int)position];
+		}
+
+		// check whether the entire CCoins is spent
+		// note that only !IsPruned() CCoins can be serialized
+		public bool IsPruned
+		{
+			get
+			{
+				return vout.Count == 0 || vout.All(v => IsNull(v));
+			}
+		}
+
+		#endregion
+
+		public void ClearUnspendable()
+		{
+			for(int i = 0; i < vout.Count; i++)
+			{
+				var o = vout[i];
+				if(o.ScriptPubKey.IsUnspendable)
+				{
+					vout[i] = NullTxOut;
+				}
+			}
+			Cleanup();
+		}
+
+		public void MergeFrom(Coins otherCoin)
+		{
+			var diff = otherCoin.vout.Count - this.vout.Count;
+			if(diff > 0)
+				for(int i = 0; i < diff; i++)
+				{
+					vout.Add(NullTxOut);
+				}
+			for(int i = 0; i < otherCoin.vout.Count; i++)
+			{
+				vout[i] = otherCoin.vout[i];
+			}
+			UpdateValue();
+		}
+	}
+}