--- conflicted
+++ resolved
@@ -1,486 +1,483 @@
-﻿<?xml version="1.0" encoding="utf-8"?>
-<Project ToolsVersion="4.0" DefaultTargets="Build" xmlns="http://schemas.microsoft.com/developer/msbuild/2003">
-  <Import Project="$(MSBuildExtensionsPath)\$(MSBuildToolsVersion)\Microsoft.Common.props" Condition="Exists('$(MSBuildExtensionsPath)\$(MSBuildToolsVersion)\Microsoft.Common.props')" />
-  <PropertyGroup>
-    <Configuration Condition=" '$(Configuration)' == '' ">Debug</Configuration>
-    <Platform Condition=" '$(Platform)' == '' ">AnyCPU</Platform>
-    <ProjectGuid>{7B692A4C-412A-41BA-A1F8-5DF8F7450ABC}</ProjectGuid>
-    <OutputType>Library</OutputType>
-    <AppDesignerFolder>Properties</AppDesignerFolder>
-    <RootNamespace>NBitcoin</RootNamespace>
-    <AssemblyName>NBitcoin</AssemblyName>
-    <TargetFrameworkVersion>v4.5</TargetFrameworkVersion>
-    <FileAlignment>512</FileAlignment>
-    <SolutionDir Condition="$(SolutionDir) == '' Or $(SolutionDir) == '*Undefined*'">..\</SolutionDir>
-    <RestorePackages>true</RestorePackages>
-    <NoWarn>1591;1573;1572;1584;1570;3021</NoWarn>
-  </PropertyGroup>
-  <PropertyGroup Condition=" '$(Configuration)|$(Platform)' == 'Debug|AnyCPU' ">
-    <DebugSymbols>true</DebugSymbols>
-    <DebugType>full</DebugType>
-    <Optimize>false</Optimize>
-    <OutputPath>bin\Debug\</OutputPath>
-    <DefineConstants>TRACE;DEBUG;WIN</DefineConstants>
-    <ErrorReport>prompt</ErrorReport>
-    <WarningLevel>4</WarningLevel>
-    <PlatformTarget>AnyCPU</PlatformTarget>
-  </PropertyGroup>
-  <PropertyGroup Condition=" '$(Configuration)|$(Platform)' == 'Release|AnyCPU' ">
-    <DebugType>pdbonly</DebugType>
-    <Optimize>true</Optimize>
-    <OutputPath>bin\Release\</OutputPath>
-    <DefineConstants>TRACE;WIN</DefineConstants>
-    <ErrorReport>prompt</ErrorReport>
-    <WarningLevel>4</WarningLevel>
-    <DocumentationFile>bin\Release\NBitcoin.XML</DocumentationFile>
-  </PropertyGroup>
-  <ItemGroup>
-    <Reference Include="Newtonsoft.Json, Version=9.0.0.0, Culture=neutral, PublicKeyToken=30ad4fe6b2a6aeed, processorArchitecture=MSIL">
-      <HintPath>..\packages\Newtonsoft.Json.9.0.1\lib\net45\Newtonsoft.Json.dll</HintPath>
-      <Private>True</Private>
-    </Reference>
-    <Reference Include="System" />
-    <Reference Include="System.Core" />
-    <Reference Include="System.Net.Http" />
-  </ItemGroup>
-  <ItemGroup>
-    <Compile Include="Base58Data.cs" />
-    <Compile Include="BIP32\KeyPath.cs" />
-    <Compile Include="BIP39\KDTable.cs" />
-    <Compile Include="BIP39\Mnemonic.cs" />
-    <Compile Include="BIP39\IWordlistSource.cs" />
-    <Compile Include="BIP39\Language.cs" />
-    <Compile Include="BIP39\Wordlist.cs" />
-    <Compile Include="BIP9Deployments.cs" />
-    <Compile Include="BitcoinAddress.cs" />
-    <Compile Include="BIP38\BitcoinConfirmationCode.cs" />
-    <Compile Include="BIP38\BitcoinEncryptedSecret.cs" />
-    <Compile Include="BIP32\BitcoinExtKey.cs" />
-    <Compile Include="BIP38\BitcoinPassphraseCode.cs" />
-    <Compile Include="BitcoinPubKeyAddress.cs" />
-    <Compile Include="BitcoinSecret.cs" />
-    <Compile Include="BitcoinSegwitAddress.cs" />
-    <Compile Include="BitcoinStream.Partial.cs">
-      <AutoGen>True</AutoGen>
-      <DesignTime>True</DesignTime>
-      <DependentUpon>BitcoinStream.Partial.tt</DependentUpon>
-    </Compile>
-    <Compile Include="BitcoinCore\CachedBlockProvider.cs" />
-    <Compile Include="BitWriter.cs" />
-    <Compile Include="BlockValidator.cs" />
-    <Compile Include="BlockSignature.cs" />
-    <Compile Include="BuilderExtensions\BuilderExtension.cs" />
-    <Compile Include="BuilderExtensions\OPTrueExtension.cs" />
-    <Compile Include="BuilderExtensions\P2MultiSigBuilderExtension.cs" />
-    <Compile Include="BuilderExtensions\P2PKBuilderExtension.cs" />
-    <Compile Include="BuilderExtensions\P2PKHBuilderExtension.cs" />
-<<<<<<< HEAD
-    <Compile Include="Crypto\HashX13.cs" />
-=======
-    <Compile Include="Crypto\HashStream.cs" />
->>>>>>> 4f3cea03
-    <Compile Include="DataEncoders\Bech32Encoder.cs" />
-    <Compile Include="FeeRate.cs" />
-    <Compile Include="IBech32Data.cs" />
-    <Compile Include="IBitcoinString.cs" />
-    <Compile Include="JsonConverters\AssetIdJsonConverter.cs" />
-    <Compile Include="JsonConverters\BitcoinStringJsonConverter.cs" />
-    <Compile Include="JsonConverters\BitcoinSerializableJsonConverter.cs" />
-    <Compile Include="JsonConverters\CoinJsonConverter.cs" />
-    <Compile Include="JsonConverters\DateTimeToUnixTimeConverter.cs" />
-    <Compile Include="JsonConverters\HexJsonConverter.cs" />
-    <Compile Include="JsonConverters\KeyJsonConverter.cs" />
-    <Compile Include="JsonConverters\LockTimeJsonConverter.cs" />
-    <Compile Include="JsonConverters\Serializer.cs" />
-    <Compile Include="JsonConverters\TxDestinationJsonConverter.cs" />
-    <Compile Include="JsonConverters\SignatureJsonConverter.cs" />
-    <Compile Include="JsonConverters\JsonObjectException.cs" />
-    <Compile Include="JsonConverters\KeyPathJsonConverter.cs" />
-    <Compile Include="JsonConverters\MoneyJsonConverter.cs" />
-    <Compile Include="JsonConverters\NetworkJsonConverter.cs" />
-    <Compile Include="JsonConverters\ScriptJsonConverter.cs" />
-    <Compile Include="JsonConverters\UIntJsonConverter.cs" />
-    <Compile Include="Networks.cs" />
-    <Compile Include="NetworkBuilder.cs" />
-    <Compile Include="OpenAsset\NullColoredTransactionRepository.cs" />
-    <Compile Include="Payment\IChainChecker.cs" />
-    <Compile Include="Payment\ICertificateServiceProvider.cs" />
-    <Compile Include="Payment\ISignatureChecker.cs" />
-    <Compile Include="Payment\ISigner.cs" />
-    <Compile Include="Payment\WindowsCertificateServiceProvider.cs" />
-    <Compile Include="Policy\ITransactionPolicy.cs" />
-    <Compile Include="Policy\MinerTransactionPolicy.cs" />
-    <Compile Include="CachedNoSqlRepository.cs" />
-    <Compile Include="CachedTransactionRepository.cs" />
-    <Compile Include="Coin.cs" />
-    <Compile Include="BitcoinCore\CoinsView.cs" />
-    <Compile Include="ConcurrentChain.cs" />
-    <Compile Include="Crypto\DeterministicECDSA.cs" />
-    <Compile Include="BitcoinCore\DataDirectory.cs" />
-    <Compile Include="ChainBase.cs" />
-    <Compile Include="IBlockRepository.cs" />
-    <Compile Include="IDestination.cs" />
-    <Compile Include="BitcoinCore\IndexedBlockUndoStore.cs" />
-    <Compile Include="BitcoinCore\IndexedStore.cs" />
-    <Compile Include="InMemoryNoSqlRepository.cs" />
-    <Compile Include="ISecret.cs" />
-    <Compile Include="ITransactionRepository.cs" />
-    <Compile Include="LockTime.cs" />
-    <Compile Include="MerkleNode.cs" />
-    <Compile Include="NoSqlBlockRepository.cs" />
-    <Compile Include="NoSqlTransactionRepository.cs" />
-    <Compile Include="OpenAsset\AssetMoney.cs" />
-    <Compile Include="BlockrTransactionRepository.cs" />
-    <Compile Include="OpenAsset\AssetId.cs" />
-    <Compile Include="OpenAsset\BitcoinAssetId.cs" />
-    <Compile Include="OpenAsset\BitcoinColoredAddress.cs" />
-    <Compile Include="OpenAsset\CachedColoredTransactionRepository.cs" />
-    <Compile Include="OpenAsset\CoinprismColoredTransactionRepository.cs" />
-    <Compile Include="OpenAsset\ColoredTransaction.cs" />
-    <Compile Include="OpenAsset\Extensions.cs" />
-    <Compile Include="OpenAsset\IColoredTransactionRepository.cs" />
-    <Compile Include="OpenAsset\NoDuplicateColoredTransactionRepository.cs" />
-    <Compile Include="OpenAsset\NoSqlColoredTransactionRepository.cs" />
-    <Compile Include="OpenAsset\ColorMarker.cs" />
-    <Compile Include="Payment\BitcoinUrlBuilder.cs" />
-    <Compile Include="Payment\HttpEncoder.cs" />
-    <Compile Include="Payment\PaymentACK.cs" />
-    <Compile Include="Payment\PaymentRequest.cs" />
-    <Compile Include="Payment\UriHelper.cs" />
-    <Compile Include="Payment\HttpUtility.cs" />
-    <Compile Include="BlockStake.cs" />
-    <Compile Include="PrecomputedTransactionData.cs" />
-    <Compile Include="Protobuf\ProtobufReaderWriter.cs" />
-    <Compile Include="Protocol\AddressManager.cs" />
-    <Compile Include="Protocol\Behaviors\AddressManagerBehavior.cs" />
-    <Compile Include="Protocol\Behaviors\BroadcastTransactionBehavior.cs" />
-    <Compile Include="Protocol\Behaviors\NodeBehaviorsCollection.cs" />
-    <Compile Include="Protocol\Behaviors\ChainBehavior.cs" />
-    <Compile Include="Protocol\Filters\ActionFilter.cs" />
-    <Compile Include="Protocol\Filters\NodeFilter.cs" />
-    <Compile Include="Protocol\Filters\NodeFiltersCollection.cs" />
-    <Compile Include="Protocol\Behaviors\NodesGroupBehavior.cs" />
-    <Compile Include="Protocol\Behaviors\NodeBehavior.cs" />
-    <Compile Include="Protocol\Behaviors\PingPongBehavior.cs" />
-    <Compile Include="Protocol\NodeServerTrace.cs" />
-    <Compile Include="Protocol\Payloads\BlockTxnPayload.cs" />
-    <Compile Include="Protocol\Payloads\CmpctBlockPayload.cs" />
-    <Compile Include="Protocol\Payloads\FilterAddPayload.cs" />
-    <Compile Include="Protocol\Payloads\GetBlockTxnPayload.cs" />
-    <Compile Include="Protocol\Payloads\HaveWitnessPayload.cs" />
-    <Compile Include="Protocol\Payloads\SendCmpctPayload.cs" />
-    <Compile Include="Protocol\Payloads\SendHeadersPayload.cs" />
-    <Compile Include="Protocol\Payloads\UTxOutputPayload.cs" />
-    <Compile Include="RPC\FundRawTransactionOptions.cs" />
-    <Compile Include="RPC\FundRawTransactionResponse.cs" />
-    <Compile Include="RPC\RestClient.cs" />
-    <Compile Include="Policy\StandardTransactionPolicy.cs" />
-    <Compile Include="RPC\SatoshiBlockFormatter.cs" />
-    <Compile Include="Sequence.cs" />
-    <Compile Include="SequenceLock.cs" />
-    <Compile Include="Utils\ActionDisposable.cs" />
-    <Compile Include="Utils\ThreadSafeCollection.cs" />
-    <Compile Include="Protocol\NodeConnectionParameters.cs" />
-    <Compile Include="Protocol\NodeListener.cs" />
-    <Compile Include="Protocol\NodesCollection.cs" />
-    <Compile Include="Protocol\NodesGroup.cs" />
-    <Compile Include="Protocol\Payloads\FilterLoadPayload.cs" />
-    <Compile Include="Protocol\Payloads\GetBlocksPayload.cs" />
-    <Compile Include="Protocol\Payloads\GetDataPayload.cs" />
-    <Compile Include="Protocol\Payloads\MempoolPayload.cs" />
-    <Compile Include="Protocol\Payloads\MerkleBlockPayload.cs" />
-    <Compile Include="Protocol\Payloads\NotFoundPayload.cs" />
-    <Compile Include="Protocol\Payloads\RejectPayload.cs" />
-    <Compile Include="Protocol\PerformanceCounter.cs" />
-    <Compile Include="Protocol\ProtocolException.cs" />
-    <Compile Include="RandomUtils.partial.cs" />
-    <Compile Include="QBitNinjaTransactionRepository.cs" />
-    <Compile Include="RPCTransactionRepository.cs" />
-    <Compile Include="RPC\BlockExplorerFormatter.cs" />
-    <Compile Include="RPC\RawFormatter.cs" />
-    <Compile Include="RPC\RPCClient.cs" />
-    <Compile Include="RPC\RPCException.cs" />
-    <Compile Include="RPC\RPCRequest.cs" />
-    <Compile Include="RPC\RPCResponse.cs" />
-    <Compile Include="RPC\RPCOperations.cs" />
-    <Compile Include="RPC\SatoshiFormatter.cs" />
-    <Compile Include="RPC\UnspentCoin.cs" />
-    <Compile Include="BitcoinCore\IBlockProvider.cs" />
-    <Compile Include="SPV\Tracker.cs" />
-    <Compile Include="SPV\TrackerBehavior.cs" />
-    <Compile Include="SPV\Wallet.cs" />
-    <Compile Include="SPV\WalletSummary.cs" />
-    <Compile Include="SPV\WalletTransaction.cs" />
-    <Compile Include="SPV\WalletTransactionsCollection.cs" />
-    <Compile Include="Stealth\BitcoinStealthAddress.cs" />
-    <Compile Include="BitcoinStream.cs" />
-    <Compile Include="Block.cs" />
-    <Compile Include="ChainedBlock.cs" />
-    <Compile Include="BlockLocator.cs" />
-    <Compile Include="BitcoinCore\BlockRepository.cs" />
-    <Compile Include="BitcoinCore\BlockStore.cs" />
-    <Compile Include="BitcoinCore\BlockUndo.cs" />
-    <Compile Include="BitcoinCore\BlockUndoStore.cs" />
-    <Compile Include="BloomFilter.cs" />
-    <Compile Include="BitcoinCore\Coins.cs" />
-    <Compile Include="Crypto\Cryptsharp\BitMath.cs" />
-    <Compile Include="Crypto\Cryptsharp\BitPacking.cs" />
-    <Compile Include="Crypto\Cryptsharp\Check.cs" />
-    <Compile Include="Crypto\Cryptsharp\Exceptions.cs" />
-    <Compile Include="Crypto\Cryptsharp\Pbkdf2.cs" />
-    <Compile Include="Crypto\Cryptsharp\Salsa20Core.cs" />
-    <Compile Include="Crypto\Cryptsharp\SCrypt.cs" />
-    <Compile Include="Crypto\Cryptsharp\Security.cs" />
-    <Compile Include="DataEncoders\ASCIIEncoder.cs" />
-    <Compile Include="FileLock.cs" />
-    <Compile Include="BitcoinCore\IndexedBlockStore.cs" />
-    <Compile Include="IpExtensions.cs" />
-    <Compile Include="BIP32\ExtKey.cs" />
-    <Compile Include="BIP32\ExtPubKey.cs" />
-    <Compile Include="NoSqlRepository.cs" />
-    <Compile Include="Protocol\BitcoinSerializablePayload.cs" />
-    <Compile Include="Protocol\Payloads\BlockPayload.cs" />
-    <Compile Include="Protocol\Payloads\GetHeadersPayload.cs" />
-    <Compile Include="Protocol\Payloads\HeadersPayload.cs" />
-    <Compile Include="Protocol\Payloads\GetAddrPayload.cs" />
-    <Compile Include="Protocol\IncomingMessage.cs" />
-    <Compile Include="Protocol\IMessageProducer.cs" />
-    <Compile Include="Protocol\MessageListener.cs" />
-    <Compile Include="Network.cs" />
-    <Compile Include="Protocol\Payloads\AddrPayload.cs" />
-    <Compile Include="Protocol\Payloads\AlertPayload.cs" />
-    <Compile Include="Protocol\InventoryVector.cs" />
-    <Compile Include="Protocol\Payloads\InvPayload.cs" />
-    <Compile Include="Protocol\Message.cs" />
-    <Compile Include="Protocol\NetworkAddress.cs" />
-    <Compile Include="Protocol\Node.cs" />
-    <Compile Include="Protocol\Payload.cs" />
-    <Compile Include="Protocol\PayloadAttribute.cs" />
-    <Compile Include="Protocol\NodeServer.cs" />
-    <Compile Include="Protocol\Payloads\PingPayload.cs" />
-    <Compile Include="Protocol\Payloads\PongPayload.cs" />
-    <Compile Include="Protocol\Payloads\TxPayload.cs" />
-    <Compile Include="Protocol\UnknowPayload.cs" />
-    <Compile Include="Protocol\Payloads\VerAckPayload.cs" />
-    <Compile Include="Protocol\Payloads\VersionPayload.cs" />
-    <Compile Include="RandomUtils.cs" />
-    <Compile Include="Stealth\StealthMetadata.cs" />
-    <Compile Include="Stealth\StealthPayment.cs" />
-    <Compile Include="BitcoinCore\Store.cs" />
-    <Compile Include="BitcoinCore\StoredBlock.cs" />
-    <Compile Include="BitcoinCore\StoredItem.cs" />
-    <Compile Include="Target.cs" />
-    <Compile Include="TraceCorrelationScope.cs" />
-    <Compile Include="TransactionBuilder.cs" />
-    <Compile Include="TransactionNotFoundException.cs" />
-    <Compile Include="TransactionSignature.cs" />
-    <Compile Include="Crypto\Hashes.cs" />
-    <Compile Include="DataEncoders\Base58Encoder.cs" />
-    <Compile Include="DataEncoders\Base64Encoder.cs" />
-    <Compile Include="DataEncoders\HexEncoder.cs" />
-    <Compile Include="Crypto\ECDSASignature.cs" />
-    <Compile Include="Crypto\ECKey.cs" />
-    <Compile Include="DataEncoders\Encoders.cs" />
-    <Compile Include="IBitcoinSerializable.cs" />
-    <Compile Include="Key.cs" />
-    <Compile Include="KeyId.cs" />
-    <Compile Include="MerkleBlock.cs" />
-    <Compile Include="Money.cs" />
-    <Compile Include="PartialMerkleTree.cs" />
-    <Compile Include="Properties\AssemblyInfo.cs" />
-    <Compile Include="PubKey.cs" />
-    <Compile Include="Script.cs" />
-    <Compile Include="ScriptEvaluationContext.cs" />
-    <Compile Include="ScriptReader.cs" />
-    <Compile Include="StandardScriptTemplate.cs" />
-    <Compile Include="StandardScripts.cs" />
-    <Compile Include="Transaction.cs" />
-    <Compile Include="UInt2561.cs">
-      <AutoGen>True</AutoGen>
-      <DesignTime>True</DesignTime>
-      <DependentUpon>UInt256.tt</DependentUpon>
-    </Compile>
-    <Compile Include="UnsignedList.cs" />
-    <Compile Include="Utils.cs" />
-    <Compile Include="Utils\BoundedDictionary.cs" />
-    <Compile Include="Protocol\VarInt.cs" />
-    <Compile Include="Protocol\VarString.cs" />
-    <Compile Include="Protocol\Versions.cs" />
-  </ItemGroup>
-  <ItemGroup>
-    <None Include="BitcoinStream.Partial.tt">
-      <Generator>TextTemplatingFileGenerator</Generator>
-      <LastGenOutput>BitcoinStream.Partial.cs</LastGenOutput>
-    </None>
-    <None Include="NStratis.Tokenized.nuspec">
-      <SubType>Designer</SubType>
-    </None>
-    <None Include="packages.config">
-      <SubType>Designer</SubType>
-    </None>
-    <None Include="PushNuget.ps1" />
-    <Compile Include="RPC\RPCClient.Wallet.cs" />
-    <None Include="UInt256.tt">
-      <Generator>TextTemplatingFileGenerator</Generator>
-      <LastGenOutput>UInt2561.cs</LastGenOutput>
-    </None>
-  </ItemGroup>
-  <ItemGroup>
-    <Service Include="{508349B6-6B84-4DF5-91F0-309BEEBAD82D}" />
-  </ItemGroup>
-  <ItemGroup>
-    <Compile Include="BouncyCastle\asn1\Asn1Encodable.cs" />
-    <Compile Include="BouncyCastle\asn1\Asn1EncodableVector.cs" />
-    <Compile Include="BouncyCastle\asn1\Asn1Exception.cs" />
-    <Compile Include="BouncyCastle\asn1\ASN1Generator.cs" />
-    <Compile Include="BouncyCastle\asn1\Asn1InputStream.cs" />
-    <Compile Include="BouncyCastle\asn1\Asn1Null.cs" />
-    <Compile Include="BouncyCastle\asn1\Asn1Object.cs" />
-    <Compile Include="BouncyCastle\asn1\Asn1OctetString.cs" />
-    <Compile Include="BouncyCastle\asn1\ASN1OctetStringParser.cs" />
-    <Compile Include="BouncyCastle\asn1\Asn1Sequence.cs" />
-    <Compile Include="BouncyCastle\asn1\ASN1SequenceParser.cs" />
-    <Compile Include="BouncyCastle\asn1\Asn1Tags.cs" />
-    <Compile Include="BouncyCastle\asn1\DefiniteLengthInputStream.cs" />
-    <Compile Include="BouncyCastle\asn1\DERGenerator.cs" />
-    <Compile Include="BouncyCastle\asn1\DerInteger.cs" />
-    <Compile Include="BouncyCastle\asn1\DerNull.cs" />
-    <Compile Include="BouncyCastle\asn1\DerObjectIdentifier.cs" />
-    <Compile Include="BouncyCastle\asn1\DerOctetString.cs" />
-    <Compile Include="BouncyCastle\asn1\DerOutputStream.cs" />
-    <Compile Include="BouncyCastle\asn1\DerSequence.cs" />
-    <Compile Include="BouncyCastle\asn1\DERSequenceGenerator.cs" />
-    <Compile Include="BouncyCastle\asn1\IAsn1Convertible.cs" />
-    <Compile Include="BouncyCastle\asn1\LimitedInputStream.cs" />
-    <Compile Include="BouncyCastle\asn1\sec\SECNamedCurves.cs" />
-    <Compile Include="BouncyCastle\asn1\sec\SECObjectIdentifiers.cs" />
-    <Compile Include="BouncyCastle\asn1\x9\X9Curve.cs" />
-    <Compile Include="BouncyCastle\asn1\x9\X9ECParameters.cs" />
-    <Compile Include="BouncyCastle\asn1\x9\X9ECParametersHolder.cs" />
-    <Compile Include="BouncyCastle\asn1\x9\X9ECPoint.cs" />
-    <Compile Include="BouncyCastle\asn1\x9\X9FieldElement.cs" />
-    <Compile Include="BouncyCastle\asn1\x9\X9FieldID.cs" />
-    <Compile Include="BouncyCastle\asn1\x9\X9IntegerConverter.cs" />
-    <Compile Include="BouncyCastle\asn1\x9\X9ObjectIdentifiers.cs" />
-    <Compile Include="BouncyCastle\crypto\AsymmetricKeyParameter.cs" />
-    <Compile Include="BouncyCastle\crypto\BufferedBlockCipher.cs" />
-    <Compile Include="BouncyCastle\crypto\BufferedCipherBase.cs" />
-    <Compile Include="BouncyCastle\crypto\Check.cs" />
-    <Compile Include="BouncyCastle\crypto\CryptoException.cs" />
-    <Compile Include="BouncyCastle\crypto\DataLengthException.cs" />
-    <Compile Include="BouncyCastle\crypto\digests\GeneralDigest.cs" />
-    <Compile Include="BouncyCastle\crypto\digests\LongDigest.cs" />
-    <Compile Include="BouncyCastle\crypto\digests\RipeMD160Digest.cs" />
-    <Compile Include="BouncyCastle\crypto\digests\Sha1Digest.cs" />
-    <Compile Include="BouncyCastle\crypto\digests\Sha224Digest.cs" />
-    <Compile Include="BouncyCastle\crypto\digests\Sha256Digest.cs" />
-    <Compile Include="BouncyCastle\crypto\digests\Sha384Digest.cs" />
-    <Compile Include="BouncyCastle\crypto\digests\Sha512Digest.cs" />
-    <Compile Include="BouncyCastle\crypto\ec\CustomNamedCurves.cs" />
-    <Compile Include="BouncyCastle\crypto\engines\AesEngine.cs" />
-    <Compile Include="BouncyCastle\crypto\engines\AesFastEngine.cs" />
-    <Compile Include="BouncyCastle\crypto\IAsymmetricBlockCipher.cs" />
-    <Compile Include="BouncyCastle\crypto\IBlockCipher.cs" />
-    <Compile Include="BouncyCastle\crypto\IBufferedCipher.cs" />
-    <Compile Include="BouncyCastle\crypto\ICipherParameters.cs" />
-    <Compile Include="BouncyCastle\crypto\IDigest.cs" />
-    <Compile Include="BouncyCastle\crypto\IDSA.cs" />
-    <Compile Include="BouncyCastle\crypto\IMac.cs" />
-    <Compile Include="BouncyCastle\crypto\InvalidCipherTextException.cs" />
-    <Compile Include="BouncyCastle\crypto\ISigner.cs" />
-    <Compile Include="BouncyCastle\crypto\macs\HMac.cs" />
-    <Compile Include="BouncyCastle\crypto\OutputLengthException.cs" />
-    <Compile Include="BouncyCastle\crypto\paddings\BlockCipherPadding.cs" />
-    <Compile Include="BouncyCastle\crypto\paddings\PaddedBufferedBlockCipher.cs" />
-    <Compile Include="BouncyCastle\crypto\paddings\Pkcs7Padding.cs" />
-    <Compile Include="BouncyCastle\crypto\parameters\ECDomainParameters.cs" />
-    <Compile Include="BouncyCastle\crypto\parameters\ECKeyParameters.cs" />
-    <Compile Include="BouncyCastle\crypto\parameters\ECPrivateKeyParameters.cs" />
-    <Compile Include="BouncyCastle\crypto\parameters\ECPublicKeyParameters.cs" />
-    <Compile Include="BouncyCastle\crypto\parameters\KeyParameter.cs" />
-    <Compile Include="BouncyCastle\crypto\signers\ECDsaSigner.cs" />
-    <Compile Include="BouncyCastle\crypto\signers\HMacDsaKCalculator.cs" />
-    <Compile Include="BouncyCastle\crypto\signers\IDsaKCalculator.cs" />
-    <Compile Include="BouncyCastle\crypto\signers\RandomDsaKCalculator.cs" />
-    <Compile Include="BouncyCastle\crypto\util\Pack.cs" />
-    <Compile Include="BouncyCastle\math\BigInteger.cs" />
-    <Compile Include="BouncyCastle\math\ec\abc\SimpleBigDecimal.cs" />
-    <Compile Include="BouncyCastle\math\ec\abc\Tnaf.cs" />
-    <Compile Include="BouncyCastle\math\ec\abc\ZTauElement.cs" />
-    <Compile Include="BouncyCastle\math\ec\custom\sec\SecP256K1Curve.cs" />
-    <Compile Include="BouncyCastle\math\ec\custom\sec\SecP256K1Field.cs" />
-    <Compile Include="BouncyCastle\math\ec\custom\sec\SecP256K1FieldElement.cs" />
-    <Compile Include="BouncyCastle\math\ec\custom\sec\SecP256K1Point.cs" />
-    <Compile Include="BouncyCastle\math\ec\ECAlgorithms.cs" />
-    <Compile Include="BouncyCastle\math\ec\ECCurve.cs" />
-    <Compile Include="BouncyCastle\math\ec\ECFieldElement.cs" />
-    <Compile Include="BouncyCastle\math\ec\ECPoint.cs" />
-    <Compile Include="BouncyCastle\math\ec\ECPointMap.cs" />
-    <Compile Include="BouncyCastle\math\ec\endo\ECEndomorphism.cs" />
-    <Compile Include="BouncyCastle\math\ec\endo\GlvEndomorphism.cs" />
-    <Compile Include="BouncyCastle\math\ec\endo\GlvTypeBEndomorphism.cs" />
-    <Compile Include="BouncyCastle\math\ec\endo\GlvTypeBParameters.cs" />
-    <Compile Include="BouncyCastle\math\ec\LongArray.cs" />
-    <Compile Include="BouncyCastle\math\ec\multiplier\AbstractECMultiplier.cs" />
-    <Compile Include="BouncyCastle\math\ec\multiplier\DoubleAddMultiplier.cs" />
-    <Compile Include="BouncyCastle\math\ec\multiplier\ECMultiplier.cs" />
-    <Compile Include="BouncyCastle\math\ec\multiplier\FixedPointCombMultiplier.cs" />
-    <Compile Include="BouncyCastle\math\ec\multiplier\FixedPointPreCompInfo.cs" />
-    <Compile Include="BouncyCastle\math\ec\multiplier\FixedPointUtilities.cs" />
-    <Compile Include="BouncyCastle\math\ec\multiplier\GlvMultiplier.cs" />
-    <Compile Include="BouncyCastle\math\ec\multiplier\PreCompInfo.cs" />
-    <Compile Include="BouncyCastle\math\ec\multiplier\WNafL2RMultiplier.cs" />
-    <Compile Include="BouncyCastle\math\ec\multiplier\WNafPreCompInfo.cs" />
-    <Compile Include="BouncyCastle\math\ec\multiplier\WNafUtilities.cs" />
-    <Compile Include="BouncyCastle\math\ec\multiplier\WTauNafMultiplier.cs" />
-    <Compile Include="BouncyCastle\math\ec\multiplier\WTauNafPreCompInfo.cs" />
-    <Compile Include="BouncyCastle\math\ec\ScaleXPointMap.cs" />
-    <Compile Include="BouncyCastle\math\field\FiniteFields.cs" />
-    <Compile Include="BouncyCastle\math\field\GenericPolynomialExtensionField.cs" />
-    <Compile Include="BouncyCastle\math\field\GF2Polynomial.cs" />
-    <Compile Include="BouncyCastle\math\field\IExtensionField.cs" />
-    <Compile Include="BouncyCastle\math\field\IFiniteField.cs" />
-    <Compile Include="BouncyCastle\math\field\IPolynomial.cs" />
-    <Compile Include="BouncyCastle\math\field\IPolynomialExtensionField.cs" />
-    <Compile Include="BouncyCastle\math\field\PrimeField.cs" />
-    <Compile Include="BouncyCastle\math\raw\Mod.cs" />
-    <Compile Include="BouncyCastle\math\raw\Nat.cs" />
-    <Compile Include="BouncyCastle\math\raw\Nat256.cs" />
-    <Compile Include="BouncyCastle\security\GeneralSecurityException.cs" />
-    <Compile Include="BouncyCastle\security\InvalidKeyException.cs" />
-    <Compile Include="BouncyCastle\security\KeyException.cs" />
-    <Compile Include="BouncyCastle\security\SecureRandom.cs" />
-    <Compile Include="BouncyCastle\util\Arrays.cs" />
-    <Compile Include="BouncyCastle\util\BigIntegers.cs" />
-    <Compile Include="BouncyCastle\util\encoders\Hex.cs" />
-    <Compile Include="BouncyCastle\util\encoders\HexEncoder.cs" />
-    <Compile Include="BouncyCastle\util\encoders\IEncoder.cs" />
-    <Compile Include="BouncyCastle\util\IMemoable.cs" />
-    <Compile Include="BouncyCastle\util\io\BaseInputStream.cs" />
-    <Compile Include="BouncyCastle\util\io\FilterStream.cs" />
-    <Compile Include="BouncyCastle\util\io\StreamOverflowException.cs" />
-    <Compile Include="BouncyCastle\util\io\Streams.cs" />
-    <Compile Include="BouncyCastle\util\Platform.cs" />
-  </ItemGroup>
-  <ItemGroup>
-    <ProjectReference Include="..\Hashing\HashLib\HashLib.csproj">
-      <Project>{31880fb6-5b86-42b8-ab92-864045b5d7a2}</Project>
-      <Name>HashLib</Name>
-    </ProjectReference>
-  </ItemGroup>
-  <Import Project="$(MSBuildToolsPath)\Microsoft.CSharp.targets" />
-  <Target Name="EnsureNuGetPackageBuildImports" BeforeTargets="PrepareForBuild">
-    <PropertyGroup>
-      <ErrorText>This project references NuGet package(s) that are missing on this computer. Enable NuGet Package Restore to download them.  For more information, see http://go.microsoft.com/fwlink/?LinkID=322105. The missing file is {0}.</ErrorText>
-    </PropertyGroup>
-    <Error Condition="!Exists('$(SolutionDir)\.nuget\NuGet.targets')" Text="$([System.String]::Format('$(ErrorText)', '$(SolutionDir)\.nuget\NuGet.targets'))" />
-  </Target>
-  <Import Project="$(SolutionDir)\.nuget\NuGet.targets" Condition="Exists('$(SolutionDir)\.nuget\NuGet.targets')" />
-  <!-- To modify your build process, add your task inside one of the targets below and uncomment it. 
-       Other similar extension points exist, see Microsoft.Common.targets.
-  <Target Name="BeforeBuild">
-  </Target>
-  <Target Name="AfterBuild">
-  </Target>
-  -->
+﻿<?xml version="1.0" encoding="utf-8"?>
+<Project ToolsVersion="4.0" DefaultTargets="Build" xmlns="http://schemas.microsoft.com/developer/msbuild/2003">
+  <Import Project="$(MSBuildExtensionsPath)\$(MSBuildToolsVersion)\Microsoft.Common.props" Condition="Exists('$(MSBuildExtensionsPath)\$(MSBuildToolsVersion)\Microsoft.Common.props')" />
+  <PropertyGroup>
+    <Configuration Condition=" '$(Configuration)' == '' ">Debug</Configuration>
+    <Platform Condition=" '$(Platform)' == '' ">AnyCPU</Platform>
+    <ProjectGuid>{7B692A4C-412A-41BA-A1F8-5DF8F7450ABC}</ProjectGuid>
+    <OutputType>Library</OutputType>
+    <AppDesignerFolder>Properties</AppDesignerFolder>
+    <RootNamespace>NBitcoin</RootNamespace>
+    <AssemblyName>NBitcoin</AssemblyName>
+    <TargetFrameworkVersion>v4.5</TargetFrameworkVersion>
+    <FileAlignment>512</FileAlignment>
+    <SolutionDir Condition="$(SolutionDir) == '' Or $(SolutionDir) == '*Undefined*'">..\</SolutionDir>
+    <RestorePackages>true</RestorePackages>
+    <NoWarn>1591;1573;1572;1584;1570;3021</NoWarn>
+  </PropertyGroup>
+  <PropertyGroup Condition=" '$(Configuration)|$(Platform)' == 'Debug|AnyCPU' ">
+    <DebugSymbols>true</DebugSymbols>
+    <DebugType>full</DebugType>
+    <Optimize>false</Optimize>
+    <OutputPath>bin\Debug\</OutputPath>
+    <DefineConstants>TRACE;DEBUG;WIN</DefineConstants>
+    <ErrorReport>prompt</ErrorReport>
+    <WarningLevel>4</WarningLevel>
+    <PlatformTarget>AnyCPU</PlatformTarget>
+  </PropertyGroup>
+  <PropertyGroup Condition=" '$(Configuration)|$(Platform)' == 'Release|AnyCPU' ">
+    <DebugType>pdbonly</DebugType>
+    <Optimize>true</Optimize>
+    <OutputPath>bin\Release\</OutputPath>
+    <DefineConstants>TRACE;WIN</DefineConstants>
+    <ErrorReport>prompt</ErrorReport>
+    <WarningLevel>4</WarningLevel>
+    <DocumentationFile>bin\Release\NBitcoin.XML</DocumentationFile>
+  </PropertyGroup>
+  <ItemGroup>
+    <Reference Include="Newtonsoft.Json, Version=9.0.0.0, Culture=neutral, PublicKeyToken=30ad4fe6b2a6aeed, processorArchitecture=MSIL">
+      <HintPath>..\packages\Newtonsoft.Json.9.0.1\lib\net45\Newtonsoft.Json.dll</HintPath>
+      <Private>True</Private>
+    </Reference>
+    <Reference Include="System" />
+    <Reference Include="System.Core" />
+    <Reference Include="System.Net.Http" />
+  </ItemGroup>
+  <ItemGroup>
+    <Compile Include="Base58Data.cs" />
+    <Compile Include="BIP32\KeyPath.cs" />
+    <Compile Include="BIP39\KDTable.cs" />
+    <Compile Include="BIP39\Mnemonic.cs" />
+    <Compile Include="BIP39\IWordlistSource.cs" />
+    <Compile Include="BIP39\Language.cs" />
+    <Compile Include="BIP39\Wordlist.cs" />
+    <Compile Include="BIP9Deployments.cs" />
+    <Compile Include="BitcoinAddress.cs" />
+    <Compile Include="BIP38\BitcoinConfirmationCode.cs" />
+    <Compile Include="BIP38\BitcoinEncryptedSecret.cs" />
+    <Compile Include="BIP32\BitcoinExtKey.cs" />
+    <Compile Include="BIP38\BitcoinPassphraseCode.cs" />
+    <Compile Include="BitcoinPubKeyAddress.cs" />
+    <Compile Include="BitcoinSecret.cs" />
+    <Compile Include="BitcoinSegwitAddress.cs" />
+    <Compile Include="BitcoinStream.Partial.cs">
+      <AutoGen>True</AutoGen>
+      <DesignTime>True</DesignTime>
+      <DependentUpon>BitcoinStream.Partial.tt</DependentUpon>
+    </Compile>
+    <Compile Include="BitcoinCore\CachedBlockProvider.cs" />
+    <Compile Include="BitWriter.cs" />
+    <Compile Include="BlockValidator.cs" />
+    <Compile Include="BlockSignature.cs" />
+    <Compile Include="BuilderExtensions\BuilderExtension.cs" />
+    <Compile Include="BuilderExtensions\OPTrueExtension.cs" />
+    <Compile Include="BuilderExtensions\P2MultiSigBuilderExtension.cs" />
+    <Compile Include="BuilderExtensions\P2PKBuilderExtension.cs" />
+    <Compile Include="BuilderExtensions\P2PKHBuilderExtension.cs" />
+    <Compile Include="Crypto\HashStream.cs" />
+    <Compile Include="Crypto\HashX13.cs" />
+    <Compile Include="DataEncoders\Bech32Encoder.cs" />
+    <Compile Include="FeeRate.cs" />
+    <Compile Include="IBech32Data.cs" />
+    <Compile Include="IBitcoinString.cs" />
+    <Compile Include="JsonConverters\AssetIdJsonConverter.cs" />
+    <Compile Include="JsonConverters\BitcoinStringJsonConverter.cs" />
+    <Compile Include="JsonConverters\BitcoinSerializableJsonConverter.cs" />
+    <Compile Include="JsonConverters\CoinJsonConverter.cs" />
+    <Compile Include="JsonConverters\DateTimeToUnixTimeConverter.cs" />
+    <Compile Include="JsonConverters\HexJsonConverter.cs" />
+    <Compile Include="JsonConverters\KeyJsonConverter.cs" />
+    <Compile Include="JsonConverters\LockTimeJsonConverter.cs" />
+    <Compile Include="JsonConverters\Serializer.cs" />
+    <Compile Include="JsonConverters\TxDestinationJsonConverter.cs" />
+    <Compile Include="JsonConverters\SignatureJsonConverter.cs" />
+    <Compile Include="JsonConverters\JsonObjectException.cs" />
+    <Compile Include="JsonConverters\KeyPathJsonConverter.cs" />
+    <Compile Include="JsonConverters\MoneyJsonConverter.cs" />
+    <Compile Include="JsonConverters\NetworkJsonConverter.cs" />
+    <Compile Include="JsonConverters\ScriptJsonConverter.cs" />
+    <Compile Include="JsonConverters\UIntJsonConverter.cs" />
+    <Compile Include="Networks.cs" />
+    <Compile Include="NetworkBuilder.cs" />
+    <Compile Include="OpenAsset\NullColoredTransactionRepository.cs" />
+    <Compile Include="Payment\IChainChecker.cs" />
+    <Compile Include="Payment\ICertificateServiceProvider.cs" />
+    <Compile Include="Payment\ISignatureChecker.cs" />
+    <Compile Include="Payment\ISigner.cs" />
+    <Compile Include="Payment\WindowsCertificateServiceProvider.cs" />
+    <Compile Include="Policy\ITransactionPolicy.cs" />
+    <Compile Include="Policy\MinerTransactionPolicy.cs" />
+    <Compile Include="CachedNoSqlRepository.cs" />
+    <Compile Include="CachedTransactionRepository.cs" />
+    <Compile Include="Coin.cs" />
+    <Compile Include="BitcoinCore\CoinsView.cs" />
+    <Compile Include="ConcurrentChain.cs" />
+    <Compile Include="Crypto\DeterministicECDSA.cs" />
+    <Compile Include="BitcoinCore\DataDirectory.cs" />
+    <Compile Include="ChainBase.cs" />
+    <Compile Include="IBlockRepository.cs" />
+    <Compile Include="IDestination.cs" />
+    <Compile Include="BitcoinCore\IndexedBlockUndoStore.cs" />
+    <Compile Include="BitcoinCore\IndexedStore.cs" />
+    <Compile Include="InMemoryNoSqlRepository.cs" />
+    <Compile Include="ISecret.cs" />
+    <Compile Include="ITransactionRepository.cs" />
+    <Compile Include="LockTime.cs" />
+    <Compile Include="MerkleNode.cs" />
+    <Compile Include="NoSqlBlockRepository.cs" />
+    <Compile Include="NoSqlTransactionRepository.cs" />
+    <Compile Include="OpenAsset\AssetMoney.cs" />
+    <Compile Include="BlockrTransactionRepository.cs" />
+    <Compile Include="OpenAsset\AssetId.cs" />
+    <Compile Include="OpenAsset\BitcoinAssetId.cs" />
+    <Compile Include="OpenAsset\BitcoinColoredAddress.cs" />
+    <Compile Include="OpenAsset\CachedColoredTransactionRepository.cs" />
+    <Compile Include="OpenAsset\CoinprismColoredTransactionRepository.cs" />
+    <Compile Include="OpenAsset\ColoredTransaction.cs" />
+    <Compile Include="OpenAsset\Extensions.cs" />
+    <Compile Include="OpenAsset\IColoredTransactionRepository.cs" />
+    <Compile Include="OpenAsset\NoDuplicateColoredTransactionRepository.cs" />
+    <Compile Include="OpenAsset\NoSqlColoredTransactionRepository.cs" />
+    <Compile Include="OpenAsset\ColorMarker.cs" />
+    <Compile Include="Payment\BitcoinUrlBuilder.cs" />
+    <Compile Include="Payment\HttpEncoder.cs" />
+    <Compile Include="Payment\PaymentACK.cs" />
+    <Compile Include="Payment\PaymentRequest.cs" />
+    <Compile Include="Payment\UriHelper.cs" />
+    <Compile Include="Payment\HttpUtility.cs" />
+    <Compile Include="BlockStake.cs" />
+    <Compile Include="PrecomputedTransactionData.cs" />
+    <Compile Include="Protobuf\ProtobufReaderWriter.cs" />
+    <Compile Include="Protocol\AddressManager.cs" />
+    <Compile Include="Protocol\Behaviors\AddressManagerBehavior.cs" />
+    <Compile Include="Protocol\Behaviors\BroadcastTransactionBehavior.cs" />
+    <Compile Include="Protocol\Behaviors\NodeBehaviorsCollection.cs" />
+    <Compile Include="Protocol\Behaviors\ChainBehavior.cs" />
+    <Compile Include="Protocol\Filters\ActionFilter.cs" />
+    <Compile Include="Protocol\Filters\NodeFilter.cs" />
+    <Compile Include="Protocol\Filters\NodeFiltersCollection.cs" />
+    <Compile Include="Protocol\Behaviors\NodesGroupBehavior.cs" />
+    <Compile Include="Protocol\Behaviors\NodeBehavior.cs" />
+    <Compile Include="Protocol\Behaviors\PingPongBehavior.cs" />
+    <Compile Include="Protocol\NodeServerTrace.cs" />
+    <Compile Include="Protocol\Payloads\BlockTxnPayload.cs" />
+    <Compile Include="Protocol\Payloads\CmpctBlockPayload.cs" />
+    <Compile Include="Protocol\Payloads\FilterAddPayload.cs" />
+    <Compile Include="Protocol\Payloads\GetBlockTxnPayload.cs" />
+    <Compile Include="Protocol\Payloads\HaveWitnessPayload.cs" />
+    <Compile Include="Protocol\Payloads\SendCmpctPayload.cs" />
+    <Compile Include="Protocol\Payloads\SendHeadersPayload.cs" />
+    <Compile Include="Protocol\Payloads\UTxOutputPayload.cs" />
+    <Compile Include="RPC\FundRawTransactionOptions.cs" />
+    <Compile Include="RPC\FundRawTransactionResponse.cs" />
+    <Compile Include="RPC\RestClient.cs" />
+    <Compile Include="Policy\StandardTransactionPolicy.cs" />
+    <Compile Include="RPC\SatoshiBlockFormatter.cs" />
+    <Compile Include="Sequence.cs" />
+    <Compile Include="SequenceLock.cs" />
+    <Compile Include="Utils\ActionDisposable.cs" />
+    <Compile Include="Utils\ThreadSafeCollection.cs" />
+    <Compile Include="Protocol\NodeConnectionParameters.cs" />
+    <Compile Include="Protocol\NodeListener.cs" />
+    <Compile Include="Protocol\NodesCollection.cs" />
+    <Compile Include="Protocol\NodesGroup.cs" />
+    <Compile Include="Protocol\Payloads\FilterLoadPayload.cs" />
+    <Compile Include="Protocol\Payloads\GetBlocksPayload.cs" />
+    <Compile Include="Protocol\Payloads\GetDataPayload.cs" />
+    <Compile Include="Protocol\Payloads\MempoolPayload.cs" />
+    <Compile Include="Protocol\Payloads\MerkleBlockPayload.cs" />
+    <Compile Include="Protocol\Payloads\NotFoundPayload.cs" />
+    <Compile Include="Protocol\Payloads\RejectPayload.cs" />
+    <Compile Include="Protocol\PerformanceCounter.cs" />
+    <Compile Include="Protocol\ProtocolException.cs" />
+    <Compile Include="RandomUtils.partial.cs" />
+    <Compile Include="QBitNinjaTransactionRepository.cs" />
+    <Compile Include="RPCTransactionRepository.cs" />
+    <Compile Include="RPC\BlockExplorerFormatter.cs" />
+    <Compile Include="RPC\RawFormatter.cs" />
+    <Compile Include="RPC\RPCClient.cs" />
+    <Compile Include="RPC\RPCException.cs" />
+    <Compile Include="RPC\RPCRequest.cs" />
+    <Compile Include="RPC\RPCResponse.cs" />
+    <Compile Include="RPC\RPCOperations.cs" />
+    <Compile Include="RPC\SatoshiFormatter.cs" />
+    <Compile Include="RPC\UnspentCoin.cs" />
+    <Compile Include="BitcoinCore\IBlockProvider.cs" />
+    <Compile Include="SPV\Tracker.cs" />
+    <Compile Include="SPV\TrackerBehavior.cs" />
+    <Compile Include="SPV\Wallet.cs" />
+    <Compile Include="SPV\WalletSummary.cs" />
+    <Compile Include="SPV\WalletTransaction.cs" />
+    <Compile Include="SPV\WalletTransactionsCollection.cs" />
+    <Compile Include="Stealth\BitcoinStealthAddress.cs" />
+    <Compile Include="BitcoinStream.cs" />
+    <Compile Include="Block.cs" />
+    <Compile Include="ChainedBlock.cs" />
+    <Compile Include="BlockLocator.cs" />
+    <Compile Include="BitcoinCore\BlockRepository.cs" />
+    <Compile Include="BitcoinCore\BlockStore.cs" />
+    <Compile Include="BitcoinCore\BlockUndo.cs" />
+    <Compile Include="BitcoinCore\BlockUndoStore.cs" />
+    <Compile Include="BloomFilter.cs" />
+    <Compile Include="BitcoinCore\Coins.cs" />
+    <Compile Include="Crypto\Cryptsharp\BitMath.cs" />
+    <Compile Include="Crypto\Cryptsharp\BitPacking.cs" />
+    <Compile Include="Crypto\Cryptsharp\Check.cs" />
+    <Compile Include="Crypto\Cryptsharp\Exceptions.cs" />
+    <Compile Include="Crypto\Cryptsharp\Pbkdf2.cs" />
+    <Compile Include="Crypto\Cryptsharp\Salsa20Core.cs" />
+    <Compile Include="Crypto\Cryptsharp\SCrypt.cs" />
+    <Compile Include="Crypto\Cryptsharp\Security.cs" />
+    <Compile Include="DataEncoders\ASCIIEncoder.cs" />
+    <Compile Include="FileLock.cs" />
+    <Compile Include="BitcoinCore\IndexedBlockStore.cs" />
+    <Compile Include="IpExtensions.cs" />
+    <Compile Include="BIP32\ExtKey.cs" />
+    <Compile Include="BIP32\ExtPubKey.cs" />
+    <Compile Include="NoSqlRepository.cs" />
+    <Compile Include="Protocol\BitcoinSerializablePayload.cs" />
+    <Compile Include="Protocol\Payloads\BlockPayload.cs" />
+    <Compile Include="Protocol\Payloads\GetHeadersPayload.cs" />
+    <Compile Include="Protocol\Payloads\HeadersPayload.cs" />
+    <Compile Include="Protocol\Payloads\GetAddrPayload.cs" />
+    <Compile Include="Protocol\IncomingMessage.cs" />
+    <Compile Include="Protocol\IMessageProducer.cs" />
+    <Compile Include="Protocol\MessageListener.cs" />
+    <Compile Include="Network.cs" />
+    <Compile Include="Protocol\Payloads\AddrPayload.cs" />
+    <Compile Include="Protocol\Payloads\AlertPayload.cs" />
+    <Compile Include="Protocol\InventoryVector.cs" />
+    <Compile Include="Protocol\Payloads\InvPayload.cs" />
+    <Compile Include="Protocol\Message.cs" />
+    <Compile Include="Protocol\NetworkAddress.cs" />
+    <Compile Include="Protocol\Node.cs" />
+    <Compile Include="Protocol\Payload.cs" />
+    <Compile Include="Protocol\PayloadAttribute.cs" />
+    <Compile Include="Protocol\NodeServer.cs" />
+    <Compile Include="Protocol\Payloads\PingPayload.cs" />
+    <Compile Include="Protocol\Payloads\PongPayload.cs" />
+    <Compile Include="Protocol\Payloads\TxPayload.cs" />
+    <Compile Include="Protocol\UnknowPayload.cs" />
+    <Compile Include="Protocol\Payloads\VerAckPayload.cs" />
+    <Compile Include="Protocol\Payloads\VersionPayload.cs" />
+    <Compile Include="RandomUtils.cs" />
+    <Compile Include="Stealth\StealthMetadata.cs" />
+    <Compile Include="Stealth\StealthPayment.cs" />
+    <Compile Include="BitcoinCore\Store.cs" />
+    <Compile Include="BitcoinCore\StoredBlock.cs" />
+    <Compile Include="BitcoinCore\StoredItem.cs" />
+    <Compile Include="Target.cs" />
+    <Compile Include="TraceCorrelationScope.cs" />
+    <Compile Include="TransactionBuilder.cs" />
+    <Compile Include="TransactionNotFoundException.cs" />
+    <Compile Include="TransactionSignature.cs" />
+    <Compile Include="Crypto\Hashes.cs" />
+    <Compile Include="DataEncoders\Base58Encoder.cs" />
+    <Compile Include="DataEncoders\Base64Encoder.cs" />
+    <Compile Include="DataEncoders\HexEncoder.cs" />
+    <Compile Include="Crypto\ECDSASignature.cs" />
+    <Compile Include="Crypto\ECKey.cs" />
+    <Compile Include="DataEncoders\Encoders.cs" />
+    <Compile Include="IBitcoinSerializable.cs" />
+    <Compile Include="Key.cs" />
+    <Compile Include="KeyId.cs" />
+    <Compile Include="MerkleBlock.cs" />
+    <Compile Include="Money.cs" />
+    <Compile Include="PartialMerkleTree.cs" />
+    <Compile Include="Properties\AssemblyInfo.cs" />
+    <Compile Include="PubKey.cs" />
+    <Compile Include="Script.cs" />
+    <Compile Include="ScriptEvaluationContext.cs" />
+    <Compile Include="ScriptReader.cs" />
+    <Compile Include="StandardScriptTemplate.cs" />
+    <Compile Include="StandardScripts.cs" />
+    <Compile Include="Transaction.cs" />
+    <Compile Include="UInt2561.cs">
+      <AutoGen>True</AutoGen>
+      <DesignTime>True</DesignTime>
+      <DependentUpon>UInt256.tt</DependentUpon>
+    </Compile>
+    <Compile Include="UnsignedList.cs" />
+    <Compile Include="Utils.cs" />
+    <Compile Include="Utils\BoundedDictionary.cs" />
+    <Compile Include="Protocol\VarInt.cs" />
+    <Compile Include="Protocol\VarString.cs" />
+    <Compile Include="Protocol\Versions.cs" />
+  </ItemGroup>
+  <ItemGroup>
+    <None Include="BitcoinStream.Partial.tt">
+      <Generator>TextTemplatingFileGenerator</Generator>
+      <LastGenOutput>BitcoinStream.Partial.cs</LastGenOutput>
+    </None>
+    <None Include="NStratis.Tokenized.nuspec">
+      <SubType>Designer</SubType>
+    </None>
+    <None Include="packages.config">
+      <SubType>Designer</SubType>
+    </None>
+    <None Include="PushNuget.ps1" />
+    <Compile Include="RPC\RPCClient.Wallet.cs" />
+    <None Include="UInt256.tt">
+      <Generator>TextTemplatingFileGenerator</Generator>
+      <LastGenOutput>UInt2561.cs</LastGenOutput>
+    </None>
+  </ItemGroup>
+  <ItemGroup>
+    <Service Include="{508349B6-6B84-4DF5-91F0-309BEEBAD82D}" />
+  </ItemGroup>
+  <ItemGroup>
+    <Compile Include="BouncyCastle\asn1\Asn1Encodable.cs" />
+    <Compile Include="BouncyCastle\asn1\Asn1EncodableVector.cs" />
+    <Compile Include="BouncyCastle\asn1\Asn1Exception.cs" />
+    <Compile Include="BouncyCastle\asn1\ASN1Generator.cs" />
+    <Compile Include="BouncyCastle\asn1\Asn1InputStream.cs" />
+    <Compile Include="BouncyCastle\asn1\Asn1Null.cs" />
+    <Compile Include="BouncyCastle\asn1\Asn1Object.cs" />
+    <Compile Include="BouncyCastle\asn1\Asn1OctetString.cs" />
+    <Compile Include="BouncyCastle\asn1\ASN1OctetStringParser.cs" />
+    <Compile Include="BouncyCastle\asn1\Asn1Sequence.cs" />
+    <Compile Include="BouncyCastle\asn1\ASN1SequenceParser.cs" />
+    <Compile Include="BouncyCastle\asn1\Asn1Tags.cs" />
+    <Compile Include="BouncyCastle\asn1\DefiniteLengthInputStream.cs" />
+    <Compile Include="BouncyCastle\asn1\DERGenerator.cs" />
+    <Compile Include="BouncyCastle\asn1\DerInteger.cs" />
+    <Compile Include="BouncyCastle\asn1\DerNull.cs" />
+    <Compile Include="BouncyCastle\asn1\DerObjectIdentifier.cs" />
+    <Compile Include="BouncyCastle\asn1\DerOctetString.cs" />
+    <Compile Include="BouncyCastle\asn1\DerOutputStream.cs" />
+    <Compile Include="BouncyCastle\asn1\DerSequence.cs" />
+    <Compile Include="BouncyCastle\asn1\DERSequenceGenerator.cs" />
+    <Compile Include="BouncyCastle\asn1\IAsn1Convertible.cs" />
+    <Compile Include="BouncyCastle\asn1\LimitedInputStream.cs" />
+    <Compile Include="BouncyCastle\asn1\sec\SECNamedCurves.cs" />
+    <Compile Include="BouncyCastle\asn1\sec\SECObjectIdentifiers.cs" />
+    <Compile Include="BouncyCastle\asn1\x9\X9Curve.cs" />
+    <Compile Include="BouncyCastle\asn1\x9\X9ECParameters.cs" />
+    <Compile Include="BouncyCastle\asn1\x9\X9ECParametersHolder.cs" />
+    <Compile Include="BouncyCastle\asn1\x9\X9ECPoint.cs" />
+    <Compile Include="BouncyCastle\asn1\x9\X9FieldElement.cs" />
+    <Compile Include="BouncyCastle\asn1\x9\X9FieldID.cs" />
+    <Compile Include="BouncyCastle\asn1\x9\X9IntegerConverter.cs" />
+    <Compile Include="BouncyCastle\asn1\x9\X9ObjectIdentifiers.cs" />
+    <Compile Include="BouncyCastle\crypto\AsymmetricKeyParameter.cs" />
+    <Compile Include="BouncyCastle\crypto\BufferedBlockCipher.cs" />
+    <Compile Include="BouncyCastle\crypto\BufferedCipherBase.cs" />
+    <Compile Include="BouncyCastle\crypto\Check.cs" />
+    <Compile Include="BouncyCastle\crypto\CryptoException.cs" />
+    <Compile Include="BouncyCastle\crypto\DataLengthException.cs" />
+    <Compile Include="BouncyCastle\crypto\digests\GeneralDigest.cs" />
+    <Compile Include="BouncyCastle\crypto\digests\LongDigest.cs" />
+    <Compile Include="BouncyCastle\crypto\digests\RipeMD160Digest.cs" />
+    <Compile Include="BouncyCastle\crypto\digests\Sha1Digest.cs" />
+    <Compile Include="BouncyCastle\crypto\digests\Sha224Digest.cs" />
+    <Compile Include="BouncyCastle\crypto\digests\Sha256Digest.cs" />
+    <Compile Include="BouncyCastle\crypto\digests\Sha384Digest.cs" />
+    <Compile Include="BouncyCastle\crypto\digests\Sha512Digest.cs" />
+    <Compile Include="BouncyCastle\crypto\ec\CustomNamedCurves.cs" />
+    <Compile Include="BouncyCastle\crypto\engines\AesEngine.cs" />
+    <Compile Include="BouncyCastle\crypto\engines\AesFastEngine.cs" />
+    <Compile Include="BouncyCastle\crypto\IAsymmetricBlockCipher.cs" />
+    <Compile Include="BouncyCastle\crypto\IBlockCipher.cs" />
+    <Compile Include="BouncyCastle\crypto\IBufferedCipher.cs" />
+    <Compile Include="BouncyCastle\crypto\ICipherParameters.cs" />
+    <Compile Include="BouncyCastle\crypto\IDigest.cs" />
+    <Compile Include="BouncyCastle\crypto\IDSA.cs" />
+    <Compile Include="BouncyCastle\crypto\IMac.cs" />
+    <Compile Include="BouncyCastle\crypto\InvalidCipherTextException.cs" />
+    <Compile Include="BouncyCastle\crypto\ISigner.cs" />
+    <Compile Include="BouncyCastle\crypto\macs\HMac.cs" />
+    <Compile Include="BouncyCastle\crypto\OutputLengthException.cs" />
+    <Compile Include="BouncyCastle\crypto\paddings\BlockCipherPadding.cs" />
+    <Compile Include="BouncyCastle\crypto\paddings\PaddedBufferedBlockCipher.cs" />
+    <Compile Include="BouncyCastle\crypto\paddings\Pkcs7Padding.cs" />
+    <Compile Include="BouncyCastle\crypto\parameters\ECDomainParameters.cs" />
+    <Compile Include="BouncyCastle\crypto\parameters\ECKeyParameters.cs" />
+    <Compile Include="BouncyCastle\crypto\parameters\ECPrivateKeyParameters.cs" />
+    <Compile Include="BouncyCastle\crypto\parameters\ECPublicKeyParameters.cs" />
+    <Compile Include="BouncyCastle\crypto\parameters\KeyParameter.cs" />
+    <Compile Include="BouncyCastle\crypto\signers\ECDsaSigner.cs" />
+    <Compile Include="BouncyCastle\crypto\signers\HMacDsaKCalculator.cs" />
+    <Compile Include="BouncyCastle\crypto\signers\IDsaKCalculator.cs" />
+    <Compile Include="BouncyCastle\crypto\signers\RandomDsaKCalculator.cs" />
+    <Compile Include="BouncyCastle\crypto\util\Pack.cs" />
+    <Compile Include="BouncyCastle\math\BigInteger.cs" />
+    <Compile Include="BouncyCastle\math\ec\abc\SimpleBigDecimal.cs" />
+    <Compile Include="BouncyCastle\math\ec\abc\Tnaf.cs" />
+    <Compile Include="BouncyCastle\math\ec\abc\ZTauElement.cs" />
+    <Compile Include="BouncyCastle\math\ec\custom\sec\SecP256K1Curve.cs" />
+    <Compile Include="BouncyCastle\math\ec\custom\sec\SecP256K1Field.cs" />
+    <Compile Include="BouncyCastle\math\ec\custom\sec\SecP256K1FieldElement.cs" />
+    <Compile Include="BouncyCastle\math\ec\custom\sec\SecP256K1Point.cs" />
+    <Compile Include="BouncyCastle\math\ec\ECAlgorithms.cs" />
+    <Compile Include="BouncyCastle\math\ec\ECCurve.cs" />
+    <Compile Include="BouncyCastle\math\ec\ECFieldElement.cs" />
+    <Compile Include="BouncyCastle\math\ec\ECPoint.cs" />
+    <Compile Include="BouncyCastle\math\ec\ECPointMap.cs" />
+    <Compile Include="BouncyCastle\math\ec\endo\ECEndomorphism.cs" />
+    <Compile Include="BouncyCastle\math\ec\endo\GlvEndomorphism.cs" />
+    <Compile Include="BouncyCastle\math\ec\endo\GlvTypeBEndomorphism.cs" />
+    <Compile Include="BouncyCastle\math\ec\endo\GlvTypeBParameters.cs" />
+    <Compile Include="BouncyCastle\math\ec\LongArray.cs" />
+    <Compile Include="BouncyCastle\math\ec\multiplier\AbstractECMultiplier.cs" />
+    <Compile Include="BouncyCastle\math\ec\multiplier\DoubleAddMultiplier.cs" />
+    <Compile Include="BouncyCastle\math\ec\multiplier\ECMultiplier.cs" />
+    <Compile Include="BouncyCastle\math\ec\multiplier\FixedPointCombMultiplier.cs" />
+    <Compile Include="BouncyCastle\math\ec\multiplier\FixedPointPreCompInfo.cs" />
+    <Compile Include="BouncyCastle\math\ec\multiplier\FixedPointUtilities.cs" />
+    <Compile Include="BouncyCastle\math\ec\multiplier\GlvMultiplier.cs" />
+    <Compile Include="BouncyCastle\math\ec\multiplier\PreCompInfo.cs" />
+    <Compile Include="BouncyCastle\math\ec\multiplier\WNafL2RMultiplier.cs" />
+    <Compile Include="BouncyCastle\math\ec\multiplier\WNafPreCompInfo.cs" />
+    <Compile Include="BouncyCastle\math\ec\multiplier\WNafUtilities.cs" />
+    <Compile Include="BouncyCastle\math\ec\multiplier\WTauNafMultiplier.cs" />
+    <Compile Include="BouncyCastle\math\ec\multiplier\WTauNafPreCompInfo.cs" />
+    <Compile Include="BouncyCastle\math\ec\ScaleXPointMap.cs" />
+    <Compile Include="BouncyCastle\math\field\FiniteFields.cs" />
+    <Compile Include="BouncyCastle\math\field\GenericPolynomialExtensionField.cs" />
+    <Compile Include="BouncyCastle\math\field\GF2Polynomial.cs" />
+    <Compile Include="BouncyCastle\math\field\IExtensionField.cs" />
+    <Compile Include="BouncyCastle\math\field\IFiniteField.cs" />
+    <Compile Include="BouncyCastle\math\field\IPolynomial.cs" />
+    <Compile Include="BouncyCastle\math\field\IPolynomialExtensionField.cs" />
+    <Compile Include="BouncyCastle\math\field\PrimeField.cs" />
+    <Compile Include="BouncyCastle\math\raw\Mod.cs" />
+    <Compile Include="BouncyCastle\math\raw\Nat.cs" />
+    <Compile Include="BouncyCastle\math\raw\Nat256.cs" />
+    <Compile Include="BouncyCastle\security\GeneralSecurityException.cs" />
+    <Compile Include="BouncyCastle\security\InvalidKeyException.cs" />
+    <Compile Include="BouncyCastle\security\KeyException.cs" />
+    <Compile Include="BouncyCastle\security\SecureRandom.cs" />
+    <Compile Include="BouncyCastle\util\Arrays.cs" />
+    <Compile Include="BouncyCastle\util\BigIntegers.cs" />
+    <Compile Include="BouncyCastle\util\encoders\Hex.cs" />
+    <Compile Include="BouncyCastle\util\encoders\HexEncoder.cs" />
+    <Compile Include="BouncyCastle\util\encoders\IEncoder.cs" />
+    <Compile Include="BouncyCastle\util\IMemoable.cs" />
+    <Compile Include="BouncyCastle\util\io\BaseInputStream.cs" />
+    <Compile Include="BouncyCastle\util\io\FilterStream.cs" />
+    <Compile Include="BouncyCastle\util\io\StreamOverflowException.cs" />
+    <Compile Include="BouncyCastle\util\io\Streams.cs" />
+    <Compile Include="BouncyCastle\util\Platform.cs" />
+  </ItemGroup>
+  <ItemGroup>
+    <ProjectReference Include="..\Hashing\HashLib\HashLib.csproj">
+      <Project>{31880fb6-5b86-42b8-ab92-864045b5d7a2}</Project>
+      <Name>HashLib</Name>
+    </ProjectReference>
+  </ItemGroup>
+  <Import Project="$(MSBuildToolsPath)\Microsoft.CSharp.targets" />
+  <Target Name="EnsureNuGetPackageBuildImports" BeforeTargets="PrepareForBuild">
+    <PropertyGroup>
+      <ErrorText>This project references NuGet package(s) that are missing on this computer. Enable NuGet Package Restore to download them.  For more information, see http://go.microsoft.com/fwlink/?LinkID=322105. The missing file is {0}.</ErrorText>
+    </PropertyGroup>
+    <Error Condition="!Exists('$(SolutionDir)\.nuget\NuGet.targets')" Text="$([System.String]::Format('$(ErrorText)', '$(SolutionDir)\.nuget\NuGet.targets'))" />
+  </Target>
+  <Import Project="$(SolutionDir)\.nuget\NuGet.targets" Condition="Exists('$(SolutionDir)\.nuget\NuGet.targets')" />
+  <!-- To modify your build process, add your task inside one of the targets below and uncomment it. 
+       Other similar extension points exist, see Microsoft.Common.targets.
+  <Target Name="BeforeBuild">
+  </Target>
+  <Target Name="AfterBuild">
+  </Target>
+  -->
 </Project>