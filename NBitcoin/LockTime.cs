--- conflicted
+++ resolved
@@ -1,301 +1,149 @@
-<<<<<<< HEAD
-﻿using System;
-
-namespace NBitcoin
-{
-	public struct LockTime : IBitcoinSerializable
-	{
-		internal const uint LOCKTIME_THRESHOLD = 500000000; // Tue Nov  5 00:53:20 1985 UTC
-		uint _value;
-
-		public static LockTime Zero
-		{
-			get
-			{
-				return new LockTime((uint)0);
-			}
-		}
-		public LockTime(DateTimeOffset dateTime)
-		{
-			_value = Utils.DateTimeToUnixTime(dateTime);
-			if(_value < LOCKTIME_THRESHOLD)
-				throw new ArgumentOutOfRangeException("dateTime", "The minimum possible date is be Tue Nov  5 00:53:20 1985 UTC");
-		}
-		public LockTime(int valueOrHeight)
-		{
-			_value = (uint)valueOrHeight;
-		}
-		public LockTime(uint valueOrHeight)
-		{
-			_value = valueOrHeight;
-		}
-
-
-		public DateTimeOffset Date
-		{
-			get
-			{
-				if(!IsTimeLock)
-					throw new InvalidOperationException("This is not a time based lock");
-				return Utils.UnixTimeToDateTime(_value);
-			}
-		}
-
-		public int Height
-		{
-			get
-			{
-				if(!IsHeightLock)
-					throw new InvalidOperationException("This is not a height based lock");
-				return (int)_value;
-			}
-		}
-
-		public uint Value
-		{
-			get
-			{
-				return _value;
-			}
-		}
-
-
-		public bool IsHeightLock
-		{
-			get
-			{
-				return _value < LOCKTIME_THRESHOLD; // Tue Nov  5 00:53:20 1985 UTC
-			}
-		}
-
-		public bool IsTimeLock
-		{
-			get
-			{
-				return !IsHeightLock;
-			}
-		}
-
-
-		#region IBitcoinSerializable Members
-
-		public void ReadWrite(BitcoinStream stream)
-		{
-			stream.ReadWrite(ref _value);
-		}
-
-		#endregion
-
-		public override string ToString()
-		{
-			return IsHeightLock ? "Height : " + Height : "Date : " + Date;
-		}
-
-		public static implicit operator LockTime(int valueOrHeight)
-		{
-			return new LockTime(valueOrHeight);
-		}
-
-		public static implicit operator LockTime(DateTimeOffset date)
-		{
-			return new LockTime(date);
-		}
-
-		public static implicit operator LockTime(uint valueOrHeight)
-		{
-			return new LockTime(valueOrHeight);
-		}
-
-		public static implicit operator DateTimeOffset(LockTime lockTime)
-		{
-			return lockTime.Date;
-		}
-		public static implicit operator int(LockTime lockTime)
-		{
-			return (int)lockTime._value;
-		}
-
-		public static implicit operator uint(LockTime lockTime)
-		{
-			return lockTime._value;
-		}
-
-		public static implicit operator long(LockTime lockTime)
-		{
-			return (long)lockTime._value;
-		}
-
-		public override bool Equals(object obj)
-		{
-			if(!(obj is LockTime))
-				return false;
-			var item = (LockTime)obj;
-			return _value.Equals(item._value);
-		}
-		public static bool operator ==(LockTime a, LockTime b)
-		{
-			return a._value == b._value;
-		}
-
-		public static bool operator !=(LockTime a, LockTime b)
-		{
-			return !(a == b);
-		}
-
-		public override int GetHashCode()
-		{
-			return _value.GetHashCode();
-		}
-	}
-}
-=======
-﻿using System;
-
-namespace NBitcoin
-{
-	public struct LockTime : IBitcoinSerializable
-	{
-		internal const uint LOCKTIME_THRESHOLD = 500000000; // Tue Nov  5 00:53:20 1985 UTC
-		uint _value;
-
-		public static LockTime Zero
-		{
-			get
-			{
-				return new LockTime((uint)0);
-			}
-		}
-		public LockTime(DateTimeOffset dateTime)
-		{
-			_value = Utils.DateTimeToUnixTime(dateTime);
-			if(_value < LOCKTIME_THRESHOLD)
-				throw new ArgumentOutOfRangeException("dateTime", "The minimum possible date is be Tue Nov  5 00:53:20 1985 UTC");
-		}
-		public LockTime(int valueOrHeight)
-		{
-			_value = (uint)valueOrHeight;
-		}
-		public LockTime(uint valueOrHeight)
-		{
-			_value = valueOrHeight;
-		}
-
-
-		public DateTimeOffset Date
-		{
-			get
-			{
-				if(!IsTimeLock)
-					throw new InvalidOperationException("This is not a time based lock");
-				return Utils.UnixTimeToDateTime(_value);
-			}
-		}
-
-		public int Height
-		{
-			get
-			{
-				if(!IsHeightLock)
-					throw new InvalidOperationException("This is not a height based lock");
-				return (int)_value;
-			}
-		}
-
-		public uint Value
-		{
-			get
-			{
-				return _value;
-			}
-		}
-
-
-		public bool IsHeightLock
-		{
-			get
-			{
-				return _value < LOCKTIME_THRESHOLD; // Tue Nov  5 00:53:20 1985 UTC
-			}
-		}
-
-		public bool IsTimeLock
-		{
-			get
-			{
-				return !IsHeightLock;
-			}
-		}
-
-
-		#region IBitcoinSerializable Members
-
-		public void ReadWrite(BitcoinStream stream)
-		{
-			stream.ReadWrite(ref _value);
-		}
-
-		#endregion
-
-		public override string ToString()
-		{
-			return IsHeightLock ? "Height : " + Height : "Date : " + Date;
-		}
-
-		public static implicit operator LockTime(int valueOrHeight)
-		{
-			return new LockTime(valueOrHeight);
-		}
-
-		public static implicit operator LockTime(DateTimeOffset date)
-		{
-			return new LockTime(date);
-		}
-
-		public static implicit operator LockTime(uint valueOrHeight)
-		{
-			return new LockTime(valueOrHeight);
-		}
-
-		public static implicit operator DateTimeOffset(LockTime lockTime)
-		{
-			return lockTime.Date;
-		}
-		public static implicit operator int(LockTime lockTime)
-		{
-			return (int)lockTime._value;
-		}
-
-		public static implicit operator uint(LockTime lockTime)
-		{
-			return lockTime._value;
-		}
-
-		public static implicit operator long(LockTime lockTime)
-		{
-			return (long)lockTime._value;
-		}
-
-		public override bool Equals(object obj)
-		{
-			if(!(obj is LockTime))
-				return false;
-			var item = (LockTime)obj;
-			return _value.Equals(item._value);
-		}
-		public static bool operator ==(LockTime a, LockTime b)
-		{
-			return a._value == b._value;
-		}
-
-		public static bool operator !=(LockTime a, LockTime b)
-		{
-			return !(a == b);
-		}
-
-		public override int GetHashCode()
-		{
-			return _value.GetHashCode();
-		}
-	}
-}
->>>>>>> d3cbf392
+﻿using System;
+
+namespace NBitcoin
+{
+	public struct LockTime : IBitcoinSerializable
+	{
+		internal const uint LOCKTIME_THRESHOLD = 500000000; // Tue Nov  5 00:53:20 1985 UTC
+		uint _value;
+
+		public static LockTime Zero
+		{
+			get
+			{
+				return new LockTime((uint)0);
+			}
+		}
+		public LockTime(DateTimeOffset dateTime)
+		{
+			_value = Utils.DateTimeToUnixTime(dateTime);
+			if(_value < LOCKTIME_THRESHOLD)
+				throw new ArgumentOutOfRangeException("dateTime", "The minimum possible date is be Tue Nov  5 00:53:20 1985 UTC");
+		}
+		public LockTime(int valueOrHeight)
+		{
+			_value = (uint)valueOrHeight;
+		}
+		public LockTime(uint valueOrHeight)
+		{
+			_value = valueOrHeight;
+		}
+
+
+		public DateTimeOffset Date
+		{
+			get
+			{
+				if(!IsTimeLock)
+					throw new InvalidOperationException("This is not a time based lock");
+				return Utils.UnixTimeToDateTime(_value);
+			}
+		}
+
+		public int Height
+		{
+			get
+			{
+				if(!IsHeightLock)
+					throw new InvalidOperationException("This is not a height based lock");
+				return (int)_value;
+			}
+		}
+
+		public uint Value
+		{
+			get
+			{
+				return _value;
+			}
+		}
+
+
+		public bool IsHeightLock
+		{
+			get
+			{
+				return _value < LOCKTIME_THRESHOLD; // Tue Nov  5 00:53:20 1985 UTC
+			}
+		}
+
+		public bool IsTimeLock
+		{
+			get
+			{
+				return !IsHeightLock;
+			}
+		}
+
+
+		#region IBitcoinSerializable Members
+
+		public void ReadWrite(BitcoinStream stream)
+		{
+			stream.ReadWrite(ref _value);
+		}
+
+		#endregion
+
+		public override string ToString()
+		{
+			return IsHeightLock ? "Height : " + Height : "Date : " + Date;
+		}
+
+		public static implicit operator LockTime(int valueOrHeight)
+		{
+			return new LockTime(valueOrHeight);
+		}
+
+		public static implicit operator LockTime(DateTimeOffset date)
+		{
+			return new LockTime(date);
+		}
+
+		public static implicit operator LockTime(uint valueOrHeight)
+		{
+			return new LockTime(valueOrHeight);
+		}
+
+		public static implicit operator DateTimeOffset(LockTime lockTime)
+		{
+			return lockTime.Date;
+		}
+		public static implicit operator int(LockTime lockTime)
+		{
+			return (int)lockTime._value;
+		}
+
+		public static implicit operator uint(LockTime lockTime)
+		{
+			return lockTime._value;
+		}
+
+		public static implicit operator long(LockTime lockTime)
+		{
+			return (long)lockTime._value;
+		}
+
+		public override bool Equals(object obj)
+		{
+			if(!(obj is LockTime))
+				return false;
+			var item = (LockTime)obj;
+			return _value.Equals(item._value);
+		}
+		public static bool operator ==(LockTime a, LockTime b)
+		{
+			return a._value == b._value;
+		}
+
+		public static bool operator !=(LockTime a, LockTime b)
+		{
+			return !(a == b);
+		}
+
+		public override int GetHashCode()
+		{
+			return _value.GetHashCode();
+		}
+	}
+}