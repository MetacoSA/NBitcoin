--- conflicted
+++ resolved
@@ -1,183 +1,178 @@
-<<<<<<< HEAD
-﻿using System;
-using NBitcoin.OpenAsset;
-=======
-﻿using NBitcoin.DataEncoders;
-using System;
-using System.Linq;
->>>>>>> 4f3cea03
-
-namespace NBitcoin
-{
-	/// <summary>
-	/// Base58 representaiton of a script hash
-	/// </summary>
-	public class BitcoinScriptAddress : BitcoinAddress, IBase58Data
-	{
-		public BitcoinScriptAddress(string base58, Network expectedNetwork)
-			: base(Validate(base58, ref expectedNetwork), expectedNetwork)
-		{
-			var decoded = Encoders.Base58Check.DecodeData(base58);
-			_Hash = new ScriptId(new uint160(decoded.Skip(expectedNetwork.GetVersionBytes(Base58Type.SCRIPT_ADDRESS, true).Length).ToArray()));
-		}
-
-		private static string Validate(string base58, ref Network expectedNetwork)
-		{
-			if(base58 == null)
-				throw new ArgumentNullException("base58");
-			var networks = expectedNetwork == null ? Network.GetNetworks() : new[] { expectedNetwork };
-			var data = Encoders.Base58Check.DecodeData(base58);
-			foreach(var network in networks)
-			{
-				var versionBytes = network.GetVersionBytes(Base58Type.SCRIPT_ADDRESS, false);
-				if(versionBytes != null && data.StartWith(versionBytes))
-				{
-					if(data.Length == versionBytes.Length + 20)
-					{
-						expectedNetwork = network;
-						return base58;
-					}
-				}
-			}
-			throw new FormatException("Invalid BitcoinScriptAddress");
-		}
-
-		public BitcoinScriptAddress(ScriptId scriptId, Network network)
-			: base(NotNull(scriptId) ?? Network.CreateBase58(Base58Type.SCRIPT_ADDRESS, scriptId.ToBytes(), network), network)
-		{
-			_Hash = scriptId;
-		}
-
-		private static string NotNull(ScriptId scriptId)
-		{
-			if(scriptId == null)
-				throw new ArgumentNullException("scriptId");
-			return null;
-		}
-
-		ScriptId _Hash;
-		public ScriptId Hash
-		{
-			get
-			{
-				return _Hash;
-			}
-		}
-
-		public Base58Type Type
-		{
-			get
-			{
-				return Base58Type.SCRIPT_ADDRESS;
-			}
-		}
-
-		protected override Script GeneratePaymentScript()
-		{
-			return PayToScriptHashTemplate.Instance.GenerateScriptPubKey((ScriptId)Hash);
-		}
-	}
-
-	/// <summary>
-	/// Base58 representation of a bitcoin address
-	/// </summary>
-	public abstract class BitcoinAddress : IDestination, IBitcoinString
-	{
-		/// <summary>
-		/// Detect whether the input base58 is a pubkey hash or a script hash
-		/// </summary>
-		/// <param name="str">The string to parse</param>
-		/// <param name="expectedNetwork">The expected network to which it belongs</param>
-		/// <returns>A BitcoinAddress or BitcoinScriptAddress</returns>
-		/// <exception cref="System.FormatException">Invalid format</exception>
-		public static BitcoinAddress Create(string str, Network expectedNetwork = null)
-		{
-			if(str == null)
-				throw new ArgumentNullException("base58");
-			return Network.Parse<BitcoinAddress>(str, expectedNetwork);
-		}
-
-		public BitcoinAddress(string str, Network network)
-		{
-			if(network == null)
-				throw new ArgumentNullException("network");
-			if(str == null)
-				throw new ArgumentNullException("str");
-			_Str = str;
-			_Network = network;
-		}
-
-		string _Str;		
-
-		Script _ScriptPubKey;
-		public Script ScriptPubKey
-		{
-			get
-			{
-				if(_ScriptPubKey == null)
-				{
-					_ScriptPubKey = GeneratePaymentScript();
-				}
-				return _ScriptPubKey;
-			}
-		}
-
-		protected abstract Script GeneratePaymentScript();
-
-		public BitcoinScriptAddress GetScriptAddress()
-		{
-			var bitcoinScriptAddress = this as BitcoinScriptAddress;
-			if(bitcoinScriptAddress != null)
-				return bitcoinScriptAddress;
-
-			return new BitcoinScriptAddress(this.ScriptPubKey.Hash, Network);
-		}
-
-		public BitcoinColoredAddress ToColoredAddress()
-		{
-			return new BitcoinColoredAddress(this);
-		}
-
-
-		private readonly Network _Network;
-		public Network Network
-		{
-			get
-			{
-				return _Network;
-			}
-		}
-
-		public override string ToString()
-		{
-			return _Str;
-		}
-
-
-		public override bool Equals(object obj)
-		{
-			BitcoinAddress item = obj as BitcoinAddress;
-			if(item == null)
-				return false;
-			return _Str.Equals(item._Str);
-		}
-		public static bool operator ==(BitcoinAddress a, BitcoinAddress b)
-		{
-			if(System.Object.ReferenceEquals(a, b))
-				return true;
-			if(((object)a == null) || ((object)b == null))
-				return false;
-			return a._Str == b._Str;
-		}
-
-		public static bool operator !=(BitcoinAddress a, BitcoinAddress b)
-		{
-			return !(a == b);
-		}
-
-		public override int GetHashCode()
-		{
-			return _Str.GetHashCode();
-		}
-	}
-}
+﻿using NBitcoin.DataEncoders;
+using System;
+using System.Linq;
+
+namespace NBitcoin
+{
+	/// <summary>
+	/// Base58 representaiton of a script hash
+	/// </summary>
+	public class BitcoinScriptAddress : BitcoinAddress, IBase58Data
+	{
+		public BitcoinScriptAddress(string base58, Network expectedNetwork)
+			: base(Validate(base58, ref expectedNetwork), expectedNetwork)
+		{
+			var decoded = Encoders.Base58Check.DecodeData(base58);
+			_Hash = new ScriptId(new uint160(decoded.Skip(expectedNetwork.GetVersionBytes(Base58Type.SCRIPT_ADDRESS, true).Length).ToArray()));
+		}
+
+		private static string Validate(string base58, ref Network expectedNetwork)
+		{
+			if(base58 == null)
+				throw new ArgumentNullException("base58");
+			var networks = expectedNetwork == null ? Network.GetNetworks() : new[] { expectedNetwork };
+			var data = Encoders.Base58Check.DecodeData(base58);
+			foreach(var network in networks)
+			{
+				var versionBytes = network.GetVersionBytes(Base58Type.SCRIPT_ADDRESS, false);
+				if(versionBytes != null && data.StartWith(versionBytes))
+				{
+					if(data.Length == versionBytes.Length + 20)
+					{
+						expectedNetwork = network;
+						return base58;
+					}
+				}
+			}
+			throw new FormatException("Invalid BitcoinScriptAddress");
+		}
+
+		public BitcoinScriptAddress(ScriptId scriptId, Network network)
+			: base(NotNull(scriptId) ?? Network.CreateBase58(Base58Type.SCRIPT_ADDRESS, scriptId.ToBytes(), network), network)
+		{
+			_Hash = scriptId;
+		}
+
+		private static string NotNull(ScriptId scriptId)
+		{
+			if(scriptId == null)
+				throw new ArgumentNullException("scriptId");
+			return null;
+		}
+
+		ScriptId _Hash;
+		public ScriptId Hash
+		{
+			get
+			{
+				return _Hash;
+			}
+		}
+
+		public Base58Type Type
+		{
+			get
+			{
+				return Base58Type.SCRIPT_ADDRESS;
+			}
+		}
+
+		protected override Script GeneratePaymentScript()
+		{
+			return PayToScriptHashTemplate.Instance.GenerateScriptPubKey((ScriptId)Hash);
+		}
+	}
+
+	/// <summary>
+	/// Base58 representation of a bitcoin address
+	/// </summary>
+	public abstract class BitcoinAddress : IDestination, IBitcoinString
+	{
+		/// <summary>
+		/// Detect whether the input base58 is a pubkey hash or a script hash
+		/// </summary>
+		/// <param name="str">The string to parse</param>
+		/// <param name="expectedNetwork">The expected network to which it belongs</param>
+		/// <returns>A BitcoinAddress or BitcoinScriptAddress</returns>
+		/// <exception cref="System.FormatException">Invalid format</exception>
+		public static BitcoinAddress Create(string str, Network expectedNetwork = null)
+		{
+			if(str == null)
+				throw new ArgumentNullException("base58");
+			return Network.Parse<BitcoinAddress>(str, expectedNetwork);
+		}
+
+		public BitcoinAddress(string str, Network network)
+		{
+			if(network == null)
+				throw new ArgumentNullException("network");
+			if(str == null)
+				throw new ArgumentNullException("str");
+			_Str = str;
+			_Network = network;
+		}
+
+		string _Str;		
+
+		Script _ScriptPubKey;
+		public Script ScriptPubKey
+		{
+			get
+			{
+				if(_ScriptPubKey == null)
+				{
+					_ScriptPubKey = GeneratePaymentScript();
+				}
+				return _ScriptPubKey;
+			}
+		}
+
+		protected abstract Script GeneratePaymentScript();
+
+		public BitcoinScriptAddress GetScriptAddress()
+		{
+			var bitcoinScriptAddress = this as BitcoinScriptAddress;
+			if(bitcoinScriptAddress != null)
+				return bitcoinScriptAddress;
+
+			return new BitcoinScriptAddress(this.ScriptPubKey.Hash, Network);
+		}
+
+		public BitcoinColoredAddress ToColoredAddress()
+		{
+			return new BitcoinColoredAddress(this);
+		}
+
+
+		private readonly Network _Network;
+		public Network Network
+		{
+			get
+			{
+				return _Network;
+			}
+		}
+
+		public override string ToString()
+		{
+			return _Str;
+		}
+
+
+		public override bool Equals(object obj)
+		{
+			BitcoinAddress item = obj as BitcoinAddress;
+			if(item == null)
+				return false;
+			return _Str.Equals(item._Str);
+		}
+		public static bool operator ==(BitcoinAddress a, BitcoinAddress b)
+		{
+			if(System.Object.ReferenceEquals(a, b))
+				return true;
+			if(((object)a == null) || ((object)b == null))
+				return false;
+			return a._Str == b._Str;
+		}
+
+		public static bool operator !=(BitcoinAddress a, BitcoinAddress b)
+		{
+			return !(a == b);
+		}
+
+		public override int GetHashCode()
+		{
+			return _Str.GetHashCode();
+		}
+	}
+}