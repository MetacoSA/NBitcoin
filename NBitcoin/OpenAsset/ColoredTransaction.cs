<<<<<<< HEAD
﻿using System;
using System.Collections.Generic;
using System.Linq;
using System.Runtime.ExceptionServices;
using System.Threading.Tasks;
using Newtonsoft.Json.Linq;

namespace NBitcoin.OpenAsset
{
	public class ColoredEntry : IBitcoinSerializable
	{
		public ColoredEntry()
		{

		}
		public ColoredEntry(uint index, AssetMoney asset)
		{
			if(asset == null)
				throw new ArgumentNullException("asset");
			Index = index;
			Asset = asset;
		}
		uint _Index;
		public uint Index
		{
			get
			{
				return _Index;
			}
			set
			{
				_Index = value;
			}
		}
		AssetMoney _Asset = new AssetMoney(new AssetId(new uint160(0)));
		public AssetMoney Asset
		{
			get
			{
				return _Asset;
			}
			set
			{
				_Asset = value;
			}
		}
		#region IBitcoinSerializable Members

		public void ReadWrite(BitcoinStream stream)
		{
			stream.ReadWriteAsVarInt(ref _Index);
			if(stream.Serializing)
			{
				byte[] assetId = Asset.Id.ToBytes();
				stream.ReadWrite(ref assetId);
				long quantity = Asset.Quantity;
				stream.ReadWrite(ref quantity);
			}
			else
			{
				byte[] assetId = new byte[20];
				stream.ReadWrite(ref assetId);
				long quantity = 0;
				stream.ReadWrite(ref quantity);
				Asset = new AssetMoney(new AssetId(assetId), quantity);
			}
		}

		#endregion

		public override string ToString()
		{
			if(Asset == null)
				return "[" + Index + "]";
			else
				return "[" + Index + "] " + Asset;
		}
	}
	public class ColoredTransaction : IBitcoinSerializable
	{
		public static Task<ColoredTransaction> FetchColorsAsync(Transaction tx, IColoredTransactionRepository repo)
		{
			return FetchColorsAsync(null, tx, repo);
		}
		public static ColoredTransaction FetchColors(Transaction tx, IColoredTransactionRepository repo)
		{
			return FetchColors(null, tx, repo);
		}
		public static Task<ColoredTransaction> FetchColorsAsync(uint256 txId, IColoredTransactionRepository repo)
		{
			return FetchColorsAsync(txId, null, repo);
		}
		public static ColoredTransaction FetchColors(uint256 txId, IColoredTransactionRepository repo)
		{
			return FetchColors(txId, null, repo);
		}
		public static ColoredTransaction FetchColors(uint256 txId, Transaction tx, IColoredTransactionRepository repo)
		{
			try
			{
				return FetchColorsAsync(txId, tx, repo).Result;
			}
			catch(AggregateException aex)
			{
				ExceptionDispatchInfo.Capture(aex.InnerException).Throw();
				return null;
			}
		}

		class ColoredFrame
		{
			public uint256 TransactionId
			{
				get;
				set;
			}
			public ColoredTransaction[] PreviousTransactions
			{
				get;
				set;
			}

			public Transaction Transaction
			{
				get;
				set;
			}
		}

		public static async Task<ColoredTransaction> FetchColorsAsync(uint256 txId, Transaction tx, IColoredTransactionRepository repo)
		{
			if(repo == null)
				throw new ArgumentNullException("repo");
			if(txId == null)
			{
				if(tx == null)
					throw new ArgumentException("txId or tx should be different of null");
				txId = tx.GetHash();
			}
			//The following code is to prevent recursion of FetchColors that would fire a StackOverflow if the origin of traded asset were deep in the transaction dependency tree
			var colored = await repo.GetAsync(txId).ConfigureAwait(false);
			if(colored != null)
				return colored;

			Stack<ColoredFrame> frames = new Stack<ColoredFrame>();
			Stack<ColoredTransaction> coloreds = new Stack<ColoredTransaction>();
			frames.Push(new ColoredFrame()
			{
				TransactionId = txId,
				Transaction = tx
			});
			while(frames.Count != 0)
			{
				var frame = frames.Pop();
				colored = frame.PreviousTransactions != null ? null : await repo.GetAsync(frame.TransactionId).ConfigureAwait(false); //Already known
				if(colored != null)
				{
					coloreds.Push(colored);
					continue;
				}
				frame.Transaction = frame.Transaction ?? await repo.Transactions.GetAsync(frame.TransactionId).ConfigureAwait(false);
				if(frame.Transaction == null)
					throw new TransactionNotFoundException("Transaction " + frame.TransactionId + " not found in transaction repository", frame.TransactionId);
				if(frame.PreviousTransactions == null)
				{
					if(frame.Transaction.IsCoinBase ||
						(!frame.Transaction.HasValidColoredMarker()
					&& frame.TransactionId != txId)) //We care about destroyed asset, if this is the requested transaction
					{
						coloreds.Push(new ColoredTransaction());
						continue;
					}
					frame.PreviousTransactions = new ColoredTransaction[frame.Transaction.Inputs.Count];
					await BulkLoadIfCached(frame.Transaction, repo).ConfigureAwait(false);
					frames.Push(frame);
					for(int i = 0; i < frame.Transaction.Inputs.Count; i++)
					{
						frames.Push(new ColoredFrame()
						{
							TransactionId = frame.Transaction.Inputs[i].PrevOut.Hash
						});
					}
					frame.Transaction = frame.TransactionId == txId ? frame.Transaction : null; //Do not waste memory, will refetch later
					continue;
				}
				else
				{
					for(int i = 0; i < frame.Transaction.Inputs.Count; i++)
					{
						frame.PreviousTransactions[i] = coloreds.Pop();
					}
				}

				Script issuanceScriptPubkey = null;
				if(HasIssuance(frame.Transaction))
				{
					var txIn = frame.Transaction.Inputs[0];
					var previous = await repo.Transactions.GetAsync(txIn.PrevOut.Hash).ConfigureAwait(false);
					if(previous == null)
					{
						throw new TransactionNotFoundException("An open asset transaction is issuing assets, but it needs a parent transaction in the TransactionRepository to know the address of the issued asset (missing : " + txIn.PrevOut.Hash + ")", txIn.PrevOut.Hash);
					}
					if(txIn.PrevOut.N < previous.Outputs.Count)
						issuanceScriptPubkey = previous.Outputs[txIn.PrevOut.N].ScriptPubKey;
				}

				List<ColoredCoin> spentCoins = new List<ColoredCoin>();
				for(int i = 0; i < frame.Transaction.Inputs.Count; i++)
				{
					var txIn = frame.Transaction.Inputs[i];
					var entry = frame.PreviousTransactions[i].GetColoredEntry(txIn.PrevOut.N);
					if(entry != null)
						spentCoins.Add(new ColoredCoin(entry.Asset, new Coin(txIn.PrevOut, new TxOut())));
				}
				colored = new ColoredTransaction(frame.TransactionId, frame.Transaction, spentCoins.ToArray(), issuanceScriptPubkey);
				coloreds.Push(colored);
				await repo.PutAsync(frame.TransactionId, colored).ConfigureAwait(false);
			}
			if(coloreds.Count != 1)
				throw new InvalidOperationException("Colored stack length != 1, this is a NBitcoin bug, please contact us.");
			return coloreds.Pop();
		}

		private static async Task<bool> BulkLoadIfCached(Transaction transaction, IColoredTransactionRepository repo)
		{
			if(!(repo is CachedColoredTransactionRepository))
				return false;
			var hasIssuance = HasIssuance(transaction);
			repo = new NoDuplicateColoredTransactionRepository(repo); //prevent from having concurrent request to the same transaction id
			var all = Enumerable
				.Range(0, transaction.Inputs.Count)
				.Select(async i =>
				{
					var txId = transaction.Inputs[i].PrevOut.Hash;
					var result = await repo.GetAsync(txId).ConfigureAwait(false);
					if(result == null || (i == 0 && hasIssuance))
						await repo.Transactions.GetAsync(txId).ConfigureAwait(false);
				})
				.ToArray();
			await Task.WhenAll(all).ConfigureAwait(false);
			return true;
		}

		public ColoredTransaction(Transaction tx, ColoredCoin[] spentCoins, Script issuanceScriptPubkey)
			: this(tx.GetHash(), tx, spentCoins, issuanceScriptPubkey)
		{

		}


		public ColoredEntry GetColoredEntry(uint n)
		{
			return Issuances
				.Concat(Transfers)
				.FirstOrDefault(i => i.Index == n);
		}

		public static bool HasIssuance(Transaction tx)
		{
			if(tx.Inputs.Count == 0)
				return false;
			uint markerPos = 0;
			var marker = ColorMarker.Get(tx, out markerPos);
			if(marker == null)
			{
				return false;
			}
			if(!marker.HasValidQuantitiesCount(tx))
			{
				return false;
			}

			for(uint i = 0; i < markerPos; i++)
			{
				ulong quantity = i >= marker.Quantities.Length ? 0 : marker.Quantities[i];
				if(quantity != 0)
					return true;
			}
			return false;
		}

		public ColoredTransaction()
		{
			Issuances = new List<ColoredEntry>();
			Transfers = new List<ColoredEntry>();
			Inputs = new List<ColoredEntry>();
		}

		public ColoredTransaction(uint256 txId, Transaction tx, ColoredCoin[] spentCoins, Script issuanceScriptPubkey)
			: this()
		{
			if(tx == null)
				throw new ArgumentNullException("tx");
			if(spentCoins == null)
				throw new ArgumentNullException("spentCoins");
			if(tx.IsCoinBase || tx.Inputs.Count == 0)
				return;
			txId = txId ?? tx.GetHash();

			Queue<ColoredEntry> previousAssetQueue = new Queue<ColoredEntry>();
			for(uint i = 0; i < tx.Inputs.Count; i++)
			{
				var txin = tx.Inputs[i];
				var prevAsset = spentCoins.FirstOrDefault(s => s.Outpoint == txin.PrevOut);
				if(prevAsset != null)
				{
					var input = new ColoredEntry()
					{
						Index = i,
						Asset = prevAsset.Amount
					};
					previousAssetQueue.Enqueue(input);
					Inputs.Add(input);
				}
			}

			uint markerPos = 0;
			var marker = ColorMarker.Get(tx, out markerPos);
			if(marker == null)
			{
				return;
			}
			Marker = marker;
			if(!marker.HasValidQuantitiesCount(tx))
			{
				return;
			}

			AssetId issuedAsset = null;
			for(uint i = 0; i < markerPos; i++)
			{
				var entry = new ColoredEntry();
				entry.Index = i;
				entry.Asset = new AssetMoney(entry.Asset.Id, i >= marker.Quantities.Length ? 0 : marker.Quantities[i]);
				if(entry.Asset.Quantity == 0)
					continue;

				if(issuedAsset == null)
				{
					var txIn = tx.Inputs.FirstOrDefault();
					if(txIn == null)
						continue;
					if(issuanceScriptPubkey == null)
						throw new ArgumentException("The transaction has an issuance detected, but issuanceScriptPubkey is null.", "issuanceScriptPubkey");
					issuedAsset = issuanceScriptPubkey.Hash.ToAssetId();
				}
				entry.Asset = new AssetMoney(issuedAsset, entry.Asset.Quantity);
				Issuances.Add(entry);
			}

			long used = 0;
			for(uint i = markerPos + 1; i < tx.Outputs.Count; i++)
			{
				var entry = new ColoredEntry();
				entry.Index = i;
				//If there are less items in the  asset quantity list  than the number of colorable outputs (all the outputs except the marker output), the outputs in excess receive an asset quantity of zero.
				entry.Asset = new AssetMoney(entry.Asset.Id, (i - 1) >= marker.Quantities.Length ? 0 : marker.Quantities[i - 1]);
				if(entry.Asset.Quantity == 0)
					continue;

				//If there are less asset units in the input sequence than in the output sequence, the transaction is considered invalid and all outputs are uncolored. 
				if(previousAssetQueue.Count == 0)
				{
					Transfers.Clear();
					Issuances.Clear();
					return;
				}
				entry.Asset = new AssetMoney(previousAssetQueue.Peek().Asset.Id, entry.Asset.Quantity);
				var remaining = entry.Asset.Quantity;
				while(remaining != 0)
				{
					if(previousAssetQueue.Count == 0 || previousAssetQueue.Peek().Asset.Id != entry.Asset.Id)
					{
						Transfers.Clear();
						Issuances.Clear();
						return;
					}
					var assertPart = Math.Min(previousAssetQueue.Peek().Asset.Quantity - used, remaining);
					remaining = remaining - assertPart;
					used += assertPart;
					if(used == previousAssetQueue.Peek().Asset.Quantity)
					{
						previousAssetQueue.Dequeue();
						used = 0;
					}
				}
				Transfers.Add(entry);
			}
		}

		ColorMarker _Marker;
		public ColorMarker Marker
		{
			get
			{
				return _Marker;
			}
			set
			{
				_Marker = value;
			}
		}

		List<ColoredEntry> _Issuances;
		public List<ColoredEntry> Issuances
		{
			get
			{
				return _Issuances;
			}
			set
			{
				_Issuances = value;
			}
		}

		List<ColoredEntry> _Transfers;
		public List<ColoredEntry> Transfers
		{
			get
			{
				return _Transfers;
			}
			set
			{
				_Transfers = value;
			}
		}

		public AssetMoney[] GetDestroyedAssets()
		{
			var burned = Inputs
				.Select(i => i.Asset)
				.GroupBy(i => i.Id)
				.Select(g => g.Sum(g.Key));

			var transfered =
				Transfers
				.Select(i => i.Asset)
				.GroupBy(i => i.Id)
				.Select(g => -g.Sum(g.Key));

			return burned.Concat(transfered)
				.GroupBy(o => o.Id)
				.Select(g => g.Sum(g.Key))
				.Where(a => a.Quantity != 0)
				.ToArray();
		}

		#region IBitcoinSerializable Members

		public void ReadWrite(BitcoinStream stream)
		{
			if(stream.Serializing)
			{
				if(_Marker != null)
					stream.ReadWrite(ref _Marker);
				else
					stream.ReadWrite(new Script());
			}
			else
			{
				Script script = new Script();
				stream.ReadWrite(ref script);
				if(script.Length != 0)
				{
					_Marker = new ColorMarker(script);
				}
				else
				{
				}
			}
			stream.ReadWrite(ref _Inputs);
			stream.ReadWrite(ref _Issuances);
			stream.ReadWrite(ref _Transfers);
		}

		#endregion

		List<ColoredEntry> _Inputs;
		public List<ColoredEntry> Inputs
		{
			get
			{
				return _Inputs;
			}
			set
			{
				_Inputs = value;
			}
		}

		public override string ToString()
		{
			return ToString(Network.Main);
		}

		public string ToString(Network network)
		{
			JObject obj = new JObject();
			var inputs = new JArray();
			obj.Add(new JProperty("inputs", inputs));
			foreach(var input in Inputs)
			{
				WriteEntry(network, inputs, input);
			}

			var issuances = new JArray();
			obj.Add(new JProperty("issuances", issuances));
			foreach(var issuance in Issuances)
			{
				WriteEntry(network, issuances, issuance);
			}

			var transfers = new JArray();
			obj.Add(new JProperty("transfers", transfers));
			foreach(var transfer in Transfers)
			{
				WriteEntry(network, transfers, transfer);
			}

			var destructions = new JArray();
			obj.Add(new JProperty("destructions", destructions));
			foreach(var destuction in GetDestroyedAssets())
			{
				JProperty asset = new JProperty("asset", destuction.Id.GetWif(network).ToString());
				JProperty quantity = new JProperty("quantity", destuction.Quantity);
				inputs.Add(new JObject(asset, quantity));
			}

			return obj.ToString(Newtonsoft.Json.Formatting.Indented);
		}

		private static void WriteEntry(Network network, JArray inputs, ColoredEntry entry)
		{
			JProperty index = new JProperty("index", entry.Index);
			JProperty asset = new JProperty("asset", entry.Asset.Id.GetWif(network).ToString());
			JProperty quantity = new JProperty("quantity", entry.Asset.Quantity);
			inputs.Add(new JObject(index, asset, quantity));
		}

		//00000000000000001c7a19e8ef62d815d84a473f543de77f23b8342fc26812a9 at 299220 Monday, May 5, 2014 3:47:37 PM first block
		public static readonly DateTimeOffset FirstColoredDate = new DateTimeOffset(2014, 05, 4, 0, 0, 0, TimeSpan.Zero);
	}
}
=======
﻿#if !NOJSONNET
using Newtonsoft.Json.Linq;
#endif
using System;
using System.Collections.Generic;
using System.Linq;
using System.Runtime.ExceptionServices;
using System.Text;
using System.Threading.Tasks;

namespace NBitcoin.OpenAsset
{
	public class ColoredEntry : IBitcoinSerializable
	{
		public ColoredEntry()
		{

		}
		public ColoredEntry(uint index, AssetMoney asset)
		{
			if(asset == null)
				throw new ArgumentNullException("asset");
			Index = index;
			Asset = asset;
		}
		uint _Index;
		public uint Index
		{
			get
			{
				return _Index;
			}
			set
			{
				_Index = value;
			}
		}
		AssetMoney _Asset = new AssetMoney(new AssetId(new uint160(0)));
		public AssetMoney Asset
		{
			get
			{
				return _Asset;
			}
			set
			{
				_Asset = value;
			}
		}
#region IBitcoinSerializable Members

		public void ReadWrite(BitcoinStream stream)
		{
			stream.ReadWriteAsVarInt(ref _Index);
			if(stream.Serializing)
			{
				byte[] assetId = Asset.Id.ToBytes();
				stream.ReadWrite(ref assetId);
				long quantity = Asset.Quantity;
				stream.ReadWrite(ref quantity);
			}
			else
			{
				byte[] assetId = new byte[20];
				stream.ReadWrite(ref assetId);
				long quantity = 0;
				stream.ReadWrite(ref quantity);
				Asset = new AssetMoney(new AssetId(assetId), quantity);
			}
		}

#endregion

		public override string ToString()
		{
			if(Asset == null)
				return "[" + Index + "]";
			else
				return "[" + Index + "] " + Asset;
		}
	}
	public class ColoredTransaction : IBitcoinSerializable
	{
		public static Task<ColoredTransaction> FetchColorsAsync(Transaction tx, IColoredTransactionRepository repo)
		{
			return FetchColorsAsync(null, tx, repo);
		}
		public static ColoredTransaction FetchColors(Transaction tx, IColoredTransactionRepository repo)
		{
			return FetchColors(null, tx, repo);
		}
		public static Task<ColoredTransaction> FetchColorsAsync(uint256 txId, IColoredTransactionRepository repo)
		{
			return FetchColorsAsync(txId, null, repo);
		}
		public static ColoredTransaction FetchColors(uint256 txId, IColoredTransactionRepository repo)
		{
			return FetchColors(txId, null, repo);
		}
		public static ColoredTransaction FetchColors(uint256 txId, Transaction tx, IColoredTransactionRepository repo)
		{
			try
			{
				return FetchColorsAsync(txId, tx, repo).Result;
			}
			catch(AggregateException aex)
			{
				ExceptionDispatchInfo.Capture(aex.InnerException).Throw();
				return null;
			}
		}

		class ColoredFrame
		{
			public uint256 TransactionId
			{
				get;
				set;
			}
			public ColoredTransaction[] PreviousTransactions
			{
				get;
				set;
			}

			public Transaction Transaction
			{
				get;
				set;
			}
		}

		public static async Task<ColoredTransaction> FetchColorsAsync(uint256 txId, Transaction tx, IColoredTransactionRepository repo)
		{
			if(repo == null)
				throw new ArgumentNullException("repo");
			if(txId == null)
			{
				if(tx == null)
					throw new ArgumentException("txId or tx should be different of null");
				txId = tx.GetHash();
			}
			//The following code is to prevent recursion of FetchColors that would fire a StackOverflow if the origin of traded asset were deep in the transaction dependency tree
			var colored = await repo.GetAsync(txId).ConfigureAwait(false);
			if(colored != null)
				return colored;

			Stack<ColoredFrame> frames = new Stack<ColoredFrame>();
			Stack<ColoredTransaction> coloreds = new Stack<ColoredTransaction>();
			frames.Push(new ColoredFrame()
			{
				TransactionId = txId,
				Transaction = tx
			});
			while(frames.Count != 0)
			{
				var frame = frames.Pop();
				colored = frame.PreviousTransactions != null ? null : await repo.GetAsync(frame.TransactionId).ConfigureAwait(false); //Already known
				if(colored != null)
				{
					coloreds.Push(colored);
					continue;
				}
				frame.Transaction = frame.Transaction ?? await repo.Transactions.GetAsync(frame.TransactionId).ConfigureAwait(false);
				if(frame.Transaction == null)
					throw new TransactionNotFoundException("Transaction " + frame.TransactionId + " not found in transaction repository", frame.TransactionId);
				if(frame.PreviousTransactions == null)
				{
					if(frame.Transaction.IsCoinBase ||
						(!frame.Transaction.HasValidColoredMarker()
					&& frame.TransactionId != txId)) //We care about destroyed asset, if this is the requested transaction
					{
						coloreds.Push(new ColoredTransaction());
						continue;
					}
					frame.PreviousTransactions = new ColoredTransaction[frame.Transaction.Inputs.Count];
					await BulkLoadIfCached(frame.Transaction, repo).ConfigureAwait(false);
					frames.Push(frame);
					for(int i = 0; i < frame.Transaction.Inputs.Count; i++)
					{
						frames.Push(new ColoredFrame()
						{
							TransactionId = frame.Transaction.Inputs[i].PrevOut.Hash
						});
					}
					frame.Transaction = frame.TransactionId == txId ? frame.Transaction : null; //Do not waste memory, will refetch later
					continue;
				}
				else
				{
					for(int i = 0; i < frame.Transaction.Inputs.Count; i++)
					{
						frame.PreviousTransactions[i] = coloreds.Pop();
					}
				}

				Script issuanceScriptPubkey = null;
				if(HasIssuance(frame.Transaction))
				{
					var txIn = frame.Transaction.Inputs[0];
					var previous = await repo.Transactions.GetAsync(txIn.PrevOut.Hash).ConfigureAwait(false);
					if(previous == null)
					{
						throw new TransactionNotFoundException("An open asset transaction is issuing assets, but it needs a parent transaction in the TransactionRepository to know the address of the issued asset (missing : " + txIn.PrevOut.Hash + ")", txIn.PrevOut.Hash);
					}
					if(txIn.PrevOut.N < previous.Outputs.Count)
						issuanceScriptPubkey = previous.Outputs[txIn.PrevOut.N].ScriptPubKey;
				}

				List<ColoredCoin> spentCoins = new List<ColoredCoin>();
				for(int i = 0; i < frame.Transaction.Inputs.Count; i++)
				{
					var txIn = frame.Transaction.Inputs[i];
					var entry = frame.PreviousTransactions[i].GetColoredEntry(txIn.PrevOut.N);
					if(entry != null)
						spentCoins.Add(new ColoredCoin(entry.Asset, new Coin(txIn.PrevOut, new TxOut())));
				}
				colored = new ColoredTransaction(frame.TransactionId, frame.Transaction, spentCoins.ToArray(), issuanceScriptPubkey);
				coloreds.Push(colored);
				await repo.PutAsync(frame.TransactionId, colored).ConfigureAwait(false);
			}
			if(coloreds.Count != 1)
				throw new InvalidOperationException("Colored stack length != 1, this is a NBitcoin bug, please contact us.");
			return coloreds.Pop();
		}

		private static async Task<bool> BulkLoadIfCached(Transaction transaction, IColoredTransactionRepository repo)
		{
			if(!(repo is CachedColoredTransactionRepository))
				return false;
			var hasIssuance = HasIssuance(transaction);
			repo = new NoDuplicateColoredTransactionRepository(repo); //prevent from having concurrent request to the same transaction id
			var all = Enumerable
				.Range(0, transaction.Inputs.Count)
				.Select(async i =>
				{
					var txId = transaction.Inputs[i].PrevOut.Hash;
					var result = await repo.GetAsync(txId).ConfigureAwait(false);
					if(result == null || (i == 0 && hasIssuance))
						await repo.Transactions.GetAsync(txId).ConfigureAwait(false);
				})
				.ToArray();
			await Task.WhenAll(all).ConfigureAwait(false);
			return true;
		}

		public ColoredTransaction(Transaction tx, ColoredCoin[] spentCoins, Script issuanceScriptPubkey)
			: this(tx.GetHash(), tx, spentCoins, issuanceScriptPubkey)
		{

		}


		public ColoredEntry GetColoredEntry(uint n)
		{
			return Issuances
				.Concat(Transfers)
				.FirstOrDefault(i => i.Index == n);
		}

		public static bool HasIssuance(Transaction tx)
		{
			if(tx.Inputs.Count == 0)
				return false;
			uint markerPos = 0;
			var marker = ColorMarker.Get(tx, out markerPos);
			if(marker == null)
			{
				return false;
			}
			if(!marker.HasValidQuantitiesCount(tx))
			{
				return false;
			}

			for(uint i = 0; i < markerPos; i++)
			{
				ulong quantity = i >= marker.Quantities.Length ? 0 : marker.Quantities[i];
				if(quantity != 0)
					return true;
			}
			return false;
		}

		public ColoredTransaction()
		{
			Issuances = new List<ColoredEntry>();
			Transfers = new List<ColoredEntry>();
			Inputs = new List<ColoredEntry>();
		}

		public ColoredTransaction(uint256 txId, Transaction tx, ColoredCoin[] spentCoins, Script issuanceScriptPubkey)
			: this()
		{
			if(tx == null)
				throw new ArgumentNullException("tx");
			if(spentCoins == null)
				throw new ArgumentNullException("spentCoins");
			if(tx.IsCoinBase || tx.Inputs.Count == 0)
				return;
			txId = txId ?? tx.GetHash();

			Queue<ColoredEntry> previousAssetQueue = new Queue<ColoredEntry>();
			for(uint i = 0; i < tx.Inputs.Count; i++)
			{
				var txin = tx.Inputs[i];
				var prevAsset = spentCoins.FirstOrDefault(s => s.Outpoint == txin.PrevOut);
				if(prevAsset != null)
				{
					var input = new ColoredEntry()
					{
						Index = i,
						Asset = prevAsset.Amount
					};
					previousAssetQueue.Enqueue(input);
					Inputs.Add(input);
				}
			}

			uint markerPos = 0;
			var marker = ColorMarker.Get(tx, out markerPos);
			if(marker == null)
			{
				return;
			}
			Marker = marker;
			if(!marker.HasValidQuantitiesCount(tx))
			{
				return;
			}

			AssetId issuedAsset = null;
			for(uint i = 0; i < markerPos; i++)
			{
				var entry = new ColoredEntry();
				entry.Index = i;
				entry.Asset = new AssetMoney(entry.Asset.Id, i >= marker.Quantities.Length ? 0 : marker.Quantities[i]);
				if(entry.Asset.Quantity == 0)
					continue;

				if(issuedAsset == null)
				{
					var txIn = tx.Inputs.FirstOrDefault();
					if(txIn == null)
						continue;
					if(issuanceScriptPubkey == null)
						throw new ArgumentException("The transaction has an issuance detected, but issuanceScriptPubkey is null.", "issuanceScriptPubkey");
					issuedAsset = issuanceScriptPubkey.Hash.ToAssetId();
				}
				entry.Asset = new AssetMoney(issuedAsset, entry.Asset.Quantity);
				Issuances.Add(entry);
			}

			long used = 0;
			for(uint i = markerPos + 1; i < tx.Outputs.Count; i++)
			{
				var entry = new ColoredEntry();
				entry.Index = i;
				//If there are less items in the  asset quantity list  than the number of colorable outputs (all the outputs except the marker output), the outputs in excess receive an asset quantity of zero.
				entry.Asset = new AssetMoney(entry.Asset.Id, (i - 1) >= marker.Quantities.Length ? 0 : marker.Quantities[i - 1]);
				if(entry.Asset.Quantity == 0)
					continue;

				//If there are less asset units in the input sequence than in the output sequence, the transaction is considered invalid and all outputs are uncolored. 
				if(previousAssetQueue.Count == 0)
				{
					Transfers.Clear();
					Issuances.Clear();
					return;
				}
				entry.Asset = new AssetMoney(previousAssetQueue.Peek().Asset.Id, entry.Asset.Quantity);
				var remaining = entry.Asset.Quantity;
				while(remaining != 0)
				{
					if(previousAssetQueue.Count == 0 || previousAssetQueue.Peek().Asset.Id != entry.Asset.Id)
					{
						Transfers.Clear();
						Issuances.Clear();
						return;
					}
					var assertPart = Math.Min(previousAssetQueue.Peek().Asset.Quantity - used, remaining);
					remaining = remaining - assertPart;
					used += assertPart;
					if(used == previousAssetQueue.Peek().Asset.Quantity)
					{
						previousAssetQueue.Dequeue();
						used = 0;
					}
				}
				Transfers.Add(entry);
			}
		}

		ColorMarker _Marker;
		public ColorMarker Marker
		{
			get
			{
				return _Marker;
			}
			set
			{
				_Marker = value;
			}
		}

		List<ColoredEntry> _Issuances;
		public List<ColoredEntry> Issuances
		{
			get
			{
				return _Issuances;
			}
			set
			{
				_Issuances = value;
			}
		}

		List<ColoredEntry> _Transfers;
		public List<ColoredEntry> Transfers
		{
			get
			{
				return _Transfers;
			}
			set
			{
				_Transfers = value;
			}
		}

		public AssetMoney[] GetDestroyedAssets()
		{
			var burned = Inputs
				.Select(i => i.Asset)
				.GroupBy(i => i.Id)
				.Select(g => g.Sum(g.Key));

			var transfered =
				Transfers
				.Select(i => i.Asset)
				.GroupBy(i => i.Id)
				.Select(g => -g.Sum(g.Key));

			return burned.Concat(transfered)
				.GroupBy(o => o.Id)
				.Select(g => g.Sum(g.Key))
				.Where(a => a.Quantity != 0)
				.ToArray();
		}

#region IBitcoinSerializable Members

		public void ReadWrite(BitcoinStream stream)
		{
			if(stream.Serializing)
			{
				if(_Marker != null)
					stream.ReadWrite(ref _Marker);
				else
					stream.ReadWrite(new Script());
			}
			else
			{
				Script script = new Script();
				stream.ReadWrite(ref script);
				if(script.Length != 0)
				{
					_Marker = new ColorMarker(script);
				}
				else
				{
				}
			}
			stream.ReadWrite(ref _Inputs);
			stream.ReadWrite(ref _Issuances);
			stream.ReadWrite(ref _Transfers);
		}

#endregion

		List<ColoredEntry> _Inputs;
		public List<ColoredEntry> Inputs
		{
			get
			{
				return _Inputs;
			}
			set
			{
				_Inputs = value;
			}
		}
#if !NOJSONNET
		public override string ToString()
		{
			return ToString(Network.Main);
		}

		public string ToString(Network network)
		{
			JObject obj = new JObject();
			var inputs = new JArray();
			obj.Add(new JProperty("inputs", inputs));
			foreach(var input in Inputs)
			{
				WriteEntry(network, inputs, input);
			}

			var issuances = new JArray();
			obj.Add(new JProperty("issuances", issuances));
			foreach(var issuance in Issuances)
			{
				WriteEntry(network, issuances, issuance);
			}

			var transfers = new JArray();
			obj.Add(new JProperty("transfers", transfers));
			foreach(var transfer in Transfers)
			{
				WriteEntry(network, transfers, transfer);
			}

			var destructions = new JArray();
			obj.Add(new JProperty("destructions", destructions));
			foreach(var destuction in GetDestroyedAssets())
			{
				JProperty asset = new JProperty("asset", destuction.Id.GetWif(network).ToString());
				JProperty quantity = new JProperty("quantity", destuction.Quantity);
				inputs.Add(new JObject(asset, quantity));
			}

			return obj.ToString(Newtonsoft.Json.Formatting.Indented);
		}

		private static void WriteEntry(Network network, JArray inputs, ColoredEntry entry)
		{
			JProperty index = new JProperty("index", entry.Index);
			JProperty asset = new JProperty("asset", entry.Asset.Id.GetWif(network).ToString());
			JProperty quantity = new JProperty("quantity", entry.Asset.Quantity);
			inputs.Add(new JObject(index, asset, quantity));
		}
#endif
		//00000000000000001c7a19e8ef62d815d84a473f543de77f23b8342fc26812a9 at 299220 Monday, May 5, 2014 3:47:37 PM first block
		public static readonly DateTimeOffset FirstColoredDate = new DateTimeOffset(2014, 05, 4, 0, 0, 0, TimeSpan.Zero);
	}
}
>>>>>>> d3cbf392
<|MERGE_RESOLUTION|>--- conflicted
+++ resolved
@@ -1,1096 +1,548 @@
-<<<<<<< HEAD
-﻿using System;
-using System.Collections.Generic;
-using System.Linq;
-using System.Runtime.ExceptionServices;
-using System.Threading.Tasks;
-using Newtonsoft.Json.Linq;
-
-namespace NBitcoin.OpenAsset
-{
-	public class ColoredEntry : IBitcoinSerializable
-	{
-		public ColoredEntry()
-		{
-
-		}
-		public ColoredEntry(uint index, AssetMoney asset)
-		{
-			if(asset == null)
-				throw new ArgumentNullException("asset");
-			Index = index;
-			Asset = asset;
-		}
-		uint _Index;
-		public uint Index
-		{
-			get
-			{
-				return _Index;
-			}
-			set
-			{
-				_Index = value;
-			}
-		}
-		AssetMoney _Asset = new AssetMoney(new AssetId(new uint160(0)));
-		public AssetMoney Asset
-		{
-			get
-			{
-				return _Asset;
-			}
-			set
-			{
-				_Asset = value;
-			}
-		}
-		#region IBitcoinSerializable Members
-
-		public void ReadWrite(BitcoinStream stream)
-		{
-			stream.ReadWriteAsVarInt(ref _Index);
-			if(stream.Serializing)
-			{
-				byte[] assetId = Asset.Id.ToBytes();
-				stream.ReadWrite(ref assetId);
-				long quantity = Asset.Quantity;
-				stream.ReadWrite(ref quantity);
-			}
-			else
-			{
-				byte[] assetId = new byte[20];
-				stream.ReadWrite(ref assetId);
-				long quantity = 0;
-				stream.ReadWrite(ref quantity);
-				Asset = new AssetMoney(new AssetId(assetId), quantity);
-			}
-		}
-
-		#endregion
-
-		public override string ToString()
-		{
-			if(Asset == null)
-				return "[" + Index + "]";
-			else
-				return "[" + Index + "] " + Asset;
-		}
-	}
-	public class ColoredTransaction : IBitcoinSerializable
-	{
-		public static Task<ColoredTransaction> FetchColorsAsync(Transaction tx, IColoredTransactionRepository repo)
-		{
-			return FetchColorsAsync(null, tx, repo);
-		}
-		public static ColoredTransaction FetchColors(Transaction tx, IColoredTransactionRepository repo)
-		{
-			return FetchColors(null, tx, repo);
-		}
-		public static Task<ColoredTransaction> FetchColorsAsync(uint256 txId, IColoredTransactionRepository repo)
-		{
-			return FetchColorsAsync(txId, null, repo);
-		}
-		public static ColoredTransaction FetchColors(uint256 txId, IColoredTransactionRepository repo)
-		{
-			return FetchColors(txId, null, repo);
-		}
-		public static ColoredTransaction FetchColors(uint256 txId, Transaction tx, IColoredTransactionRepository repo)
-		{
-			try
-			{
-				return FetchColorsAsync(txId, tx, repo).Result;
-			}
-			catch(AggregateException aex)
-			{
-				ExceptionDispatchInfo.Capture(aex.InnerException).Throw();
-				return null;
-			}
-		}
-
-		class ColoredFrame
-		{
-			public uint256 TransactionId
-			{
-				get;
-				set;
-			}
-			public ColoredTransaction[] PreviousTransactions
-			{
-				get;
-				set;
-			}
-
-			public Transaction Transaction
-			{
-				get;
-				set;
-			}
-		}
-
-		public static async Task<ColoredTransaction> FetchColorsAsync(uint256 txId, Transaction tx, IColoredTransactionRepository repo)
-		{
-			if(repo == null)
-				throw new ArgumentNullException("repo");
-			if(txId == null)
-			{
-				if(tx == null)
-					throw new ArgumentException("txId or tx should be different of null");
-				txId = tx.GetHash();
-			}
-			//The following code is to prevent recursion of FetchColors that would fire a StackOverflow if the origin of traded asset were deep in the transaction dependency tree
-			var colored = await repo.GetAsync(txId).ConfigureAwait(false);
-			if(colored != null)
-				return colored;
-
-			Stack<ColoredFrame> frames = new Stack<ColoredFrame>();
-			Stack<ColoredTransaction> coloreds = new Stack<ColoredTransaction>();
-			frames.Push(new ColoredFrame()
-			{
-				TransactionId = txId,
-				Transaction = tx
-			});
-			while(frames.Count != 0)
-			{
-				var frame = frames.Pop();
-				colored = frame.PreviousTransactions != null ? null : await repo.GetAsync(frame.TransactionId).ConfigureAwait(false); //Already known
-				if(colored != null)
-				{
-					coloreds.Push(colored);
-					continue;
-				}
-				frame.Transaction = frame.Transaction ?? await repo.Transactions.GetAsync(frame.TransactionId).ConfigureAwait(false);
-				if(frame.Transaction == null)
-					throw new TransactionNotFoundException("Transaction " + frame.TransactionId + " not found in transaction repository", frame.TransactionId);
-				if(frame.PreviousTransactions == null)
-				{
-					if(frame.Transaction.IsCoinBase ||
-						(!frame.Transaction.HasValidColoredMarker()
-					&& frame.TransactionId != txId)) //We care about destroyed asset, if this is the requested transaction
-					{
-						coloreds.Push(new ColoredTransaction());
-						continue;
-					}
-					frame.PreviousTransactions = new ColoredTransaction[frame.Transaction.Inputs.Count];
-					await BulkLoadIfCached(frame.Transaction, repo).ConfigureAwait(false);
-					frames.Push(frame);
-					for(int i = 0; i < frame.Transaction.Inputs.Count; i++)
-					{
-						frames.Push(new ColoredFrame()
-						{
-							TransactionId = frame.Transaction.Inputs[i].PrevOut.Hash
-						});
-					}
-					frame.Transaction = frame.TransactionId == txId ? frame.Transaction : null; //Do not waste memory, will refetch later
-					continue;
-				}
-				else
-				{
-					for(int i = 0; i < frame.Transaction.Inputs.Count; i++)
-					{
-						frame.PreviousTransactions[i] = coloreds.Pop();
-					}
-				}
-
-				Script issuanceScriptPubkey = null;
-				if(HasIssuance(frame.Transaction))
-				{
-					var txIn = frame.Transaction.Inputs[0];
-					var previous = await repo.Transactions.GetAsync(txIn.PrevOut.Hash).ConfigureAwait(false);
-					if(previous == null)
-					{
-						throw new TransactionNotFoundException("An open asset transaction is issuing assets, but it needs a parent transaction in the TransactionRepository to know the address of the issued asset (missing : " + txIn.PrevOut.Hash + ")", txIn.PrevOut.Hash);
-					}
-					if(txIn.PrevOut.N < previous.Outputs.Count)
-						issuanceScriptPubkey = previous.Outputs[txIn.PrevOut.N].ScriptPubKey;
-				}
-
-				List<ColoredCoin> spentCoins = new List<ColoredCoin>();
-				for(int i = 0; i < frame.Transaction.Inputs.Count; i++)
-				{
-					var txIn = frame.Transaction.Inputs[i];
-					var entry = frame.PreviousTransactions[i].GetColoredEntry(txIn.PrevOut.N);
-					if(entry != null)
-						spentCoins.Add(new ColoredCoin(entry.Asset, new Coin(txIn.PrevOut, new TxOut())));
-				}
-				colored = new ColoredTransaction(frame.TransactionId, frame.Transaction, spentCoins.ToArray(), issuanceScriptPubkey);
-				coloreds.Push(colored);
-				await repo.PutAsync(frame.TransactionId, colored).ConfigureAwait(false);
-			}
-			if(coloreds.Count != 1)
-				throw new InvalidOperationException("Colored stack length != 1, this is a NBitcoin bug, please contact us.");
-			return coloreds.Pop();
-		}
-
-		private static async Task<bool> BulkLoadIfCached(Transaction transaction, IColoredTransactionRepository repo)
-		{
-			if(!(repo is CachedColoredTransactionRepository))
-				return false;
-			var hasIssuance = HasIssuance(transaction);
-			repo = new NoDuplicateColoredTransactionRepository(repo); //prevent from having concurrent request to the same transaction id
-			var all = Enumerable
-				.Range(0, transaction.Inputs.Count)
-				.Select(async i =>
-				{
-					var txId = transaction.Inputs[i].PrevOut.Hash;
-					var result = await repo.GetAsync(txId).ConfigureAwait(false);
-					if(result == null || (i == 0 && hasIssuance))
-						await repo.Transactions.GetAsync(txId).ConfigureAwait(false);
-				})
-				.ToArray();
-			await Task.WhenAll(all).ConfigureAwait(false);
-			return true;
-		}
-
-		public ColoredTransaction(Transaction tx, ColoredCoin[] spentCoins, Script issuanceScriptPubkey)
-			: this(tx.GetHash(), tx, spentCoins, issuanceScriptPubkey)
-		{
-
-		}
-
-
-		public ColoredEntry GetColoredEntry(uint n)
-		{
-			return Issuances
-				.Concat(Transfers)
-				.FirstOrDefault(i => i.Index == n);
-		}
-
-		public static bool HasIssuance(Transaction tx)
-		{
-			if(tx.Inputs.Count == 0)
-				return false;
-			uint markerPos = 0;
-			var marker = ColorMarker.Get(tx, out markerPos);
-			if(marker == null)
-			{
-				return false;
-			}
-			if(!marker.HasValidQuantitiesCount(tx))
-			{
-				return false;
-			}
-
-			for(uint i = 0; i < markerPos; i++)
-			{
-				ulong quantity = i >= marker.Quantities.Length ? 0 : marker.Quantities[i];
-				if(quantity != 0)
-					return true;
-			}
-			return false;
-		}
-
-		public ColoredTransaction()
-		{
-			Issuances = new List<ColoredEntry>();
-			Transfers = new List<ColoredEntry>();
-			Inputs = new List<ColoredEntry>();
-		}
-
-		public ColoredTransaction(uint256 txId, Transaction tx, ColoredCoin[] spentCoins, Script issuanceScriptPubkey)
-			: this()
-		{
-			if(tx == null)
-				throw new ArgumentNullException("tx");
-			if(spentCoins == null)
-				throw new ArgumentNullException("spentCoins");
-			if(tx.IsCoinBase || tx.Inputs.Count == 0)
-				return;
-			txId = txId ?? tx.GetHash();
-
-			Queue<ColoredEntry> previousAssetQueue = new Queue<ColoredEntry>();
-			for(uint i = 0; i < tx.Inputs.Count; i++)
-			{
-				var txin = tx.Inputs[i];
-				var prevAsset = spentCoins.FirstOrDefault(s => s.Outpoint == txin.PrevOut);
-				if(prevAsset != null)
-				{
-					var input = new ColoredEntry()
-					{
-						Index = i,
-						Asset = prevAsset.Amount
-					};
-					previousAssetQueue.Enqueue(input);
-					Inputs.Add(input);
-				}
-			}
-
-			uint markerPos = 0;
-			var marker = ColorMarker.Get(tx, out markerPos);
-			if(marker == null)
-			{
-				return;
-			}
-			Marker = marker;
-			if(!marker.HasValidQuantitiesCount(tx))
-			{
-				return;
-			}
-
-			AssetId issuedAsset = null;
-			for(uint i = 0; i < markerPos; i++)
-			{
-				var entry = new ColoredEntry();
-				entry.Index = i;
-				entry.Asset = new AssetMoney(entry.Asset.Id, i >= marker.Quantities.Length ? 0 : marker.Quantities[i]);
-				if(entry.Asset.Quantity == 0)
-					continue;
-
-				if(issuedAsset == null)
-				{
-					var txIn = tx.Inputs.FirstOrDefault();
-					if(txIn == null)
-						continue;
-					if(issuanceScriptPubkey == null)
-						throw new ArgumentException("The transaction has an issuance detected, but issuanceScriptPubkey is null.", "issuanceScriptPubkey");
-					issuedAsset = issuanceScriptPubkey.Hash.ToAssetId();
-				}
-				entry.Asset = new AssetMoney(issuedAsset, entry.Asset.Quantity);
-				Issuances.Add(entry);
-			}
-
-			long used = 0;
-			for(uint i = markerPos + 1; i < tx.Outputs.Count; i++)
-			{
-				var entry = new ColoredEntry();
-				entry.Index = i;
-				//If there are less items in the  asset quantity list  than the number of colorable outputs (all the outputs except the marker output), the outputs in excess receive an asset quantity of zero.
-				entry.Asset = new AssetMoney(entry.Asset.Id, (i - 1) >= marker.Quantities.Length ? 0 : marker.Quantities[i - 1]);
-				if(entry.Asset.Quantity == 0)
-					continue;
-
-				//If there are less asset units in the input sequence than in the output sequence, the transaction is considered invalid and all outputs are uncolored. 
-				if(previousAssetQueue.Count == 0)
-				{
-					Transfers.Clear();
-					Issuances.Clear();
-					return;
-				}
-				entry.Asset = new AssetMoney(previousAssetQueue.Peek().Asset.Id, entry.Asset.Quantity);
-				var remaining = entry.Asset.Quantity;
-				while(remaining != 0)
-				{
-					if(previousAssetQueue.Count == 0 || previousAssetQueue.Peek().Asset.Id != entry.Asset.Id)
-					{
-						Transfers.Clear();
-						Issuances.Clear();
-						return;
-					}
-					var assertPart = Math.Min(previousAssetQueue.Peek().Asset.Quantity - used, remaining);
-					remaining = remaining - assertPart;
-					used += assertPart;
-					if(used == previousAssetQueue.Peek().Asset.Quantity)
-					{
-						previousAssetQueue.Dequeue();
-						used = 0;
-					}
-				}
-				Transfers.Add(entry);
-			}
-		}
-
-		ColorMarker _Marker;
-		public ColorMarker Marker
-		{
-			get
-			{
-				return _Marker;
-			}
-			set
-			{
-				_Marker = value;
-			}
-		}
-
-		List<ColoredEntry> _Issuances;
-		public List<ColoredEntry> Issuances
-		{
-			get
-			{
-				return _Issuances;
-			}
-			set
-			{
-				_Issuances = value;
-			}
-		}
-
-		List<ColoredEntry> _Transfers;
-		public List<ColoredEntry> Transfers
-		{
-			get
-			{
-				return _Transfers;
-			}
-			set
-			{
-				_Transfers = value;
-			}
-		}
-
-		public AssetMoney[] GetDestroyedAssets()
-		{
-			var burned = Inputs
-				.Select(i => i.Asset)
-				.GroupBy(i => i.Id)
-				.Select(g => g.Sum(g.Key));
-
-			var transfered =
-				Transfers
-				.Select(i => i.Asset)
-				.GroupBy(i => i.Id)
-				.Select(g => -g.Sum(g.Key));
-
-			return burned.Concat(transfered)
-				.GroupBy(o => o.Id)
-				.Select(g => g.Sum(g.Key))
-				.Where(a => a.Quantity != 0)
-				.ToArray();
-		}
-
-		#region IBitcoinSerializable Members
-
-		public void ReadWrite(BitcoinStream stream)
-		{
-			if(stream.Serializing)
-			{
-				if(_Marker != null)
-					stream.ReadWrite(ref _Marker);
-				else
-					stream.ReadWrite(new Script());
-			}
-			else
-			{
-				Script script = new Script();
-				stream.ReadWrite(ref script);
-				if(script.Length != 0)
-				{
-					_Marker = new ColorMarker(script);
-				}
-				else
-				{
-				}
-			}
-			stream.ReadWrite(ref _Inputs);
-			stream.ReadWrite(ref _Issuances);
-			stream.ReadWrite(ref _Transfers);
-		}
-
-		#endregion
-
-		List<ColoredEntry> _Inputs;
-		public List<ColoredEntry> Inputs
-		{
-			get
-			{
-				return _Inputs;
-			}
-			set
-			{
-				_Inputs = value;
-			}
-		}
-
-		public override string ToString()
-		{
-			return ToString(Network.Main);
-		}
-
-		public string ToString(Network network)
-		{
-			JObject obj = new JObject();
-			var inputs = new JArray();
-			obj.Add(new JProperty("inputs", inputs));
-			foreach(var input in Inputs)
-			{
-				WriteEntry(network, inputs, input);
-			}
-
-			var issuances = new JArray();
-			obj.Add(new JProperty("issuances", issuances));
-			foreach(var issuance in Issuances)
-			{
-				WriteEntry(network, issuances, issuance);
-			}
-
-			var transfers = new JArray();
-			obj.Add(new JProperty("transfers", transfers));
-			foreach(var transfer in Transfers)
-			{
-				WriteEntry(network, transfers, transfer);
-			}
-
-			var destructions = new JArray();
-			obj.Add(new JProperty("destructions", destructions));
-			foreach(var destuction in GetDestroyedAssets())
-			{
-				JProperty asset = new JProperty("asset", destuction.Id.GetWif(network).ToString());
-				JProperty quantity = new JProperty("quantity", destuction.Quantity);
-				inputs.Add(new JObject(asset, quantity));
-			}
-
-			return obj.ToString(Newtonsoft.Json.Formatting.Indented);
-		}
-
-		private static void WriteEntry(Network network, JArray inputs, ColoredEntry entry)
-		{
-			JProperty index = new JProperty("index", entry.Index);
-			JProperty asset = new JProperty("asset", entry.Asset.Id.GetWif(network).ToString());
-			JProperty quantity = new JProperty("quantity", entry.Asset.Quantity);
-			inputs.Add(new JObject(index, asset, quantity));
-		}
-
-		//00000000000000001c7a19e8ef62d815d84a473f543de77f23b8342fc26812a9 at 299220 Monday, May 5, 2014 3:47:37 PM first block
-		public static readonly DateTimeOffset FirstColoredDate = new DateTimeOffset(2014, 05, 4, 0, 0, 0, TimeSpan.Zero);
-	}
-}
-=======
-﻿#if !NOJSONNET
-using Newtonsoft.Json.Linq;
-#endif
-using System;
-using System.Collections.Generic;
-using System.Linq;
-using System.Runtime.ExceptionServices;
-using System.Text;
-using System.Threading.Tasks;
-
-namespace NBitcoin.OpenAsset
-{
-	public class ColoredEntry : IBitcoinSerializable
-	{
-		public ColoredEntry()
-		{
-
-		}
-		public ColoredEntry(uint index, AssetMoney asset)
-		{
-			if(asset == null)
-				throw new ArgumentNullException("asset");
-			Index = index;
-			Asset = asset;
-		}
-		uint _Index;
-		public uint Index
-		{
-			get
-			{
-				return _Index;
-			}
-			set
-			{
-				_Index = value;
-			}
-		}
-		AssetMoney _Asset = new AssetMoney(new AssetId(new uint160(0)));
-		public AssetMoney Asset
-		{
-			get
-			{
-				return _Asset;
-			}
-			set
-			{
-				_Asset = value;
-			}
-		}
-#region IBitcoinSerializable Members
-
-		public void ReadWrite(BitcoinStream stream)
-		{
-			stream.ReadWriteAsVarInt(ref _Index);
-			if(stream.Serializing)
-			{
-				byte[] assetId = Asset.Id.ToBytes();
-				stream.ReadWrite(ref assetId);
-				long quantity = Asset.Quantity;
-				stream.ReadWrite(ref quantity);
-			}
-			else
-			{
-				byte[] assetId = new byte[20];
-				stream.ReadWrite(ref assetId);
-				long quantity = 0;
-				stream.ReadWrite(ref quantity);
-				Asset = new AssetMoney(new AssetId(assetId), quantity);
-			}
-		}
-
-#endregion
-
-		public override string ToString()
-		{
-			if(Asset == null)
-				return "[" + Index + "]";
-			else
-				return "[" + Index + "] " + Asset;
-		}
-	}
-	public class ColoredTransaction : IBitcoinSerializable
-	{
-		public static Task<ColoredTransaction> FetchColorsAsync(Transaction tx, IColoredTransactionRepository repo)
-		{
-			return FetchColorsAsync(null, tx, repo);
-		}
-		public static ColoredTransaction FetchColors(Transaction tx, IColoredTransactionRepository repo)
-		{
-			return FetchColors(null, tx, repo);
-		}
-		public static Task<ColoredTransaction> FetchColorsAsync(uint256 txId, IColoredTransactionRepository repo)
-		{
-			return FetchColorsAsync(txId, null, repo);
-		}
-		public static ColoredTransaction FetchColors(uint256 txId, IColoredTransactionRepository repo)
-		{
-			return FetchColors(txId, null, repo);
-		}
-		public static ColoredTransaction FetchColors(uint256 txId, Transaction tx, IColoredTransactionRepository repo)
-		{
-			try
-			{
-				return FetchColorsAsync(txId, tx, repo).Result;
-			}
-			catch(AggregateException aex)
-			{
-				ExceptionDispatchInfo.Capture(aex.InnerException).Throw();
-				return null;
-			}
-		}
-
-		class ColoredFrame
-		{
-			public uint256 TransactionId
-			{
-				get;
-				set;
-			}
-			public ColoredTransaction[] PreviousTransactions
-			{
-				get;
-				set;
-			}
-
-			public Transaction Transaction
-			{
-				get;
-				set;
-			}
-		}
-
-		public static async Task<ColoredTransaction> FetchColorsAsync(uint256 txId, Transaction tx, IColoredTransactionRepository repo)
-		{
-			if(repo == null)
-				throw new ArgumentNullException("repo");
-			if(txId == null)
-			{
-				if(tx == null)
-					throw new ArgumentException("txId or tx should be different of null");
-				txId = tx.GetHash();
-			}
-			//The following code is to prevent recursion of FetchColors that would fire a StackOverflow if the origin of traded asset were deep in the transaction dependency tree
-			var colored = await repo.GetAsync(txId).ConfigureAwait(false);
-			if(colored != null)
-				return colored;
-
-			Stack<ColoredFrame> frames = new Stack<ColoredFrame>();
-			Stack<ColoredTransaction> coloreds = new Stack<ColoredTransaction>();
-			frames.Push(new ColoredFrame()
-			{
-				TransactionId = txId,
-				Transaction = tx
-			});
-			while(frames.Count != 0)
-			{
-				var frame = frames.Pop();
-				colored = frame.PreviousTransactions != null ? null : await repo.GetAsync(frame.TransactionId).ConfigureAwait(false); //Already known
-				if(colored != null)
-				{
-					coloreds.Push(colored);
-					continue;
-				}
-				frame.Transaction = frame.Transaction ?? await repo.Transactions.GetAsync(frame.TransactionId).ConfigureAwait(false);
-				if(frame.Transaction == null)
-					throw new TransactionNotFoundException("Transaction " + frame.TransactionId + " not found in transaction repository", frame.TransactionId);
-				if(frame.PreviousTransactions == null)
-				{
-					if(frame.Transaction.IsCoinBase ||
-						(!frame.Transaction.HasValidColoredMarker()
-					&& frame.TransactionId != txId)) //We care about destroyed asset, if this is the requested transaction
-					{
-						coloreds.Push(new ColoredTransaction());
-						continue;
-					}
-					frame.PreviousTransactions = new ColoredTransaction[frame.Transaction.Inputs.Count];
-					await BulkLoadIfCached(frame.Transaction, repo).ConfigureAwait(false);
-					frames.Push(frame);
-					for(int i = 0; i < frame.Transaction.Inputs.Count; i++)
-					{
-						frames.Push(new ColoredFrame()
-						{
-							TransactionId = frame.Transaction.Inputs[i].PrevOut.Hash
-						});
-					}
-					frame.Transaction = frame.TransactionId == txId ? frame.Transaction : null; //Do not waste memory, will refetch later
-					continue;
-				}
-				else
-				{
-					for(int i = 0; i < frame.Transaction.Inputs.Count; i++)
-					{
-						frame.PreviousTransactions[i] = coloreds.Pop();
-					}
-				}
-
-				Script issuanceScriptPubkey = null;
-				if(HasIssuance(frame.Transaction))
-				{
-					var txIn = frame.Transaction.Inputs[0];
-					var previous = await repo.Transactions.GetAsync(txIn.PrevOut.Hash).ConfigureAwait(false);
-					if(previous == null)
-					{
-						throw new TransactionNotFoundException("An open asset transaction is issuing assets, but it needs a parent transaction in the TransactionRepository to know the address of the issued asset (missing : " + txIn.PrevOut.Hash + ")", txIn.PrevOut.Hash);
-					}
-					if(txIn.PrevOut.N < previous.Outputs.Count)
-						issuanceScriptPubkey = previous.Outputs[txIn.PrevOut.N].ScriptPubKey;
-				}
-
-				List<ColoredCoin> spentCoins = new List<ColoredCoin>();
-				for(int i = 0; i < frame.Transaction.Inputs.Count; i++)
-				{
-					var txIn = frame.Transaction.Inputs[i];
-					var entry = frame.PreviousTransactions[i].GetColoredEntry(txIn.PrevOut.N);
-					if(entry != null)
-						spentCoins.Add(new ColoredCoin(entry.Asset, new Coin(txIn.PrevOut, new TxOut())));
-				}
-				colored = new ColoredTransaction(frame.TransactionId, frame.Transaction, spentCoins.ToArray(), issuanceScriptPubkey);
-				coloreds.Push(colored);
-				await repo.PutAsync(frame.TransactionId, colored).ConfigureAwait(false);
-			}
-			if(coloreds.Count != 1)
-				throw new InvalidOperationException("Colored stack length != 1, this is a NBitcoin bug, please contact us.");
-			return coloreds.Pop();
-		}
-
-		private static async Task<bool> BulkLoadIfCached(Transaction transaction, IColoredTransactionRepository repo)
-		{
-			if(!(repo is CachedColoredTransactionRepository))
-				return false;
-			var hasIssuance = HasIssuance(transaction);
-			repo = new NoDuplicateColoredTransactionRepository(repo); //prevent from having concurrent request to the same transaction id
-			var all = Enumerable
-				.Range(0, transaction.Inputs.Count)
-				.Select(async i =>
-				{
-					var txId = transaction.Inputs[i].PrevOut.Hash;
-					var result = await repo.GetAsync(txId).ConfigureAwait(false);
-					if(result == null || (i == 0 && hasIssuance))
-						await repo.Transactions.GetAsync(txId).ConfigureAwait(false);
-				})
-				.ToArray();
-			await Task.WhenAll(all).ConfigureAwait(false);
-			return true;
-		}
-
-		public ColoredTransaction(Transaction tx, ColoredCoin[] spentCoins, Script issuanceScriptPubkey)
-			: this(tx.GetHash(), tx, spentCoins, issuanceScriptPubkey)
-		{
-
-		}
-
-
-		public ColoredEntry GetColoredEntry(uint n)
-		{
-			return Issuances
-				.Concat(Transfers)
-				.FirstOrDefault(i => i.Index == n);
-		}
-
-		public static bool HasIssuance(Transaction tx)
-		{
-			if(tx.Inputs.Count == 0)
-				return false;
-			uint markerPos = 0;
-			var marker = ColorMarker.Get(tx, out markerPos);
-			if(marker == null)
-			{
-				return false;
-			}
-			if(!marker.HasValidQuantitiesCount(tx))
-			{
-				return false;
-			}
-
-			for(uint i = 0; i < markerPos; i++)
-			{
-				ulong quantity = i >= marker.Quantities.Length ? 0 : marker.Quantities[i];
-				if(quantity != 0)
-					return true;
-			}
-			return false;
-		}
-
-		public ColoredTransaction()
-		{
-			Issuances = new List<ColoredEntry>();
-			Transfers = new List<ColoredEntry>();
-			Inputs = new List<ColoredEntry>();
-		}
-
-		public ColoredTransaction(uint256 txId, Transaction tx, ColoredCoin[] spentCoins, Script issuanceScriptPubkey)
-			: this()
-		{
-			if(tx == null)
-				throw new ArgumentNullException("tx");
-			if(spentCoins == null)
-				throw new ArgumentNullException("spentCoins");
-			if(tx.IsCoinBase || tx.Inputs.Count == 0)
-				return;
-			txId = txId ?? tx.GetHash();
-
-			Queue<ColoredEntry> previousAssetQueue = new Queue<ColoredEntry>();
-			for(uint i = 0; i < tx.Inputs.Count; i++)
-			{
-				var txin = tx.Inputs[i];
-				var prevAsset = spentCoins.FirstOrDefault(s => s.Outpoint == txin.PrevOut);
-				if(prevAsset != null)
-				{
-					var input = new ColoredEntry()
-					{
-						Index = i,
-						Asset = prevAsset.Amount
-					};
-					previousAssetQueue.Enqueue(input);
-					Inputs.Add(input);
-				}
-			}
-
-			uint markerPos = 0;
-			var marker = ColorMarker.Get(tx, out markerPos);
-			if(marker == null)
-			{
-				return;
-			}
-			Marker = marker;
-			if(!marker.HasValidQuantitiesCount(tx))
-			{
-				return;
-			}
-
-			AssetId issuedAsset = null;
-			for(uint i = 0; i < markerPos; i++)
-			{
-				var entry = new ColoredEntry();
-				entry.Index = i;
-				entry.Asset = new AssetMoney(entry.Asset.Id, i >= marker.Quantities.Length ? 0 : marker.Quantities[i]);
-				if(entry.Asset.Quantity == 0)
-					continue;
-
-				if(issuedAsset == null)
-				{
-					var txIn = tx.Inputs.FirstOrDefault();
-					if(txIn == null)
-						continue;
-					if(issuanceScriptPubkey == null)
-						throw new ArgumentException("The transaction has an issuance detected, but issuanceScriptPubkey is null.", "issuanceScriptPubkey");
-					issuedAsset = issuanceScriptPubkey.Hash.ToAssetId();
-				}
-				entry.Asset = new AssetMoney(issuedAsset, entry.Asset.Quantity);
-				Issuances.Add(entry);
-			}
-
-			long used = 0;
-			for(uint i = markerPos + 1; i < tx.Outputs.Count; i++)
-			{
-				var entry = new ColoredEntry();
-				entry.Index = i;
-				//If there are less items in the  asset quantity list  than the number of colorable outputs (all the outputs except the marker output), the outputs in excess receive an asset quantity of zero.
-				entry.Asset = new AssetMoney(entry.Asset.Id, (i - 1) >= marker.Quantities.Length ? 0 : marker.Quantities[i - 1]);
-				if(entry.Asset.Quantity == 0)
-					continue;
-
-				//If there are less asset units in the input sequence than in the output sequence, the transaction is considered invalid and all outputs are uncolored. 
-				if(previousAssetQueue.Count == 0)
-				{
-					Transfers.Clear();
-					Issuances.Clear();
-					return;
-				}
-				entry.Asset = new AssetMoney(previousAssetQueue.Peek().Asset.Id, entry.Asset.Quantity);
-				var remaining = entry.Asset.Quantity;
-				while(remaining != 0)
-				{
-					if(previousAssetQueue.Count == 0 || previousAssetQueue.Peek().Asset.Id != entry.Asset.Id)
-					{
-						Transfers.Clear();
-						Issuances.Clear();
-						return;
-					}
-					var assertPart = Math.Min(previousAssetQueue.Peek().Asset.Quantity - used, remaining);
-					remaining = remaining - assertPart;
-					used += assertPart;
-					if(used == previousAssetQueue.Peek().Asset.Quantity)
-					{
-						previousAssetQueue.Dequeue();
-						used = 0;
-					}
-				}
-				Transfers.Add(entry);
-			}
-		}
-
-		ColorMarker _Marker;
-		public ColorMarker Marker
-		{
-			get
-			{
-				return _Marker;
-			}
-			set
-			{
-				_Marker = value;
-			}
-		}
-
-		List<ColoredEntry> _Issuances;
-		public List<ColoredEntry> Issuances
-		{
-			get
-			{
-				return _Issuances;
-			}
-			set
-			{
-				_Issuances = value;
-			}
-		}
-
-		List<ColoredEntry> _Transfers;
-		public List<ColoredEntry> Transfers
-		{
-			get
-			{
-				return _Transfers;
-			}
-			set
-			{
-				_Transfers = value;
-			}
-		}
-
-		public AssetMoney[] GetDestroyedAssets()
-		{
-			var burned = Inputs
-				.Select(i => i.Asset)
-				.GroupBy(i => i.Id)
-				.Select(g => g.Sum(g.Key));
-
-			var transfered =
-				Transfers
-				.Select(i => i.Asset)
-				.GroupBy(i => i.Id)
-				.Select(g => -g.Sum(g.Key));
-
-			return burned.Concat(transfered)
-				.GroupBy(o => o.Id)
-				.Select(g => g.Sum(g.Key))
-				.Where(a => a.Quantity != 0)
-				.ToArray();
-		}
-
-#region IBitcoinSerializable Members
-
-		public void ReadWrite(BitcoinStream stream)
-		{
-			if(stream.Serializing)
-			{
-				if(_Marker != null)
-					stream.ReadWrite(ref _Marker);
-				else
-					stream.ReadWrite(new Script());
-			}
-			else
-			{
-				Script script = new Script();
-				stream.ReadWrite(ref script);
-				if(script.Length != 0)
-				{
-					_Marker = new ColorMarker(script);
-				}
-				else
-				{
-				}
-			}
-			stream.ReadWrite(ref _Inputs);
-			stream.ReadWrite(ref _Issuances);
-			stream.ReadWrite(ref _Transfers);
-		}
-
-#endregion
-
-		List<ColoredEntry> _Inputs;
-		public List<ColoredEntry> Inputs
-		{
-			get
-			{
-				return _Inputs;
-			}
-			set
-			{
-				_Inputs = value;
-			}
-		}
-#if !NOJSONNET
-		public override string ToString()
-		{
-			return ToString(Network.Main);
-		}
-
-		public string ToString(Network network)
-		{
-			JObject obj = new JObject();
-			var inputs = new JArray();
-			obj.Add(new JProperty("inputs", inputs));
-			foreach(var input in Inputs)
-			{
-				WriteEntry(network, inputs, input);
-			}
-
-			var issuances = new JArray();
-			obj.Add(new JProperty("issuances", issuances));
-			foreach(var issuance in Issuances)
-			{
-				WriteEntry(network, issuances, issuance);
-			}
-
-			var transfers = new JArray();
-			obj.Add(new JProperty("transfers", transfers));
-			foreach(var transfer in Transfers)
-			{
-				WriteEntry(network, transfers, transfer);
-			}
-
-			var destructions = new JArray();
-			obj.Add(new JProperty("destructions", destructions));
-			foreach(var destuction in GetDestroyedAssets())
-			{
-				JProperty asset = new JProperty("asset", destuction.Id.GetWif(network).ToString());
-				JProperty quantity = new JProperty("quantity", destuction.Quantity);
-				inputs.Add(new JObject(asset, quantity));
-			}
-
-			return obj.ToString(Newtonsoft.Json.Formatting.Indented);
-		}
-
-		private static void WriteEntry(Network network, JArray inputs, ColoredEntry entry)
-		{
-			JProperty index = new JProperty("index", entry.Index);
-			JProperty asset = new JProperty("asset", entry.Asset.Id.GetWif(network).ToString());
-			JProperty quantity = new JProperty("quantity", entry.Asset.Quantity);
-			inputs.Add(new JObject(index, asset, quantity));
-		}
-#endif
-		//00000000000000001c7a19e8ef62d815d84a473f543de77f23b8342fc26812a9 at 299220 Monday, May 5, 2014 3:47:37 PM first block
-		public static readonly DateTimeOffset FirstColoredDate = new DateTimeOffset(2014, 05, 4, 0, 0, 0, TimeSpan.Zero);
-	}
-}
->>>>>>> d3cbf392
+﻿#if !NOJSONNET
+using Newtonsoft.Json.Linq;
+#endif
+using System;
+using System.Collections.Generic;
+using System.Linq;
+using System.Runtime.ExceptionServices;
+using System.Text;
+using System.Threading.Tasks;
+
+namespace NBitcoin.OpenAsset
+{
+	public class ColoredEntry : IBitcoinSerializable
+	{
+		public ColoredEntry()
+		{
+
+		}
+		public ColoredEntry(uint index, AssetMoney asset)
+		{
+			if(asset == null)
+				throw new ArgumentNullException("asset");
+			Index = index;
+			Asset = asset;
+		}
+		uint _Index;
+		public uint Index
+		{
+			get
+			{
+				return _Index;
+			}
+			set
+			{
+				_Index = value;
+			}
+		}
+		AssetMoney _Asset = new AssetMoney(new AssetId(new uint160(0)));
+		public AssetMoney Asset
+		{
+			get
+			{
+				return _Asset;
+			}
+			set
+			{
+				_Asset = value;
+			}
+		}
+#region IBitcoinSerializable Members
+
+		public void ReadWrite(BitcoinStream stream)
+		{
+			stream.ReadWriteAsVarInt(ref _Index);
+			if(stream.Serializing)
+			{
+				byte[] assetId = Asset.Id.ToBytes();
+				stream.ReadWrite(ref assetId);
+				long quantity = Asset.Quantity;
+				stream.ReadWrite(ref quantity);
+			}
+			else
+			{
+				byte[] assetId = new byte[20];
+				stream.ReadWrite(ref assetId);
+				long quantity = 0;
+				stream.ReadWrite(ref quantity);
+				Asset = new AssetMoney(new AssetId(assetId), quantity);
+			}
+		}
+
+#endregion
+
+		public override string ToString()
+		{
+			if(Asset == null)
+				return "[" + Index + "]";
+			else
+				return "[" + Index + "] " + Asset;
+		}
+	}
+	public class ColoredTransaction : IBitcoinSerializable
+	{
+		public static Task<ColoredTransaction> FetchColorsAsync(Transaction tx, IColoredTransactionRepository repo)
+		{
+			return FetchColorsAsync(null, tx, repo);
+		}
+		public static ColoredTransaction FetchColors(Transaction tx, IColoredTransactionRepository repo)
+		{
+			return FetchColors(null, tx, repo);
+		}
+		public static Task<ColoredTransaction> FetchColorsAsync(uint256 txId, IColoredTransactionRepository repo)
+		{
+			return FetchColorsAsync(txId, null, repo);
+		}
+		public static ColoredTransaction FetchColors(uint256 txId, IColoredTransactionRepository repo)
+		{
+			return FetchColors(txId, null, repo);
+		}
+		public static ColoredTransaction FetchColors(uint256 txId, Transaction tx, IColoredTransactionRepository repo)
+		{
+			try
+			{
+				return FetchColorsAsync(txId, tx, repo).Result;
+			}
+			catch(AggregateException aex)
+			{
+				ExceptionDispatchInfo.Capture(aex.InnerException).Throw();
+				return null;
+			}
+		}
+
+		class ColoredFrame
+		{
+			public uint256 TransactionId
+			{
+				get;
+				set;
+			}
+			public ColoredTransaction[] PreviousTransactions
+			{
+				get;
+				set;
+			}
+
+			public Transaction Transaction
+			{
+				get;
+				set;
+			}
+		}
+
+		public static async Task<ColoredTransaction> FetchColorsAsync(uint256 txId, Transaction tx, IColoredTransactionRepository repo)
+		{
+			if(repo == null)
+				throw new ArgumentNullException("repo");
+			if(txId == null)
+			{
+				if(tx == null)
+					throw new ArgumentException("txId or tx should be different of null");
+				txId = tx.GetHash();
+			}
+			//The following code is to prevent recursion of FetchColors that would fire a StackOverflow if the origin of traded asset were deep in the transaction dependency tree
+			var colored = await repo.GetAsync(txId).ConfigureAwait(false);
+			if(colored != null)
+				return colored;
+
+			Stack<ColoredFrame> frames = new Stack<ColoredFrame>();
+			Stack<ColoredTransaction> coloreds = new Stack<ColoredTransaction>();
+			frames.Push(new ColoredFrame()
+			{
+				TransactionId = txId,
+				Transaction = tx
+			});
+			while(frames.Count != 0)
+			{
+				var frame = frames.Pop();
+				colored = frame.PreviousTransactions != null ? null : await repo.GetAsync(frame.TransactionId).ConfigureAwait(false); //Already known
+				if(colored != null)
+				{
+					coloreds.Push(colored);
+					continue;
+				}
+				frame.Transaction = frame.Transaction ?? await repo.Transactions.GetAsync(frame.TransactionId).ConfigureAwait(false);
+				if(frame.Transaction == null)
+					throw new TransactionNotFoundException("Transaction " + frame.TransactionId + " not found in transaction repository", frame.TransactionId);
+				if(frame.PreviousTransactions == null)
+				{
+					if(frame.Transaction.IsCoinBase ||
+						(!frame.Transaction.HasValidColoredMarker()
+					&& frame.TransactionId != txId)) //We care about destroyed asset, if this is the requested transaction
+					{
+						coloreds.Push(new ColoredTransaction());
+						continue;
+					}
+					frame.PreviousTransactions = new ColoredTransaction[frame.Transaction.Inputs.Count];
+					await BulkLoadIfCached(frame.Transaction, repo).ConfigureAwait(false);
+					frames.Push(frame);
+					for(int i = 0; i < frame.Transaction.Inputs.Count; i++)
+					{
+						frames.Push(new ColoredFrame()
+						{
+							TransactionId = frame.Transaction.Inputs[i].PrevOut.Hash
+						});
+					}
+					frame.Transaction = frame.TransactionId == txId ? frame.Transaction : null; //Do not waste memory, will refetch later
+					continue;
+				}
+				else
+				{
+					for(int i = 0; i < frame.Transaction.Inputs.Count; i++)
+					{
+						frame.PreviousTransactions[i] = coloreds.Pop();
+					}
+				}
+
+				Script issuanceScriptPubkey = null;
+				if(HasIssuance(frame.Transaction))
+				{
+					var txIn = frame.Transaction.Inputs[0];
+					var previous = await repo.Transactions.GetAsync(txIn.PrevOut.Hash).ConfigureAwait(false);
+					if(previous == null)
+					{
+						throw new TransactionNotFoundException("An open asset transaction is issuing assets, but it needs a parent transaction in the TransactionRepository to know the address of the issued asset (missing : " + txIn.PrevOut.Hash + ")", txIn.PrevOut.Hash);
+					}
+					if(txIn.PrevOut.N < previous.Outputs.Count)
+						issuanceScriptPubkey = previous.Outputs[txIn.PrevOut.N].ScriptPubKey;
+				}
+
+				List<ColoredCoin> spentCoins = new List<ColoredCoin>();
+				for(int i = 0; i < frame.Transaction.Inputs.Count; i++)
+				{
+					var txIn = frame.Transaction.Inputs[i];
+					var entry = frame.PreviousTransactions[i].GetColoredEntry(txIn.PrevOut.N);
+					if(entry != null)
+						spentCoins.Add(new ColoredCoin(entry.Asset, new Coin(txIn.PrevOut, new TxOut())));
+				}
+				colored = new ColoredTransaction(frame.TransactionId, frame.Transaction, spentCoins.ToArray(), issuanceScriptPubkey);
+				coloreds.Push(colored);
+				await repo.PutAsync(frame.TransactionId, colored).ConfigureAwait(false);
+			}
+			if(coloreds.Count != 1)
+				throw new InvalidOperationException("Colored stack length != 1, this is a NBitcoin bug, please contact us.");
+			return coloreds.Pop();
+		}
+
+		private static async Task<bool> BulkLoadIfCached(Transaction transaction, IColoredTransactionRepository repo)
+		{
+			if(!(repo is CachedColoredTransactionRepository))
+				return false;
+			var hasIssuance = HasIssuance(transaction);
+			repo = new NoDuplicateColoredTransactionRepository(repo); //prevent from having concurrent request to the same transaction id
+			var all = Enumerable
+				.Range(0, transaction.Inputs.Count)
+				.Select(async i =>
+				{
+					var txId = transaction.Inputs[i].PrevOut.Hash;
+					var result = await repo.GetAsync(txId).ConfigureAwait(false);
+					if(result == null || (i == 0 && hasIssuance))
+						await repo.Transactions.GetAsync(txId).ConfigureAwait(false);
+				})
+				.ToArray();
+			await Task.WhenAll(all).ConfigureAwait(false);
+			return true;
+		}
+
+		public ColoredTransaction(Transaction tx, ColoredCoin[] spentCoins, Script issuanceScriptPubkey)
+			: this(tx.GetHash(), tx, spentCoins, issuanceScriptPubkey)
+		{
+
+		}
+
+
+		public ColoredEntry GetColoredEntry(uint n)
+		{
+			return Issuances
+				.Concat(Transfers)
+				.FirstOrDefault(i => i.Index == n);
+		}
+
+		public static bool HasIssuance(Transaction tx)
+		{
+			if(tx.Inputs.Count == 0)
+				return false;
+			uint markerPos = 0;
+			var marker = ColorMarker.Get(tx, out markerPos);
+			if(marker == null)
+			{
+				return false;
+			}
+			if(!marker.HasValidQuantitiesCount(tx))
+			{
+				return false;
+			}
+
+			for(uint i = 0; i < markerPos; i++)
+			{
+				ulong quantity = i >= marker.Quantities.Length ? 0 : marker.Quantities[i];
+				if(quantity != 0)
+					return true;
+			}
+			return false;
+		}
+
+		public ColoredTransaction()
+		{
+			Issuances = new List<ColoredEntry>();
+			Transfers = new List<ColoredEntry>();
+			Inputs = new List<ColoredEntry>();
+		}
+
+		public ColoredTransaction(uint256 txId, Transaction tx, ColoredCoin[] spentCoins, Script issuanceScriptPubkey)
+			: this()
+		{
+			if(tx == null)
+				throw new ArgumentNullException("tx");
+			if(spentCoins == null)
+				throw new ArgumentNullException("spentCoins");
+			if(tx.IsCoinBase || tx.Inputs.Count == 0)
+				return;
+			txId = txId ?? tx.GetHash();
+
+			Queue<ColoredEntry> previousAssetQueue = new Queue<ColoredEntry>();
+			for(uint i = 0; i < tx.Inputs.Count; i++)
+			{
+				var txin = tx.Inputs[i];
+				var prevAsset = spentCoins.FirstOrDefault(s => s.Outpoint == txin.PrevOut);
+				if(prevAsset != null)
+				{
+					var input = new ColoredEntry()
+					{
+						Index = i,
+						Asset = prevAsset.Amount
+					};
+					previousAssetQueue.Enqueue(input);
+					Inputs.Add(input);
+				}
+			}
+
+			uint markerPos = 0;
+			var marker = ColorMarker.Get(tx, out markerPos);
+			if(marker == null)
+			{
+				return;
+			}
+			Marker = marker;
+			if(!marker.HasValidQuantitiesCount(tx))
+			{
+				return;
+			}
+
+			AssetId issuedAsset = null;
+			for(uint i = 0; i < markerPos; i++)
+			{
+				var entry = new ColoredEntry();
+				entry.Index = i;
+				entry.Asset = new AssetMoney(entry.Asset.Id, i >= marker.Quantities.Length ? 0 : marker.Quantities[i]);
+				if(entry.Asset.Quantity == 0)
+					continue;
+
+				if(issuedAsset == null)
+				{
+					var txIn = tx.Inputs.FirstOrDefault();
+					if(txIn == null)
+						continue;
+					if(issuanceScriptPubkey == null)
+						throw new ArgumentException("The transaction has an issuance detected, but issuanceScriptPubkey is null.", "issuanceScriptPubkey");
+					issuedAsset = issuanceScriptPubkey.Hash.ToAssetId();
+				}
+				entry.Asset = new AssetMoney(issuedAsset, entry.Asset.Quantity);
+				Issuances.Add(entry);
+			}
+
+			long used = 0;
+			for(uint i = markerPos + 1; i < tx.Outputs.Count; i++)
+			{
+				var entry = new ColoredEntry();
+				entry.Index = i;
+				//If there are less items in the  asset quantity list  than the number of colorable outputs (all the outputs except the marker output), the outputs in excess receive an asset quantity of zero.
+				entry.Asset = new AssetMoney(entry.Asset.Id, (i - 1) >= marker.Quantities.Length ? 0 : marker.Quantities[i - 1]);
+				if(entry.Asset.Quantity == 0)
+					continue;
+
+				//If there are less asset units in the input sequence than in the output sequence, the transaction is considered invalid and all outputs are uncolored. 
+				if(previousAssetQueue.Count == 0)
+				{
+					Transfers.Clear();
+					Issuances.Clear();
+					return;
+				}
+				entry.Asset = new AssetMoney(previousAssetQueue.Peek().Asset.Id, entry.Asset.Quantity);
+				var remaining = entry.Asset.Quantity;
+				while(remaining != 0)
+				{
+					if(previousAssetQueue.Count == 0 || previousAssetQueue.Peek().Asset.Id != entry.Asset.Id)
+					{
+						Transfers.Clear();
+						Issuances.Clear();
+						return;
+					}
+					var assertPart = Math.Min(previousAssetQueue.Peek().Asset.Quantity - used, remaining);
+					remaining = remaining - assertPart;
+					used += assertPart;
+					if(used == previousAssetQueue.Peek().Asset.Quantity)
+					{
+						previousAssetQueue.Dequeue();
+						used = 0;
+					}
+				}
+				Transfers.Add(entry);
+			}
+		}
+
+		ColorMarker _Marker;
+		public ColorMarker Marker
+		{
+			get
+			{
+				return _Marker;
+			}
+			set
+			{
+				_Marker = value;
+			}
+		}
+
+		List<ColoredEntry> _Issuances;
+		public List<ColoredEntry> Issuances
+		{
+			get
+			{
+				return _Issuances;
+			}
+			set
+			{
+				_Issuances = value;
+			}
+		}
+
+		List<ColoredEntry> _Transfers;
+		public List<ColoredEntry> Transfers
+		{
+			get
+			{
+				return _Transfers;
+			}
+			set
+			{
+				_Transfers = value;
+			}
+		}
+
+		public AssetMoney[] GetDestroyedAssets()
+		{
+			var burned = Inputs
+				.Select(i => i.Asset)
+				.GroupBy(i => i.Id)
+				.Select(g => g.Sum(g.Key));
+
+			var transfered =
+				Transfers
+				.Select(i => i.Asset)
+				.GroupBy(i => i.Id)
+				.Select(g => -g.Sum(g.Key));
+
+			return burned.Concat(transfered)
+				.GroupBy(o => o.Id)
+				.Select(g => g.Sum(g.Key))
+				.Where(a => a.Quantity != 0)
+				.ToArray();
+		}
+
+#region IBitcoinSerializable Members
+
+		public void ReadWrite(BitcoinStream stream)
+		{
+			if(stream.Serializing)
+			{
+				if(_Marker != null)
+					stream.ReadWrite(ref _Marker);
+				else
+					stream.ReadWrite(new Script());
+			}
+			else
+			{
+				Script script = new Script();
+				stream.ReadWrite(ref script);
+				if(script.Length != 0)
+				{
+					_Marker = new ColorMarker(script);
+				}
+				else
+				{
+				}
+			}
+			stream.ReadWrite(ref _Inputs);
+			stream.ReadWrite(ref _Issuances);
+			stream.ReadWrite(ref _Transfers);
+		}
+
+#endregion
+
+		List<ColoredEntry> _Inputs;
+		public List<ColoredEntry> Inputs
+		{
+			get
+			{
+				return _Inputs;
+			}
+			set
+			{
+				_Inputs = value;
+			}
+		}
+#if !NOJSONNET
+		public override string ToString()
+		{
+			return ToString(Network.Main);
+		}
+
+		public string ToString(Network network)
+		{
+			JObject obj = new JObject();
+			var inputs = new JArray();
+			obj.Add(new JProperty("inputs", inputs));
+			foreach(var input in Inputs)
+			{
+				WriteEntry(network, inputs, input);
+			}
+
+			var issuances = new JArray();
+			obj.Add(new JProperty("issuances", issuances));
+			foreach(var issuance in Issuances)
+			{
+				WriteEntry(network, issuances, issuance);
+			}
+
+			var transfers = new JArray();
+			obj.Add(new JProperty("transfers", transfers));
+			foreach(var transfer in Transfers)
+			{
+				WriteEntry(network, transfers, transfer);
+			}
+
+			var destructions = new JArray();
+			obj.Add(new JProperty("destructions", destructions));
+			foreach(var destuction in GetDestroyedAssets())
+			{
+				JProperty asset = new JProperty("asset", destuction.Id.GetWif(network).ToString());
+				JProperty quantity = new JProperty("quantity", destuction.Quantity);
+				inputs.Add(new JObject(asset, quantity));
+			}
+
+			return obj.ToString(Newtonsoft.Json.Formatting.Indented);
+		}
+
+		private static void WriteEntry(Network network, JArray inputs, ColoredEntry entry)
+		{
+			JProperty index = new JProperty("index", entry.Index);
+			JProperty asset = new JProperty("asset", entry.Asset.Id.GetWif(network).ToString());
+			JProperty quantity = new JProperty("quantity", entry.Asset.Quantity);
+			inputs.Add(new JObject(index, asset, quantity));
+		}
+#endif
+		//00000000000000001c7a19e8ef62d815d84a473f543de77f23b8342fc26812a9 at 299220 Monday, May 5, 2014 3:47:37 PM first block
+		public static readonly DateTimeOffset FirstColoredDate = new DateTimeOffset(2014, 05, 4, 0, 0, 0, TimeSpan.Zero);
+	}
+}