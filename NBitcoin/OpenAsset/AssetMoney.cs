<<<<<<< HEAD
﻿using System;
using System.Collections.Generic;
using System.Numerics;

namespace NBitcoin.OpenAsset
{
	public class AssetMoney : IComparable, IComparable<AssetMoney>, IEquatable<AssetMoney>, IMoney
	{
		long _Quantity;
		public long Quantity
		{
			get
			{
				return _Quantity;
			}
			// used as a central point where long.MinValue checking can be enforced 
			private set
			{
				CheckLongMinValue(value);
				_Quantity = value;
			}
		}
		private static void CheckLongMinValue(long value)
		{
			if(value == long.MinValue)
				throw new OverflowException("satoshis amount should be greater than long.MinValue");
		}

		private readonly AssetId _Id;

		/// <summary>
		/// AssetId of the current amount
		/// </summary>
		public AssetId Id
		{
			get
			{
				return _Id;
			}
		}

		/// <summary>
		/// Get absolute value of the instance
		/// </summary>
		/// <returns></returns>
		public AssetMoney Abs()
		{
			var a = this;
			if(a.Quantity < 0)
				a = -a;
			return a;
		}
		#region ctor

		public AssetMoney(AssetId assetId)
		{
			if(assetId == null)
				throw new ArgumentNullException("assetId");
			_Id = assetId;
		}

		public AssetMoney(IDestination issuer, long quantity)
			: this(new AssetId(issuer), quantity)
		{
		}
		public AssetMoney(AssetId assetId, int quantity)
		{
			if(assetId == null)
				throw new ArgumentNullException("assetId");
			_Id = assetId;
			Quantity = quantity;
		}

		public AssetMoney(AssetId assetId, uint quantity)
		{
			if(assetId == null)
				throw new ArgumentNullException("assetId");
			_Id = assetId;
			Quantity = quantity;
		}
		public AssetMoney(AssetId assetId, long quantity)
		{
			if(assetId == null)
				throw new ArgumentNullException("assetId");
			_Id = assetId;
			Quantity = quantity;
		}

		public AssetMoney(AssetId assetId, ulong quantity)
		{
			if(assetId == null)
				throw new ArgumentNullException("assetId");
			_Id = assetId;

			// overflow check. 
			// ulong.MaxValue is greater than long.MaxValue
			checked
			{
				Quantity = (long)quantity;
			}
		}

		public AssetMoney(AssetId assetId, decimal amount, int divisibility)
		{
			if(assetId == null)
				throw new ArgumentNullException("assetId");
			_Id = assetId;
			// sanity check. Only valid units are allowed
			checked
			{
				int dec = Pow10(divisibility);
				var satoshi = amount * dec;
				Quantity = (long)satoshi;
			}
		}

#if !NOBIGINT
		public AssetMoney(AssetId assetId, BigInteger quantity)
#else
		internal AssetMoney(AssetId assetId, BigInteger quantity)
#endif
		{
			if(assetId == null)
				throw new ArgumentNullException("assetId");
			_Id = assetId;
			// Overflow Safe. 
			// BigInteger's explicit operator long checks for overflows
			Quantity = (long)quantity;
		}
		#endregion

		private static int Pow10(int divisibility)
		{
			if(divisibility < 0)
				throw new ArgumentOutOfRangeException("divisibility", "divisibility should be higher than 0");
			int dec = 1;
			for(int i = 0; i < divisibility; i++)
			{
				dec = dec * 10;
			}
			return dec;
		}


		/// <summary>
		/// Split the Money in parts without loss
		/// </summary>
		/// <param name="parts">The number of parts (must be more than 0)</param>
		/// <returns>The splitted money</returns>
		public IEnumerable<AssetMoney> Split(int parts)
		{
			if(parts <= 0)
				throw new ArgumentOutOfRangeException("Parts should be more than 0", "parts");
			long remain;
			long result = DivRem(_Quantity, parts, out remain);

			for(int i = 0; i < parts; i++)
			{
				yield return new AssetMoney(_Id, result + (remain > 0 ? 1 : 0));
				remain--;
			}
		}

		private static long DivRem(long a, long b, out long result)
		{
			result = a % b;
			return a / b;
		}

		public decimal ToDecimal(int divisibility)
		{
			var dec = Pow10(divisibility);
			// overflow safe because (long / int) always fit in decimal 
			// decimal operations are checked by default
			return (decimal)Quantity / (int)dec;
		}

		#region IEquatable<AssetMoney> Members

		public bool Equals(AssetMoney other)
		{
			if(other == null)
				return false;
			CheckAssetId(other, "other");
			return _Quantity.Equals(other.Quantity);
		}

		internal void CheckAssetId(AssetMoney other, string param)
		{
			if(other.Id != Id)
				throw new ArgumentException("AssetMoney instance of different assets can't be computed together", param);
		}

		public int CompareTo(AssetMoney other)
		{
			if(other == null)
				return 1;
			CheckAssetId(other, "other");
			return _Quantity.CompareTo(other.Quantity);
		}

		#endregion

		#region IComparable Members

		public int CompareTo(object obj)
		{
			if(obj == null)
				return 1;
			AssetMoney m = obj as AssetMoney;
			if(m != null)
				return _Quantity.CompareTo(m.Quantity);
#if !(PORTABLE || NETCORE)
			return _Quantity.CompareTo(obj);
#else
			return _Quantity.CompareTo((long)obj);
#endif
		}

		#endregion

		public static AssetMoney operator -(AssetMoney left, AssetMoney right)
		{
			if(left == null)
				throw new ArgumentNullException("left");
			if(right == null)
				throw new ArgumentNullException("right");
			left.CheckAssetId(right, "right");
			return new AssetMoney(left.Id, checked(left.Quantity - right.Quantity));
		}

		public static AssetMoney operator -(AssetMoney left)
		{
			if(left == null)
				throw new ArgumentNullException("left");
			return new AssetMoney(left.Id, checked(-left.Quantity));
		}

		public static AssetMoney operator +(AssetMoney left, AssetMoney right)
		{
			if(left == null)
				throw new ArgumentNullException("left");
			if(right == null)
				throw new ArgumentNullException("right");
			left.CheckAssetId(right, "right");
			return new AssetMoney(left.Id, checked(left.Quantity + right.Quantity));
		}

		public static AssetMoney operator *(int left, AssetMoney right)
		{
			if(right == null)
				throw new ArgumentNullException("right");
			return new AssetMoney(right.Id, checked(left * right.Quantity));
		}

		public static AssetMoney operator *(AssetMoney right, int left)
		{
			if(right == null)
				throw new ArgumentNullException("right");
			return new AssetMoney(right.Id, checked(right.Quantity * left));
		}

		public static AssetMoney operator *(long left, AssetMoney right)
		{
			if(right == null)
				throw new ArgumentNullException("right");
			return new AssetMoney(right.Id, checked(left * right.Quantity));
		}

		public static AssetMoney operator *(AssetMoney right, long left)
		{
			if(right == null)
				throw new ArgumentNullException("right");
			return new AssetMoney(right.Id, checked(left * right.Quantity));
		}

		public static bool operator <(AssetMoney left, AssetMoney right)
		{
			if(left == null)
				throw new ArgumentNullException("left");
			if(right == null)
				throw new ArgumentNullException("right");
			left.CheckAssetId(right, "right");
			return left.Quantity < right.Quantity;
		}

		public static bool operator >(AssetMoney left, AssetMoney right)
		{
			if(left == null)
				throw new ArgumentNullException("left");
			if(right == null)
				throw new ArgumentNullException("right");
			left.CheckAssetId(right, "right");
			return left.Quantity > right.Quantity;
		}

		public static bool operator <=(AssetMoney left, AssetMoney right)
		{
			if(left == null)
				throw new ArgumentNullException("left");
			if(right == null)
				throw new ArgumentNullException("right");
			left.CheckAssetId(right, "right");
			return left.Quantity <= right.Quantity;
		}

		public static bool operator >=(AssetMoney left, AssetMoney right)
		{
			if(left == null)
				throw new ArgumentNullException("left");
			if(right == null)
				throw new ArgumentNullException("right");
			left.CheckAssetId(right, "right");
			return left.Quantity >= right.Quantity;
		}

		public override bool Equals(object obj)
		{
			AssetMoney item = obj as AssetMoney;
			if(item == null)
				return false;
			if(item.Id != Id)
				return false;
			return _Quantity.Equals(item.Quantity);
		}

		public static bool operator ==(AssetMoney a, AssetMoney b)
		{
			if(Object.ReferenceEquals(a, b))
				return true;
			if(((object)a == null) || ((object)b == null))
				return false;

			if(a.Id != b.Id)
				return false;
			return a.Quantity == b.Quantity;
		}

		public static bool operator !=(AssetMoney a, AssetMoney b)
		{
			return !(a == b);
		}

		public override int GetHashCode()
		{
			return Tuple.Create(_Quantity, Id).GetHashCode();
		}

		public override string ToString()
		{
			return String.Format("{0}-{1}", Quantity, Id);
		}

		public static AssetMoney Min(AssetMoney a, AssetMoney b)
		{
			if(a == null)
				throw new ArgumentNullException("a");
			if(b == null)
				throw new ArgumentNullException("b");
			a.CheckAssetId(b, "b");
			if(a <= b)
				return a;
			return b;
		}

		#region IMoney Members


		IMoney IMoney.Add(IMoney money)
		{
			var assetMoney = (AssetMoney)money;
			return this + assetMoney;
		}

		IMoney IMoney.Sub(IMoney money)
		{
			var assetMoney = (AssetMoney)money;
			return this - assetMoney;
		}

		IMoney IMoney.Negate()
		{
			return this * -1;
		}

		int IComparable.CompareTo(object obj)
		{
			return this.CompareTo(obj);
		}

		int IComparable<IMoney>.CompareTo(IMoney other)
		{
			return this.CompareTo(other);
		}

		bool IEquatable<IMoney>.Equals(IMoney other)
		{
			return this.Equals(other);
		}

		bool IMoney.IsCompatible(IMoney money)
		{
			if(money == null)
				throw new ArgumentNullException("money");
			AssetMoney assetMoney = money as AssetMoney;
			if(assetMoney == null)
				return false;
			return assetMoney.Id == Id;
		}

		#endregion

		#region IMoney Members


		IEnumerable<IMoney> IMoney.Split(int parts)
		{
			return Split(parts);
		}

		#endregion
	}
}
=======
﻿using System;
using System.Collections.Generic;
using System.Globalization;
using System.Linq;
using System.Text;
using System.Threading.Tasks;

namespace NBitcoin.OpenAsset
{
	public class AssetMoney : IComparable, IComparable<AssetMoney>, IEquatable<AssetMoney>, IMoney
	{
		long _Quantity;
		public long Quantity
		{
			get
			{
				return _Quantity;
			}
			// used as a central point where long.MinValue checking can be enforced 
			private set
			{
				CheckLongMinValue(value);
				_Quantity = value;
			}
		}
		private static void CheckLongMinValue(long value)
		{
			if(value == long.MinValue)
				throw new OverflowException("satoshis amount should be greater than long.MinValue");
		}

		private readonly AssetId _Id;

		/// <summary>
		/// AssetId of the current amount
		/// </summary>
		public AssetId Id
		{
			get
			{
				return _Id;
			}
		}

		/// <summary>
		/// Get absolute value of the instance
		/// </summary>
		/// <returns></returns>
		public AssetMoney Abs()
		{
			var a = this;
			if(a.Quantity < 0)
				a = -a;
			return a;
		}
		#region ctor

		public AssetMoney(AssetId assetId)
		{
			if(assetId == null)
				throw new ArgumentNullException("assetId");
			_Id = assetId;
		}

		public AssetMoney(IDestination issuer, long quantity)
			: this(new AssetId(issuer), quantity)
		{
		}
		public AssetMoney(AssetId assetId, int quantity)
		{
			if(assetId == null)
				throw new ArgumentNullException("assetId");
			_Id = assetId;
			Quantity = quantity;
		}

		public AssetMoney(AssetId assetId, uint quantity)
		{
			if(assetId == null)
				throw new ArgumentNullException("assetId");
			_Id = assetId;
			Quantity = quantity;
		}
		public AssetMoney(AssetId assetId, long quantity)
		{
			if(assetId == null)
				throw new ArgumentNullException("assetId");
			_Id = assetId;
			Quantity = quantity;
		}

		public AssetMoney(AssetId assetId, ulong quantity)
		{
			if(assetId == null)
				throw new ArgumentNullException("assetId");
			_Id = assetId;

			// overflow check. 
			// ulong.MaxValue is greater than long.MaxValue
			checked
			{
				Quantity = (long)quantity;
			}
		}

		public AssetMoney(AssetId assetId, decimal amount, int divisibility)
		{
			if(assetId == null)
				throw new ArgumentNullException("assetId");
			_Id = assetId;
			// sanity check. Only valid units are allowed
			checked
			{
				int dec = Pow10(divisibility);
				var satoshi = amount * dec;
				Quantity = (long)satoshi;
			}
		}
		
		#endregion

		private static int Pow10(int divisibility)
		{
			if(divisibility < 0)
				throw new ArgumentOutOfRangeException("divisibility", "divisibility should be higher than 0");
			int dec = 1;
			for(int i = 0; i < divisibility; i++)
			{
				dec = dec * 10;
			}
			return dec;
		}


		/// <summary>
		/// Split the Money in parts without loss
		/// </summary>
		/// <param name="parts">The number of parts (must be more than 0)</param>
		/// <returns>The splitted money</returns>
		public IEnumerable<AssetMoney> Split(int parts)
		{
			if(parts <= 0)
				throw new ArgumentOutOfRangeException("Parts should be more than 0", "parts");
			long remain;
			long result = DivRem(_Quantity, parts, out remain);

			for(int i = 0; i < parts; i++)
			{
				yield return new AssetMoney(_Id, result + (remain > 0 ? 1 : 0));
				remain--;
			}
		}

		private static long DivRem(long a, long b, out long result)
		{
			result = a % b;
			return a / b;
		}

		public decimal ToDecimal(int divisibility)
		{
			var dec = Pow10(divisibility);
			// overflow safe because (long / int) always fit in decimal 
			// decimal operations are checked by default
			return (decimal)Quantity / (int)dec;
		}

		#region IEquatable<AssetMoney> Members

		public bool Equals(AssetMoney other)
		{
			if(other == null)
				return false;
			CheckAssetId(other, "other");
			return _Quantity.Equals(other.Quantity);
		}

		internal void CheckAssetId(AssetMoney other, string param)
		{
			if(other.Id != Id)
				throw new ArgumentException("AssetMoney instance of different assets can't be computed together", param);
		}

		public int CompareTo(AssetMoney other)
		{
			if(other == null)
				return 1;
			CheckAssetId(other, "other");
			return _Quantity.CompareTo(other.Quantity);
		}

		#endregion

		#region IComparable Members

		public int CompareTo(object obj)
		{
			if(obj == null)
				return 1;
			AssetMoney m = obj as AssetMoney;
			if(m != null)
				return _Quantity.CompareTo(m.Quantity);
#if !(PORTABLE || NETCORE)
			return _Quantity.CompareTo(obj);
#else
			return _Quantity.CompareTo((long)obj);
#endif
		}

		#endregion

		public static AssetMoney operator -(AssetMoney left, AssetMoney right)
		{
			if(left == null)
				throw new ArgumentNullException("left");
			if(right == null)
				throw new ArgumentNullException("right");
			left.CheckAssetId(right, "right");
			return new AssetMoney(left.Id, checked(left.Quantity - right.Quantity));
		}

		public static AssetMoney operator -(AssetMoney left)
		{
			if(left == null)
				throw new ArgumentNullException("left");
			return new AssetMoney(left.Id, checked(-left.Quantity));
		}

		public static AssetMoney operator +(AssetMoney left, AssetMoney right)
		{
			if(left == null)
				throw new ArgumentNullException("left");
			if(right == null)
				throw new ArgumentNullException("right");
			left.CheckAssetId(right, "right");
			return new AssetMoney(left.Id, checked(left.Quantity + right.Quantity));
		}

		public static AssetMoney operator *(int left, AssetMoney right)
		{
			if(right == null)
				throw new ArgumentNullException("right");
			return new AssetMoney(right.Id, checked(left * right.Quantity));
		}

		public static AssetMoney operator *(AssetMoney right, int left)
		{
			if(right == null)
				throw new ArgumentNullException("right");
			return new AssetMoney(right.Id, checked(right.Quantity * left));
		}

		public static AssetMoney operator *(long left, AssetMoney right)
		{
			if(right == null)
				throw new ArgumentNullException("right");
			return new AssetMoney(right.Id, checked(left * right.Quantity));
		}

		public static AssetMoney operator *(AssetMoney right, long left)
		{
			if(right == null)
				throw new ArgumentNullException("right");
			return new AssetMoney(right.Id, checked(left * right.Quantity));
		}

		public static bool operator <(AssetMoney left, AssetMoney right)
		{
			if(left == null)
				throw new ArgumentNullException("left");
			if(right == null)
				throw new ArgumentNullException("right");
			left.CheckAssetId(right, "right");
			return left.Quantity < right.Quantity;
		}

		public static bool operator >(AssetMoney left, AssetMoney right)
		{
			if(left == null)
				throw new ArgumentNullException("left");
			if(right == null)
				throw new ArgumentNullException("right");
			left.CheckAssetId(right, "right");
			return left.Quantity > right.Quantity;
		}

		public static bool operator <=(AssetMoney left, AssetMoney right)
		{
			if(left == null)
				throw new ArgumentNullException("left");
			if(right == null)
				throw new ArgumentNullException("right");
			left.CheckAssetId(right, "right");
			return left.Quantity <= right.Quantity;
		}

		public static bool operator >=(AssetMoney left, AssetMoney right)
		{
			if(left == null)
				throw new ArgumentNullException("left");
			if(right == null)
				throw new ArgumentNullException("right");
			left.CheckAssetId(right, "right");
			return left.Quantity >= right.Quantity;
		}

		public override bool Equals(object obj)
		{
			AssetMoney item = obj as AssetMoney;
			if(item == null)
				return false;
			if(item.Id != Id)
				return false;
			return _Quantity.Equals(item.Quantity);
		}

		public static bool operator ==(AssetMoney a, AssetMoney b)
		{
			if(Object.ReferenceEquals(a, b))
				return true;
			if(((object)a == null) || ((object)b == null))
				return false;

			if(a.Id != b.Id)
				return false;
			return a.Quantity == b.Quantity;
		}

		public static bool operator !=(AssetMoney a, AssetMoney b)
		{
			return !(a == b);
		}

		public override int GetHashCode()
		{
			return Tuple.Create(_Quantity, Id).GetHashCode();
		}

		public override string ToString()
		{
			return String.Format("{0}-{1}", Quantity, Id);
		}

		public static AssetMoney Min(AssetMoney a, AssetMoney b)
		{
			if(a == null)
				throw new ArgumentNullException("a");
			if(b == null)
				throw new ArgumentNullException("b");
			a.CheckAssetId(b, "b");
			if(a <= b)
				return a;
			return b;
		}

		#region IMoney Members


		IMoney IMoney.Add(IMoney money)
		{
			var assetMoney = (AssetMoney)money;
			return this + assetMoney;
		}

		IMoney IMoney.Sub(IMoney money)
		{
			var assetMoney = (AssetMoney)money;
			return this - assetMoney;
		}

		IMoney IMoney.Negate()
		{
			return this * -1;
		}

		int IComparable.CompareTo(object obj)
		{
			return this.CompareTo(obj);
		}

		int IComparable<IMoney>.CompareTo(IMoney other)
		{
			return this.CompareTo(other);
		}

		bool IEquatable<IMoney>.Equals(IMoney other)
		{
			return this.Equals(other);
		}

		bool IMoney.IsCompatible(IMoney money)
		{
			if(money == null)
				throw new ArgumentNullException("money");
			AssetMoney assetMoney = money as AssetMoney;
			if(assetMoney == null)
				return false;
			return assetMoney.Id == Id;
		}

		#endregion

		#region IMoney Members


		IEnumerable<IMoney> IMoney.Split(int parts)
		{
			return Split(parts);
		}

		#endregion
	}
}
>>>>>>> d3cbf392
<|MERGE_RESOLUTION|>--- conflicted
+++ resolved
@@ -1,839 +1,413 @@
-<<<<<<< HEAD
-﻿using System;
-using System.Collections.Generic;
-using System.Numerics;
-
-namespace NBitcoin.OpenAsset
-{
-	public class AssetMoney : IComparable, IComparable<AssetMoney>, IEquatable<AssetMoney>, IMoney
-	{
-		long _Quantity;
-		public long Quantity
-		{
-			get
-			{
-				return _Quantity;
-			}
-			// used as a central point where long.MinValue checking can be enforced 
-			private set
-			{
-				CheckLongMinValue(value);
-				_Quantity = value;
-			}
-		}
-		private static void CheckLongMinValue(long value)
-		{
-			if(value == long.MinValue)
-				throw new OverflowException("satoshis amount should be greater than long.MinValue");
-		}
-
-		private readonly AssetId _Id;
-
-		/// <summary>
-		/// AssetId of the current amount
-		/// </summary>
-		public AssetId Id
-		{
-			get
-			{
-				return _Id;
-			}
-		}
-
-		/// <summary>
-		/// Get absolute value of the instance
-		/// </summary>
-		/// <returns></returns>
-		public AssetMoney Abs()
-		{
-			var a = this;
-			if(a.Quantity < 0)
-				a = -a;
-			return a;
-		}
-		#region ctor
-
-		public AssetMoney(AssetId assetId)
-		{
-			if(assetId == null)
-				throw new ArgumentNullException("assetId");
-			_Id = assetId;
-		}
-
-		public AssetMoney(IDestination issuer, long quantity)
-			: this(new AssetId(issuer), quantity)
-		{
-		}
-		public AssetMoney(AssetId assetId, int quantity)
-		{
-			if(assetId == null)
-				throw new ArgumentNullException("assetId");
-			_Id = assetId;
-			Quantity = quantity;
-		}
-
-		public AssetMoney(AssetId assetId, uint quantity)
-		{
-			if(assetId == null)
-				throw new ArgumentNullException("assetId");
-			_Id = assetId;
-			Quantity = quantity;
-		}
-		public AssetMoney(AssetId assetId, long quantity)
-		{
-			if(assetId == null)
-				throw new ArgumentNullException("assetId");
-			_Id = assetId;
-			Quantity = quantity;
-		}
-
-		public AssetMoney(AssetId assetId, ulong quantity)
-		{
-			if(assetId == null)
-				throw new ArgumentNullException("assetId");
-			_Id = assetId;
-
-			// overflow check. 
-			// ulong.MaxValue is greater than long.MaxValue
-			checked
-			{
-				Quantity = (long)quantity;
-			}
-		}
-
-		public AssetMoney(AssetId assetId, decimal amount, int divisibility)
-		{
-			if(assetId == null)
-				throw new ArgumentNullException("assetId");
-			_Id = assetId;
-			// sanity check. Only valid units are allowed
-			checked
-			{
-				int dec = Pow10(divisibility);
-				var satoshi = amount * dec;
-				Quantity = (long)satoshi;
-			}
-		}
-
-#if !NOBIGINT
-		public AssetMoney(AssetId assetId, BigInteger quantity)
-#else
-		internal AssetMoney(AssetId assetId, BigInteger quantity)
-#endif
-		{
-			if(assetId == null)
-				throw new ArgumentNullException("assetId");
-			_Id = assetId;
-			// Overflow Safe. 
-			// BigInteger's explicit operator long checks for overflows
-			Quantity = (long)quantity;
-		}
-		#endregion
-
-		private static int Pow10(int divisibility)
-		{
-			if(divisibility < 0)
-				throw new ArgumentOutOfRangeException("divisibility", "divisibility should be higher than 0");
-			int dec = 1;
-			for(int i = 0; i < divisibility; i++)
-			{
-				dec = dec * 10;
-			}
-			return dec;
-		}
-
-
-		/// <summary>
-		/// Split the Money in parts without loss
-		/// </summary>
-		/// <param name="parts">The number of parts (must be more than 0)</param>
-		/// <returns>The splitted money</returns>
-		public IEnumerable<AssetMoney> Split(int parts)
-		{
-			if(parts <= 0)
-				throw new ArgumentOutOfRangeException("Parts should be more than 0", "parts");
-			long remain;
-			long result = DivRem(_Quantity, parts, out remain);
-
-			for(int i = 0; i < parts; i++)
-			{
-				yield return new AssetMoney(_Id, result + (remain > 0 ? 1 : 0));
-				remain--;
-			}
-		}
-
-		private static long DivRem(long a, long b, out long result)
-		{
-			result = a % b;
-			return a / b;
-		}
-
-		public decimal ToDecimal(int divisibility)
-		{
-			var dec = Pow10(divisibility);
-			// overflow safe because (long / int) always fit in decimal 
-			// decimal operations are checked by default
-			return (decimal)Quantity / (int)dec;
-		}
-
-		#region IEquatable<AssetMoney> Members
-
-		public bool Equals(AssetMoney other)
-		{
-			if(other == null)
-				return false;
-			CheckAssetId(other, "other");
-			return _Quantity.Equals(other.Quantity);
-		}
-
-		internal void CheckAssetId(AssetMoney other, string param)
-		{
-			if(other.Id != Id)
-				throw new ArgumentException("AssetMoney instance of different assets can't be computed together", param);
-		}
-
-		public int CompareTo(AssetMoney other)
-		{
-			if(other == null)
-				return 1;
-			CheckAssetId(other, "other");
-			return _Quantity.CompareTo(other.Quantity);
-		}
-
-		#endregion
-
-		#region IComparable Members
-
-		public int CompareTo(object obj)
-		{
-			if(obj == null)
-				return 1;
-			AssetMoney m = obj as AssetMoney;
-			if(m != null)
-				return _Quantity.CompareTo(m.Quantity);
-#if !(PORTABLE || NETCORE)
-			return _Quantity.CompareTo(obj);
-#else
-			return _Quantity.CompareTo((long)obj);
-#endif
-		}
-
-		#endregion
-
-		public static AssetMoney operator -(AssetMoney left, AssetMoney right)
-		{
-			if(left == null)
-				throw new ArgumentNullException("left");
-			if(right == null)
-				throw new ArgumentNullException("right");
-			left.CheckAssetId(right, "right");
-			return new AssetMoney(left.Id, checked(left.Quantity - right.Quantity));
-		}
-
-		public static AssetMoney operator -(AssetMoney left)
-		{
-			if(left == null)
-				throw new ArgumentNullException("left");
-			return new AssetMoney(left.Id, checked(-left.Quantity));
-		}
-
-		public static AssetMoney operator +(AssetMoney left, AssetMoney right)
-		{
-			if(left == null)
-				throw new ArgumentNullException("left");
-			if(right == null)
-				throw new ArgumentNullException("right");
-			left.CheckAssetId(right, "right");
-			return new AssetMoney(left.Id, checked(left.Quantity + right.Quantity));
-		}
-
-		public static AssetMoney operator *(int left, AssetMoney right)
-		{
-			if(right == null)
-				throw new ArgumentNullException("right");
-			return new AssetMoney(right.Id, checked(left * right.Quantity));
-		}
-
-		public static AssetMoney operator *(AssetMoney right, int left)
-		{
-			if(right == null)
-				throw new ArgumentNullException("right");
-			return new AssetMoney(right.Id, checked(right.Quantity * left));
-		}
-
-		public static AssetMoney operator *(long left, AssetMoney right)
-		{
-			if(right == null)
-				throw new ArgumentNullException("right");
-			return new AssetMoney(right.Id, checked(left * right.Quantity));
-		}
-
-		public static AssetMoney operator *(AssetMoney right, long left)
-		{
-			if(right == null)
-				throw new ArgumentNullException("right");
-			return new AssetMoney(right.Id, checked(left * right.Quantity));
-		}
-
-		public static bool operator <(AssetMoney left, AssetMoney right)
-		{
-			if(left == null)
-				throw new ArgumentNullException("left");
-			if(right == null)
-				throw new ArgumentNullException("right");
-			left.CheckAssetId(right, "right");
-			return left.Quantity < right.Quantity;
-		}
-
-		public static bool operator >(AssetMoney left, AssetMoney right)
-		{
-			if(left == null)
-				throw new ArgumentNullException("left");
-			if(right == null)
-				throw new ArgumentNullException("right");
-			left.CheckAssetId(right, "right");
-			return left.Quantity > right.Quantity;
-		}
-
-		public static bool operator <=(AssetMoney left, AssetMoney right)
-		{
-			if(left == null)
-				throw new ArgumentNullException("left");
-			if(right == null)
-				throw new ArgumentNullException("right");
-			left.CheckAssetId(right, "right");
-			return left.Quantity <= right.Quantity;
-		}
-
-		public static bool operator >=(AssetMoney left, AssetMoney right)
-		{
-			if(left == null)
-				throw new ArgumentNullException("left");
-			if(right == null)
-				throw new ArgumentNullException("right");
-			left.CheckAssetId(right, "right");
-			return left.Quantity >= right.Quantity;
-		}
-
-		public override bool Equals(object obj)
-		{
-			AssetMoney item = obj as AssetMoney;
-			if(item == null)
-				return false;
-			if(item.Id != Id)
-				return false;
-			return _Quantity.Equals(item.Quantity);
-		}
-
-		public static bool operator ==(AssetMoney a, AssetMoney b)
-		{
-			if(Object.ReferenceEquals(a, b))
-				return true;
-			if(((object)a == null) || ((object)b == null))
-				return false;
-
-			if(a.Id != b.Id)
-				return false;
-			return a.Quantity == b.Quantity;
-		}
-
-		public static bool operator !=(AssetMoney a, AssetMoney b)
-		{
-			return !(a == b);
-		}
-
-		public override int GetHashCode()
-		{
-			return Tuple.Create(_Quantity, Id).GetHashCode();
-		}
-
-		public override string ToString()
-		{
-			return String.Format("{0}-{1}", Quantity, Id);
-		}
-
-		public static AssetMoney Min(AssetMoney a, AssetMoney b)
-		{
-			if(a == null)
-				throw new ArgumentNullException("a");
-			if(b == null)
-				throw new ArgumentNullException("b");
-			a.CheckAssetId(b, "b");
-			if(a <= b)
-				return a;
-			return b;
-		}
-
-		#region IMoney Members
-
-
-		IMoney IMoney.Add(IMoney money)
-		{
-			var assetMoney = (AssetMoney)money;
-			return this + assetMoney;
-		}
-
-		IMoney IMoney.Sub(IMoney money)
-		{
-			var assetMoney = (AssetMoney)money;
-			return this - assetMoney;
-		}
-
-		IMoney IMoney.Negate()
-		{
-			return this * -1;
-		}
-
-		int IComparable.CompareTo(object obj)
-		{
-			return this.CompareTo(obj);
-		}
-
-		int IComparable<IMoney>.CompareTo(IMoney other)
-		{
-			return this.CompareTo(other);
-		}
-
-		bool IEquatable<IMoney>.Equals(IMoney other)
-		{
-			return this.Equals(other);
-		}
-
-		bool IMoney.IsCompatible(IMoney money)
-		{
-			if(money == null)
-				throw new ArgumentNullException("money");
-			AssetMoney assetMoney = money as AssetMoney;
-			if(assetMoney == null)
-				return false;
-			return assetMoney.Id == Id;
-		}
-
-		#endregion
-
-		#region IMoney Members
-
-
-		IEnumerable<IMoney> IMoney.Split(int parts)
-		{
-			return Split(parts);
-		}
-
-		#endregion
-	}
-}
-=======
-﻿using System;
-using System.Collections.Generic;
-using System.Globalization;
-using System.Linq;
-using System.Text;
-using System.Threading.Tasks;
-
-namespace NBitcoin.OpenAsset
-{
-	public class AssetMoney : IComparable, IComparable<AssetMoney>, IEquatable<AssetMoney>, IMoney
-	{
-		long _Quantity;
-		public long Quantity
-		{
-			get
-			{
-				return _Quantity;
-			}
-			// used as a central point where long.MinValue checking can be enforced 
-			private set
-			{
-				CheckLongMinValue(value);
-				_Quantity = value;
-			}
-		}
-		private static void CheckLongMinValue(long value)
-		{
-			if(value == long.MinValue)
-				throw new OverflowException("satoshis amount should be greater than long.MinValue");
-		}
-
-		private readonly AssetId _Id;
-
-		/// <summary>
-		/// AssetId of the current amount
-		/// </summary>
-		public AssetId Id
-		{
-			get
-			{
-				return _Id;
-			}
-		}
-
-		/// <summary>
-		/// Get absolute value of the instance
-		/// </summary>
-		/// <returns></returns>
-		public AssetMoney Abs()
-		{
-			var a = this;
-			if(a.Quantity < 0)
-				a = -a;
-			return a;
-		}
-		#region ctor
-
-		public AssetMoney(AssetId assetId)
-		{
-			if(assetId == null)
-				throw new ArgumentNullException("assetId");
-			_Id = assetId;
-		}
-
-		public AssetMoney(IDestination issuer, long quantity)
-			: this(new AssetId(issuer), quantity)
-		{
-		}
-		public AssetMoney(AssetId assetId, int quantity)
-		{
-			if(assetId == null)
-				throw new ArgumentNullException("assetId");
-			_Id = assetId;
-			Quantity = quantity;
-		}
-
-		public AssetMoney(AssetId assetId, uint quantity)
-		{
-			if(assetId == null)
-				throw new ArgumentNullException("assetId");
-			_Id = assetId;
-			Quantity = quantity;
-		}
-		public AssetMoney(AssetId assetId, long quantity)
-		{
-			if(assetId == null)
-				throw new ArgumentNullException("assetId");
-			_Id = assetId;
-			Quantity = quantity;
-		}
-
-		public AssetMoney(AssetId assetId, ulong quantity)
-		{
-			if(assetId == null)
-				throw new ArgumentNullException("assetId");
-			_Id = assetId;
-
-			// overflow check. 
-			// ulong.MaxValue is greater than long.MaxValue
-			checked
-			{
-				Quantity = (long)quantity;
-			}
-		}
-
-		public AssetMoney(AssetId assetId, decimal amount, int divisibility)
-		{
-			if(assetId == null)
-				throw new ArgumentNullException("assetId");
-			_Id = assetId;
-			// sanity check. Only valid units are allowed
-			checked
-			{
-				int dec = Pow10(divisibility);
-				var satoshi = amount * dec;
-				Quantity = (long)satoshi;
-			}
-		}
-		
-		#endregion
-
-		private static int Pow10(int divisibility)
-		{
-			if(divisibility < 0)
-				throw new ArgumentOutOfRangeException("divisibility", "divisibility should be higher than 0");
-			int dec = 1;
-			for(int i = 0; i < divisibility; i++)
-			{
-				dec = dec * 10;
-			}
-			return dec;
-		}
-
-
-		/// <summary>
-		/// Split the Money in parts without loss
-		/// </summary>
-		/// <param name="parts">The number of parts (must be more than 0)</param>
-		/// <returns>The splitted money</returns>
-		public IEnumerable<AssetMoney> Split(int parts)
-		{
-			if(parts <= 0)
-				throw new ArgumentOutOfRangeException("Parts should be more than 0", "parts");
-			long remain;
-			long result = DivRem(_Quantity, parts, out remain);
-
-			for(int i = 0; i < parts; i++)
-			{
-				yield return new AssetMoney(_Id, result + (remain > 0 ? 1 : 0));
-				remain--;
-			}
-		}
-
-		private static long DivRem(long a, long b, out long result)
-		{
-			result = a % b;
-			return a / b;
-		}
-
-		public decimal ToDecimal(int divisibility)
-		{
-			var dec = Pow10(divisibility);
-			// overflow safe because (long / int) always fit in decimal 
-			// decimal operations are checked by default
-			return (decimal)Quantity / (int)dec;
-		}
-
-		#region IEquatable<AssetMoney> Members
-
-		public bool Equals(AssetMoney other)
-		{
-			if(other == null)
-				return false;
-			CheckAssetId(other, "other");
-			return _Quantity.Equals(other.Quantity);
-		}
-
-		internal void CheckAssetId(AssetMoney other, string param)
-		{
-			if(other.Id != Id)
-				throw new ArgumentException("AssetMoney instance of different assets can't be computed together", param);
-		}
-
-		public int CompareTo(AssetMoney other)
-		{
-			if(other == null)
-				return 1;
-			CheckAssetId(other, "other");
-			return _Quantity.CompareTo(other.Quantity);
-		}
-
-		#endregion
-
-		#region IComparable Members
-
-		public int CompareTo(object obj)
-		{
-			if(obj == null)
-				return 1;
-			AssetMoney m = obj as AssetMoney;
-			if(m != null)
-				return _Quantity.CompareTo(m.Quantity);
-#if !(PORTABLE || NETCORE)
-			return _Quantity.CompareTo(obj);
-#else
-			return _Quantity.CompareTo((long)obj);
-#endif
-		}
-
-		#endregion
-
-		public static AssetMoney operator -(AssetMoney left, AssetMoney right)
-		{
-			if(left == null)
-				throw new ArgumentNullException("left");
-			if(right == null)
-				throw new ArgumentNullException("right");
-			left.CheckAssetId(right, "right");
-			return new AssetMoney(left.Id, checked(left.Quantity - right.Quantity));
-		}
-
-		public static AssetMoney operator -(AssetMoney left)
-		{
-			if(left == null)
-				throw new ArgumentNullException("left");
-			return new AssetMoney(left.Id, checked(-left.Quantity));
-		}
-
-		public static AssetMoney operator +(AssetMoney left, AssetMoney right)
-		{
-			if(left == null)
-				throw new ArgumentNullException("left");
-			if(right == null)
-				throw new ArgumentNullException("right");
-			left.CheckAssetId(right, "right");
-			return new AssetMoney(left.Id, checked(left.Quantity + right.Quantity));
-		}
-
-		public static AssetMoney operator *(int left, AssetMoney right)
-		{
-			if(right == null)
-				throw new ArgumentNullException("right");
-			return new AssetMoney(right.Id, checked(left * right.Quantity));
-		}
-
-		public static AssetMoney operator *(AssetMoney right, int left)
-		{
-			if(right == null)
-				throw new ArgumentNullException("right");
-			return new AssetMoney(right.Id, checked(right.Quantity * left));
-		}
-
-		public static AssetMoney operator *(long left, AssetMoney right)
-		{
-			if(right == null)
-				throw new ArgumentNullException("right");
-			return new AssetMoney(right.Id, checked(left * right.Quantity));
-		}
-
-		public static AssetMoney operator *(AssetMoney right, long left)
-		{
-			if(right == null)
-				throw new ArgumentNullException("right");
-			return new AssetMoney(right.Id, checked(left * right.Quantity));
-		}
-
-		public static bool operator <(AssetMoney left, AssetMoney right)
-		{
-			if(left == null)
-				throw new ArgumentNullException("left");
-			if(right == null)
-				throw new ArgumentNullException("right");
-			left.CheckAssetId(right, "right");
-			return left.Quantity < right.Quantity;
-		}
-
-		public static bool operator >(AssetMoney left, AssetMoney right)
-		{
-			if(left == null)
-				throw new ArgumentNullException("left");
-			if(right == null)
-				throw new ArgumentNullException("right");
-			left.CheckAssetId(right, "right");
-			return left.Quantity > right.Quantity;
-		}
-
-		public static bool operator <=(AssetMoney left, AssetMoney right)
-		{
-			if(left == null)
-				throw new ArgumentNullException("left");
-			if(right == null)
-				throw new ArgumentNullException("right");
-			left.CheckAssetId(right, "right");
-			return left.Quantity <= right.Quantity;
-		}
-
-		public static bool operator >=(AssetMoney left, AssetMoney right)
-		{
-			if(left == null)
-				throw new ArgumentNullException("left");
-			if(right == null)
-				throw new ArgumentNullException("right");
-			left.CheckAssetId(right, "right");
-			return left.Quantity >= right.Quantity;
-		}
-
-		public override bool Equals(object obj)
-		{
-			AssetMoney item = obj as AssetMoney;
-			if(item == null)
-				return false;
-			if(item.Id != Id)
-				return false;
-			return _Quantity.Equals(item.Quantity);
-		}
-
-		public static bool operator ==(AssetMoney a, AssetMoney b)
-		{
-			if(Object.ReferenceEquals(a, b))
-				return true;
-			if(((object)a == null) || ((object)b == null))
-				return false;
-
-			if(a.Id != b.Id)
-				return false;
-			return a.Quantity == b.Quantity;
-		}
-
-		public static bool operator !=(AssetMoney a, AssetMoney b)
-		{
-			return !(a == b);
-		}
-
-		public override int GetHashCode()
-		{
-			return Tuple.Create(_Quantity, Id).GetHashCode();
-		}
-
-		public override string ToString()
-		{
-			return String.Format("{0}-{1}", Quantity, Id);
-		}
-
-		public static AssetMoney Min(AssetMoney a, AssetMoney b)
-		{
-			if(a == null)
-				throw new ArgumentNullException("a");
-			if(b == null)
-				throw new ArgumentNullException("b");
-			a.CheckAssetId(b, "b");
-			if(a <= b)
-				return a;
-			return b;
-		}
-
-		#region IMoney Members
-
-
-		IMoney IMoney.Add(IMoney money)
-		{
-			var assetMoney = (AssetMoney)money;
-			return this + assetMoney;
-		}
-
-		IMoney IMoney.Sub(IMoney money)
-		{
-			var assetMoney = (AssetMoney)money;
-			return this - assetMoney;
-		}
-
-		IMoney IMoney.Negate()
-		{
-			return this * -1;
-		}
-
-		int IComparable.CompareTo(object obj)
-		{
-			return this.CompareTo(obj);
-		}
-
-		int IComparable<IMoney>.CompareTo(IMoney other)
-		{
-			return this.CompareTo(other);
-		}
-
-		bool IEquatable<IMoney>.Equals(IMoney other)
-		{
-			return this.Equals(other);
-		}
-
-		bool IMoney.IsCompatible(IMoney money)
-		{
-			if(money == null)
-				throw new ArgumentNullException("money");
-			AssetMoney assetMoney = money as AssetMoney;
-			if(assetMoney == null)
-				return false;
-			return assetMoney.Id == Id;
-		}
-
-		#endregion
-
-		#region IMoney Members
-
-
-		IEnumerable<IMoney> IMoney.Split(int parts)
-		{
-			return Split(parts);
-		}
-
-		#endregion
-	}
-}
->>>>>>> d3cbf392
+﻿using System;
+using System.Collections.Generic;
+using System.Globalization;
+using System.Linq;
+using System.Text;
+using System.Threading.Tasks;
+
+namespace NBitcoin.OpenAsset
+{
+	public class AssetMoney : IComparable, IComparable<AssetMoney>, IEquatable<AssetMoney>, IMoney
+	{
+		long _Quantity;
+		public long Quantity
+		{
+			get
+			{
+				return _Quantity;
+			}
+			// used as a central point where long.MinValue checking can be enforced 
+			private set
+			{
+				CheckLongMinValue(value);
+				_Quantity = value;
+			}
+		}
+		private static void CheckLongMinValue(long value)
+		{
+			if(value == long.MinValue)
+				throw new OverflowException("satoshis amount should be greater than long.MinValue");
+		}
+
+		private readonly AssetId _Id;
+
+		/// <summary>
+		/// AssetId of the current amount
+		/// </summary>
+		public AssetId Id
+		{
+			get
+			{
+				return _Id;
+			}
+		}
+
+		/// <summary>
+		/// Get absolute value of the instance
+		/// </summary>
+		/// <returns></returns>
+		public AssetMoney Abs()
+		{
+			var a = this;
+			if(a.Quantity < 0)
+				a = -a;
+			return a;
+		}
+		#region ctor
+
+		public AssetMoney(AssetId assetId)
+		{
+			if(assetId == null)
+				throw new ArgumentNullException("assetId");
+			_Id = assetId;
+		}
+
+		public AssetMoney(IDestination issuer, long quantity)
+			: this(new AssetId(issuer), quantity)
+		{
+		}
+		public AssetMoney(AssetId assetId, int quantity)
+		{
+			if(assetId == null)
+				throw new ArgumentNullException("assetId");
+			_Id = assetId;
+			Quantity = quantity;
+		}
+
+		public AssetMoney(AssetId assetId, uint quantity)
+		{
+			if(assetId == null)
+				throw new ArgumentNullException("assetId");
+			_Id = assetId;
+			Quantity = quantity;
+		}
+		public AssetMoney(AssetId assetId, long quantity)
+		{
+			if(assetId == null)
+				throw new ArgumentNullException("assetId");
+			_Id = assetId;
+			Quantity = quantity;
+		}
+
+		public AssetMoney(AssetId assetId, ulong quantity)
+		{
+			if(assetId == null)
+				throw new ArgumentNullException("assetId");
+			_Id = assetId;
+
+			// overflow check. 
+			// ulong.MaxValue is greater than long.MaxValue
+			checked
+			{
+				Quantity = (long)quantity;
+			}
+		}
+
+		public AssetMoney(AssetId assetId, decimal amount, int divisibility)
+		{
+			if(assetId == null)
+				throw new ArgumentNullException("assetId");
+			_Id = assetId;
+			// sanity check. Only valid units are allowed
+			checked
+			{
+				int dec = Pow10(divisibility);
+				var satoshi = amount * dec;
+				Quantity = (long)satoshi;
+			}
+		}
+		
+		#endregion
+
+		private static int Pow10(int divisibility)
+		{
+			if(divisibility < 0)
+				throw new ArgumentOutOfRangeException("divisibility", "divisibility should be higher than 0");
+			int dec = 1;
+			for(int i = 0; i < divisibility; i++)
+			{
+				dec = dec * 10;
+			}
+			return dec;
+		}
+
+
+		/// <summary>
+		/// Split the Money in parts without loss
+		/// </summary>
+		/// <param name="parts">The number of parts (must be more than 0)</param>
+		/// <returns>The splitted money</returns>
+		public IEnumerable<AssetMoney> Split(int parts)
+		{
+			if(parts <= 0)
+				throw new ArgumentOutOfRangeException("Parts should be more than 0", "parts");
+			long remain;
+			long result = DivRem(_Quantity, parts, out remain);
+
+			for(int i = 0; i < parts; i++)
+			{
+				yield return new AssetMoney(_Id, result + (remain > 0 ? 1 : 0));
+				remain--;
+			}
+		}
+
+		private static long DivRem(long a, long b, out long result)
+		{
+			result = a % b;
+			return a / b;
+		}
+
+		public decimal ToDecimal(int divisibility)
+		{
+			var dec = Pow10(divisibility);
+			// overflow safe because (long / int) always fit in decimal 
+			// decimal operations are checked by default
+			return (decimal)Quantity / (int)dec;
+		}
+
+		#region IEquatable<AssetMoney> Members
+
+		public bool Equals(AssetMoney other)
+		{
+			if(other == null)
+				return false;
+			CheckAssetId(other, "other");
+			return _Quantity.Equals(other.Quantity);
+		}
+
+		internal void CheckAssetId(AssetMoney other, string param)
+		{
+			if(other.Id != Id)
+				throw new ArgumentException("AssetMoney instance of different assets can't be computed together", param);
+		}
+
+		public int CompareTo(AssetMoney other)
+		{
+			if(other == null)
+				return 1;
+			CheckAssetId(other, "other");
+			return _Quantity.CompareTo(other.Quantity);
+		}
+
+		#endregion
+
+		#region IComparable Members
+
+		public int CompareTo(object obj)
+		{
+			if(obj == null)
+				return 1;
+			AssetMoney m = obj as AssetMoney;
+			if(m != null)
+				return _Quantity.CompareTo(m.Quantity);
+#if !(PORTABLE || NETCORE)
+			return _Quantity.CompareTo(obj);
+#else
+			return _Quantity.CompareTo((long)obj);
+#endif
+		}
+
+		#endregion
+
+		public static AssetMoney operator -(AssetMoney left, AssetMoney right)
+		{
+			if(left == null)
+				throw new ArgumentNullException("left");
+			if(right == null)
+				throw new ArgumentNullException("right");
+			left.CheckAssetId(right, "right");
+			return new AssetMoney(left.Id, checked(left.Quantity - right.Quantity));
+		}
+
+		public static AssetMoney operator -(AssetMoney left)
+		{
+			if(left == null)
+				throw new ArgumentNullException("left");
+			return new AssetMoney(left.Id, checked(-left.Quantity));
+		}
+
+		public static AssetMoney operator +(AssetMoney left, AssetMoney right)
+		{
+			if(left == null)
+				throw new ArgumentNullException("left");
+			if(right == null)
+				throw new ArgumentNullException("right");
+			left.CheckAssetId(right, "right");
+			return new AssetMoney(left.Id, checked(left.Quantity + right.Quantity));
+		}
+
+		public static AssetMoney operator *(int left, AssetMoney right)
+		{
+			if(right == null)
+				throw new ArgumentNullException("right");
+			return new AssetMoney(right.Id, checked(left * right.Quantity));
+		}
+
+		public static AssetMoney operator *(AssetMoney right, int left)
+		{
+			if(right == null)
+				throw new ArgumentNullException("right");
+			return new AssetMoney(right.Id, checked(right.Quantity * left));
+		}
+
+		public static AssetMoney operator *(long left, AssetMoney right)
+		{
+			if(right == null)
+				throw new ArgumentNullException("right");
+			return new AssetMoney(right.Id, checked(left * right.Quantity));
+		}
+
+		public static AssetMoney operator *(AssetMoney right, long left)
+		{
+			if(right == null)
+				throw new ArgumentNullException("right");
+			return new AssetMoney(right.Id, checked(left * right.Quantity));
+		}
+
+		public static bool operator <(AssetMoney left, AssetMoney right)
+		{
+			if(left == null)
+				throw new ArgumentNullException("left");
+			if(right == null)
+				throw new ArgumentNullException("right");
+			left.CheckAssetId(right, "right");
+			return left.Quantity < right.Quantity;
+		}
+
+		public static bool operator >(AssetMoney left, AssetMoney right)
+		{
+			if(left == null)
+				throw new ArgumentNullException("left");
+			if(right == null)
+				throw new ArgumentNullException("right");
+			left.CheckAssetId(right, "right");
+			return left.Quantity > right.Quantity;
+		}
+
+		public static bool operator <=(AssetMoney left, AssetMoney right)
+		{
+			if(left == null)
+				throw new ArgumentNullException("left");
+			if(right == null)
+				throw new ArgumentNullException("right");
+			left.CheckAssetId(right, "right");
+			return left.Quantity <= right.Quantity;
+		}
+
+		public static bool operator >=(AssetMoney left, AssetMoney right)
+		{
+			if(left == null)
+				throw new ArgumentNullException("left");
+			if(right == null)
+				throw new ArgumentNullException("right");
+			left.CheckAssetId(right, "right");
+			return left.Quantity >= right.Quantity;
+		}
+
+		public override bool Equals(object obj)
+		{
+			AssetMoney item = obj as AssetMoney;
+			if(item == null)
+				return false;
+			if(item.Id != Id)
+				return false;
+			return _Quantity.Equals(item.Quantity);
+		}
+
+		public static bool operator ==(AssetMoney a, AssetMoney b)
+		{
+			if(Object.ReferenceEquals(a, b))
+				return true;
+			if(((object)a == null) || ((object)b == null))
+				return false;
+
+			if(a.Id != b.Id)
+				return false;
+			return a.Quantity == b.Quantity;
+		}
+
+		public static bool operator !=(AssetMoney a, AssetMoney b)
+		{
+			return !(a == b);
+		}
+
+		public override int GetHashCode()
+		{
+			return Tuple.Create(_Quantity, Id).GetHashCode();
+		}
+
+		public override string ToString()
+		{
+			return String.Format("{0}-{1}", Quantity, Id);
+		}
+
+		public static AssetMoney Min(AssetMoney a, AssetMoney b)
+		{
+			if(a == null)
+				throw new ArgumentNullException("a");
+			if(b == null)
+				throw new ArgumentNullException("b");
+			a.CheckAssetId(b, "b");
+			if(a <= b)
+				return a;
+			return b;
+		}
+
+		#region IMoney Members
+
+
+		IMoney IMoney.Add(IMoney money)
+		{
+			var assetMoney = (AssetMoney)money;
+			return this + assetMoney;
+		}
+
+		IMoney IMoney.Sub(IMoney money)
+		{
+			var assetMoney = (AssetMoney)money;
+			return this - assetMoney;
+		}
+
+		IMoney IMoney.Negate()
+		{
+			return this * -1;
+		}
+
+		int IComparable.CompareTo(object obj)
+		{
+			return this.CompareTo(obj);
+		}
+
+		int IComparable<IMoney>.CompareTo(IMoney other)
+		{
+			return this.CompareTo(other);
+		}
+
+		bool IEquatable<IMoney>.Equals(IMoney other)
+		{
+			return this.Equals(other);
+		}
+
+		bool IMoney.IsCompatible(IMoney money)
+		{
+			if(money == null)
+				throw new ArgumentNullException("money");
+			AssetMoney assetMoney = money as AssetMoney;
+			if(assetMoney == null)
+				return false;
+			return assetMoney.Id == Id;
+		}
+
+		#endregion
+
+		#region IMoney Members
+
+
+		IEnumerable<IMoney> IMoney.Split(int parts)
+		{
+			return Split(parts);
+		}
+
+		#endregion
+	}
+}