<<<<<<< HEAD
﻿#if !NOHTTPCLIENT
using System;
using System.IO;
using System.Net;
using System.Net.Http;
using System.Threading.Tasks;
using NBitcoin.DataEncoders;
using Newtonsoft.Json.Linq;

namespace NBitcoin.OpenAsset
{
	public class CoinprismException : Exception
	{
		public CoinprismException()
		{
		}
		public CoinprismException(string message)
			: base(message)
		{
		}
		public CoinprismException(string message, Exception inner)
			: base(message, inner)
		{
		}
	}

	public class CoinprismColoredTransactionRepository : IColoredTransactionRepository
	{
		private Network _network = Network.Main;

		class CoinprismTransactionRepository : ITransactionRepository
		{
			#region ITransactionRepository Members

			public Task<Transaction> GetAsync(uint256 txId)
			{
				return Task.FromResult<Transaction>(null);
			}

			public Task PutAsync(uint256 txId, Transaction tx)
			{
				return Task.FromResult(true);
			}

			#endregion
		}

		public CoinprismColoredTransactionRepository()
		{
		}

		public CoinprismColoredTransactionRepository(Network network)
		{
			_network = network;
		}

		#region IColoredTransactionRepository Members

		public ITransactionRepository Transactions
		{
			get
			{
				return new CoinprismTransactionRepository();
			}
		}

		public async Task<ColoredTransaction> GetAsync(uint256 txId)
		{
			try
			{
				ColoredTransaction result = new ColoredTransaction();
				using(HttpClient client = new HttpClient())
				{
					String url = _network == Network.Main ? String.Format("https://api.coinprism.com/v1/transactions/{0}", txId) : String.Format("https://testnet.api.coinprism.com/v1/transactions/{0}", txId);

					var response = await client.GetAsync(url).ConfigureAwait(false);
					if(response.StatusCode != HttpStatusCode.OK)
						return null;
					var str = await response.Content.ReadAsStringAsync().ConfigureAwait(false);
					var json = JObject.Parse(str);
					var inputs = json["inputs"] as JArray;
					if(inputs != null)
					{
						for(int i = 0; i < inputs.Count; i++)
						{
							if(inputs[i]["asset_id"].Value<string>() == null)
								continue;
							var entry = new ColoredEntry();
							entry.Index = (uint)i;
							entry.Asset = new AssetMoney(
								new BitcoinAssetId(inputs[i]["asset_id"].ToString(), null).AssetId,
								inputs[i]["asset_quantity"].Value<ulong>());

							result.Inputs.Add(entry);
						}
					}

					var outputs = json["outputs"] as JArray;
					if(outputs != null)
					{
						bool issuance = true;
						for(int i = 0; i < outputs.Count; i++)
						{
							var marker = ColorMarker.TryParse(new Script(Encoders.Hex.DecodeData(outputs[i]["script"].ToString())));
							if(marker != null)
							{
								issuance = false;
								result.Marker = marker;
								continue;
							}
							if(outputs[i]["asset_id"].Value<string>() == null)
								continue;
							ColoredEntry entry = new ColoredEntry();
							entry.Index = (uint)i;
							entry.Asset = new AssetMoney(
								new BitcoinAssetId(outputs[i]["asset_id"].ToString(), null).AssetId,
								outputs[i]["asset_quantity"].Value<ulong>()
								);

							if(issuance)
								result.Issuances.Add(entry);
							else
								result.Transfers.Add(entry);
						}
					}
				}
				return result;
			}
			catch(WebException ex)
			{
				try
				{
					var error = JObject.Parse(new StreamReader(ex.Response.GetResponseStream()).ReadToEnd());
					if(error["ErrorCode"].ToString() == "InvalidTransactionHash")
						return null;
					throw new CoinprismException(error["ErrorCode"].ToString());
				}
				catch(CoinprismException)
				{
					throw;
				}
				catch
				{
				}
				throw;
			}
		}

		public Task PutAsync(uint256 txId, ColoredTransaction tx)
		{
			return Task.FromResult(false);
		}

		#endregion
	}
}
=======
﻿#if !NOJSONNET
#if !NOHTTPCLIENT
using NBitcoin.DataEncoders;
using Newtonsoft.Json.Linq;
using System;
using System.Collections.Generic;
using System.IO;
using System.Linq;
using System.Net;
using System.Net.Http;
using System.Text;
using System.Threading.Tasks;

namespace NBitcoin.OpenAsset
{
	public class CoinprismException : Exception
	{
		public CoinprismException()
		{
		}
		public CoinprismException(string message)
			: base(message)
		{
		}
		public CoinprismException(string message, Exception inner)
			: base(message, inner)
		{
		}
	}

	public class CoinprismColoredTransactionRepository : IColoredTransactionRepository
	{
		private Network _network = Network.Main;

		class CoinprismTransactionRepository : ITransactionRepository
		{
#region ITransactionRepository Members

			public Task<Transaction> GetAsync(uint256 txId)
			{
				return Task.FromResult<Transaction>(null);
			}

			public Task PutAsync(uint256 txId, Transaction tx)
			{
				return Task.FromResult(true);
			}

#endregion
		}

		public CoinprismColoredTransactionRepository()
		{
		}

		public CoinprismColoredTransactionRepository(Network network)
		{
			_network = network;
		}

#region IColoredTransactionRepository Members

		public ITransactionRepository Transactions
		{
			get
			{
				return new CoinprismTransactionRepository();
			}
		}
		
		public async Task<ColoredTransaction> GetAsync(uint256 txId)
		{
			try
			{
				ColoredTransaction result = new ColoredTransaction();

				String url = _network == Network.Main ? String.Format("https://api.coinprism.com/v1/transactions/{0}", txId) : String.Format("https://testnet.api.coinprism.com/v1/transactions/{0}", txId);

				HttpWebRequest req = HttpWebRequest.CreateHttp(url);
				req.Method = "GET";

#if !NOCUSTOMSSLVALIDATION
				if(_network == Network.TestNet)
					req.ServerCertificateValidationCallback += (a, b, c, d) => true;
#endif
				using(var response = await req.GetResponseAsync().ConfigureAwait(false))
				{
					var writer = new StreamReader(response.GetResponseStream());
					var str = await writer.ReadToEndAsync().ConfigureAwait(false);
					var json = JObject.Parse(str);
					var inputs = json["inputs"] as JArray;
					if(inputs != null)
					{
						for(int i = 0; i < inputs.Count; i++)
						{
							if(inputs[i]["asset_id"].Value<string>() == null)
								continue;
							var entry = new ColoredEntry();
							entry.Index = (uint)i;
							entry.Asset = new AssetMoney(
								new BitcoinAssetId(inputs[i]["asset_id"].ToString(), null).AssetId,
								inputs[i]["asset_quantity"].Value<ulong>());

							result.Inputs.Add(entry);
						}
					}

					var outputs = json["outputs"] as JArray;
					if(outputs != null)
					{
						bool issuance = true;
						for(int i = 0; i < outputs.Count; i++)
						{
							var marker = ColorMarker.TryParse(new Script(Encoders.Hex.DecodeData(outputs[i]["script"].ToString())));
							if(marker != null)
							{
								issuance = false;
								result.Marker = marker;
								continue;
							}
							if(outputs[i]["asset_id"].Value<string>() == null)
								continue;
							ColoredEntry entry = new ColoredEntry();
							entry.Index = (uint)i;
							entry.Asset = new AssetMoney(
								new BitcoinAssetId(outputs[i]["asset_id"].ToString(), null).AssetId,
								outputs[i]["asset_quantity"].Value<ulong>()
								);

							if(issuance)
								result.Issuances.Add(entry);
							else
								result.Transfers.Add(entry);
						}
					}
					return result;
				}
			}
			catch(WebException ex)
			{
				try
				{
					var error = JObject.Parse(new StreamReader(ex.Response.GetResponseStream()).ReadToEnd());
					if(error["ErrorCode"].ToString() == "InvalidTransactionHash")
						return null;
					throw new CoinprismException(error["ErrorCode"].ToString());
				}
				catch(CoinprismException)
				{
					throw;
				}
				catch
				{
				}
				throw;
			}
		}

		public async Task BroadcastAsync(Transaction transaction)
		{
			if(transaction == null)
				throw new ArgumentNullException("transaction");

			String url = _network == Network.Main ? "https://api.coinprism.com/v1/transactions/v1/sendrawtransaction" : "https://testnet.api.coinprism.com/v1/sendrawtransaction";
			HttpWebRequest req = HttpWebRequest.CreateHttp(url);
			req.Method = "POST";
			req.ContentType = "application/json";
#if !NOCUSTOMSSLVALIDATION
			if(_network == Network.TestNet)
				req.ServerCertificateValidationCallback += (a, b, c, d) => true;
#endif
			var stream = await req.GetRequestStreamAsync().ConfigureAwait(false);
			var writer = new StreamWriter(stream);
			await writer.WriteAsync("\"" + transaction.ToHex() + "\"").ConfigureAwait(false);
			await writer.FlushAsync().ConfigureAwait(false);
			(await req.GetResponseAsync().ConfigureAwait(false)).Dispose();
		}

		public Task PutAsync(uint256 txId, ColoredTransaction tx)
		{
			return Task.FromResult(false);
		}

#endregion
	}
}
#endif
>>>>>>> d3cbf392
#endif<|MERGE_RESOLUTION|>--- conflicted
+++ resolved
@@ -1,347 +1,188 @@
-<<<<<<< HEAD
-﻿#if !NOHTTPCLIENT
-using System;
-using System.IO;
-using System.Net;
-using System.Net.Http;
-using System.Threading.Tasks;
-using NBitcoin.DataEncoders;
-using Newtonsoft.Json.Linq;
-
-namespace NBitcoin.OpenAsset
-{
-	public class CoinprismException : Exception
-	{
-		public CoinprismException()
-		{
-		}
-		public CoinprismException(string message)
-			: base(message)
-		{
-		}
-		public CoinprismException(string message, Exception inner)
-			: base(message, inner)
-		{
-		}
-	}
-
-	public class CoinprismColoredTransactionRepository : IColoredTransactionRepository
-	{
-		private Network _network = Network.Main;
-
-		class CoinprismTransactionRepository : ITransactionRepository
-		{
-			#region ITransactionRepository Members
-
-			public Task<Transaction> GetAsync(uint256 txId)
-			{
-				return Task.FromResult<Transaction>(null);
-			}
-
-			public Task PutAsync(uint256 txId, Transaction tx)
-			{
-				return Task.FromResult(true);
-			}
-
-			#endregion
-		}
-
-		public CoinprismColoredTransactionRepository()
-		{
-		}
-
-		public CoinprismColoredTransactionRepository(Network network)
-		{
-			_network = network;
-		}
-
-		#region IColoredTransactionRepository Members
-
-		public ITransactionRepository Transactions
-		{
-			get
-			{
-				return new CoinprismTransactionRepository();
-			}
-		}
-
-		public async Task<ColoredTransaction> GetAsync(uint256 txId)
-		{
-			try
-			{
-				ColoredTransaction result = new ColoredTransaction();
-				using(HttpClient client = new HttpClient())
-				{
-					String url = _network == Network.Main ? String.Format("https://api.coinprism.com/v1/transactions/{0}", txId) : String.Format("https://testnet.api.coinprism.com/v1/transactions/{0}", txId);
-
-					var response = await client.GetAsync(url).ConfigureAwait(false);
-					if(response.StatusCode != HttpStatusCode.OK)
-						return null;
-					var str = await response.Content.ReadAsStringAsync().ConfigureAwait(false);
-					var json = JObject.Parse(str);
-					var inputs = json["inputs"] as JArray;
-					if(inputs != null)
-					{
-						for(int i = 0; i < inputs.Count; i++)
-						{
-							if(inputs[i]["asset_id"].Value<string>() == null)
-								continue;
-							var entry = new ColoredEntry();
-							entry.Index = (uint)i;
-							entry.Asset = new AssetMoney(
-								new BitcoinAssetId(inputs[i]["asset_id"].ToString(), null).AssetId,
-								inputs[i]["asset_quantity"].Value<ulong>());
-
-							result.Inputs.Add(entry);
-						}
-					}
-
-					var outputs = json["outputs"] as JArray;
-					if(outputs != null)
-					{
-						bool issuance = true;
-						for(int i = 0; i < outputs.Count; i++)
-						{
-							var marker = ColorMarker.TryParse(new Script(Encoders.Hex.DecodeData(outputs[i]["script"].ToString())));
-							if(marker != null)
-							{
-								issuance = false;
-								result.Marker = marker;
-								continue;
-							}
-							if(outputs[i]["asset_id"].Value<string>() == null)
-								continue;
-							ColoredEntry entry = new ColoredEntry();
-							entry.Index = (uint)i;
-							entry.Asset = new AssetMoney(
-								new BitcoinAssetId(outputs[i]["asset_id"].ToString(), null).AssetId,
-								outputs[i]["asset_quantity"].Value<ulong>()
-								);
-
-							if(issuance)
-								result.Issuances.Add(entry);
-							else
-								result.Transfers.Add(entry);
-						}
-					}
-				}
-				return result;
-			}
-			catch(WebException ex)
-			{
-				try
-				{
-					var error = JObject.Parse(new StreamReader(ex.Response.GetResponseStream()).ReadToEnd());
-					if(error["ErrorCode"].ToString() == "InvalidTransactionHash")
-						return null;
-					throw new CoinprismException(error["ErrorCode"].ToString());
-				}
-				catch(CoinprismException)
-				{
-					throw;
-				}
-				catch
-				{
-				}
-				throw;
-			}
-		}
-
-		public Task PutAsync(uint256 txId, ColoredTransaction tx)
-		{
-			return Task.FromResult(false);
-		}
-
-		#endregion
-	}
-}
-=======
-﻿#if !NOJSONNET
-#if !NOHTTPCLIENT
-using NBitcoin.DataEncoders;
-using Newtonsoft.Json.Linq;
-using System;
-using System.Collections.Generic;
-using System.IO;
-using System.Linq;
-using System.Net;
-using System.Net.Http;
-using System.Text;
-using System.Threading.Tasks;
-
-namespace NBitcoin.OpenAsset
-{
-	public class CoinprismException : Exception
-	{
-		public CoinprismException()
-		{
-		}
-		public CoinprismException(string message)
-			: base(message)
-		{
-		}
-		public CoinprismException(string message, Exception inner)
-			: base(message, inner)
-		{
-		}
-	}
-
-	public class CoinprismColoredTransactionRepository : IColoredTransactionRepository
-	{
-		private Network _network = Network.Main;
-
-		class CoinprismTransactionRepository : ITransactionRepository
-		{
-#region ITransactionRepository Members
-
-			public Task<Transaction> GetAsync(uint256 txId)
-			{
-				return Task.FromResult<Transaction>(null);
-			}
-
-			public Task PutAsync(uint256 txId, Transaction tx)
-			{
-				return Task.FromResult(true);
-			}
-
-#endregion
-		}
-
-		public CoinprismColoredTransactionRepository()
-		{
-		}
-
-		public CoinprismColoredTransactionRepository(Network network)
-		{
-			_network = network;
-		}
-
-#region IColoredTransactionRepository Members
-
-		public ITransactionRepository Transactions
-		{
-			get
-			{
-				return new CoinprismTransactionRepository();
-			}
-		}
-		
-		public async Task<ColoredTransaction> GetAsync(uint256 txId)
-		{
-			try
-			{
-				ColoredTransaction result = new ColoredTransaction();
-
-				String url = _network == Network.Main ? String.Format("https://api.coinprism.com/v1/transactions/{0}", txId) : String.Format("https://testnet.api.coinprism.com/v1/transactions/{0}", txId);
-
-				HttpWebRequest req = HttpWebRequest.CreateHttp(url);
-				req.Method = "GET";
-
-#if !NOCUSTOMSSLVALIDATION
-				if(_network == Network.TestNet)
-					req.ServerCertificateValidationCallback += (a, b, c, d) => true;
-#endif
-				using(var response = await req.GetResponseAsync().ConfigureAwait(false))
-				{
-					var writer = new StreamReader(response.GetResponseStream());
-					var str = await writer.ReadToEndAsync().ConfigureAwait(false);
-					var json = JObject.Parse(str);
-					var inputs = json["inputs"] as JArray;
-					if(inputs != null)
-					{
-						for(int i = 0; i < inputs.Count; i++)
-						{
-							if(inputs[i]["asset_id"].Value<string>() == null)
-								continue;
-							var entry = new ColoredEntry();
-							entry.Index = (uint)i;
-							entry.Asset = new AssetMoney(
-								new BitcoinAssetId(inputs[i]["asset_id"].ToString(), null).AssetId,
-								inputs[i]["asset_quantity"].Value<ulong>());
-
-							result.Inputs.Add(entry);
-						}
-					}
-
-					var outputs = json["outputs"] as JArray;
-					if(outputs != null)
-					{
-						bool issuance = true;
-						for(int i = 0; i < outputs.Count; i++)
-						{
-							var marker = ColorMarker.TryParse(new Script(Encoders.Hex.DecodeData(outputs[i]["script"].ToString())));
-							if(marker != null)
-							{
-								issuance = false;
-								result.Marker = marker;
-								continue;
-							}
-							if(outputs[i]["asset_id"].Value<string>() == null)
-								continue;
-							ColoredEntry entry = new ColoredEntry();
-							entry.Index = (uint)i;
-							entry.Asset = new AssetMoney(
-								new BitcoinAssetId(outputs[i]["asset_id"].ToString(), null).AssetId,
-								outputs[i]["asset_quantity"].Value<ulong>()
-								);
-
-							if(issuance)
-								result.Issuances.Add(entry);
-							else
-								result.Transfers.Add(entry);
-						}
-					}
-					return result;
-				}
-			}
-			catch(WebException ex)
-			{
-				try
-				{
-					var error = JObject.Parse(new StreamReader(ex.Response.GetResponseStream()).ReadToEnd());
-					if(error["ErrorCode"].ToString() == "InvalidTransactionHash")
-						return null;
-					throw new CoinprismException(error["ErrorCode"].ToString());
-				}
-				catch(CoinprismException)
-				{
-					throw;
-				}
-				catch
-				{
-				}
-				throw;
-			}
-		}
-
-		public async Task BroadcastAsync(Transaction transaction)
-		{
-			if(transaction == null)
-				throw new ArgumentNullException("transaction");
-
-			String url = _network == Network.Main ? "https://api.coinprism.com/v1/transactions/v1/sendrawtransaction" : "https://testnet.api.coinprism.com/v1/sendrawtransaction";
-			HttpWebRequest req = HttpWebRequest.CreateHttp(url);
-			req.Method = "POST";
-			req.ContentType = "application/json";
-#if !NOCUSTOMSSLVALIDATION
-			if(_network == Network.TestNet)
-				req.ServerCertificateValidationCallback += (a, b, c, d) => true;
-#endif
-			var stream = await req.GetRequestStreamAsync().ConfigureAwait(false);
-			var writer = new StreamWriter(stream);
-			await writer.WriteAsync("\"" + transaction.ToHex() + "\"").ConfigureAwait(false);
-			await writer.FlushAsync().ConfigureAwait(false);
-			(await req.GetResponseAsync().ConfigureAwait(false)).Dispose();
-		}
-
-		public Task PutAsync(uint256 txId, ColoredTransaction tx)
-		{
-			return Task.FromResult(false);
-		}
-
-#endregion
-	}
-}
-#endif
->>>>>>> d3cbf392
+﻿#if !NOJSONNET
+#if !NOHTTPCLIENT
+using NBitcoin.DataEncoders;
+using Newtonsoft.Json.Linq;
+using System;
+using System.Collections.Generic;
+using System.IO;
+using System.Linq;
+using System.Net;
+using System.Net.Http;
+using System.Text;
+using System.Threading.Tasks;
+
+namespace NBitcoin.OpenAsset
+{
+	public class CoinprismException : Exception
+	{
+		public CoinprismException()
+		{
+		}
+		public CoinprismException(string message)
+			: base(message)
+		{
+		}
+		public CoinprismException(string message, Exception inner)
+			: base(message, inner)
+		{
+		}
+	}
+
+	public class CoinprismColoredTransactionRepository : IColoredTransactionRepository
+	{
+		private Network _network = Network.Main;
+
+		class CoinprismTransactionRepository : ITransactionRepository
+		{
+#region ITransactionRepository Members
+
+			public Task<Transaction> GetAsync(uint256 txId)
+			{
+				return Task.FromResult<Transaction>(null);
+			}
+
+			public Task PutAsync(uint256 txId, Transaction tx)
+			{
+				return Task.FromResult(true);
+			}
+
+#endregion
+		}
+
+		public CoinprismColoredTransactionRepository()
+		{
+		}
+
+		public CoinprismColoredTransactionRepository(Network network)
+		{
+			_network = network;
+		}
+
+#region IColoredTransactionRepository Members
+
+		public ITransactionRepository Transactions
+		{
+			get
+			{
+				return new CoinprismTransactionRepository();
+			}
+		}
+		
+		public async Task<ColoredTransaction> GetAsync(uint256 txId)
+		{
+			try
+			{
+				ColoredTransaction result = new ColoredTransaction();
+
+				String url = _network == Network.Main ? String.Format("https://api.coinprism.com/v1/transactions/{0}", txId) : String.Format("https://testnet.api.coinprism.com/v1/transactions/{0}", txId);
+
+				HttpWebRequest req = HttpWebRequest.CreateHttp(url);
+				req.Method = "GET";
+
+#if !NOCUSTOMSSLVALIDATION
+				if(_network == Network.TestNet)
+					req.ServerCertificateValidationCallback += (a, b, c, d) => true;
+#endif
+				using(var response = await req.GetResponseAsync().ConfigureAwait(false))
+				{
+					var writer = new StreamReader(response.GetResponseStream());
+					var str = await writer.ReadToEndAsync().ConfigureAwait(false);
+					var json = JObject.Parse(str);
+					var inputs = json["inputs"] as JArray;
+					if(inputs != null)
+					{
+						for(int i = 0; i < inputs.Count; i++)
+						{
+							if(inputs[i]["asset_id"].Value<string>() == null)
+								continue;
+							var entry = new ColoredEntry();
+							entry.Index = (uint)i;
+							entry.Asset = new AssetMoney(
+								new BitcoinAssetId(inputs[i]["asset_id"].ToString(), null).AssetId,
+								inputs[i]["asset_quantity"].Value<ulong>());
+
+							result.Inputs.Add(entry);
+						}
+					}
+
+					var outputs = json["outputs"] as JArray;
+					if(outputs != null)
+					{
+						bool issuance = true;
+						for(int i = 0; i < outputs.Count; i++)
+						{
+							var marker = ColorMarker.TryParse(new Script(Encoders.Hex.DecodeData(outputs[i]["script"].ToString())));
+							if(marker != null)
+							{
+								issuance = false;
+								result.Marker = marker;
+								continue;
+							}
+							if(outputs[i]["asset_id"].Value<string>() == null)
+								continue;
+							ColoredEntry entry = new ColoredEntry();
+							entry.Index = (uint)i;
+							entry.Asset = new AssetMoney(
+								new BitcoinAssetId(outputs[i]["asset_id"].ToString(), null).AssetId,
+								outputs[i]["asset_quantity"].Value<ulong>()
+								);
+
+							if(issuance)
+								result.Issuances.Add(entry);
+							else
+								result.Transfers.Add(entry);
+						}
+					}
+					return result;
+				}
+			}
+			catch(WebException ex)
+			{
+				try
+				{
+					var error = JObject.Parse(new StreamReader(ex.Response.GetResponseStream()).ReadToEnd());
+					if(error["ErrorCode"].ToString() == "InvalidTransactionHash")
+						return null;
+					throw new CoinprismException(error["ErrorCode"].ToString());
+				}
+				catch(CoinprismException)
+				{
+					throw;
+				}
+				catch
+				{
+				}
+				throw;
+			}
+		}
+
+		public async Task BroadcastAsync(Transaction transaction)
+		{
+			if(transaction == null)
+				throw new ArgumentNullException("transaction");
+
+			String url = _network == Network.Main ? "https://api.coinprism.com/v1/transactions/v1/sendrawtransaction" : "https://testnet.api.coinprism.com/v1/sendrawtransaction";
+			HttpWebRequest req = HttpWebRequest.CreateHttp(url);
+			req.Method = "POST";
+			req.ContentType = "application/json";
+#if !NOCUSTOMSSLVALIDATION
+			if(_network == Network.TestNet)
+				req.ServerCertificateValidationCallback += (a, b, c, d) => true;
+#endif
+			var stream = await req.GetRequestStreamAsync().ConfigureAwait(false);
+			var writer = new StreamWriter(stream);
+			await writer.WriteAsync("\"" + transaction.ToHex() + "\"").ConfigureAwait(false);
+			await writer.FlushAsync().ConfigureAwait(false);
+			(await req.GetResponseAsync().ConfigureAwait(false)).Dispose();
+		}
+
+		public Task PutAsync(uint256 txId, ColoredTransaction tx)
+		{
+			return Task.FromResult(false);
+		}
+
+#endregion
+	}
+}
+#endif
 #endif