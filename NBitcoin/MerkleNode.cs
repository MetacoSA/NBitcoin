<<<<<<< HEAD
﻿using System;
using System.Collections.Generic;
using System.Linq;
using System.Text;
using NBitcoin.Crypto;

namespace NBitcoin
{
	public class MerkleNode
	{
		public static MerkleNode GetRoot(IEnumerable<uint256> leafs)
		{
			var row = leafs.Select(l => new MerkleNode(l)).ToList();
			if(row.Count == 0)
				return new MerkleNode(uint256.Zero);
			while(row.Count != 1)
			{
				var parentRow = new List<MerkleNode>();
				for(int i = 0; i < row.Count; i += 2)
				{
					var left = row[i];
					var right = i + 1 < row.Count ? row[i + 1] : null;
					var parent = new MerkleNode(left, right);
					parentRow.Add(parent);
				}
				row = parentRow;
			}
			return row[0];
		}
		public static MerkleNode GetRoot(int leafCount)
		{
			if(leafCount > 1024 * 1024)
				throw new ArgumentOutOfRangeException("leafCount", "To prevent DDOS attacks, NBitcoin does not support more than 1024*1024 transactions for the creation of a MerkleNode, if this case is legitimate, contact us.");
			return GetRoot(Enumerable.Range(0, leafCount).Select(i => null as uint256));
		}


		public MerkleNode(uint256 hash)
		{
			_Hash = hash;
			IsLeaf = true;
		}

		public MerkleNode(MerkleNode left, MerkleNode right)
		{
			Left = left;
			Right = right;
			if(left != null)
				left.Parent = this;
			if(right != null)
				right.Parent = this;
			UpdateHash();
		}

		public uint256 Hash
		{
			get
			{
				return _Hash;
			}
			set
			{
				_Hash = value;
			}
		}

		public void UpdateHash()
		{
			var right = Right ?? Left;
			if(Left != null && Left.Hash != null && right.Hash != null)
				_Hash = Hashes.Hash256(Left.Hash.ToBytes().Concat(right.Hash.ToBytes()).ToArray());
		}

		public bool IsLeaf
		{
			get;
			private set;
		}
		uint256 _Hash;
		public MerkleNode Parent
		{
			get;
			private set;
		}
		public MerkleNode Left
		{
			get;
			private set;
		}
		public MerkleNode Right
		{
			get;
			private set;
		}

		public IEnumerable<MerkleNode> EnumerateDescendants()
		{
			IEnumerable<MerkleNode> result = new MerkleNode[] { this };
			if(Right != null)
				result = Right.EnumerateDescendants().Concat(result);
			if(Left != null)
				result = Left.EnumerateDescendants().Concat(result);
			return result;
		}

		public MerkleNode GetLeaf(int i)
		{
			return GetLeafs().Skip(i).FirstOrDefault();
		}
		public IEnumerable<MerkleNode> GetLeafs()
		{
			return EnumerateDescendants().Where(l => l.IsLeaf);
		}


		internal bool IsMarked
		{
			get;
			set;
		}

		public IEnumerable<MerkleNode> Ancestors()
		{
			var n = Parent;
			while(n != null)
			{
				yield return n;
				n = n.Parent;
			}
		}

		public override string ToString()
		{
			return Hash == null ? "???" : Hash.ToString();
		}

		public string ToString(bool hierachy)
		{
			if(!hierachy)
				return ToString();
			StringBuilder builder = new StringBuilder();
			ToString(builder, 0);
			return builder.ToString();
		}

		private void ToString(StringBuilder builder, int indent)
		{
			var tabs = new String(Enumerable.Range(0, indent).Select(_ => '\t').ToArray());
			builder.Append(tabs);
			builder.AppendLine(ToString());
			if(Left != null)
				Left.ToString(builder, indent + 1);
			if(Right != null)
				Right.ToString(builder, indent + 1);
		}
	}
}
=======
﻿using NBitcoin.Crypto;
using System;
using System.Collections.Generic;
using System.Linq;
using System.Text;

namespace NBitcoin
{
	public class MerkleNode
	{
		public static MerkleNode GetRoot(IEnumerable<uint256> leafs)
		{
			var row = leafs.Select(l => new MerkleNode(l)).ToList();
			if(row.Count == 0)
				return new MerkleNode(uint256.Zero);
			while(row.Count != 1)
			{
				var parentRow = new List<MerkleNode>();
				for(int i = 0; i < row.Count; i += 2)
				{
					var left = row[i];
					var right = i + 1 < row.Count ? row[i + 1] : null;
					var parent = new MerkleNode(left, right);
					parentRow.Add(parent);
				}
				row = parentRow;
			}
			return row[0];
		}
		public static MerkleNode GetRoot(int leafCount)
		{
			if(leafCount > 1024 * 1024)
				throw new ArgumentOutOfRangeException("leafCount", "To prevent DDOS attacks, NBitcoin does not support more than 1024*1024 transactions for the creation of a MerkleNode, if this case is legitimate, contact us.");
			return GetRoot(Enumerable.Range(0, leafCount).Select(i => null as uint256));
		}


		public MerkleNode(uint256 hash)
		{
			_Hash = hash;
			IsLeaf = true;
		}

		public MerkleNode(MerkleNode left, MerkleNode right)
		{
			Left = left;
			Right = right;
			if(left != null)
				left.Parent = this;
			if(right != null)
				right.Parent = this;
			UpdateHash();
		}

		public uint256 Hash
		{
			get
			{
				return _Hash;
			}
			set
			{
				_Hash = value;
			}
		}

		public void UpdateHash()
		{
			var right = Right ?? Left;
			if(Left != null && Left.Hash != null && right.Hash != null)
				_Hash = Hashes.Hash256(Left.Hash.ToBytes().Concat(right.Hash.ToBytes()).ToArray());
		}

		public bool IsLeaf
		{
			get;
			private set;
		}
		uint256 _Hash;
		public MerkleNode Parent
		{
			get;
			private set;
		}
		public MerkleNode Left
		{
			get;
			private set;
		}
		public MerkleNode Right
		{
			get;
			private set;
		}

		public IEnumerable<MerkleNode> EnumerateDescendants()
		{
			IEnumerable<MerkleNode> result = new MerkleNode[] { this };
			if(Right != null)
				result = Right.EnumerateDescendants().Concat(result);
			if(Left != null)
				result = Left.EnumerateDescendants().Concat(result);
			return result;
		}

		public MerkleNode GetLeaf(int i)
		{
			return GetLeafs().Skip(i).FirstOrDefault();
		}
		public IEnumerable<MerkleNode> GetLeafs()
		{
			return EnumerateDescendants().Where(l => l.IsLeaf);
		}


		internal bool IsMarked
		{
			get;
			set;
		}

		public IEnumerable<MerkleNode> Ancestors()
		{
			var n = Parent;
			while(n != null)
			{
				yield return n;
				n = n.Parent;
			}
		}

		public override string ToString()
		{
			return Hash == null ? "???" : Hash.ToString();
		}

		public string ToString(bool hierachy)
		{
			if(!hierachy)
				return ToString();
			StringBuilder builder = new StringBuilder();
			ToString(builder, 0);
			return builder.ToString();
		}

		private void ToString(StringBuilder builder, int indent)
		{
			var tabs = new String(Enumerable.Range(0, indent).Select(_ => '\t').ToArray());
			builder.Append(tabs);
			builder.AppendLine(ToString());
			if(Left != null)
				Left.ToString(builder, indent + 1);
			if(Right != null)
				Right.ToString(builder, indent + 1);
		}
	}
}
>>>>>>> d3cbf392
<|MERGE_RESOLUTION|>--- conflicted
+++ resolved
@@ -1,317 +1,157 @@
-<<<<<<< HEAD
-﻿using System;
-using System.Collections.Generic;
-using System.Linq;
-using System.Text;
-using NBitcoin.Crypto;
-
-namespace NBitcoin
-{
-	public class MerkleNode
-	{
-		public static MerkleNode GetRoot(IEnumerable<uint256> leafs)
-		{
-			var row = leafs.Select(l => new MerkleNode(l)).ToList();
-			if(row.Count == 0)
-				return new MerkleNode(uint256.Zero);
-			while(row.Count != 1)
-			{
-				var parentRow = new List<MerkleNode>();
-				for(int i = 0; i < row.Count; i += 2)
-				{
-					var left = row[i];
-					var right = i + 1 < row.Count ? row[i + 1] : null;
-					var parent = new MerkleNode(left, right);
-					parentRow.Add(parent);
-				}
-				row = parentRow;
-			}
-			return row[0];
-		}
-		public static MerkleNode GetRoot(int leafCount)
-		{
-			if(leafCount > 1024 * 1024)
-				throw new ArgumentOutOfRangeException("leafCount", "To prevent DDOS attacks, NBitcoin does not support more than 1024*1024 transactions for the creation of a MerkleNode, if this case is legitimate, contact us.");
-			return GetRoot(Enumerable.Range(0, leafCount).Select(i => null as uint256));
-		}
-
-
-		public MerkleNode(uint256 hash)
-		{
-			_Hash = hash;
-			IsLeaf = true;
-		}
-
-		public MerkleNode(MerkleNode left, MerkleNode right)
-		{
-			Left = left;
-			Right = right;
-			if(left != null)
-				left.Parent = this;
-			if(right != null)
-				right.Parent = this;
-			UpdateHash();
-		}
-
-		public uint256 Hash
-		{
-			get
-			{
-				return _Hash;
-			}
-			set
-			{
-				_Hash = value;
-			}
-		}
-
-		public void UpdateHash()
-		{
-			var right = Right ?? Left;
-			if(Left != null && Left.Hash != null && right.Hash != null)
-				_Hash = Hashes.Hash256(Left.Hash.ToBytes().Concat(right.Hash.ToBytes()).ToArray());
-		}
-
-		public bool IsLeaf
-		{
-			get;
-			private set;
-		}
-		uint256 _Hash;
-		public MerkleNode Parent
-		{
-			get;
-			private set;
-		}
-		public MerkleNode Left
-		{
-			get;
-			private set;
-		}
-		public MerkleNode Right
-		{
-			get;
-			private set;
-		}
-
-		public IEnumerable<MerkleNode> EnumerateDescendants()
-		{
-			IEnumerable<MerkleNode> result = new MerkleNode[] { this };
-			if(Right != null)
-				result = Right.EnumerateDescendants().Concat(result);
-			if(Left != null)
-				result = Left.EnumerateDescendants().Concat(result);
-			return result;
-		}
-
-		public MerkleNode GetLeaf(int i)
-		{
-			return GetLeafs().Skip(i).FirstOrDefault();
-		}
-		public IEnumerable<MerkleNode> GetLeafs()
-		{
-			return EnumerateDescendants().Where(l => l.IsLeaf);
-		}
-
-
-		internal bool IsMarked
-		{
-			get;
-			set;
-		}
-
-		public IEnumerable<MerkleNode> Ancestors()
-		{
-			var n = Parent;
-			while(n != null)
-			{
-				yield return n;
-				n = n.Parent;
-			}
-		}
-
-		public override string ToString()
-		{
-			return Hash == null ? "???" : Hash.ToString();
-		}
-
-		public string ToString(bool hierachy)
-		{
-			if(!hierachy)
-				return ToString();
-			StringBuilder builder = new StringBuilder();
-			ToString(builder, 0);
-			return builder.ToString();
-		}
-
-		private void ToString(StringBuilder builder, int indent)
-		{
-			var tabs = new String(Enumerable.Range(0, indent).Select(_ => '\t').ToArray());
-			builder.Append(tabs);
-			builder.AppendLine(ToString());
-			if(Left != null)
-				Left.ToString(builder, indent + 1);
-			if(Right != null)
-				Right.ToString(builder, indent + 1);
-		}
-	}
-}
-=======
-﻿using NBitcoin.Crypto;
-using System;
-using System.Collections.Generic;
-using System.Linq;
-using System.Text;
-
-namespace NBitcoin
-{
-	public class MerkleNode
-	{
-		public static MerkleNode GetRoot(IEnumerable<uint256> leafs)
-		{
-			var row = leafs.Select(l => new MerkleNode(l)).ToList();
-			if(row.Count == 0)
-				return new MerkleNode(uint256.Zero);
-			while(row.Count != 1)
-			{
-				var parentRow = new List<MerkleNode>();
-				for(int i = 0; i < row.Count; i += 2)
-				{
-					var left = row[i];
-					var right = i + 1 < row.Count ? row[i + 1] : null;
-					var parent = new MerkleNode(left, right);
-					parentRow.Add(parent);
-				}
-				row = parentRow;
-			}
-			return row[0];
-		}
-		public static MerkleNode GetRoot(int leafCount)
-		{
-			if(leafCount > 1024 * 1024)
-				throw new ArgumentOutOfRangeException("leafCount", "To prevent DDOS attacks, NBitcoin does not support more than 1024*1024 transactions for the creation of a MerkleNode, if this case is legitimate, contact us.");
-			return GetRoot(Enumerable.Range(0, leafCount).Select(i => null as uint256));
-		}
-
-
-		public MerkleNode(uint256 hash)
-		{
-			_Hash = hash;
-			IsLeaf = true;
-		}
-
-		public MerkleNode(MerkleNode left, MerkleNode right)
-		{
-			Left = left;
-			Right = right;
-			if(left != null)
-				left.Parent = this;
-			if(right != null)
-				right.Parent = this;
-			UpdateHash();
-		}
-
-		public uint256 Hash
-		{
-			get
-			{
-				return _Hash;
-			}
-			set
-			{
-				_Hash = value;
-			}
-		}
-
-		public void UpdateHash()
-		{
-			var right = Right ?? Left;
-			if(Left != null && Left.Hash != null && right.Hash != null)
-				_Hash = Hashes.Hash256(Left.Hash.ToBytes().Concat(right.Hash.ToBytes()).ToArray());
-		}
-
-		public bool IsLeaf
-		{
-			get;
-			private set;
-		}
-		uint256 _Hash;
-		public MerkleNode Parent
-		{
-			get;
-			private set;
-		}
-		public MerkleNode Left
-		{
-			get;
-			private set;
-		}
-		public MerkleNode Right
-		{
-			get;
-			private set;
-		}
-
-		public IEnumerable<MerkleNode> EnumerateDescendants()
-		{
-			IEnumerable<MerkleNode> result = new MerkleNode[] { this };
-			if(Right != null)
-				result = Right.EnumerateDescendants().Concat(result);
-			if(Left != null)
-				result = Left.EnumerateDescendants().Concat(result);
-			return result;
-		}
-
-		public MerkleNode GetLeaf(int i)
-		{
-			return GetLeafs().Skip(i).FirstOrDefault();
-		}
-		public IEnumerable<MerkleNode> GetLeafs()
-		{
-			return EnumerateDescendants().Where(l => l.IsLeaf);
-		}
-
-
-		internal bool IsMarked
-		{
-			get;
-			set;
-		}
-
-		public IEnumerable<MerkleNode> Ancestors()
-		{
-			var n = Parent;
-			while(n != null)
-			{
-				yield return n;
-				n = n.Parent;
-			}
-		}
-
-		public override string ToString()
-		{
-			return Hash == null ? "???" : Hash.ToString();
-		}
-
-		public string ToString(bool hierachy)
-		{
-			if(!hierachy)
-				return ToString();
-			StringBuilder builder = new StringBuilder();
-			ToString(builder, 0);
-			return builder.ToString();
-		}
-
-		private void ToString(StringBuilder builder, int indent)
-		{
-			var tabs = new String(Enumerable.Range(0, indent).Select(_ => '\t').ToArray());
-			builder.Append(tabs);
-			builder.AppendLine(ToString());
-			if(Left != null)
-				Left.ToString(builder, indent + 1);
-			if(Right != null)
-				Right.ToString(builder, indent + 1);
-		}
-	}
-}
->>>>>>> d3cbf392
+﻿using NBitcoin.Crypto;
+using System;
+using System.Collections.Generic;
+using System.Linq;
+using System.Text;
+
+namespace NBitcoin
+{
+	public class MerkleNode
+	{
+		public static MerkleNode GetRoot(IEnumerable<uint256> leafs)
+		{
+			var row = leafs.Select(l => new MerkleNode(l)).ToList();
+			if(row.Count == 0)
+				return new MerkleNode(uint256.Zero);
+			while(row.Count != 1)
+			{
+				var parentRow = new List<MerkleNode>();
+				for(int i = 0; i < row.Count; i += 2)
+				{
+					var left = row[i];
+					var right = i + 1 < row.Count ? row[i + 1] : null;
+					var parent = new MerkleNode(left, right);
+					parentRow.Add(parent);
+				}
+				row = parentRow;
+			}
+			return row[0];
+		}
+		public static MerkleNode GetRoot(int leafCount)
+		{
+			if(leafCount > 1024 * 1024)
+				throw new ArgumentOutOfRangeException("leafCount", "To prevent DDOS attacks, NBitcoin does not support more than 1024*1024 transactions for the creation of a MerkleNode, if this case is legitimate, contact us.");
+			return GetRoot(Enumerable.Range(0, leafCount).Select(i => null as uint256));
+		}
+
+
+		public MerkleNode(uint256 hash)
+		{
+			_Hash = hash;
+			IsLeaf = true;
+		}
+
+		public MerkleNode(MerkleNode left, MerkleNode right)
+		{
+			Left = left;
+			Right = right;
+			if(left != null)
+				left.Parent = this;
+			if(right != null)
+				right.Parent = this;
+			UpdateHash();
+		}
+
+		public uint256 Hash
+		{
+			get
+			{
+				return _Hash;
+			}
+			set
+			{
+				_Hash = value;
+			}
+		}
+
+		public void UpdateHash()
+		{
+			var right = Right ?? Left;
+			if(Left != null && Left.Hash != null && right.Hash != null)
+				_Hash = Hashes.Hash256(Left.Hash.ToBytes().Concat(right.Hash.ToBytes()).ToArray());
+		}
+
+		public bool IsLeaf
+		{
+			get;
+			private set;
+		}
+		uint256 _Hash;
+		public MerkleNode Parent
+		{
+			get;
+			private set;
+		}
+		public MerkleNode Left
+		{
+			get;
+			private set;
+		}
+		public MerkleNode Right
+		{
+			get;
+			private set;
+		}
+
+		public IEnumerable<MerkleNode> EnumerateDescendants()
+		{
+			IEnumerable<MerkleNode> result = new MerkleNode[] { this };
+			if(Right != null)
+				result = Right.EnumerateDescendants().Concat(result);
+			if(Left != null)
+				result = Left.EnumerateDescendants().Concat(result);
+			return result;
+		}
+
+		public MerkleNode GetLeaf(int i)
+		{
+			return GetLeafs().Skip(i).FirstOrDefault();
+		}
+		public IEnumerable<MerkleNode> GetLeafs()
+		{
+			return EnumerateDescendants().Where(l => l.IsLeaf);
+		}
+
+
+		internal bool IsMarked
+		{
+			get;
+			set;
+		}
+
+		public IEnumerable<MerkleNode> Ancestors()
+		{
+			var n = Parent;
+			while(n != null)
+			{
+				yield return n;
+				n = n.Parent;
+			}
+		}
+
+		public override string ToString()
+		{
+			return Hash == null ? "???" : Hash.ToString();
+		}
+
+		public string ToString(bool hierachy)
+		{
+			if(!hierachy)
+				return ToString();
+			StringBuilder builder = new StringBuilder();
+			ToString(builder, 0);
+			return builder.ToString();
+		}
+
+		private void ToString(StringBuilder builder, int indent)
+		{
+			var tabs = new String(Enumerable.Range(0, indent).Select(_ => '\t').ToArray());
+			builder.Append(tabs);
+			builder.AppendLine(ToString());
+			if(Left != null)
+				Left.ToString(builder, indent + 1);
+			if(Right != null)
+				Right.ToString(builder, indent + 1);
+		}
+	}
+}