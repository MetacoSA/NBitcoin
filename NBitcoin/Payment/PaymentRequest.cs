--- conflicted
+++ resolved
@@ -1,4 +1,3 @@
-<<<<<<< HEAD
 ﻿using NBitcoin.Crypto;
 using NBitcoin.Protobuf;
 using System;
@@ -42,6 +41,11 @@
 			if(destination != null)
 				Script = destination.ScriptPubKey;
 		}
+		public PaymentOutput(TxOut txOut)
+		{
+			Amount = txOut.Value;
+			Script = txOut.ScriptPubKey;
+		}
 		Money _Amount;
 		public Money Amount
 		{
@@ -124,7 +128,8 @@
 					case 1:
 						var network = reader.ReadString();
 						result.Network = network.Equals("main", StringComparison.OrdinalIgnoreCase) ? Network.Main :
-										 network.Equals("test", StringComparison.OrdinalIgnoreCase) ? Network.TestNet : null;
+										 network.Equals("test", StringComparison.OrdinalIgnoreCase) ? Network.TestNet :
+										 network.Equals("regtest", StringComparison.OrdinalIgnoreCase) ? Network.RegTest : null;
 						if(result.Network == null)
 							throw new NotSupportedException("Invalid network");
 						break;
@@ -159,7 +164,8 @@
 			if(_Network != null)
 			{
 				var str = _Network == Network.Main ? "main" :
-					_Network == Network.TestNet ? "test" : null;
+					_Network == Network.TestNet ? "test" : 
+					_Network == Network.RegTest ? "regtest" : null;
 				if(str == null)
 					throw new InvalidOperationException("Impossible to serialize a payment request on network " + _Network);
 				writer.WriteKey(1, ProtobufReaderWriter.PROTOBUF_LENDELIM);
@@ -375,7 +381,7 @@
 			}
 		}
 
-#if WIN
+#if !NOX509
 		private static ICertificateServiceProvider _DefaultCertificateServiceProvider = new WindowsCertificateServiceProvider();
 #else
 		private static ICertificateServiceProvider _DefaultCertificateServiceProvider;		
@@ -709,723 +715,4 @@
 		public readonly static string MediaType = "application/bitcoin-paymentrequest";
 
 	}
-=======
-﻿using NBitcoin.Crypto;
-using NBitcoin.Protobuf;
-using System;
-using System.Collections.Generic;
-using System.IO;
-using System.Linq;
-using System.Net;
-#if !NOHTTPCLIENT
-using System.Net.Http;
-#endif
-using System.Text;
-using System.Text.RegularExpressions;
-#if WIN
-using System.Security.Cryptography.X509Certificates;
-#endif
-using System.Threading.Tasks;
-
-namespace NBitcoin.Payment
-{
-	public enum PKIType
-	{
-		None,
-		X509SHA256,
-		X509SHA1,
-	}
-
-	public class PaymentOutput
-	{
-		public PaymentOutput()
-		{
-
-		}
-		public PaymentOutput(Money amount, Script script)
-		{
-			Amount = amount;
-			Script = script;
-		}
-		public PaymentOutput(Money amount, IDestination destination)
-		{
-			Amount = amount;
-			if(destination != null)
-				Script = destination.ScriptPubKey;
-		}
-		public PaymentOutput(TxOut txOut)
-		{
-			Amount = txOut.Value;
-			Script = txOut.ScriptPubKey;
-		}
-		Money _Amount;
-		public Money Amount
-		{
-			get
-			{
-				return _Amount ?? Money.Zero;
-			}
-			set
-			{
-				_Amount = value;
-			}
-		}
-		public Script Script
-		{
-			get;
-			set;
-		}
-
-		internal static PaymentOutput Load(byte[] bytes)
-		{
-			var reader = new ProtobufReaderWriter(new MemoryStream(bytes));
-			PaymentOutput output = new PaymentOutput();
-			int key;
-			var start = reader.Position;
-			while(reader.TryReadKey(out key))
-			{
-				switch(key)
-				{
-					case 1:
-						output.Amount = Money.Satoshis(reader.ReadULong());
-						break;
-					case 2:
-						output.Script = Script.FromBytesUnsafe(reader.ReadBytes());
-						break;
-					default:
-						break;
-				}
-			}
-			return output;
-		}
-
-		public byte[] ToBytes()
-		{
-			MemoryStream ms = new MemoryStream();
-			Write(ms);
-			return ms.ToArrayEfficient();
-		}
-		internal void Write(Stream output)
-		{
-			var writer = new ProtobufReaderWriter(output);
-			if(_Amount != null)
-			{
-				writer.WriteKey(1, ProtobufReaderWriter.PROTOBUF_VARINT);
-				writer.WriteULong((ulong)_Amount.Satoshi);
-			}
-			writer.WriteKey(2, ProtobufReaderWriter.PROTOBUF_LENDELIM);
-			writer.WriteBytes(Script == null ? new byte[0] : Script.ToBytes(true));
-		}
-	}
-	public class PaymentDetails
-	{
-		public PaymentDetails()
-		{
-			Time = Utils.UnixTimeToDateTime(0);
-		}
-		public static PaymentDetails Load(byte[] details)
-		{
-			return Load(new MemoryStream(details));
-		}
-
-		private static PaymentDetails Load(Stream source)
-		{
-			var reader = new Protobuf.ProtobufReaderWriter(source);
-			var result = new PaymentDetails();
-			int key;
-			while(reader.TryReadKey(out key))
-			{
-				switch(key)
-				{
-					case 1:
-						var network = reader.ReadString();
-						result.Network = network.Equals("main", StringComparison.OrdinalIgnoreCase) ? Network.Main :
-										 network.Equals("test", StringComparison.OrdinalIgnoreCase) ? Network.TestNet :
-										 network.Equals("regtest", StringComparison.OrdinalIgnoreCase) ? Network.RegTest : null;
-						if(result.Network == null)
-							throw new NotSupportedException("Invalid network");
-						break;
-					case 2:
-						result.Outputs.Add(PaymentOutput.Load(reader.ReadBytes()));
-						break;
-					case 3:
-						result.Time = Utils.UnixTimeToDateTime(reader.ReadULong());
-						break;
-					case 4:
-						result.Expires = Utils.UnixTimeToDateTime(reader.ReadULong());
-						break;
-					case 5:
-						result.Memo = reader.ReadString();
-						break;
-					case 6:
-						result.PaymentUrl = new Uri(reader.ReadString());
-						break;
-					case 7:
-						result.MerchantData = reader.ReadBytes();
-						break;
-					default:
-						break;
-				}
-			}
-			return result;
-		}
-
-		public void WriteTo(Stream stream)
-		{
-			var writer = new ProtobufReaderWriter(stream);
-			if(_Network != null)
-			{
-				var str = _Network == Network.Main ? "main" :
-					_Network == Network.TestNet ? "test" : 
-					_Network == Network.RegTest ? "regtest" : null;
-				if(str == null)
-					throw new InvalidOperationException("Impossible to serialize a payment request on network " + _Network);
-				writer.WriteKey(1, ProtobufReaderWriter.PROTOBUF_LENDELIM);
-				writer.WriteString(str);
-			}
-
-			foreach(var txout in Outputs)
-			{
-				writer.WriteKey(2, ProtobufReaderWriter.PROTOBUF_LENDELIM);
-				writer.WriteBytes(txout.ToBytes());
-			}
-
-			writer.WriteKey(3, ProtobufReaderWriter.PROTOBUF_VARINT);
-			writer.WriteULong(Utils.DateTimeToUnixTime(Time));
-
-			if(Expires != null)
-			{
-				writer.WriteKey(4, ProtobufReaderWriter.PROTOBUF_VARINT);
-				writer.WriteULong(Utils.DateTimeToUnixTime(Expires.Value));
-			}
-
-			if(Memo != null)
-			{
-				writer.WriteKey(5, ProtobufReaderWriter.PROTOBUF_LENDELIM);
-				writer.WriteString(Memo);
-			}
-
-			if(PaymentUrl != null)
-			{
-				writer.WriteKey(6, ProtobufReaderWriter.PROTOBUF_LENDELIM);
-				writer.WriteString(PaymentUrl.AbsoluteUri);
-			}
-
-			if(MerchantData != null)
-			{
-				writer.WriteKey(7, ProtobufReaderWriter.PROTOBUF_LENDELIM);
-				writer.WriteBytes(MerchantData);
-			}
-		}
-
-		Network _Network;
-		public Network Network
-		{
-			get
-			{
-				return _Network ?? Network.Main;
-			}
-			set
-			{
-				_Network = value;
-			}
-		}
-
-		/// <summary>
-		/// timestamp (seconds since 1-Jan-1970 UTC) when the PaymentRequest was created.
-		/// </summary>
-		public DateTimeOffset Time
-		{
-			get;
-			set;
-		}
-		/// <summary>
-		/// timestamp (UTC) after which the PaymentRequest should be considered invalid. 
-		/// </summary>
-		public DateTimeOffset? Expires
-		{
-			get;
-			set;
-		}
-		/// <summary>
-		/// plain-text (no formatting) note that should be displayed to the customer, explaining what this PaymentRequest is for. 
-		/// </summary>
-		public string Memo
-		{
-			get;
-			set;
-		}
-
-		public byte[] MerchantData
-		{
-			get;
-			set;
-		}
-
-		/// <summary>
-		/// Secure (usually https) location where a Payment message (see below) may be sent to obtain a PaymentACK. 
-		/// </summary>
-		public Uri PaymentUrl
-		{
-			get;
-			set;
-		}
-		private readonly List<PaymentOutput> _Outputs = new List<PaymentOutput>();
-		public List<PaymentOutput> Outputs
-		{
-			get
-			{
-				return _Outputs;
-			}
-		}
-	}
-
-	public class PaymentRequest
-	{
-		class RecorderStream : Stream
-		{
-			private Stream _Inner;
-			public RecorderStream(Stream inner)
-			{
-				_Inner = inner;
-				Activated = true;
-			}
-			public override bool CanRead
-			{
-				get
-				{
-					return _Inner.CanRead;
-				}
-			}
-
-			public override bool CanSeek
-			{
-				get
-				{
-					return _Inner.CanSeek;
-				}
-			}
-
-			public override bool CanWrite
-			{
-				get
-				{
-					return _Inner.CanWrite;
-				}
-			}
-
-			public override void Flush()
-			{
-				_Inner.Flush();
-			}
-
-			public override long Length
-			{
-				get
-				{
-					return _Inner.Length;
-				}
-			}
-
-			public override long Position
-			{
-				get
-				{
-					return _Inner.Position;
-				}
-				set
-				{
-					_Inner.Position = value;
-				}
-			}
-
-			public override int Read(byte[] buffer, int offset, int count)
-			{
-				var read = _Inner.Read(buffer, offset, count);
-				if(read == -1)
-					return -1;
-				if(Activated)
-				{
-					byte[] copy = new byte[count];
-					Array.Copy(buffer, offset, copy, 0, read);
-					buffers.Add(buffer);
-				}
-				return read;
-			}
-
-			List<byte[]> buffers = new List<byte[]>();
-			public byte[] ToBytes()
-			{
-				byte[] result = new byte[buffers.Select(b => b.Length).Sum()];
-				int offset = 0;
-				foreach(var b in buffers)
-				{
-					Array.Copy(b, 0, result, offset, b.Length);
-					offset += b.Length;
-				}
-				return result;
-			}
-
-			public override long Seek(long offset, SeekOrigin origin)
-			{
-				return _Inner.Seek(offset, origin);
-			}
-
-			public override void SetLength(long value)
-			{
-				_Inner.SetLength(value);
-			}
-
-			public void RecordBytes(byte[] bytes)
-			{
-				buffers.Add(bytes);
-			}
-
-			public override void Write(byte[] buffer, int offset, int count)
-			{
-				throw new NotImplementedException();
-			}
-
-			public bool Activated
-			{
-				get;
-				set;
-			}
-		}
-
-#if !NOX509
-		private static ICertificateServiceProvider _DefaultCertificateServiceProvider = new WindowsCertificateServiceProvider();
-#else
-		private static ICertificateServiceProvider _DefaultCertificateServiceProvider;		
-#endif
-		/// <summary>
-		/// Default application wide certificate service provider
-		/// </summary>
-		public static ICertificateServiceProvider DefaultCertificateServiceProvider
-		{
-			get
-			{
-				return _DefaultCertificateServiceProvider;
-			}
-			set
-			{
-				_DefaultCertificateServiceProvider = value;
-			}
-		}
-
-		/// <summary>
-		/// Instance specific certificate service provider
-		/// </summary>
-		public ICertificateServiceProvider CertificateServiceProvider
-		{
-			get;
-			set;
-		}
-#if !NOFILEIO
-		public static PaymentRequest Load(string file)
-		{
-			using(var fs = File.OpenRead(file))
-			{
-				return Load(fs);
-			}
-		}
-#endif
-		public static PaymentRequest Load(byte[] request)
-		{
-			return Load(new MemoryStream(request));
-		}
-		public static PaymentRequest Load(Stream source)
-		{
-			byte[] signed;
-			return Load(source, out signed);
-		}
-		public static PaymentRequest Load(Stream source, out byte[] signed)
-		{
-			RecorderStream record = new RecorderStream(source);
-			PaymentRequest req = new PaymentRequest();
-			var reader = new ProtobufReaderWriter(record);
-			bool signatureLoaded = false;
-			int key;
-			bool firstCert = true;
-			while(reader.TryReadKey(out key))
-			{
-				switch(key)
-				{
-					case 1:
-						req.DetailsVersion = (uint)reader.ReadULong();
-						break;
-					case 2:
-						req.PKIType = ToPKIType(reader.ReadString());
-						break;
-					case 3:
-						var bytes = reader.ReadBytes();
-						ProtobufReaderWriter certs = new ProtobufReaderWriter(new MemoryStream(bytes));
-						int k;
-						while(certs.TryReadKey(out k))
-						{
-							if(firstCert)
-							{
-								req.MerchantCertificate = certs.ReadBytes();
-								firstCert = false;
-							}
-							else
-								req.AdditionalCertificates.Add(certs.ReadBytes());
-						}
-						break;
-					case 4:
-						req._PaymentDetails = PaymentDetails.Load(reader.ReadBytes());
-						break;
-					case 5:
-						record.Activated = false;
-						req.Signature = reader.ReadBytes();
-						signatureLoaded = req.Signature.Length != 0;
-						record.Activated = true;
-						record.RecordBytes(new byte[0]);
-						break;
-					default:
-						break;
-				}
-			}
-			signed = record.ToBytes();
-			return req;
-		}
-
-		public PaymentMessage CreatePayment()
-		{
-			return new PaymentMessage(this)
-			{
-				ImplicitPaymentUrl = Details.PaymentUrl
-			};
-		}
-
-		uint? _DetailsVersion;
-		public uint DetailsVersion
-		{
-			get
-			{
-				return _DetailsVersion ?? 1;
-			}
-			set
-			{
-				_DetailsVersion = value;
-			}
-		}
-		public void WriteTo(Stream output)
-		{
-			WriteTo(new ProtobufReaderWriter(output));
-		}
-
-		void WriteTo(ProtobufReaderWriter writer)
-		{
-			if(_DetailsVersion != null)
-			{
-				writer.WriteKey(1, ProtobufReaderWriter.PROTOBUF_VARINT);
-				writer.WriteULong((uint)_DetailsVersion);
-			}
-
-			writer.WriteKey(2, ProtobufReaderWriter.PROTOBUF_LENDELIM);
-			writer.WriteString(ToPKITypeString(PKIType));
-
-			writer.WriteKey(3, ProtobufReaderWriter.PROTOBUF_LENDELIM);
-			MemoryStream ms = new MemoryStream();
-			ProtobufReaderWriter certs = new ProtobufReaderWriter(ms);
-
-			if(this.MerchantCertificate != null)
-			{
-				certs.WriteKey(1, ProtobufReaderWriter.PROTOBUF_LENDELIM);
-				certs.WriteBytes(MerchantCertificate);
-			}
-			foreach(var cert in AdditionalCertificates)
-			{
-				certs.WriteKey(1, ProtobufReaderWriter.PROTOBUF_LENDELIM);
-				certs.WriteBytes(cert);
-			}
-			writer.WriteBytes(ms.ToArrayEfficient());
-
-			writer.WriteKey(4, ProtobufReaderWriter.PROTOBUF_LENDELIM);
-			ms = new MemoryStream();
-			Details.WriteTo(ms);
-			writer.WriteBytes(ms.ToArray());
-
-			writer.WriteKey(5, ProtobufReaderWriter.PROTOBUF_LENDELIM);
-			writer.WriteBytes(Signature ?? new byte[0]);
-		}
-
-		private string ToPKITypeString(PKIType pkitype)
-		{
-			switch(pkitype)
-			{
-				case Payment.PKIType.None:
-					return "none";
-				case Payment.PKIType.X509SHA1:
-					return "x509+sha1";
-				case Payment.PKIType.X509SHA256:
-					return "x509+sha256";
-				default:
-					throw new NotSupportedException(pkitype.ToString());
-			}
-		}
-
-		private static PKIType ToPKIType(string str)
-		{
-			switch(str)
-			{
-				case "none":
-					return PKIType.None;
-				case "x509+sha256":
-					return PKIType.X509SHA256;
-				case "x509+sha1":
-					return PKIType.X509SHA1;
-				default:
-					throw new NotSupportedException(str);
-			}
-		}
-
-		public PKIType PKIType
-		{
-			get;
-			set;
-		}
-
-		public byte[] MerchantCertificate
-		{
-			get;
-			set;
-		}
-
-
-		private readonly List<byte[]> _AdditionalCertificates = new List<byte[]>();
-		public List<byte[]> AdditionalCertificates
-		{
-			get
-			{
-				return _AdditionalCertificates;
-			}
-		}
-
-		private PaymentDetails _PaymentDetails = new PaymentDetails();
-		public PaymentDetails Details
-		{
-			get
-			{
-				return _PaymentDetails;
-			}
-		}
-
-		public byte[] ToBytes()
-		{
-			MemoryStream ms = new MemoryStream();
-			WriteTo(new ProtobufReaderWriter(ms));
-			return ms.ToArrayEfficient();
-		}
-
-		public byte[] Signature
-		{
-			get;
-			set;
-		}
-
-		/// <summary>
-		/// Verify that the certificate chain is trusted and signature correct.
-		/// </summary>
-		/// <returns>true if the certificate chain and the signature is trusted or if PKIType == None</returns>
-		public bool Verify()
-		{
-			bool valid = true;
-			if(this.PKIType != Payment.PKIType.None)
-				valid = this.VerifyChain() && VerifySignature();
-			if(!valid)
-				return false;
-
-			return Details.Expires < DateTimeOffset.UtcNow;
-		}
-
-		private ICertificateServiceProvider GetCertificateProvider()
-		{
-			var provider = CertificateServiceProvider = DefaultCertificateServiceProvider;
-			if(provider == null)
-				throw new InvalidOperationException("DefaultCertificateServiceProvider or CertificateServiceProvider must be set before calling this method.");
-			return provider;
-		}
-
-		public bool VerifyChain()
-		{
-			if(MerchantCertificate == null || PKIType == Payment.PKIType.None)
-				return false;
-			return GetCertificateProvider().GetChainChecker().VerifyChain(MerchantCertificate, AdditionalCertificates.ToArray());
-		}
-		public bool VerifySignature()
-		{
-			if(MerchantCertificate == null || PKIType == Payment.PKIType.None)
-				return false;
-			var data = GetSignedData();
-
-			byte[] hash = null;
-			string hashName = null;
-			if(PKIType == Payment.PKIType.X509SHA256)
-			{
-				hash = Hashes.SHA256(data);
-				hashName = "sha256";
-			}
-			else if(PKIType == Payment.PKIType.X509SHA1)
-			{
-				hash = Hashes.SHA1(data, 0, data.Length);
-				hashName = "sha1";
-			}
-			else
-				throw new NotSupportedException(PKIType.ToString());
-
-			return GetCertificateProvider().GetSignatureChecker().VerifySignature(MerchantCertificate, hash, hashName, Signature);
-		}
-
-		private byte[] GetSignedData()
-		{
-			MemoryStream ms = new MemoryStream(this.ToBytes());
-			byte[] signed = null;
-			Load(ms, out signed);
-			return signed;
-		}
-
-#if WIN
-		public void Sign(X509Certificate2 certificate, Payment.PKIType type)
-		{
-			Sign((object)certificate, type);
-		}
-#endif
-		public void Sign(byte[] certificate, Payment.PKIType type)
-		{
-			Sign((object)certificate, type);
-		}
-		public void Sign(object certificate, Payment.PKIType type)
-		{
-			if(certificate == null)
-				throw new ArgumentNullException("certificate");
-			if(type == Payment.PKIType.None)
-				throw new ArgumentException("PKIType can't be none if signing");
-			var signer = GetCertificateProvider().GetSigner();
-			MerchantCertificate = signer.StripPrivateKey(certificate);
-			PKIType = type;
-			var data = GetSignedData();
-			byte[] hash = null;
-			string hashName = null;
-			if(type == Payment.PKIType.X509SHA256)
-			{
-				hash = Hashes.SHA256(data);
-				hashName = "sha256";
-			}
-			else if(type == Payment.PKIType.X509SHA1)
-			{
-				hash = Hashes.SHA1(data, 0, data.Length);
-				hashName = "sha1";
-			}
-			else
-				throw new NotSupportedException(PKIType.ToString());
-
-			Signature = signer.Sign(certificate, hash, hashName);
-		}
-
-		public readonly static string MediaType = "application/bitcoin-paymentrequest";
-
-	}
->>>>>>> d8ea26e2
 }