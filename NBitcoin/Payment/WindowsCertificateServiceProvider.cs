<<<<<<< HEAD
﻿#if WIN
using System;
using System.Collections.Generic;
using System.Linq;
using System.Security.Cryptography;
using System.Security.Cryptography.X509Certificates;
using System.Text;
using System.Text.RegularExpressions;
using System.Threading.Tasks;

namespace NBitcoin.Payment
{
	public class WindowsCertificateServiceProvider : ICertificateServiceProvider
	{
		public class WindowsHashChecker : ISignatureChecker
		{
			#region IHashChecker Members

			public bool VerifySignature(byte[] certificate, byte[] hash, string hashOID, byte[] signature)
			{
				try
				{
					return ((RSACryptoServiceProvider)new X509Certificate2(certificate).PublicKey.Key).VerifyHash(hash, hashOID, signature);
				}
				catch(CryptographicException)
				{
					return false;
				}
			}

			#endregion
		}
		public class WindowsSigner : ISigner
		{
			#region ISigner Members

			public byte[] Sign(byte[] certificate, byte[] hash, string hashOID)
			{
				return Sign(new X509Certificate2(certificate), hash, hashOID);
			}

			public static byte[] Sign(X509Certificate2 certificate, byte[] hash, string hashOID)
			{
				var privateKey = certificate.PrivateKey as RSACryptoServiceProvider;
				if(privateKey == null)
					throw new ArgumentException("Private key not present in the certificate, impossible to sign");
				return privateKey.SignHash(hash, hashOID);
			}

			public byte[] StripPrivateKey(byte[] certificate)
			{
				return StripPrivateKey(new X509Certificate2(certificate));
			}
			public byte[] StripPrivateKey(X509Certificate2 certificate)
			{
				return new X509Certificate2(certificate.Export(X509ContentType.Cert)).GetRawCertData();
			}

			#endregion

			#region ISigner Members

			public byte[] Sign(object certificate, byte[] hash, string hashOID)
			{
				if(certificate is byte[])
					return Sign((byte[])certificate, hash, hashOID);
				if(certificate is X509Certificate2)
					return Sign((X509Certificate2)certificate, hash, hashOID);
				throw new NotSupportedException("Certificate object's type is not supported");
			}

			public byte[] StripPrivateKey(object certificate)
			{
				if(certificate is byte[])
					return StripPrivateKey((byte[])certificate);
				if(certificate is X509Certificate2)
					return StripPrivateKey((X509Certificate2)certificate);
				throw new NotSupportedException("Certificate object's type is not supported");
			}

			#endregion
		}
		public class WindowsChainChecker : IChainChecker
		{
			public WindowsChainChecker()
			{
				VerificationFlags = X509VerificationFlags.NoFlag;
				RevocationMode = X509RevocationMode.Online;
			}
			public X509VerificationFlags VerificationFlags
			{
				get;
				set;
			}

			public X509RevocationMode RevocationMode
			{
				get;
				set;
			}

			#region IChainChecker Members

			public bool VerifyChain(byte[] certificate, byte[][] additionalCertificates)
			{
				X509Chain chain;
				return VerifyChain(out chain, new X509Certificate2(certificate), additionalCertificates.Select(c => new X509Certificate2(c)).ToArray());
			}

			public bool VerifyChain(out X509Chain chain, X509Certificate2 certificate, X509Certificate2[] additionalCertificates)
			{
				chain = new X509Chain();
				chain.ChainPolicy.VerificationFlags = VerificationFlags;
				chain.ChainPolicy.RevocationMode = RevocationMode;
				foreach(var additional in additionalCertificates)
					chain.ChainPolicy.ExtraStore.Add(additional);
				return chain.Build(certificate);
			}

			#endregion
		}


		/// <summary>
		/// Get the certificate name from the certificate subject
		/// </summary>
		public static string GetCertificateName(X509Certificate2 cert)
		{
			if(cert == null)
				return null;
			if(!string.IsNullOrEmpty(cert.FriendlyName))
				return cert.FriendlyName;
			else
			{
				var match = Regex.Match(cert.Subject, "^(CN=)?(?<Name>[^,]*)", RegexOptions.IgnoreCase);
				if(!match.Success)
					return cert.Subject;
				return match.Groups["Name"].Value.Trim();
			}
		}

		readonly X509VerificationFlags _VerificationFlags;
		public X509VerificationFlags VerificationFlags
		{
			get
			{
				return _VerificationFlags;
			}
		}
		private readonly X509RevocationMode _RevocationMode;
		public X509RevocationMode RevocationMode
		{
			get
			{
				return _RevocationMode;
			}
		}
		public WindowsCertificateServiceProvider(X509VerificationFlags verificationFlags = X509VerificationFlags.NoFlag,
												 X509RevocationMode revocationMode = X509RevocationMode.Online)
		{
			_VerificationFlags = verificationFlags;
			_RevocationMode = revocationMode;
		}
		#region ICertificateServiceProvider Members

		public IChainChecker GetChainChecker()
		{
			return new WindowsChainChecker()
			{
				VerificationFlags = _VerificationFlags,
				RevocationMode = _RevocationMode
			};
		}

		public ISignatureChecker GetSignatureChecker()
		{
			return new WindowsHashChecker();
		}

		public ISigner GetSigner()
		{
			return new WindowsSigner();
		}

		#endregion
	}
}
=======
﻿#if !NOX509
using System;
using System.Collections.Generic;
using System.Linq;
using System.Security.Cryptography;
using System.Security.Cryptography.X509Certificates;
using System.Text;
using System.Text.RegularExpressions;
using System.Threading.Tasks;

namespace NBitcoin.Payment
{
	public class WindowsCertificateServiceProvider : ICertificateServiceProvider
	{
		public class WindowsHashChecker : ISignatureChecker
		{
			#region IHashChecker Members

			public bool VerifySignature(byte[] certificate, byte[] hash, string hashOID, byte[] signature)
			{
				try
				{
					return new X509Certificate2(certificate).GetRSAPublicKey().VerifyHash(hash, signature, new HashAlgorithmName(hashOID.ToUpperInvariant()), RSASignaturePadding.Pkcs1);
				}
				catch(CryptographicException)
				{
					return false;
				}
			}

			#endregion
		}
		public class WindowsSigner : ISigner
		{
			#region ISigner Members

			public byte[] Sign(byte[] certificate, byte[] hash, string hashOID)
			{
				return Sign(new X509Certificate2(certificate), hash, hashOID);
			}

			public static byte[] Sign(X509Certificate2 certificate, byte[] hash, string hashOID)
			{
				var privateKey = certificate.GetRSAPrivateKey();
				if(privateKey == null)
					throw new ArgumentException("Private key not present in the certificate, impossible to sign");
				return privateKey.SignHash(hash, new HashAlgorithmName(hashOID.ToUpperInvariant()), RSASignaturePadding.Pkcs1);
			}

			public byte[] StripPrivateKey(byte[] certificate)
			{
				return StripPrivateKey(new X509Certificate2(certificate));
			}
			public byte[] StripPrivateKey(X509Certificate2 certificate)
			{
				return new X509Certificate2(certificate.Export(X509ContentType.Cert)).RawData;
			}

			#endregion

			#region ISigner Members

			public byte[] Sign(object certificate, byte[] hash, string hashOID)
			{
				if(certificate is byte[])
					return Sign((byte[])certificate, hash, hashOID);
				if(certificate is X509Certificate2)
					return Sign((X509Certificate2)certificate, hash, hashOID);
				throw new NotSupportedException("Certificate object's type is not supported");
			}

			public byte[] StripPrivateKey(object certificate)
			{
				if(certificate is byte[])
					return StripPrivateKey((byte[])certificate);
				if(certificate is X509Certificate2)
					return StripPrivateKey((X509Certificate2)certificate);
				throw new NotSupportedException("Certificate object's type is not supported");
			}

			#endregion
		}
		public class WindowsChainChecker : IChainChecker
		{
			public WindowsChainChecker()
			{
				VerificationFlags = X509VerificationFlags.NoFlag;
				RevocationMode = X509RevocationMode.Online;
			}
			public X509VerificationFlags VerificationFlags
			{
				get;
				set;
			}

			public X509RevocationMode RevocationMode
			{
				get;
				set;
			}

			#region IChainChecker Members

			public bool VerifyChain(byte[] certificate, byte[][] additionalCertificates)
			{
				X509Chain chain;
				return VerifyChain(out chain, new X509Certificate2(certificate), additionalCertificates.Select(c => new X509Certificate2(c)).ToArray());
			}

			public bool VerifyChain(out X509Chain chain, X509Certificate2 certificate, X509Certificate2[] additionalCertificates)
			{
				chain = new X509Chain();
				chain.ChainPolicy.VerificationFlags = VerificationFlags;
				chain.ChainPolicy.RevocationMode = RevocationMode;
				foreach(var additional in additionalCertificates)
					chain.ChainPolicy.ExtraStore.Add(additional);
				return chain.Build(certificate);
			}

			#endregion
		}


		/// <summary>
		/// Get the certificate name from the certificate subject
		/// </summary>
		public static string GetCertificateName(X509Certificate2 cert)
		{
			if(cert == null)
				return null;
			if(!string.IsNullOrEmpty(cert.FriendlyName))
				return cert.FriendlyName;
			else
			{
				var match = Regex.Match(cert.Subject, "^(CN=)?(?<Name>[^,]*)", RegexOptions.IgnoreCase);
				if(!match.Success)
					return cert.Subject;
				return match.Groups["Name"].Value.Trim();
			}
		}

		readonly X509VerificationFlags _VerificationFlags;
		public X509VerificationFlags VerificationFlags
		{
			get
			{
				return _VerificationFlags;
			}
		}
		private readonly X509RevocationMode _RevocationMode;
		public X509RevocationMode RevocationMode
		{
			get
			{
				return _RevocationMode;
			}
		}
		public WindowsCertificateServiceProvider(X509VerificationFlags verificationFlags = X509VerificationFlags.NoFlag,
												 X509RevocationMode revocationMode = X509RevocationMode.Online)
		{
			_VerificationFlags = verificationFlags;
			_RevocationMode = revocationMode;
		}
		#region ICertificateServiceProvider Members

		public IChainChecker GetChainChecker()
		{
			return new WindowsChainChecker()
			{
				VerificationFlags = _VerificationFlags,
				RevocationMode = _RevocationMode
			};
		}

		public ISignatureChecker GetSignatureChecker()
		{
			return new WindowsHashChecker();
		}

		public ISigner GetSigner()
		{
			return new WindowsSigner();
		}

		#endregion
	}
}
>>>>>>> 0a39df00
#endif<|MERGE_RESOLUTION|>--- conflicted
+++ resolved
@@ -1,193 +1,4 @@
-<<<<<<< HEAD
 ﻿#if WIN
-using System;
-using System.Collections.Generic;
-using System.Linq;
-using System.Security.Cryptography;
-using System.Security.Cryptography.X509Certificates;
-using System.Text;
-using System.Text.RegularExpressions;
-using System.Threading.Tasks;
-
-namespace NBitcoin.Payment
-{
-	public class WindowsCertificateServiceProvider : ICertificateServiceProvider
-	{
-		public class WindowsHashChecker : ISignatureChecker
-		{
-			#region IHashChecker Members
-
-			public bool VerifySignature(byte[] certificate, byte[] hash, string hashOID, byte[] signature)
-			{
-				try
-				{
-					return ((RSACryptoServiceProvider)new X509Certificate2(certificate).PublicKey.Key).VerifyHash(hash, hashOID, signature);
-				}
-				catch(CryptographicException)
-				{
-					return false;
-				}
-			}
-
-			#endregion
-		}
-		public class WindowsSigner : ISigner
-		{
-			#region ISigner Members
-
-			public byte[] Sign(byte[] certificate, byte[] hash, string hashOID)
-			{
-				return Sign(new X509Certificate2(certificate), hash, hashOID);
-			}
-
-			public static byte[] Sign(X509Certificate2 certificate, byte[] hash, string hashOID)
-			{
-				var privateKey = certificate.PrivateKey as RSACryptoServiceProvider;
-				if(privateKey == null)
-					throw new ArgumentException("Private key not present in the certificate, impossible to sign");
-				return privateKey.SignHash(hash, hashOID);
-			}
-
-			public byte[] StripPrivateKey(byte[] certificate)
-			{
-				return StripPrivateKey(new X509Certificate2(certificate));
-			}
-			public byte[] StripPrivateKey(X509Certificate2 certificate)
-			{
-				return new X509Certificate2(certificate.Export(X509ContentType.Cert)).GetRawCertData();
-			}
-
-			#endregion
-
-			#region ISigner Members
-
-			public byte[] Sign(object certificate, byte[] hash, string hashOID)
-			{
-				if(certificate is byte[])
-					return Sign((byte[])certificate, hash, hashOID);
-				if(certificate is X509Certificate2)
-					return Sign((X509Certificate2)certificate, hash, hashOID);
-				throw new NotSupportedException("Certificate object's type is not supported");
-			}
-
-			public byte[] StripPrivateKey(object certificate)
-			{
-				if(certificate is byte[])
-					return StripPrivateKey((byte[])certificate);
-				if(certificate is X509Certificate2)
-					return StripPrivateKey((X509Certificate2)certificate);
-				throw new NotSupportedException("Certificate object's type is not supported");
-			}
-
-			#endregion
-		}
-		public class WindowsChainChecker : IChainChecker
-		{
-			public WindowsChainChecker()
-			{
-				VerificationFlags = X509VerificationFlags.NoFlag;
-				RevocationMode = X509RevocationMode.Online;
-			}
-			public X509VerificationFlags VerificationFlags
-			{
-				get;
-				set;
-			}
-
-			public X509RevocationMode RevocationMode
-			{
-				get;
-				set;
-			}
-
-			#region IChainChecker Members
-
-			public bool VerifyChain(byte[] certificate, byte[][] additionalCertificates)
-			{
-				X509Chain chain;
-				return VerifyChain(out chain, new X509Certificate2(certificate), additionalCertificates.Select(c => new X509Certificate2(c)).ToArray());
-			}
-
-			public bool VerifyChain(out X509Chain chain, X509Certificate2 certificate, X509Certificate2[] additionalCertificates)
-			{
-				chain = new X509Chain();
-				chain.ChainPolicy.VerificationFlags = VerificationFlags;
-				chain.ChainPolicy.RevocationMode = RevocationMode;
-				foreach(var additional in additionalCertificates)
-					chain.ChainPolicy.ExtraStore.Add(additional);
-				return chain.Build(certificate);
-			}
-
-			#endregion
-		}
-
-
-		/// <summary>
-		/// Get the certificate name from the certificate subject
-		/// </summary>
-		public static string GetCertificateName(X509Certificate2 cert)
-		{
-			if(cert == null)
-				return null;
-			if(!string.IsNullOrEmpty(cert.FriendlyName))
-				return cert.FriendlyName;
-			else
-			{
-				var match = Regex.Match(cert.Subject, "^(CN=)?(?<Name>[^,]*)", RegexOptions.IgnoreCase);
-				if(!match.Success)
-					return cert.Subject;
-				return match.Groups["Name"].Value.Trim();
-			}
-		}
-
-		readonly X509VerificationFlags _VerificationFlags;
-		public X509VerificationFlags VerificationFlags
-		{
-			get
-			{
-				return _VerificationFlags;
-			}
-		}
-		private readonly X509RevocationMode _RevocationMode;
-		public X509RevocationMode RevocationMode
-		{
-			get
-			{
-				return _RevocationMode;
-			}
-		}
-		public WindowsCertificateServiceProvider(X509VerificationFlags verificationFlags = X509VerificationFlags.NoFlag,
-												 X509RevocationMode revocationMode = X509RevocationMode.Online)
-		{
-			_VerificationFlags = verificationFlags;
-			_RevocationMode = revocationMode;
-		}
-		#region ICertificateServiceProvider Members
-
-		public IChainChecker GetChainChecker()
-		{
-			return new WindowsChainChecker()
-			{
-				VerificationFlags = _VerificationFlags,
-				RevocationMode = _RevocationMode
-			};
-		}
-
-		public ISignatureChecker GetSignatureChecker()
-		{
-			return new WindowsHashChecker();
-		}
-
-		public ISigner GetSigner()
-		{
-			return new WindowsSigner();
-		}
-
-		#endregion
-	}
-}
-=======
-﻿#if !NOX509
 using System;
 using System.Collections.Generic;
 using System.Linq;
@@ -374,5 +185,4 @@
 		#endregion
 	}
 }
->>>>>>> 0a39df00
 #endif