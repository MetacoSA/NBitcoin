--- conflicted
+++ resolved
@@ -1,3502 +1,1789 @@
-<<<<<<< HEAD
-﻿using System;
-using System.Collections.Generic;
-using System.Linq;
-using System.Text;
-using NBitcoin.BuilderExtensions;
-using NBitcoin.OpenAsset;
-using NBitcoin.Policy;
-using NBitcoin.Stealth;
-using Builder = System.Func<NBitcoin.TransactionBuilder.TransactionBuildingContext, NBitcoin.IMoney>;
-
-namespace NBitcoin
-{
-	[Flags]
-	public enum ChangeType : int
-	{
-		All = 3,
-		Colored = 1,
-		Uncolored = 2
-	}
-	public interface ICoinSelector
-	{
-		IEnumerable<ICoin> Select(IEnumerable<ICoin> coins, IMoney target);
-	}
-
-	/// <summary>
-	/// Algorithm implemented by bitcoin core https://github.com/bitcoin/bitcoin/blob/master/src/wallet.cpp#L1276
-	/// Minimize the change
-	/// </summary>
-	public class DefaultCoinSelector : ICoinSelector
-	{
-		public DefaultCoinSelector()
-		{
-
-		}
-		Random _Rand = new Random();
-		public DefaultCoinSelector(int seed)
-		{
-			_Rand = new Random(seed);
-		}
-		#region ICoinSelector Members
-
-		public IEnumerable<ICoin> Select(IEnumerable<ICoin> coins, IMoney target)
-		{
-			var zero = target.Sub(target);
-			var targetCoin = coins
-							.FirstOrDefault(c => c.Amount.CompareTo(target) == 0);
-			//If any of your UTXO² matches the Target¹ it will be used.
-			if(targetCoin != null)
-				return new[] { targetCoin };
-
-			List<ICoin> result = new List<ICoin>();
-			IMoney total = zero;
-
-			if(target.CompareTo(zero) == 0)
-				return result;
-
-			var orderedCoins = coins.OrderBy(s => s.Amount).ToArray();
-
-			foreach(var coin in orderedCoins)
-			{
-				if(coin.Amount.CompareTo(target) == -1 && total.CompareTo(target) == -1)
-				{
-					total = total.Add(coin.Amount);
-					result.Add(coin);
-					//If the "sum of all your UTXO smaller than the Target" happens to match the Target, they will be used. (This is the case if you sweep a complete wallet.)
-					if(total.CompareTo(target) == 0)
-						return result;
-
-				}
-				else
-				{
-					if(total.CompareTo(target) == -1 && coin.Amount.CompareTo(target) == 1)
-					{
-						//If the "sum of all your UTXO smaller than the Target" doesn't surpass the target, the smallest UTXO greater than your Target will be used.
-						return new[] { coin };
-					}
-					else
-					{
-						//						Else Bitcoin Core does 1000 rounds of randomly combining unspent transaction outputs until their sum is greater than or equal to the Target. If it happens to find an exact match, it stops early and uses that.
-						//Otherwise it finally settles for the minimum of
-						//the smallest UTXO greater than the Target
-						//the smallest combination of UTXO it discovered in Step 4.
-						var allCoins = orderedCoins.ToArray();
-						IMoney minTotal = null;
-						for(int _ = 0; _ < 1000; _++)
-						{
-							var selection = new List<ICoin>();
-							Utils.Shuffle(allCoins, _Rand);
-							total = zero;
-							for(int i = 0; i < allCoins.Length; i++)
-							{
-								selection.Add(allCoins[i]);
-								total = total.Add(allCoins[i].Amount);
-								if(total.CompareTo(target) == 0)
-									return selection;
-								if(total.CompareTo(target) == 1)
-									break;
-							}
-							if(total.CompareTo(target) == -1)
-							{
-								return null;
-							}
-							if(minTotal == null || total.CompareTo(minTotal) == -1)
-							{
-								minTotal = total;
-							}
-						}
-					}
-				}
-			}
-			if(total.CompareTo(target) == -1)
-				return null;
-			return result;
-		}
-
-		#endregion
-	}
-
-	/// <summary>
-	/// Exception thrown when not enough funds are present for verifying or building a transaction
-	/// </summary>
-	public class NotEnoughFundsException : Exception
-	{
-		public NotEnoughFundsException(string message, string group, IMoney missing)
-			: base(BuildMessage(message, group, missing))
-		{
-			Missing = missing;
-			Group = group;
-		}
-
-		private static string BuildMessage(string message, string group, IMoney missing)
-		{
-			StringBuilder builder = new StringBuilder();
-			builder.Append(message);
-			if(group != null)
-				builder.Append(" in group " + group);
-			if(missing != null)
-				builder.Append(" with missing amount " + missing);
-			return builder.ToString();
-		}
-		public NotEnoughFundsException(string message, Exception inner)
-			: base(message, inner)
-		{
-		}
-
-		/// <summary>
-		/// The group name who is missing the funds
-		/// </summary>
-		public string Group
-		{
-			get;
-			set;
-		}
-
-		/// <summary>
-		/// Amount of Money missing
-		/// </summary>
-		public IMoney Missing
-		{
-			get;
-			set;
-		}
-	}
-
-	/// <summary>
-	/// A class for building and signing all sort of transactions easily (http://www.codeproject.com/Articles/835098/NBitcoin-Build-Them-All)
-	/// </summary>
-	public class TransactionBuilder
-	{
-		internal class TransactionBuilderSigner : ISigner
-		{
-			ICoin coin;
-			SigHash sigHash;
-			IndexedTxIn txIn;
-			public TransactionBuilderSigner(ICoin coin, SigHash sigHash, IndexedTxIn txIn)
-			{
-				this.coin = coin;
-				this.sigHash = sigHash;
-				this.txIn = txIn;
-			}
-			#region ISigner Members
-
-			public TransactionSignature Sign(Key key)
-			{
-				return txIn.Sign(key, coin, sigHash);
-			}
-
-			#endregion
-		}
-		internal class TransactionBuilderKeyRepository : IKeyRepository
-		{
-			TransactionSigningContext _Ctx;
-			TransactionBuilder _TxBuilder;
-			public TransactionBuilderKeyRepository(TransactionBuilder txBuilder, TransactionSigningContext ctx)
-			{
-				_Ctx = ctx;
-				_TxBuilder = txBuilder;
-			}
-			#region IKeyRepository Members
-
-			public Key FindKey(Script scriptPubkey)
-			{
-				return _TxBuilder.FindKey(_Ctx, scriptPubkey);
-			}
-
-			#endregion
-		}
-		internal class TransactionSigningContext
-		{
-			public TransactionSigningContext(TransactionBuilder builder, Transaction transaction)
-			{
-				Builder = builder;
-				Transaction = transaction;
-			}
-
-			public Transaction Transaction
-			{
-				get;
-				set;
-			}
-			public TransactionBuilder Builder
-			{
-				get;
-				set;
-			}
-
-			private readonly List<Key> _AdditionalKeys = new List<Key>();
-			public List<Key> AdditionalKeys
-			{
-				get
-				{
-					return _AdditionalKeys;
-				}
-			}
-
-			public SigHash SigHash
-			{
-				get;
-				set;
-			}
-		}
-		internal class TransactionBuildingContext
-		{
-			public TransactionBuildingContext(TransactionBuilder builder)
-			{
-				Builder = builder;
-				Transaction = new Transaction();
-				AdditionalFees = Money.Zero;
-			}
-			public TransactionBuilder.BuilderGroup Group
-			{
-				get;
-				set;
-			}
-
-			private readonly List<ICoin> _ConsumedCoins = new List<ICoin>();
-			public List<ICoin> ConsumedCoins
-			{
-				get
-				{
-					return _ConsumedCoins;
-				}
-			}
-			public TransactionBuilder Builder
-			{
-				get;
-				set;
-			}
-			public Transaction Transaction
-			{
-				get;
-				set;
-			}
-
-			public Money AdditionalFees
-			{
-				get;
-				set;
-			}
-
-			private readonly List<Builder> _AdditionalBuilders = new List<Builder>();
-			public List<Builder> AdditionalBuilders
-			{
-				get
-				{
-					return _AdditionalBuilders;
-				}
-			}
-
-			ColorMarker _Marker;
-
-			public ColorMarker GetColorMarker(bool issuance)
-			{
-				if(_Marker == null)
-					_Marker = new ColorMarker();
-				if(!issuance)
-					EnsureMarkerInserted();
-				return _Marker;
-			}
-
-			private TxOut EnsureMarkerInserted()
-			{
-				uint position;
-				var dummy = Transaction.AddInput(new TxIn(new OutPoint(new uint256(1), 0))); //Since a transaction without input will be considered without marker, insert a dummy
-				try
-				{
-					if(ColorMarker.Get(Transaction, out position) != null)
-						return Transaction.Outputs[position];
-				}
-				finally
-				{
-					Transaction.Inputs.Remove(dummy);
-				}
-				var txout = Transaction.AddOutput(new TxOut()
-				{
-					ScriptPubKey = new ColorMarker().GetScript()
-				});
-				txout.Value = Money.Zero;
-				return txout;
-			}
-
-			public void Finish()
-			{
-				if(_Marker != null)
-				{
-					var txout = EnsureMarkerInserted();
-					txout.ScriptPubKey = _Marker.GetScript();
-				}
-			}
-
-			public IssuanceCoin IssuanceCoin
-			{
-				get;
-				set;
-			}
-
-			public IMoney ChangeAmount
-			{
-				get;
-				set;
-			}
-
-			public TransactionBuildingContext CreateMemento()
-			{
-				var memento = new TransactionBuildingContext(Builder);
-				memento.RestoreMemento(this);
-				return memento;
-			}
-
-			public void RestoreMemento(TransactionBuildingContext memento)
-			{
-				_Marker = memento._Marker == null ? null : new ColorMarker(memento._Marker.GetScript());
-				Transaction = memento.Transaction.Clone();
-				AdditionalFees = memento.AdditionalFees;
-			}
-
-			public bool NonFinalSequenceSet
-			{
-				get;
-				set;
-			}
-
-			public IMoney CoverOnly
-			{
-				get;
-				set;
-			}
-
-			public IMoney Dust
-			{
-				get;
-				set;
-			}
-
-			public ChangeType ChangeType
-			{
-				get;
-				set;
-			}
-		}
-
-		internal class BuilderGroup
-		{
-			TransactionBuilder _Parent;
-			public BuilderGroup(TransactionBuilder parent)
-			{
-				_Parent = parent;
-				FeeWeight = 1.0m;
-				Builders.Add(SetChange);
-			}
-
-			IMoney SetChange(TransactionBuildingContext ctx)
-			{
-				var changeAmount = (Money)ctx.ChangeAmount;
-				if(changeAmount.Satoshi == 0)
-					return Money.Zero;
-				ctx.Transaction.AddOutput(new TxOut(changeAmount, ctx.Group.ChangeScript[(int)ChangeType.Uncolored]));
-				return changeAmount;
-			}
-			internal List<Builder> Builders = new List<Builder>();
-			internal Dictionary<OutPoint, ICoin> Coins = new Dictionary<OutPoint, ICoin>();
-			internal List<Builder> IssuanceBuilders = new List<Builder>();
-			internal Dictionary<AssetId, List<Builder>> BuildersByAsset = new Dictionary<AssetId, List<Builder>>();
-			internal Script[] ChangeScript = new Script[3];
-			internal void Shuffle()
-			{
-				Shuffle(Builders);
-				foreach(var builders in BuildersByAsset)
-					Shuffle(builders.Value);
-				Shuffle(IssuanceBuilders);
-			}
-			private void Shuffle(List<Builder> builders)
-			{
-				Utils.Shuffle(builders, _Parent._Rand);
-			}
-
-			public Money CoverOnly
-			{
-				get;
-				set;
-			}
-
-			public string Name
-			{
-				get;
-				set;
-			}
-
-			public decimal FeeWeight
-			{
-				get;
-				set;
-			}
-		}
-
-		List<BuilderGroup> _BuilderGroups = new List<BuilderGroup>();
-		BuilderGroup _CurrentGroup = null;
-		internal BuilderGroup CurrentGroup
-		{
-			get
-			{
-				if(_CurrentGroup == null)
-				{
-					_CurrentGroup = new BuilderGroup(this);
-					_BuilderGroups.Add(_CurrentGroup);
-				}
-				return _CurrentGroup;
-			}
-		}
-		public TransactionBuilder()
-		{
-			_Rand = new Random();
-			CoinSelector = new DefaultCoinSelector();
-			StandardTransactionPolicy = new StandardTransactionPolicy();
-			DustPrevention = true;
-			InitExtensions();
-		}
-
-		private void InitExtensions()
-		{
-			Extensions.Add(new P2PKHBuilderExtension());
-			Extensions.Add(new P2MultiSigBuilderExtension());
-			Extensions.Add(new P2PKBuilderExtension());
-			Extensions.Add(new OPTrueExtension());
-		}
-
-		internal Random _Rand;
-		public TransactionBuilder(int seed)
-		{
-			_Rand = new Random(seed);
-			CoinSelector = new DefaultCoinSelector(seed);
-			StandardTransactionPolicy = new StandardTransactionPolicy();
-			DustPrevention = true;
-			InitExtensions();
-		}
-
-		public ICoinSelector CoinSelector
-		{
-			get;
-			set;
-		}
-
-		/// <summary>
-		/// Will transform transfers below Dust, so the transaction get correctly relayed by the network.
-		/// </summary>
-		public bool DustPrevention
-		{
-			get;
-			set;
-		}
-
-		/// <summary>
-		/// A callback used by the TransactionBuilder when it does not find the coin for an input
-		/// </summary>
-		public Func<OutPoint, ICoin> CoinFinder
-		{
-			get;
-			set;
-		}
-
-		/// <summary>
-		/// A callback used by the TransactionBuilder when it does not find the key for a scriptPubKey
-		/// </summary>
-		public Func<Script, Key> KeyFinder
-		{
-			get;
-			set;
-		}
-
-		LockTime? _LockTime;
-		public TransactionBuilder SetLockTime(LockTime lockTime)
-		{
-			_LockTime = lockTime;
-			return this;
-		}
-
-		List<Key> _Keys = new List<Key>();
-
-		public TransactionBuilder AddKeys(params ISecret[] keys)
-		{
-			_Keys.AddRange(keys.Select(k => k.PrivateKey));
-			return this;
-		}
-
-		public TransactionBuilder AddKeys(params Key[] keys)
-		{
-			_Keys.AddRange(keys);
-			return this;
-		}
-
-		public TransactionBuilder AddCoins(params ICoin[] coins)
-		{
-			return AddCoins((IEnumerable<ICoin>)coins);
-		}
-
-		public TransactionBuilder AddCoins(IEnumerable<ICoin> coins)
-		{
-			foreach(var coin in coins)
-			{
-				CurrentGroup.Coins.AddOrReplace(coin.Outpoint, coin);
-			}
-			return this;
-		}
-
-		/// <summary>
-		/// Set the name of this group (group are separated by call to Then())
-		/// </summary>
-		/// <param name="groupName">Name of the group</param>
-		/// <returns></returns>
-		public TransactionBuilder SetGroupName(string groupName)
-		{
-			CurrentGroup.Name = groupName;
-			return this;
-		}
-
-		/// <summary>
-		/// Send bitcoins to a destination
-		/// </summary>
-		/// <param name="destination">The destination</param>
-		/// <param name="amount">The amount</param>
-		/// <returns></returns>
-		public TransactionBuilder Send(IDestination destination, Money amount)
-		{
-			return Send(destination.ScriptPubKey, amount);
-		}
-
-		readonly static TxNullDataTemplate _OpReturnTemplate = new TxNullDataTemplate(1024 * 1024);
-
-		/// <summary>
-		/// Send bitcoins to a destination
-		/// </summary>
-		/// <param name="scriptPubKey">The destination</param>
-		/// <param name="amount">The amount</param>
-		/// <returns></returns>
-		public TransactionBuilder Send(Script scriptPubKey, Money amount)
-		{
-			if(amount < Money.Zero)
-				throw new ArgumentOutOfRangeException("amount", "amount can't be negative");
-			if(DustPrevention && amount < GetDust(scriptPubKey) && !_OpReturnTemplate.CheckScriptPubKey(scriptPubKey))
-			{
-				SendFees(amount);
-				return this;
-			}
-			CurrentGroup.Builders.Add(ctx =>
-			{
-				ctx.Transaction.Outputs.Add(new TxOut(amount, scriptPubKey));
-				return amount;
-			});
-			return this;
-		}
-
-		/// <summary>
-		/// Send a money amount to the destination
-		/// </summary>
-		/// <param name="destination">The destination</param>
-		/// <param name="amount">The amount (supported : Money, AssetMoney, MoneyBag)</param>
-		/// <returns></returns>
-		/// <exception cref="System.NotSupportedException">The coin type is not supported</exception>
-		public TransactionBuilder Send(IDestination destination, IMoney amount)
-		{
-			return Send(destination.ScriptPubKey, amount);
-		}
-		/// <summary>
-		/// Send a money amount to the destination
-		/// </summary>
-		/// <param name="destination">The destination</param>
-		/// <param name="amount">The amount (supported : Money, AssetMoney, MoneyBag)</param>
-		/// <returns></returns>
-		/// <exception cref="System.NotSupportedException">The coin type is not supported</exception>
-		public TransactionBuilder Send(Script scriptPubKey, IMoney amount)
-		{
-			MoneyBag bag = amount as MoneyBag;
-			if(bag != null)
-			{
-				foreach(var money in bag)
-					Send(scriptPubKey, amount);
-				return this;
-			}
-			Money coinAmount = amount as Money;
-			if(coinAmount != null)
-				return Send(scriptPubKey, coinAmount);
-			AssetMoney assetAmount = amount as AssetMoney;
-			if(assetAmount != null)
-				return SendAsset(scriptPubKey, assetAmount);
-			throw new NotSupportedException("Type of Money not supported");
-		}
-
-		/// <summary>
-		/// Send assets (Open Asset) to a destination
-		/// </summary>
-		/// <param name="destination">The destination</param>
-		/// <param name="asset">The asset and amount</param>
-		/// <returns></returns>
-		public TransactionBuilder SendAsset(IDestination destination, AssetMoney asset)
-		{
-			return SendAsset(destination.ScriptPubKey, asset);
-		}
-
-		/// <summary>
-		/// Send assets (Open Asset) to a destination
-		/// </summary>
-		/// <param name="destination">The destination</param>
-		/// <param name="asset">The asset and amount</param>
-		/// <returns></returns>
-		public TransactionBuilder SendAsset(IDestination destination, AssetId assetId, ulong quantity)
-		{
-			return SendAsset(destination, new AssetMoney(assetId, quantity));
-		}
-
-		public TransactionBuilder Shuffle()
-		{
-			Utils.Shuffle(_BuilderGroups, _Rand);
-			foreach(var group in _BuilderGroups)
-				group.Shuffle();
-			return this;
-		}
-
-		IMoney SetColoredChange(TransactionBuildingContext ctx)
-		{
-			var changeAmount = (AssetMoney)ctx.ChangeAmount;
-			if(changeAmount.Quantity == 0)
-				return changeAmount;
-			var marker = ctx.GetColorMarker(false);
-			var script = ctx.Group.ChangeScript[(int)ChangeType.Colored];
-			var txout = ctx.Transaction.AddOutput(new TxOut(GetDust(script), script));
-			marker.SetQuantity(ctx.Transaction.Outputs.Count - 2, changeAmount.Quantity);
-			ctx.AdditionalFees += txout.Value;
-			return changeAmount;
-		}
-
-		public TransactionBuilder SendAsset(Script scriptPubKey, AssetId assetId, ulong assetQuantity)
-		{
-			return SendAsset(scriptPubKey, new AssetMoney(assetId, assetQuantity));
-		}
-
-		public TransactionBuilder SendAsset(Script scriptPubKey, AssetMoney asset)
-		{
-			if(asset.Quantity < 0)
-				throw new ArgumentOutOfRangeException("asset", "Asset amount can't be negative");
-			if(asset.Quantity == 0)
-				return this;
-			AssertOpReturn("Colored Coin");
-			var builders = CurrentGroup.BuildersByAsset.TryGet(asset.Id);
-			if(builders == null)
-			{
-				builders = new List<Builder>();
-				CurrentGroup.BuildersByAsset.Add(asset.Id, builders);
-				builders.Add(SetColoredChange);
-			}
-			builders.Add(ctx =>
-			{
-				var marker = ctx.GetColorMarker(false);
-				var txout = ctx.Transaction.AddOutput(new TxOut(GetDust(scriptPubKey), scriptPubKey));
-				marker.SetQuantity(ctx.Transaction.Outputs.Count - 2, asset.Quantity);
-				ctx.AdditionalFees += txout.Value;
-				return asset;
-			});
-			return this;
-		}
-
-		Money GetDust()
-		{
-			return GetDust(new Script(new byte[25]));
-		}
-		Money GetDust(Script script)
-		{
-			if(StandardTransactionPolicy == null || StandardTransactionPolicy.MinRelayTxFee == null)
-				return Money.Zero;
-			return new TxOut(Money.Zero, script).GetDustThreshold(StandardTransactionPolicy.MinRelayTxFee);
-		}
-
-		/// <summary>
-		/// Set transaction policy fluently
-		/// </summary>
-		/// <param name="policy">The policy</param>
-		/// <returns>this</returns>
-		public TransactionBuilder SetTransactionPolicy(StandardTransactionPolicy policy)
-		{
-			StandardTransactionPolicy = policy;
-			return this;
-		}
-		public StandardTransactionPolicy StandardTransactionPolicy
-		{
-			get;
-			set;
-		}
-
-
-		string _OpReturnUser;
-		private void AssertOpReturn(string name)
-		{
-			if(_OpReturnUser == null)
-			{
-				_OpReturnUser = name;
-			}
-			else
-			{
-				if(_OpReturnUser != name)
-					throw new InvalidOperationException("Op return already used for " + _OpReturnUser);
-			}
-		}
-
-		public TransactionBuilder Send(BitcoinStealthAddress address, Money amount, Key ephemKey = null)
-		{
-			if(amount < Money.Zero)
-				throw new ArgumentOutOfRangeException("amount", "amount can't be negative");
-
-			if(_OpReturnUser == null)
-				_OpReturnUser = "Stealth Payment";
-			else
-				throw new InvalidOperationException("Op return already used for " + _OpReturnUser);
-
-			CurrentGroup.Builders.Add(ctx =>
-			{
-				var payment = address.CreatePayment(ephemKey);
-				payment.AddToTransaction(ctx.Transaction, amount);
-				return amount;
-			});
-			return this;
-		}
-
-		public TransactionBuilder IssueAsset(IDestination destination, AssetMoney asset)
-		{
-			return IssueAsset(destination.ScriptPubKey, asset);
-		}
-
-		AssetId _IssuedAsset;
-
-		public TransactionBuilder IssueAsset(Script scriptPubKey, AssetMoney asset)
-		{
-			AssertOpReturn("Colored Coin");
-			if(_IssuedAsset == null)
-				_IssuedAsset = asset.Id;
-			else if(_IssuedAsset != asset.Id)
-				throw new InvalidOperationException("You can issue only one asset type in a transaction");
-
-			CurrentGroup.IssuanceBuilders.Add(ctx =>
-			{
-				var marker = ctx.GetColorMarker(true);
-				if(ctx.IssuanceCoin == null)
-				{
-					var issuance = ctx.Group.Coins.Values.OfType<IssuanceCoin>().Where(i => i.AssetId == asset.Id).FirstOrDefault();
-					if(issuance == null)
-						throw new InvalidOperationException("No issuance coin for emitting asset found");
-					ctx.IssuanceCoin = issuance;
-					ctx.Transaction.Inputs.Insert(0, new TxIn(issuance.Outpoint));
-					ctx.AdditionalFees -= issuance.Bearer.Amount;
-					if(issuance.DefinitionUrl != null)
-					{
-						marker.SetMetadataUrl(issuance.DefinitionUrl);
-					}
-				}
-
-				ctx.Transaction.Outputs.Insert(0, new TxOut(GetDust(scriptPubKey), scriptPubKey));
-				marker.Quantities = new[] { checked((ulong)asset.Quantity) }.Concat(marker.Quantities).ToArray();
-				ctx.AdditionalFees += ctx.Transaction.Outputs[0].Value;
-				return asset;
-			});
-			return this;
-		}
-
-		public TransactionBuilder SendFees(Money fees)
-		{
-			if(fees == null)
-				throw new ArgumentNullException("fees");
-			CurrentGroup.Builders.Add(ctx => fees);
-			return this;
-		}
-
-		/// <summary>
-		/// Split the estimated fees accross the several groups (separated by Then())
-		/// </summary>
-		/// <param name="feeRate"></param>
-		/// <returns></returns>
-		public TransactionBuilder SendEstimatedFees(FeeRate feeRate)
-		{
-			var fee = EstimateFees(feeRate);
-			SendFees(fee);
-			return this;
-		}
-
-		/// <summary>
-		/// Estimate the fee needed for the transaction, and split among groups according to their fee weight
-		/// </summary>
-		/// <param name="feeRate"></param>
-		/// <returns></returns>
-		public TransactionBuilder SendEstimatedFeesSplit(FeeRate feeRate)
-		{
-			var fee = EstimateFees(feeRate);
-			SendFeesSplit(fee);
-			return this;
-		}
-
-		/// <summary>
-		/// Send the fee splitted among groups according to their fee weight
-		/// </summary>
-		/// <param name="fees"></param>
-		/// <returns></returns>
-		public TransactionBuilder SendFeesSplit(Money fees)
-		{
-			if(fees == null)
-				throw new ArgumentNullException("fees");
-			var lastGroup = CurrentGroup; //Make sure at least one group exists
-			var totalWeight = _BuilderGroups.Select(b => b.FeeWeight).Sum();
-			Money totalSent = Money.Zero;
-			foreach(var group in _BuilderGroups)
-			{
-				var groupFee = Money.Satoshis((group.FeeWeight / totalWeight) * fees.Satoshi);
-				totalSent += groupFee;
-				if(_BuilderGroups.Last() == group)
-				{
-					var leftOver = fees - totalSent;
-					groupFee += leftOver;
-				}
-				group.Builders.Add(ctx => groupFee);
-			}
-			return this;
-		}
-
-
-		/// <summary>
-		/// If using SendFeesSplit or SendEstimatedFeesSplit, determine the weight this group participate in paying the fees
-		/// </summary>
-		/// <param name="feeWeight">The weight of fee participation</param>
-		/// <returns></returns>
-		public TransactionBuilder SetFeeWeight(decimal feeWeight)
-		{
-			CurrentGroup.FeeWeight = feeWeight;
-			return this;
-		}
-
-		public TransactionBuilder SetChange(IDestination destination, ChangeType changeType = ChangeType.All)
-		{
-			return SetChange(destination.ScriptPubKey, changeType);
-		}
-
-		public TransactionBuilder SetChange(Script scriptPubKey, ChangeType changeType = ChangeType.All)
-		{
-			if((changeType & ChangeType.Colored) != 0)
-			{
-				CurrentGroup.ChangeScript[(int)ChangeType.Colored] = scriptPubKey;
-			}
-			if((changeType & ChangeType.Uncolored) != 0)
-			{
-				CurrentGroup.ChangeScript[(int)ChangeType.Uncolored] = scriptPubKey;
-			}
-			return this;
-		}
-
-		public TransactionBuilder SetCoinSelector(ICoinSelector selector)
-		{
-			if(selector == null)
-				throw new ArgumentNullException("selector");
-			CoinSelector = selector;
-			return this;
-		}
-		/// <summary>
-		/// Build the transaction
-		/// </summary>
-		/// <param name="sign">True if signs all inputs with the available keys</param>
-		/// <returns>The transaction</returns>
-		/// <exception cref="NotEnoughFundsException">Not enough funds are available</exception>
-		public Transaction BuildTransaction(bool sign)
-		{
-			return BuildTransaction(sign, SigHash.All);
-		}
-
-		/// <summary>
-		/// Build the transaction
-		/// </summary>
-		/// <param name="sign">True if signs all inputs with the available keys</param>
-		/// <param name="sigHash">The type of signature</param>
-		/// <returns>The transaction</returns>
-		/// <exception cref="NotEnoughFundsException">Not enough funds are available</exception>
-		public Transaction BuildTransaction(bool sign, SigHash sigHash)
-		{
-			TransactionBuildingContext ctx = new TransactionBuildingContext(this);
-			if(_CompletedTransaction != null)
-				ctx.Transaction = _CompletedTransaction.Clone();
-			if(_LockTime != null)
-				ctx.Transaction.LockTime = _LockTime.Value;
-			foreach(var group in _BuilderGroups)
-			{
-				ctx.Group = group;
-				ctx.AdditionalBuilders.Clear();
-				ctx.AdditionalFees = Money.Zero;
-
-				ctx.ChangeType = ChangeType.Colored;
-				foreach(var builder in group.IssuanceBuilders)
-					builder(ctx);
-
-				var buildersByAsset = group.BuildersByAsset.ToList();
-				foreach(var builders in buildersByAsset)
-				{
-					var coins = group.Coins.Values.OfType<ColoredCoin>().Where(c => c.Amount.Id == builders.Key);
-
-					ctx.Dust = new AssetMoney(builders.Key);
-					ctx.CoverOnly = null;
-					ctx.ChangeAmount = new AssetMoney(builders.Key);
-					var btcSpent = BuildTransaction(ctx, group, builders.Value, coins, new AssetMoney(builders.Key))
-						.OfType<IColoredCoin>().Select(c => c.Bearer.Amount).Sum();
-					ctx.AdditionalFees -= btcSpent;
-				}
-
-				ctx.AdditionalBuilders.Add(_ => _.AdditionalFees);
-				ctx.Dust = GetDust();
-				ctx.ChangeAmount = Money.Zero;
-				ctx.CoverOnly = group.CoverOnly;
-				ctx.ChangeType = ChangeType.Uncolored;
-				BuildTransaction(ctx, group, group.Builders, group.Coins.Values.OfType<Coin>(), Money.Zero);
-			}
-			ctx.Finish();
-
-			if(sign)
-			{
-				SignTransactionInPlace(ctx.Transaction, sigHash);
-			}
-			return ctx.Transaction;
-		}
-
-		private IEnumerable<ICoin> BuildTransaction(
-			TransactionBuildingContext ctx,
-			BuilderGroup group,
-			IEnumerable<Builder> builders,
-			IEnumerable<ICoin> coins,
-			IMoney zero)
-		{
-			var originalCtx = ctx.CreateMemento();
-			var target = builders.Concat(ctx.AdditionalBuilders).Select(b => b(ctx)).Sum(zero);
-			if(ctx.CoverOnly != null)
-			{
-				target = ctx.CoverOnly.Add(ctx.ChangeAmount);
-			}
-
-			var unconsumed = coins.Where(c => ctx.ConsumedCoins.All(cc => cc.Outpoint != c.Outpoint));
-			var selection = CoinSelector.Select(unconsumed, target);
-			if(selection == null)
-				throw new NotEnoughFundsException("Not enough fund to cover the target",
-					group.Name,
-					target.Sub(unconsumed.Select(u => u.Amount).Sum(zero))
-					);
-			var total = selection.Select(s => s.Amount).Sum(zero);
-			var change = total.Sub(target);
-			if(change.CompareTo(zero) == -1)
-				throw new NotEnoughFundsException("Not enough fund to cover the target",
-					group.Name,
-					change.Negate()
-				);
-			if(change.CompareTo(ctx.Dust) == 1)
-			{
-				var changeScript = group.ChangeScript[(int)ctx.ChangeType];
-				if(changeScript == null)
-					throw new InvalidOperationException("A change address should be specified (" + ctx.ChangeType + ")");
-				if(!(ctx.Dust is Money) || change.CompareTo(GetDust(changeScript)) == 1)
-				{
-					ctx.RestoreMemento(originalCtx);
-					ctx.ChangeAmount = change;
-					try
-					{
-						return BuildTransaction(ctx, group, builders, coins, zero);
-					}
-					finally
-					{
-						ctx.ChangeAmount = zero;
-					}
-				}
-			}
-			foreach(var coin in selection)
-			{
-				ctx.ConsumedCoins.Add(coin);
-				var input = ctx.Transaction.Inputs.FirstOrDefault(i => i.PrevOut == coin.Outpoint);
-				if(input == null)
-					input = ctx.Transaction.AddInput(new TxIn(coin.Outpoint));
-				if(_LockTime != null && !ctx.NonFinalSequenceSet)
-				{
-					input.Sequence = 0;
-					ctx.NonFinalSequenceSet = true;
-				}
-			}
-			return selection;
-		}
-
-		public Transaction SignTransaction(Transaction transaction, SigHash sigHash)
-		{
-			var tx = transaction.Clone();
-			SignTransactionInPlace(tx, sigHash);
-			return tx;
-		}
-
-		public Transaction SignTransaction(Transaction transaction)
-		{
-			return SignTransaction(transaction, SigHash.All);
-		}
-		public Transaction SignTransactionInPlace(Transaction transaction)
-		{
-			return SignTransactionInPlace(transaction, SigHash.All);
-		}
-		public Transaction SignTransactionInPlace(Transaction transaction, SigHash sigHash)
-		{
-			TransactionSigningContext ctx = new TransactionSigningContext(this, transaction);
-			ctx.SigHash = sigHash;
-			foreach(var input in transaction.Inputs.AsIndexedInputs())
-			{
-				var coin = FindSignableCoin(input);
-				if(coin != null)
-				{
-					Sign(ctx, coin, input);
-				}
-			}
-			return transaction;
-		}
-
-		public ICoin FindSignableCoin(IndexedTxIn txIn)
-		{
-			var coin = FindCoin(txIn.PrevOut);
-			if(coin is IColoredCoin)
-				coin = ((IColoredCoin)coin).Bearer;
-			if(coin == null || coin is ScriptCoin || coin is StealthCoin)
-				return coin;
-
-			var hash = ScriptCoin.GetRedeemHash(coin.TxOut.ScriptPubKey);
-			if(hash != null)
-			{
-				var redeem = _ScriptPubKeyToRedeem.TryGet(coin.TxOut.ScriptPubKey);
-				if(redeem != null && PayToWitScriptHashTemplate.Instance.CheckScriptPubKey(redeem))
-					redeem = _ScriptPubKeyToRedeem.TryGet(redeem);
-				if(redeem == null)
-				{
-					if(hash is WitScriptId)
-						redeem = PayToWitScriptHashTemplate.Instance.ExtractWitScriptParameters(txIn.WitScript, (WitScriptId)hash);
-					if(hash is ScriptId)
-					{
-						var parameters = PayToScriptHashTemplate.Instance.ExtractScriptSigParameters(txIn.ScriptSig, (ScriptId)hash);
-						if(parameters != null)
-							redeem = parameters.RedeemScript;
-					}
-				}
-				if(redeem != null)
-					return new ScriptCoin(coin, redeem);
-			}
-			return coin;
-		}
-
-		/// <summary>
-		/// Verify that a transaction is fully signed and have enough fees
-		/// </summary>
-		/// <param name="tx">The transaction to check</param>
-		/// <returns>True if no error</returns>
-		public bool Verify(Transaction tx)
-		{
-			TransactionPolicyError[] errors;
-			return Verify(tx, null as Money, out errors);
-		}
-		/// <summary>
-		/// Verify that a transaction is fully signed and have enough fees
-		/// </summary>
-		/// <param name="tx">The transaction to check</param>
-		/// <param name="expectedFees">The expected fees (more or less 10%)</param>
-		/// <returns>True if no error</returns>
-		public bool Verify(Transaction tx, Money expectedFees)
-		{
-			TransactionPolicyError[] errors;
-			return Verify(tx, expectedFees, out errors);
-		}
-
-		/// <summary>
-		/// Verify that a transaction is fully signed and have enough fees
-		/// </summary>
-		/// <param name="tx">The transaction to check</param>
-		/// <param name="expectedFeeRate">The expected fee rate</param>
-		/// <returns>True if no error</returns>
-		public bool Verify(Transaction tx, FeeRate expectedFeeRate)
-		{
-			TransactionPolicyError[] errors;
-			return Verify(tx, expectedFeeRate, out errors);
-		}
-
-		/// <summary>
-		/// Verify that a transaction is fully signed and have enough fees
-		/// </summary>
-		/// <param name="tx">The transaction to check</param>
-		/// <param name="errors">Detected errors</param>
-		/// <returns>True if no error</returns>
-		public bool Verify(Transaction tx, out TransactionPolicyError[] errors)
-		{
-			return Verify(tx, null as Money, out errors);
-		}
-		/// <summary>
-		/// Verify that a transaction is fully signed, have enough fees, and follow the Standard and Miner Transaction Policy rules
-		/// </summary>
-		/// <param name="tx">The transaction to check</param>
-		/// <param name="expectedFees">The expected fees (more or less 10%)</param>
-		/// <param name="errors">Detected errors</param>
-		/// <returns>True if no error</returns>
-		public bool Verify(Transaction tx, Money expectedFees, out TransactionPolicyError[] errors)
-		{
-			if(tx == null)
-				throw new ArgumentNullException("tx");
-			var coins = tx.Inputs.Select(i => FindCoin(i.PrevOut)).Where(c => c != null).ToArray();
-			List<TransactionPolicyError> exceptions = new List<TransactionPolicyError>();
-			var policyErrors = MinerTransactionPolicy.Instance.Check(tx, coins);
-			exceptions.AddRange(policyErrors);
-			policyErrors = StandardTransactionPolicy.Check(tx, coins);
-			exceptions.AddRange(policyErrors);
-			if(expectedFees != null)
-			{
-				var fees = tx.GetFee(coins);
-				if(fees != null)
-				{
-					Money margin = Money.Zero;
-					if(DustPrevention)
-						margin = GetDust() * 2;
-					if(!fees.Almost(expectedFees, margin))
-						exceptions.Add(new NotEnoughFundsPolicyError("Fees different than expected", expectedFees - fees));
-				}
-			}
-			errors = exceptions.ToArray();
-			return errors.Length == 0;
-		}
-		/// <summary>
-		/// Verify that a transaction is fully signed and have enough fees
-		/// </summary>
-		/// <param name="tx">The transaction to check</param>
-		/// <param name="expectedFeeRate">The expected fee rate</param>
-		/// <param name="errors">Detected errors</param>
-		/// <returns>True if no error</returns>
-		public bool Verify(Transaction tx, FeeRate expectedFeeRate, out TransactionPolicyError[] errors)
-		{
-			if(tx == null)
-				throw new ArgumentNullException("tx");
-			return Verify(tx, expectedFeeRate == null ? null : expectedFeeRate.GetFee(tx), out errors);
-		}
-		/// <summary>
-		/// Verify that a transaction is fully signed and have enough fees
-		/// </summary>
-		/// <param name="tx">he transaction to check</param>
-		/// <param name="expectedFeeRate">The expected fee rate</param>
-		/// <returns>Detected errors</returns>
-		public TransactionPolicyError[] Check(Transaction tx, FeeRate expectedFeeRate)
-		{
-			return Check(tx, expectedFeeRate == null ? null : expectedFeeRate.GetFee(tx));
-		}
-		/// <summary>
-		/// Verify that a transaction is fully signed and have enough fees
-		/// </summary>
-		/// <param name="tx">he transaction to check</param>
-		/// <param name="expectedFee">The expected fee</param>
-		/// <returns>Detected errors</returns>
-		public TransactionPolicyError[] Check(Transaction tx, Money expectedFee)
-		{
-			TransactionPolicyError[] errors;
-			Verify(tx, expectedFee, out errors);
-			return errors;
-		}
-		/// <summary>
-		/// Verify that a transaction is fully signed and have enough fees
-		/// </summary>
-		/// <param name="tx">he transaction to check</param>
-		/// <returns>Detected errors</returns>
-		public TransactionPolicyError[] Check(Transaction tx)
-		{
-			return Check(tx, null as Money);
-		}
-
-		private CoinNotFoundException CoinNotFound(IndexedTxIn txIn)
-		{
-			return new CoinNotFoundException(txIn);
-		}
-
-
-		public ICoin FindCoin(OutPoint outPoint)
-		{
-			var result = _BuilderGroups.Select(c => c.Coins.TryGet(outPoint)).FirstOrDefault(r => r != null);
-			if(result == null && CoinFinder != null)
-				result = CoinFinder(outPoint);
-			return result;
-		}
-
-		/// <summary>
-		/// Find spent coins of a transaction
-		/// </summary>
-		/// <param name="tx">The transaction</param>
-		/// <returns>Array of size tx.Input.Count, if a coin is not fund, a null coin is returned.</returns>
-		public ICoin[] FindSpentCoins(Transaction tx)
-		{
-			return
-				tx
-				.Inputs
-				.Select(i => FindCoin(i.PrevOut))
-				.ToArray();
-		}
-
-		/// <summary>
-		/// Estimate the physical size of the transaction
-		/// </summary>
-		/// <param name="tx">The transaction to be estimated</param>
-		/// <returns></returns>
-		public int EstimateSize(Transaction tx)
-		{
-			return EstimateSize(tx, false);
-		}
-
-		/// <summary>
-		/// Estimate the size of the transaction
-		/// </summary>
-		/// <param name="tx">The transaction to be estimated</param>
-		/// <param name="virtualSize">If true, returns the size on which fee calculation are based, else returns the physical byte size</param>
-		/// <returns></returns>
-		public int EstimateSize(Transaction tx, bool virtualSize)
-		{
-			if(tx == null)
-				throw new ArgumentNullException("tx");
-			var clone = tx.Clone();
-			clone.Inputs.Clear();
-			var baseSize = clone.GetSerializedSize();
-
-			int vSize = 0;
-			int size = baseSize;
-			if(tx.HasWitness)
-				vSize += 2;
-			foreach(var txin in tx.Inputs.AsIndexedInputs())
-			{
-				var coin = FindSignableCoin(txin) ?? FindCoin(txin.PrevOut);
-				if(coin == null)
-					throw CoinNotFound(txin);
-				EstimateScriptSigSize(coin, ref vSize, ref size);
-				size += 41;
-			}
-
-			return (virtualSize ? vSize / Transaction.WITNESS_SCALE_FACTOR + size : vSize + size);
-		}
-
-		private void EstimateScriptSigSize(ICoin coin, ref int vSize, ref int size)
-		{
-			if(coin is IColoredCoin)
-				coin = ((IColoredCoin)coin).Bearer;
-			
-			if(coin is ScriptCoin)
-			{
-				var scriptCoin = (ScriptCoin)coin;
-				var p2sh = scriptCoin.GetP2SHRedeem();
-				if(p2sh != null)
-				{
-					coin = new Coin(scriptCoin.Outpoint, new TxOut(scriptCoin.Amount, p2sh));
-					size += new Script(Op.GetPushOp(p2sh.ToBytes(true))).Length;
-					if(scriptCoin.RedeemType == RedeemType.WitnessV0)
-					{
-						coin = new ScriptCoin(coin, scriptCoin.Redeem);
-					}
-				}
-
-				if(scriptCoin.RedeemType == RedeemType.WitnessV0)
-				{
-					vSize += new Script(Op.GetPushOp(scriptCoin.Redeem.ToBytes(true))).Length;
-				}
-			}
-
-			var scriptPubkey = coin.GetScriptCode();
-			var scriptSigSize = -1;
-			foreach(var extension in Extensions)
-			{
-				if(extension.CanEstimateScriptSigSize(scriptPubkey))
-				{
-					scriptSigSize = extension.EstimateScriptSigSize(scriptPubkey);					
-					break;
-				}
-			}
-
-			if(scriptSigSize == -1)
-				scriptSigSize += coin.TxOut.ScriptPubKey.Length; //Using heurestic to approximate size of unknown scriptPubKey
-			if(coin.GetHashVersion() == HashVersion.Witness)
-				vSize += scriptSigSize + 1; //Account for the push
-			if(coin.GetHashVersion() == HashVersion.Original)
-				size += scriptSigSize;
-		}
-
-		/// <summary>
-		/// Estimate fees of the built transaction
-		/// </summary>
-		/// <param name="feeRate">Fee rate</param>
-		/// <returns></returns>
-		public Money EstimateFees(FeeRate feeRate)
-		{
-			if(feeRate == null)
-				throw new ArgumentNullException("feeRate");
-
-			int builderCount = CurrentGroup.Builders.Count;
-			Money feeSent = Money.Zero;
-			try
-			{
-				while(true)
-				{
-					var tx = BuildTransaction(false);
-					var shouldSend = EstimateFees(tx, feeRate);
-					var delta = shouldSend - feeSent;
-					if(delta <= Money.Zero)
-						break;
-					SendFees(delta);
-					feeSent += delta;
-				}
-			}
-			finally
-			{
-				while(CurrentGroup.Builders.Count != builderCount)
-				{
-					CurrentGroup.Builders.RemoveAt(CurrentGroup.Builders.Count - 1);
-				}
-			}
-			return feeSent;
-		}
-
-		/// <summary>
-		/// Estimate fees of an unsigned transaction
-		/// </summary>
-		/// <param name="tx"></param>
-		/// <param name="feeRate">Fee rate</param>
-		/// <returns></returns>
-		public Money EstimateFees(Transaction tx, FeeRate feeRate)
-		{
-			if(tx == null)
-				throw new ArgumentNullException("tx");
-			if(feeRate == null)
-				throw new ArgumentNullException("feeRate");
-
-			var estimation = EstimateSize(tx, true);
-			return feeRate.GetFee(estimation);
-		}
-
-		private void Sign(TransactionSigningContext ctx, ICoin coin, IndexedTxIn txIn)
-		{
-			var input = txIn.TxIn;
-			if(coin is StealthCoin)
-			{
-				var stealthCoin = (StealthCoin)coin;
-				var scanKey = FindKey(ctx, stealthCoin.Address.ScanPubKey.ScriptPubKey);
-				if(scanKey == null)
-					throw new KeyNotFoundException("Scan key for decrypting StealthCoin not found");
-				var spendKeys = stealthCoin.Address.SpendPubKeys.Select(p => FindKey(ctx, p.ScriptPubKey)).Where(p => p != null).ToArray();
-				ctx.AdditionalKeys.AddRange(stealthCoin.Uncover(spendKeys, scanKey));
-				var normalCoin = new Coin(coin.Outpoint, coin.TxOut);
-				if(stealthCoin.Redeem != null)
-					normalCoin = normalCoin.ToScriptCoin(stealthCoin.Redeem);
-				coin = normalCoin;
-			}
-			var scriptSig = CreateScriptSig(ctx, coin, txIn);
-			if(scriptSig == null)
-				return;
-			ScriptCoin scriptCoin = coin as ScriptCoin;
-
-			Script signatures = null;
-			if(coin.GetHashVersion() == HashVersion.Witness)
-			{
-				signatures = txIn.WitScript;
-				if(scriptCoin != null)
-				{
-					if(scriptCoin.IsP2SH)
-						txIn.ScriptSig = Script.Empty;
-					if(scriptCoin.RedeemType == RedeemType.WitnessV0)
-						signatures = RemoveRedeem(signatures);
-				}
-			}
-			else
-			{
-				signatures = txIn.ScriptSig;
-				if(scriptCoin != null && scriptCoin.RedeemType == RedeemType.P2SH)
-					signatures = RemoveRedeem(signatures);
-			}
-
-
-			signatures = CombineScriptSigs(coin, scriptSig, signatures);
-
-			if(coin.GetHashVersion() == HashVersion.Witness)
-			{
-				txIn.WitScript = signatures;
-				if(scriptCoin != null)
-				{
-					if(scriptCoin.IsP2SH)
-						txIn.ScriptSig = new Script(Op.GetPushOp(scriptCoin.GetP2SHRedeem().ToBytes(true)));
-					if(scriptCoin.RedeemType == RedeemType.WitnessV0)
-						txIn.WitScript = txIn.WitScript + new WitScript(Op.GetPushOp(scriptCoin.Redeem.ToBytes(true)));
-				}
-			}
-			else
-			{
-				txIn.ScriptSig = signatures;
-				if(scriptCoin != null && scriptCoin.RedeemType == RedeemType.P2SH)
-				{
-					txIn.ScriptSig = input.ScriptSig + Op.GetPushOp(scriptCoin.GetP2SHRedeem().ToBytes(true));
-				}
-			}
-		}
-
-
-		private static Script RemoveRedeem(Script script)
-		{
-			if(script == Script.Empty)
-				return script;
-			var ops = script.ToOps().ToArray();
-			return new Script(ops.Take(ops.Length - 1));
-		}
-
-		private Script CombineScriptSigs(ICoin coin, Script a, Script b)
-		{
-			var scriptPubkey = coin.GetScriptCode();
-			if(Script.IsNullOrEmpty(a))
-				return b ?? Script.Empty;
-			if(Script.IsNullOrEmpty(b))
-				return a ?? Script.Empty;
-
-			foreach(var extension in Extensions)
-			{
-				if(extension.CanCombineScriptSig(scriptPubkey, a, b))
-				{
-					return extension.CombineScriptSig(scriptPubkey, a, b);
-				}
-			}
-			return a.Length > b.Length ? a : b; //Heurestic
-		}
-
-		private Script CreateScriptSig(TransactionSigningContext ctx, ICoin coin, IndexedTxIn txIn)
-		{
-			var scriptPubKey = coin.GetScriptCode();
-			var keyRepo = new TransactionBuilderKeyRepository(this, ctx);
-			var signer = new TransactionBuilderSigner(coin, ctx.SigHash, txIn);
-			foreach(var extension in Extensions)
-			{
-				if(extension.CanGenerateScriptSig(scriptPubKey))
-				{
-					return extension.GenerateScriptSig(scriptPubKey, keyRepo, signer);
-				}
-			}
-			throw new NotSupportedException("Unsupported scriptPubKey");
-		}
-
-
-		private Key FindKey(TransactionSigningContext ctx, Script scriptPubKey)
-		{
-			var key = _Keys
-				.Concat(ctx.AdditionalKeys)
-				.FirstOrDefault(k => k.PubKey.ScriptPubKey == scriptPubKey ||  //P2PK
-									k.PubKey.Hash.ScriptPubKey == scriptPubKey || //P2PKH
-									k.PubKey.ScriptPubKey.Hash.ScriptPubKey == scriptPubKey || //P2PK P2SH
-									k.PubKey.Hash.ScriptPubKey.Hash.ScriptPubKey == scriptPubKey); //P2PKH P2SH
-			if(key == null && KeyFinder != null)
-			{
-				key = KeyFinder(scriptPubKey);
-			}
-			return key;
-		}
-
-		/// <summary>
-		/// Create a new participant in the transaction with its own set of coins and keys
-		/// </summary>
-		/// <returns></returns>
-		public TransactionBuilder Then()
-		{
-			_CurrentGroup = null;
-			return this;
-		}
-
-		/// <summary>
-		/// Switch to another participant in the transaction, or create a new one if it is not found.
-		/// </summary>
-		/// <returns></returns>
-		public TransactionBuilder Then(string groupName)
-		{
-			var group = _BuilderGroups.FirstOrDefault(g => g.Name == groupName);
-			if(group == null)
-			{
-				group = new BuilderGroup(this);
-				_BuilderGroups.Add(group);
-				group.Name = groupName;
-			}
-			_CurrentGroup = group;
-			return this;
-		}
-
-		/// <summary>
-		/// Specify the amount of money to cover txouts, if not specified all txout will be covered
-		/// </summary>
-		/// <param name="amount"></param>
-		/// <returns></returns>
-		public TransactionBuilder CoverOnly(Money amount)
-		{
-			CurrentGroup.CoverOnly = amount;
-			return this;
-		}
-
-
-		Transaction _CompletedTransaction;
-
-		/// <summary>
-		/// Allows to keep building on the top of a partially built transaction
-		/// </summary>
-		/// <param name="transaction">Transaction to complete</param>
-		/// <returns></returns>
-		public TransactionBuilder ContinueToBuild(Transaction transaction)
-		{
-			if(_CompletedTransaction != null)
-				throw new InvalidOperationException("Transaction to complete already set");
-			_CompletedTransaction = transaction.Clone();
-			return this;
-		}
-
-		/// <summary>
-		/// Will cover the remaining amount of TxOut of a partially built transaction (to call after ContinueToBuild)
-		/// </summary>
-		/// <returns></returns>
-		public TransactionBuilder CoverTheRest()
-		{
-			if(_CompletedTransaction == null)
-				throw new InvalidOperationException("A partially built transaction should be specified by calling ContinueToBuild");
-
-			var spent = _CompletedTransaction.Inputs.AsIndexedInputs().Select(txin =>
-			{
-				var c = FindCoin(txin.PrevOut);
-				if(c == null)
-					throw CoinNotFound(txin);
-				if(!(c is Coin))
-					return null;
-				return (Coin)c;
-			})
-					.Where(c => c != null)
-					.Select(c => c.Amount)
-					.Sum();
-
-			var toComplete = _CompletedTransaction.TotalOut - spent;
-			CurrentGroup.Builders.Add(ctx =>
-			{
-				if(toComplete < Money.Zero)
-					return Money.Zero;
-				return toComplete;
-			});
-			return this;
-		}
-
-		public TransactionBuilder AddCoins(Transaction transaction)
-		{
-			var txId = transaction.GetHash();
-			AddCoins(transaction.Outputs.Select((o, i) => new Coin(txId, (uint)i, o.Value, o.ScriptPubKey)).ToArray());
-			return this;
-		}
-
-		Dictionary<Script, Script> _ScriptPubKeyToRedeem = new Dictionary<Script, Script>();
-		public TransactionBuilder AddKnownRedeems(params Script[] knownRedeems)
-		{
-			foreach(var redeem in knownRedeems)
-			{
-				_ScriptPubKeyToRedeem.AddOrReplace(redeem.WitHash.ScriptPubKey.Hash.ScriptPubKey, redeem); //Might be P2SH(PWSH)
-				_ScriptPubKeyToRedeem.AddOrReplace(redeem.Hash.ScriptPubKey, redeem); //Might be P2SH
-				_ScriptPubKeyToRedeem.AddOrReplace(redeem.WitHash.ScriptPubKey, redeem); //Might be PWSH
-			}
-			return this;
-		}
-
-		public Transaction CombineSignatures(params Transaction[] transactions)
-		{
-			if(transactions.Length == 1)
-				return transactions[0];
-			if(transactions.Length == 0)
-				return null;
-
-			Transaction tx = transactions[0].Clone();
-			for(int i = 1; i < transactions.Length; i++)
-			{
-				var signed = transactions[i];
-				tx = CombineSignaturesCore(tx, signed);
-			}
-			return tx;
-		}
-
-
-		private readonly List<BuilderExtension> _Extensions = new List<BuilderExtension>();
-		public List<BuilderExtension> Extensions
-		{
-			get
-			{
-				return _Extensions;
-			}
-		}
-
-		private Transaction CombineSignaturesCore(Transaction signed1, Transaction signed2)
-		{
-			if(signed1 == null)
-				return signed2;
-			if(signed2 == null)
-				return signed1;
-			var tx = signed1.Clone();
-			for(int i = 0; i < tx.Inputs.Count; i++)
-			{
-				if(i >= signed2.Inputs.Count)
-					break;
-
-				var txIn = tx.Inputs[i];
-
-				var coin = FindCoin(txIn.PrevOut);
-				var scriptPubKey = coin == null
-					? (DeduceScriptPubKey(txIn.ScriptSig) ?? DeduceScriptPubKey(signed2.Inputs[i].ScriptSig))
-					: coin.TxOut.ScriptPubKey;
-
-				Money amount = null;
-				if(coin != null)
-					amount = coin is IColoredCoin ? ((IColoredCoin)coin).Bearer.Amount : ((Coin)coin).Amount;
-				var result = Script.CombineSignatures(
-									scriptPubKey,
-									new TransactionChecker(tx, i, amount),
-									 GetScriptSigs(signed1.Inputs.AsIndexedInputs().Skip(i).First()),
-									 GetScriptSigs(signed2.Inputs.AsIndexedInputs().Skip(i).First()));
-				var input = tx.Inputs.AsIndexedInputs().Skip(i).First();
-				input.WitScript = result.WitSig;
-				input.ScriptSig = result.ScriptSig;
-			}
-			return tx;
-		}
-
-		private ScriptSigs GetScriptSigs(IndexedTxIn indexedTxIn)
-		{
-			return new ScriptSigs()
-			{
-				ScriptSig = indexedTxIn.ScriptSig,
-				WitSig = indexedTxIn.WitScript
-			};
-		}
-
-		private Script DeduceScriptPubKey(Script scriptSig)
-		{
-			var p2sh = PayToScriptHashTemplate.Instance.ExtractScriptSigParameters(scriptSig);
-			if(p2sh != null && p2sh.RedeemScript != null)
-			{
-				return p2sh.RedeemScript.Hash.ScriptPubKey;
-			}
-			foreach(var extension in Extensions)
-			{
-				if(extension.CanDeduceScriptPubKey(scriptSig))
-				{
-					return extension.DeduceScriptPubKey(scriptSig);
-				}
-			}
-			return null;
-		}
-	}
-
-	public class CoinNotFoundException : KeyNotFoundException
-	{
-		public CoinNotFoundException(IndexedTxIn txIn)
-			: base("No coin matching " + txIn.PrevOut + " was found")
-		{
-			_OutPoint = txIn.PrevOut;
-			_InputIndex = txIn.Index;
-		}
-
-		private readonly OutPoint _OutPoint;
-		public OutPoint OutPoint
-		{
-			get
-			{
-				return _OutPoint;
-			}
-		}
-
-		private readonly uint _InputIndex;
-		public uint InputIndex
-		{
-			get
-			{
-				return _InputIndex;
-			}
-		}
-	}
-}
-=======
-﻿using NBitcoin.BuilderExtensions;
-using NBitcoin.Crypto;
-using NBitcoin.DataEncoders;
-using NBitcoin.OpenAsset;
-using NBitcoin.Policy;
-using NBitcoin.Stealth;
-using System;
-using System.Collections.Generic;
-using System.Linq;
-using System.Runtime.ExceptionServices;
-using System.Text;
-using System.Threading.Tasks;
-using Builder = System.Func<NBitcoin.TransactionBuilder.TransactionBuildingContext, NBitcoin.IMoney>;
-
-namespace NBitcoin
-{
-	[Flags]
-	public enum ChangeType : int
-	{
-		All = 3,
-		Colored = 1,
-		Uncolored = 2
-	}
-	public interface ICoinSelector
-	{
-		IEnumerable<ICoin> Select(IEnumerable<ICoin> coins, IMoney target);
-	}
-
-	/// <summary>
-	/// Algorithm implemented by bitcoin core https://github.com/bitcoin/bitcoin/blob/master/src/wallet.cpp#L1276
-	/// Minimize the change
-	/// </summary>
-	public class DefaultCoinSelector : ICoinSelector
-	{
-		public DefaultCoinSelector()
-		{
-
-		}
-		Random _Rand = new Random();
-		public DefaultCoinSelector(int seed)
-		{
-			_Rand = new Random(seed);
-		}
-		#region ICoinSelector Members
-
-		public IEnumerable<ICoin> Select(IEnumerable<ICoin> coins, IMoney target)
-		{
-			var zero = target.Sub(target);
-			var targetCoin = coins
-							.FirstOrDefault(c => c.Amount.CompareTo(target) == 0);
-			//If any of your UTXO² matches the Target¹ it will be used.
-			if(targetCoin != null)
-				return new[] { targetCoin };
-
-			List<ICoin> result = new List<ICoin>();
-			IMoney total = zero;
-
-			if(target.CompareTo(zero) == 0)
-				return result;
-
-			var orderedCoins = coins.OrderBy(s => s.Amount).ToArray();
-
-			foreach(var coin in orderedCoins)
-			{
-				if(coin.Amount.CompareTo(target) == -1 && total.CompareTo(target) == -1)
-				{
-					total = total.Add(coin.Amount);
-					result.Add(coin);
-					//If the "sum of all your UTXO smaller than the Target" happens to match the Target, they will be used. (This is the case if you sweep a complete wallet.)
-					if(total.CompareTo(target) == 0)
-						return result;
-
-				}
-				else
-				{
-					if(total.CompareTo(target) == -1 && coin.Amount.CompareTo(target) == 1)
-					{
-						//If the "sum of all your UTXO smaller than the Target" doesn't surpass the target, the smallest UTXO greater than your Target will be used.
-						return new[] { coin };
-					}
-					else
-					{
-						//						Else Bitcoin Core does 1000 rounds of randomly combining unspent transaction outputs until their sum is greater than or equal to the Target. If it happens to find an exact match, it stops early and uses that.
-						//Otherwise it finally settles for the minimum of
-						//the smallest UTXO greater than the Target
-						//the smallest combination of UTXO it discovered in Step 4.
-						var allCoins = orderedCoins.ToArray();
-						IMoney minTotal = null;
-						for(int _ = 0; _ < 1000; _++)
-						{
-							var selection = new List<ICoin>();
-							Utils.Shuffle(allCoins, _Rand);
-							total = zero;
-							for(int i = 0; i < allCoins.Length; i++)
-							{
-								selection.Add(allCoins[i]);
-								total = total.Add(allCoins[i].Amount);
-								if(total.CompareTo(target) == 0)
-									return selection;
-								if(total.CompareTo(target) == 1)
-									break;
-							}
-							if(total.CompareTo(target) == -1)
-							{
-								return null;
-							}
-							if(minTotal == null || total.CompareTo(minTotal) == -1)
-							{
-								minTotal = total;
-							}
-						}
-					}
-				}
-			}
-			if(total.CompareTo(target) == -1)
-				return null;
-			return result;
-		}
-
-		#endregion
-	}
-
-	/// <summary>
-	/// Exception thrown when not enough funds are present for verifying or building a transaction
-	/// </summary>
-	public class NotEnoughFundsException : Exception
-	{
-		public NotEnoughFundsException(string message, string group, IMoney missing)
-			: base(BuildMessage(message, group, missing))
-		{
-			Missing = missing;
-			Group = group;
-		}
-
-		private static string BuildMessage(string message, string group, IMoney missing)
-		{
-			StringBuilder builder = new StringBuilder();
-			builder.Append(message);
-			if(group != null)
-				builder.Append(" in group " + group);
-			if(missing != null)
-				builder.Append(" with missing amount " + missing);
-			return builder.ToString();
-		}
-		public NotEnoughFundsException(string message, Exception inner)
-			: base(message, inner)
-		{
-		}
-
-		/// <summary>
-		/// The group name who is missing the funds
-		/// </summary>
-		public string Group
-		{
-			get;
-			set;
-		}
-
-		/// <summary>
-		/// Amount of Money missing
-		/// </summary>
-		public IMoney Missing
-		{
-			get;
-			set;
-		}
-	}
-
-	/// <summary>
-	/// A class for building and signing all sort of transactions easily (http://www.codeproject.com/Articles/835098/NBitcoin-Build-Them-All)
-	/// </summary>
-	public class TransactionBuilder
-	{
-		internal class TransactionBuilderSigner : ISigner
-		{
-			ICoin coin;
-			SigHash sigHash;
-			IndexedTxIn txIn;
-			public TransactionBuilderSigner(ICoin coin, SigHash sigHash, IndexedTxIn txIn)
-			{
-				this.coin = coin;
-				this.sigHash = sigHash;
-				this.txIn = txIn;
-			}
-			#region ISigner Members
-
-			public TransactionSignature Sign(Key key)
-			{
-				return txIn.Sign(key, coin, sigHash);
-			}
-
-			#endregion
-		}
-		internal class TransactionBuilderKeyRepository : IKeyRepository
-		{
-			TransactionSigningContext _Ctx;
-			TransactionBuilder _TxBuilder;
-			public TransactionBuilderKeyRepository(TransactionBuilder txBuilder, TransactionSigningContext ctx)
-			{
-				_Ctx = ctx;
-				_TxBuilder = txBuilder;
-			}
-			#region IKeyRepository Members
-
-			public Key FindKey(Script scriptPubkey)
-			{
-				return _TxBuilder.FindKey(_Ctx, scriptPubkey);
-			}
-
-			#endregion
-		}
-
-		class KnownSignatureSigner : ISigner, IKeyRepository
-		{
-			private ICoin coin;
-			private SigHash sigHash;
-			private IndexedTxIn txIn;
-			private List<Tuple<PubKey, ECDSASignature>> _KnownSignatures;
-			private Dictionary<KeyId, ECDSASignature> _VerifiedSignatures = new Dictionary<KeyId, ECDSASignature>();
-
-			public KnownSignatureSigner(List<Tuple<PubKey, ECDSASignature>> _KnownSignatures, ICoin coin, SigHash sigHash, IndexedTxIn txIn)
-			{
-				this._KnownSignatures = _KnownSignatures;
-				this.coin = coin;
-				this.sigHash = sigHash;
-				this.txIn = txIn;
-			}
-
-			public Key FindKey(Script scriptPubKey)
-			{
-				foreach(var tv in _KnownSignatures.Where(tv => IsCompatibleKey(tv.Item1, scriptPubKey)))
-				{
-					var hash = txIn.GetSignatureHash(coin, sigHash);
-					if(tv.Item1.Verify(hash, tv.Item2))
-					{
-						var key = new Key();
-						_VerifiedSignatures.AddOrReplace(key.PubKey.Hash, tv.Item2);
-						return key;
-					}
-				}
-				return null;
-			}
-
-			public TransactionSignature Sign(Key key)
-			{
-				return new TransactionSignature(_VerifiedSignatures[key.PubKey.Hash], sigHash);
-			}
-		}
-
-		internal class TransactionSigningContext
-		{
-			public TransactionSigningContext(TransactionBuilder builder, Transaction transaction)
-			{
-				Builder = builder;
-				Transaction = transaction;
-			}
-
-			public Transaction Transaction
-			{
-				get;
-				set;
-			}
-			public TransactionBuilder Builder
-			{
-				get;
-				set;
-			}
-
-			private readonly List<Key> _AdditionalKeys = new List<Key>();
-			public List<Key> AdditionalKeys
-			{
-				get
-				{
-					return _AdditionalKeys;
-				}
-			}
-
-			public SigHash SigHash
-			{
-				get;
-				set;
-			}
-		}
-		internal class TransactionBuildingContext
-		{
-			public TransactionBuildingContext(TransactionBuilder builder)
-			{
-				Builder = builder;
-				Transaction = new Transaction();
-				AdditionalFees = Money.Zero;
-			}
-			public TransactionBuilder.BuilderGroup Group
-			{
-				get;
-				set;
-			}
-
-			private readonly List<ICoin> _ConsumedCoins = new List<ICoin>();
-			public List<ICoin> ConsumedCoins
-			{
-				get
-				{
-					return _ConsumedCoins;
-				}
-			}
-			public TransactionBuilder Builder
-			{
-				get;
-				set;
-			}
-			public Transaction Transaction
-			{
-				get;
-				set;
-			}
-
-			public Money AdditionalFees
-			{
-				get;
-				set;
-			}
-
-			private readonly List<Builder> _AdditionalBuilders = new List<Builder>();
-			public List<Builder> AdditionalBuilders
-			{
-				get
-				{
-					return _AdditionalBuilders;
-				}
-			}
-
-			ColorMarker _Marker;
-
-			public ColorMarker GetColorMarker(bool issuance)
-			{
-				if(_Marker == null)
-					_Marker = new ColorMarker();
-				if(!issuance)
-					EnsureMarkerInserted();
-				return _Marker;
-			}
-
-			private TxOut EnsureMarkerInserted()
-			{
-				uint position;
-				var dummy = Transaction.AddInput(new TxIn(new OutPoint(new uint256(1), 0))); //Since a transaction without input will be considered without marker, insert a dummy
-				try
-				{
-					if(ColorMarker.Get(Transaction, out position) != null)
-						return Transaction.Outputs[position];
-				}
-				finally
-				{
-					Transaction.Inputs.Remove(dummy);
-				}
-				var txout = Transaction.AddOutput(new TxOut()
-				{
-					ScriptPubKey = new ColorMarker().GetScript()
-				});
-				txout.Value = Money.Zero;
-				return txout;
-			}
-
-			public void Finish()
-			{
-				if(_Marker != null)
-				{
-					var txout = EnsureMarkerInserted();
-					txout.ScriptPubKey = _Marker.GetScript();
-				}
-			}
-
-			public IssuanceCoin IssuanceCoin
-			{
-				get;
-				set;
-			}
-
-			public IMoney ChangeAmount
-			{
-				get;
-				set;
-			}
-
-			public TransactionBuildingContext CreateMemento()
-			{
-				var memento = new TransactionBuildingContext(Builder);
-				memento.RestoreMemento(this);
-				return memento;
-			}
-
-			public void RestoreMemento(TransactionBuildingContext memento)
-			{
-				_Marker = memento._Marker == null ? null : new ColorMarker(memento._Marker.GetScript());
-				Transaction = memento.Transaction.Clone();
-				AdditionalFees = memento.AdditionalFees;
-			}
-
-			public bool NonFinalSequenceSet
-			{
-				get;
-				set;
-			}
-
-			public IMoney CoverOnly
-			{
-				get;
-				set;
-			}
-
-			public IMoney Dust
-			{
-				get;
-				set;
-			}
-
-			public ChangeType ChangeType
-			{
-				get;
-				set;
-			}
-		}
-
-		internal class BuilderGroup
-		{
-			TransactionBuilder _Parent;
-			public BuilderGroup(TransactionBuilder parent)
-			{
-				_Parent = parent;
-				FeeWeight = 1.0m;
-				Builders.Add(SetChange);
-			}
-
-			IMoney SetChange(TransactionBuildingContext ctx)
-			{
-				var changeAmount = (Money)ctx.ChangeAmount;
-				if(changeAmount.Satoshi == 0)
-					return Money.Zero;
-				ctx.Transaction.AddOutput(new TxOut(changeAmount, ctx.Group.ChangeScript[(int)ChangeType.Uncolored]));
-				return changeAmount;
-			}
-			internal List<Builder> Builders = new List<Builder>();
-			internal Dictionary<OutPoint, ICoin> Coins = new Dictionary<OutPoint, ICoin>();
-			internal List<Builder> IssuanceBuilders = new List<Builder>();
-			internal Dictionary<AssetId, List<Builder>> BuildersByAsset = new Dictionary<AssetId, List<Builder>>();
-			internal Script[] ChangeScript = new Script[3];
-			internal void Shuffle()
-			{
-				Shuffle(Builders);
-				foreach(var builders in BuildersByAsset)
-					Shuffle(builders.Value);
-				Shuffle(IssuanceBuilders);
-			}
-			private void Shuffle(List<Builder> builders)
-			{
-				Utils.Shuffle(builders, _Parent._Rand);
-			}
-
-			public Money CoverOnly
-			{
-				get;
-				set;
-			}
-
-			public string Name
-			{
-				get;
-				set;
-			}
-
-			public decimal FeeWeight
-			{
-				get;
-				set;
-			}
-		}
-
-		List<BuilderGroup> _BuilderGroups = new List<BuilderGroup>();
-		BuilderGroup _CurrentGroup = null;
-		internal BuilderGroup CurrentGroup
-		{
-			get
-			{
-				if(_CurrentGroup == null)
-				{
-					_CurrentGroup = new BuilderGroup(this);
-					_BuilderGroups.Add(_CurrentGroup);
-				}
-				return _CurrentGroup;
-			}
-		}
-		public TransactionBuilder()
-		{
-			_Rand = new Random();
-			CoinSelector = new DefaultCoinSelector();
-			StandardTransactionPolicy = new StandardTransactionPolicy();
-			DustPrevention = true;
-			InitExtensions();
-		}
-
-		private void InitExtensions()
-		{
-			Extensions.Add(new P2PKHBuilderExtension());
-			Extensions.Add(new P2MultiSigBuilderExtension());
-			Extensions.Add(new P2PKBuilderExtension());
-			Extensions.Add(new OPTrueExtension());
-		}
-
-		internal Random _Rand;
-		public TransactionBuilder(int seed)
-		{
-			_Rand = new Random(seed);
-			CoinSelector = new DefaultCoinSelector(seed);
-			StandardTransactionPolicy = new StandardTransactionPolicy();
-			DustPrevention = true;
-			InitExtensions();
-		}
-
-		public ICoinSelector CoinSelector
-		{
-			get;
-			set;
-		}
-
-		/// <summary>
-		/// Will transform transfers below Dust, so the transaction get correctly relayed by the network.
-		/// </summary>
-		public bool DustPrevention
-		{
-			get;
-			set;
-		}
-
-		/// <summary>
-		/// A callback used by the TransactionBuilder when it does not find the coin for an input
-		/// </summary>
-		public Func<OutPoint, ICoin> CoinFinder
-		{
-			get;
-			set;
-		}
-
-		/// <summary>
-		/// A callback used by the TransactionBuilder when it does not find the key for a scriptPubKey
-		/// </summary>
-		public Func<Script, Key> KeyFinder
-		{
-			get;
-			set;
-		}
-
-		LockTime? _LockTime;
-		public TransactionBuilder SetLockTime(LockTime lockTime)
-		{
-			_LockTime = lockTime;
-			return this;
-		}
-
-		List<Key> _Keys = new List<Key>();
-
-		public TransactionBuilder AddKeys(params ISecret[] keys)
-		{
-			_Keys.AddRange(keys.Select(k => k.PrivateKey));
-			return this;
-		}
-
-		public TransactionBuilder AddKeys(params Key[] keys)
-		{
-			_Keys.AddRange(keys);
-			return this;
-		}
-
-		public TransactionBuilder AddKnownSignature(PubKey pubKey, TransactionSignature signature)
-		{
-			if(pubKey == null)
-				throw new ArgumentNullException("pubKey");
-			if(signature == null)
-				throw new ArgumentNullException("signature");
-			_KnownSignatures.Add(Tuple.Create(pubKey, signature.Signature));
-			return this;
-		}
-
-		public TransactionBuilder AddKnownSignature(PubKey pubKey, ECDSASignature signature)
-		{
-			if(pubKey == null)
-				throw new ArgumentNullException("pubKey");
-			if(signature == null)
-				throw new ArgumentNullException("signature");
-			_KnownSignatures.Add(Tuple.Create(pubKey, signature));
-			return this;
-		}
-
-		public TransactionBuilder AddCoins(params ICoin[] coins)
-		{
-			return AddCoins((IEnumerable<ICoin>)coins);
-		}
-
-		public TransactionBuilder AddCoins(IEnumerable<ICoin> coins)
-		{
-			foreach(var coin in coins)
-			{
-				CurrentGroup.Coins.AddOrReplace(coin.Outpoint, coin);
-			}
-			return this;
-		}
-
-		/// <summary>
-		/// Set the name of this group (group are separated by call to Then())
-		/// </summary>
-		/// <param name="groupName">Name of the group</param>
-		/// <returns></returns>
-		public TransactionBuilder SetGroupName(string groupName)
-		{
-			CurrentGroup.Name = groupName;
-			return this;
-		}
-
-		/// <summary>
-		/// Send bitcoins to a destination
-		/// </summary>
-		/// <param name="destination">The destination</param>
-		/// <param name="amount">The amount</param>
-		/// <returns></returns>
-		public TransactionBuilder Send(IDestination destination, Money amount)
-		{
-			return Send(destination.ScriptPubKey, amount);
-		}
-
-		readonly static TxNullDataTemplate _OpReturnTemplate = new TxNullDataTemplate(1024 * 1024);
-
-		/// <summary>
-		/// Send bitcoins to a destination
-		/// </summary>
-		/// <param name="scriptPubKey">The destination</param>
-		/// <param name="amount">The amount</param>
-		/// <returns></returns>
-		public TransactionBuilder Send(Script scriptPubKey, Money amount)
-		{
-			if(amount < Money.Zero)
-				throw new ArgumentOutOfRangeException("amount", "amount can't be negative");
-			if(DustPrevention && amount < GetDust(scriptPubKey) && !_OpReturnTemplate.CheckScriptPubKey(scriptPubKey))
-			{
-				SendFees(amount);
-				return this;
-			}
-			CurrentGroup.Builders.Add(ctx =>
-			{
-				ctx.Transaction.Outputs.Add(new TxOut(amount, scriptPubKey));
-				return amount;
-			});
-			return this;
-		}
-
-		/// <summary>
-		/// Send a money amount to the destination
-		/// </summary>
-		/// <param name="destination">The destination</param>
-		/// <param name="amount">The amount (supported : Money, AssetMoney, MoneyBag)</param>
-		/// <returns></returns>
-		/// <exception cref="System.NotSupportedException">The coin type is not supported</exception>
-		public TransactionBuilder Send(IDestination destination, IMoney amount)
-		{
-			return Send(destination.ScriptPubKey, amount);
-		}
-		/// <summary>
-		/// Send a money amount to the destination
-		/// </summary>
-		/// <param name="destination">The destination</param>
-		/// <param name="amount">The amount (supported : Money, AssetMoney, MoneyBag)</param>
-		/// <returns></returns>
-		/// <exception cref="System.NotSupportedException">The coin type is not supported</exception>
-		public TransactionBuilder Send(Script scriptPubKey, IMoney amount)
-		{
-			MoneyBag bag = amount as MoneyBag;
-			if(bag != null)
-			{
-				foreach(var money in bag)
-					Send(scriptPubKey, amount);
-				return this;
-			}
-			Money coinAmount = amount as Money;
-			if(coinAmount != null)
-				return Send(scriptPubKey, coinAmount);
-			AssetMoney assetAmount = amount as AssetMoney;
-			if(assetAmount != null)
-				return SendAsset(scriptPubKey, assetAmount);
-			throw new NotSupportedException("Type of Money not supported");
-		}
-
-		/// <summary>
-		/// Send assets (Open Asset) to a destination
-		/// </summary>
-		/// <param name="destination">The destination</param>
-		/// <param name="asset">The asset and amount</param>
-		/// <returns></returns>
-		public TransactionBuilder SendAsset(IDestination destination, AssetMoney asset)
-		{
-			return SendAsset(destination.ScriptPubKey, asset);
-		}
-
-		/// <summary>
-		/// Send assets (Open Asset) to a destination
-		/// </summary>
-		/// <param name="destination">The destination</param>
-		/// <param name="asset">The asset and amount</param>
-		/// <returns></returns>
-		public TransactionBuilder SendAsset(IDestination destination, AssetId assetId, ulong quantity)
-		{
-			return SendAsset(destination, new AssetMoney(assetId, quantity));
-		}
-
-		public TransactionBuilder Shuffle()
-		{
-			Utils.Shuffle(_BuilderGroups, _Rand);
-			foreach(var group in _BuilderGroups)
-				group.Shuffle();
-			return this;
-		}
-
-		IMoney SetColoredChange(TransactionBuildingContext ctx)
-		{
-			var changeAmount = (AssetMoney)ctx.ChangeAmount;
-			if(changeAmount.Quantity == 0)
-				return changeAmount;
-			var marker = ctx.GetColorMarker(false);
-			var script = ctx.Group.ChangeScript[(int)ChangeType.Colored];
-			var txout = ctx.Transaction.AddOutput(new TxOut(GetDust(script), script));
-			marker.SetQuantity(ctx.Transaction.Outputs.Count - 2, changeAmount.Quantity);
-			ctx.AdditionalFees += txout.Value;
-			return changeAmount;
-		}
-
-		public TransactionBuilder SendAsset(Script scriptPubKey, AssetId assetId, ulong assetQuantity)
-		{
-			return SendAsset(scriptPubKey, new AssetMoney(assetId, assetQuantity));
-		}
-
-		public TransactionBuilder SendAsset(Script scriptPubKey, AssetMoney asset)
-		{
-			if(asset.Quantity < 0)
-				throw new ArgumentOutOfRangeException("asset", "Asset amount can't be negative");
-			if(asset.Quantity == 0)
-				return this;
-			AssertOpReturn("Colored Coin");
-			var builders = CurrentGroup.BuildersByAsset.TryGet(asset.Id);
-			if(builders == null)
-			{
-				builders = new List<Builder>();
-				CurrentGroup.BuildersByAsset.Add(asset.Id, builders);
-				builders.Add(SetColoredChange);
-			}
-			builders.Add(ctx =>
-			{
-				var marker = ctx.GetColorMarker(false);
-				var txout = ctx.Transaction.AddOutput(new TxOut(GetDust(scriptPubKey), scriptPubKey));
-				marker.SetQuantity(ctx.Transaction.Outputs.Count - 2, asset.Quantity);
-				ctx.AdditionalFees += txout.Value;
-				return asset;
-			});
-			return this;
-		}
-
-		Money GetDust()
-		{
-			return GetDust(new Script(new byte[25]));
-		}
-		Money GetDust(Script script)
-		{
-			if(StandardTransactionPolicy == null || StandardTransactionPolicy.MinRelayTxFee == null)
-				return Money.Zero;
-			return new TxOut(Money.Zero, script).GetDustThreshold(StandardTransactionPolicy.MinRelayTxFee);
-		}
-
-		/// <summary>
-		/// Set transaction policy fluently
-		/// </summary>
-		/// <param name="policy">The policy</param>
-		/// <returns>this</returns>
-		public TransactionBuilder SetTransactionPolicy(StandardTransactionPolicy policy)
-		{
-			StandardTransactionPolicy = policy;
-			return this;
-		}
-		public StandardTransactionPolicy StandardTransactionPolicy
-		{
-			get;
-			set;
-		}
-
-
-		string _OpReturnUser;
-		private void AssertOpReturn(string name)
-		{
-			if(_OpReturnUser == null)
-			{
-				_OpReturnUser = name;
-			}
-			else
-			{
-				if(_OpReturnUser != name)
-					throw new InvalidOperationException("Op return already used for " + _OpReturnUser);
-			}
-		}
-
-		public TransactionBuilder Send(BitcoinStealthAddress address, Money amount, Key ephemKey = null)
-		{
-			if(amount < Money.Zero)
-				throw new ArgumentOutOfRangeException("amount", "amount can't be negative");
-
-			if(_OpReturnUser == null)
-				_OpReturnUser = "Stealth Payment";
-			else
-				throw new InvalidOperationException("Op return already used for " + _OpReturnUser);
-
-			CurrentGroup.Builders.Add(ctx =>
-			{
-				var payment = address.CreatePayment(ephemKey);
-				payment.AddToTransaction(ctx.Transaction, amount);
-				return amount;
-			});
-			return this;
-		}
-
-		public TransactionBuilder IssueAsset(IDestination destination, AssetMoney asset)
-		{
-			return IssueAsset(destination.ScriptPubKey, asset);
-		}
-
-		AssetId _IssuedAsset;
-
-		public TransactionBuilder IssueAsset(Script scriptPubKey, AssetMoney asset)
-		{
-			AssertOpReturn("Colored Coin");
-			if(_IssuedAsset == null)
-				_IssuedAsset = asset.Id;
-			else if(_IssuedAsset != asset.Id)
-				throw new InvalidOperationException("You can issue only one asset type in a transaction");
-
-			CurrentGroup.IssuanceBuilders.Add(ctx =>
-			{
-				var marker = ctx.GetColorMarker(true);
-				if(ctx.IssuanceCoin == null)
-				{
-					var issuance = ctx.Group.Coins.Values.OfType<IssuanceCoin>().Where(i => i.AssetId == asset.Id).FirstOrDefault();
-					if(issuance == null)
-						throw new InvalidOperationException("No issuance coin for emitting asset found");
-					ctx.IssuanceCoin = issuance;
-					ctx.Transaction.Inputs.Insert(0, new TxIn(issuance.Outpoint));
-					ctx.AdditionalFees -= issuance.Bearer.Amount;
-					if(issuance.DefinitionUrl != null)
-					{
-						marker.SetMetadataUrl(issuance.DefinitionUrl);
-					}
-				}
-
-				ctx.Transaction.Outputs.Insert(0, new TxOut(GetDust(scriptPubKey), scriptPubKey));
-				marker.Quantities = new[] { checked((ulong)asset.Quantity) }.Concat(marker.Quantities).ToArray();
-				ctx.AdditionalFees += ctx.Transaction.Outputs[0].Value;
-				return asset;
-			});
-			return this;
-		}
-
-		public TransactionBuilder SendFees(Money fees)
-		{
-			if(fees == null)
-				throw new ArgumentNullException("fees");
-			CurrentGroup.Builders.Add(ctx => fees);
-			return this;
-		}
-
-		/// <summary>
-		/// Split the estimated fees accross the several groups (separated by Then())
-		/// </summary>
-		/// <param name="feeRate"></param>
-		/// <returns></returns>
-		public TransactionBuilder SendEstimatedFees(FeeRate feeRate)
-		{
-			var fee = EstimateFees(feeRate);
-			SendFees(fee);
-			return this;
-		}
-
-		/// <summary>
-		/// Estimate the fee needed for the transaction, and split among groups according to their fee weight
-		/// </summary>
-		/// <param name="feeRate"></param>
-		/// <returns></returns>
-		public TransactionBuilder SendEstimatedFeesSplit(FeeRate feeRate)
-		{
-			var fee = EstimateFees(feeRate);
-			SendFeesSplit(fee);
-			return this;
-		}
-
-		/// <summary>
-		/// Send the fee splitted among groups according to their fee weight
-		/// </summary>
-		/// <param name="fees"></param>
-		/// <returns></returns>
-		public TransactionBuilder SendFeesSplit(Money fees)
-		{
-			if(fees == null)
-				throw new ArgumentNullException("fees");
-			var lastGroup = CurrentGroup; //Make sure at least one group exists
-			var totalWeight = _BuilderGroups.Select(b => b.FeeWeight).Sum();
-			Money totalSent = Money.Zero;
-			foreach(var group in _BuilderGroups)
-			{
-				var groupFee = Money.Satoshis((group.FeeWeight / totalWeight) * fees.Satoshi);
-				totalSent += groupFee;
-				if(_BuilderGroups.Last() == group)
-				{
-					var leftOver = fees - totalSent;
-					groupFee += leftOver;
-				}
-				group.Builders.Add(ctx => groupFee);
-			}
-			return this;
-		}
-
-
-		/// <summary>
-		/// If using SendFeesSplit or SendEstimatedFeesSplit, determine the weight this group participate in paying the fees
-		/// </summary>
-		/// <param name="feeWeight">The weight of fee participation</param>
-		/// <returns></returns>
-		public TransactionBuilder SetFeeWeight(decimal feeWeight)
-		{
-			CurrentGroup.FeeWeight = feeWeight;
-			return this;
-		}
-
-		public TransactionBuilder SetChange(IDestination destination, ChangeType changeType = ChangeType.All)
-		{
-			return SetChange(destination.ScriptPubKey, changeType);
-		}
-
-		public TransactionBuilder SetChange(Script scriptPubKey, ChangeType changeType = ChangeType.All)
-		{
-			if((changeType & ChangeType.Colored) != 0)
-			{
-				CurrentGroup.ChangeScript[(int)ChangeType.Colored] = scriptPubKey;
-			}
-			if((changeType & ChangeType.Uncolored) != 0)
-			{
-				CurrentGroup.ChangeScript[(int)ChangeType.Uncolored] = scriptPubKey;
-			}
-			return this;
-		}
-
-		public TransactionBuilder SetCoinSelector(ICoinSelector selector)
-		{
-			if(selector == null)
-				throw new ArgumentNullException("selector");
-			CoinSelector = selector;
-			return this;
-		}
-		/// <summary>
-		/// Build the transaction
-		/// </summary>
-		/// <param name="sign">True if signs all inputs with the available keys</param>
-		/// <returns>The transaction</returns>
-		/// <exception cref="NBitcoin.NotEnoughFundsException">Not enough funds are available</exception>
-		public Transaction BuildTransaction(bool sign)
-		{
-			return BuildTransaction(sign, SigHash.All);
-		}
-
-		/// <summary>
-		/// Build the transaction
-		/// </summary>
-		/// <param name="sign">True if signs all inputs with the available keys</param>
-		/// <param name="sigHash">The type of signature</param>
-		/// <returns>The transaction</returns>
-		/// <exception cref="NBitcoin.NotEnoughFundsException">Not enough funds are available</exception>
-		public Transaction BuildTransaction(bool sign, SigHash sigHash)
-		{
-			TransactionBuildingContext ctx = new TransactionBuildingContext(this);
-			if(_CompletedTransaction != null)
-				ctx.Transaction = _CompletedTransaction.Clone();
-			if(_LockTime != null)
-				ctx.Transaction.LockTime = _LockTime.Value;
-			foreach(var group in _BuilderGroups)
-			{
-				ctx.Group = group;
-				ctx.AdditionalBuilders.Clear();
-				ctx.AdditionalFees = Money.Zero;
-
-				ctx.ChangeType = ChangeType.Colored;
-				foreach(var builder in group.IssuanceBuilders)
-					builder(ctx);
-
-				var buildersByAsset = group.BuildersByAsset.ToList();
-				foreach(var builders in buildersByAsset)
-				{
-					var coins = group.Coins.Values.OfType<ColoredCoin>().Where(c => c.Amount.Id == builders.Key);
-
-					ctx.Dust = new AssetMoney(builders.Key);
-					ctx.CoverOnly = null;
-					ctx.ChangeAmount = new AssetMoney(builders.Key);
-					var btcSpent = BuildTransaction(ctx, group, builders.Value, coins, new AssetMoney(builders.Key))
-						.OfType<IColoredCoin>().Select(c => c.Bearer.Amount).Sum();
-					ctx.AdditionalFees -= btcSpent;
-				}
-
-				ctx.AdditionalBuilders.Add(_ => _.AdditionalFees);
-				ctx.Dust = GetDust();
-				ctx.ChangeAmount = Money.Zero;
-				ctx.CoverOnly = group.CoverOnly;
-				ctx.ChangeType = ChangeType.Uncolored;
-				BuildTransaction(ctx, group, group.Builders, group.Coins.Values.OfType<Coin>(), Money.Zero);
-			}
-			ctx.Finish();
-
-			if(sign)
-			{
-				SignTransactionInPlace(ctx.Transaction, sigHash);
-			}
-			return ctx.Transaction;
-		}
-
-		private IEnumerable<ICoin> BuildTransaction(
-			TransactionBuildingContext ctx,
-			BuilderGroup group,
-			IEnumerable<Builder> builders,
-			IEnumerable<ICoin> coins,
-			IMoney zero)
-		{
-			var originalCtx = ctx.CreateMemento();
-			var target = builders.Concat(ctx.AdditionalBuilders).Select(b => b(ctx)).Sum(zero);
-			if(ctx.CoverOnly != null)
-			{
-				target = ctx.CoverOnly.Add(ctx.ChangeAmount);
-			}
-
-			var unconsumed = coins.Where(c => ctx.ConsumedCoins.All(cc => cc.Outpoint != c.Outpoint));
-			var selection = CoinSelector.Select(unconsumed, target);
-			if(selection == null)
-				throw new NotEnoughFundsException("Not enough fund to cover the target",
-					group.Name,
-					target.Sub(unconsumed.Select(u => u.Amount).Sum(zero))
-					);
-			var total = selection.Select(s => s.Amount).Sum(zero);
-			var change = total.Sub(target);
-			if(change.CompareTo(zero) == -1)
-				throw new NotEnoughFundsException("Not enough fund to cover the target",
-					group.Name,
-					change.Negate()
-				);
-			if(change.CompareTo(ctx.Dust) == 1)
-			{
-				var changeScript = group.ChangeScript[(int)ctx.ChangeType];
-				if(changeScript == null)
-					throw new InvalidOperationException("A change address should be specified (" + ctx.ChangeType + ")");
-				if(!(ctx.Dust is Money) || change.CompareTo(GetDust(changeScript)) == 1)
-				{
-					ctx.RestoreMemento(originalCtx);
-					ctx.ChangeAmount = change;
-					try
-					{
-						return BuildTransaction(ctx, group, builders, coins, zero);
-					}
-					finally
-					{
-						ctx.ChangeAmount = zero;
-					}
-				}
-			}
-			foreach(var coin in selection)
-			{
-				ctx.ConsumedCoins.Add(coin);
-				var input = ctx.Transaction.Inputs.FirstOrDefault(i => i.PrevOut == coin.Outpoint);
-				if(input == null)
-					input = ctx.Transaction.AddInput(new TxIn(coin.Outpoint));
-				if(_LockTime != null && !ctx.NonFinalSequenceSet)
-				{
-					input.Sequence = 0;
-					ctx.NonFinalSequenceSet = true;
-				}
-			}
-			return selection;
-		}
-
-		public Transaction SignTransaction(Transaction transaction, SigHash sigHash)
-		{
-			var tx = transaction.Clone();
-			SignTransactionInPlace(tx, sigHash);
-			return tx;
-		}
-
-		public Transaction SignTransaction(Transaction transaction)
-		{
-			return SignTransaction(transaction, SigHash.All);
-		}
-		public Transaction SignTransactionInPlace(Transaction transaction)
-		{
-			return SignTransactionInPlace(transaction, SigHash.All);
-		}
-		public Transaction SignTransactionInPlace(Transaction transaction, SigHash sigHash)
-		{
-			TransactionSigningContext ctx = new TransactionSigningContext(this, transaction);
-			ctx.SigHash = sigHash;
-			foreach(var input in transaction.Inputs.AsIndexedInputs())
-			{
-				var coin = FindSignableCoin(input);
-				if(coin != null)
-				{
-					Sign(ctx, coin, input);
-				}
-			}
-			return transaction;
-		}
-
-		public ICoin FindSignableCoin(IndexedTxIn txIn)
-		{
-			var coin = FindCoin(txIn.PrevOut);
-			if(coin is IColoredCoin)
-				coin = ((IColoredCoin)coin).Bearer;
-			if(coin == null || coin is ScriptCoin || coin is StealthCoin)
-				return coin;
-
-			var hash = ScriptCoin.GetRedeemHash(coin.TxOut.ScriptPubKey);
-			if(hash != null)
-			{
-				var redeem = _ScriptPubKeyToRedeem.TryGet(coin.TxOut.ScriptPubKey);
-				if(redeem != null && PayToWitScriptHashTemplate.Instance.CheckScriptPubKey(redeem))
-					redeem = _ScriptPubKeyToRedeem.TryGet(redeem);
-				if(redeem == null)
-				{
-					if(hash is WitScriptId)
-						redeem = PayToWitScriptHashTemplate.Instance.ExtractWitScriptParameters(txIn.WitScript, (WitScriptId)hash);
-					if(hash is ScriptId)
-					{
-						var parameters = PayToScriptHashTemplate.Instance.ExtractScriptSigParameters(txIn.ScriptSig, (ScriptId)hash);
-						if(parameters != null)
-							redeem = parameters.RedeemScript;
-					}
-				}
-				if(redeem != null)
-					return new ScriptCoin(coin, redeem);
-			}
-			return coin;
-		}
-
-		/// <summary>
-		/// Verify that a transaction is fully signed and have enough fees
-		/// </summary>
-		/// <param name="tx">The transaction to check</param>
-		/// <returns>True if no error</returns>
-		public bool Verify(Transaction tx)
-		{
-			TransactionPolicyError[] errors;
-			return Verify(tx, null as Money, out errors);
-		}
-		/// <summary>
-		/// Verify that a transaction is fully signed and have enough fees
-		/// </summary>
-		/// <param name="tx">The transaction to check</param>
-		/// <param name="expectedFees">The expected fees (more or less 10%)</param>
-		/// <returns>True if no error</returns>
-		public bool Verify(Transaction tx, Money expectedFees)
-		{
-			TransactionPolicyError[] errors;
-			return Verify(tx, expectedFees, out errors);
-		}
-
-		/// <summary>
-		/// Verify that a transaction is fully signed and have enough fees
-		/// </summary>
-		/// <param name="tx">The transaction to check</param>
-		/// <param name="expectedFeeRate">The expected fee rate</param>
-		/// <returns>True if no error</returns>
-		public bool Verify(Transaction tx, FeeRate expectedFeeRate)
-		{
-			TransactionPolicyError[] errors;
-			return Verify(tx, expectedFeeRate, out errors);
-		}
-
-		/// <summary>
-		/// Verify that a transaction is fully signed and have enough fees
-		/// </summary>
-		/// <param name="tx">The transaction to check</param>
-		/// <param name="errors">Detected errors</param>
-		/// <returns>True if no error</returns>
-		public bool Verify(Transaction tx, out TransactionPolicyError[] errors)
-		{
-			return Verify(tx, null as Money, out errors);
-		}
-		/// <summary>
-		/// Verify that a transaction is fully signed, have enough fees, and follow the Standard and Miner Transaction Policy rules
-		/// </summary>
-		/// <param name="tx">The transaction to check</param>
-		/// <param name="expectedFees">The expected fees (more or less 10%)</param>
-		/// <param name="errors">Detected errors</param>
-		/// <returns>True if no error</returns>
-		public bool Verify(Transaction tx, Money expectedFees, out TransactionPolicyError[] errors)
-		{
-			if(tx == null)
-				throw new ArgumentNullException("tx");
-			var coins = tx.Inputs.Select(i => FindCoin(i.PrevOut)).Where(c => c != null).ToArray();
-			List<TransactionPolicyError> exceptions = new List<TransactionPolicyError>();
-			var policyErrors = MinerTransactionPolicy.Instance.Check(tx, coins);
-			exceptions.AddRange(policyErrors);
-			policyErrors = StandardTransactionPolicy.Check(tx, coins);
-			exceptions.AddRange(policyErrors);
-			if(expectedFees != null)
-			{
-				var fees = tx.GetFee(coins);
-				if(fees != null)
-				{
-					Money margin = Money.Zero;
-					if(DustPrevention)
-						margin = GetDust() * 2;
-					if(!fees.Almost(expectedFees, margin))
-						exceptions.Add(new NotEnoughFundsPolicyError("Fees different than expected", expectedFees - fees));
-				}
-			}
-			errors = exceptions.ToArray();
-			return errors.Length == 0;
-		}
-		/// <summary>
-		/// Verify that a transaction is fully signed and have enough fees
-		/// </summary>
-		/// <param name="tx">The transaction to check</param>
-		/// <param name="expectedFeeRate">The expected fee rate</param>
-		/// <param name="errors">Detected errors</param>
-		/// <returns>True if no error</returns>
-		public bool Verify(Transaction tx, FeeRate expectedFeeRate, out TransactionPolicyError[] errors)
-		{
-			if(tx == null)
-				throw new ArgumentNullException("tx");
-			return Verify(tx, expectedFeeRate == null ? null : expectedFeeRate.GetFee(tx), out errors);
-		}
-		/// <summary>
-		/// Verify that a transaction is fully signed and have enough fees
-		/// </summary>
-		/// <param name="tx">he transaction to check</param>
-		/// <param name="expectedFeeRate">The expected fee rate</param>
-		/// <returns>Detected errors</returns>
-		public TransactionPolicyError[] Check(Transaction tx, FeeRate expectedFeeRate)
-		{
-			return Check(tx, expectedFeeRate == null ? null : expectedFeeRate.GetFee(tx));
-		}
-		/// <summary>
-		/// Verify that a transaction is fully signed and have enough fees
-		/// </summary>
-		/// <param name="tx">he transaction to check</param>
-		/// <param name="expectedFee">The expected fee</param>
-		/// <returns>Detected errors</returns>
-		public TransactionPolicyError[] Check(Transaction tx, Money expectedFee)
-		{
-			TransactionPolicyError[] errors;
-			Verify(tx, expectedFee, out errors);
-			return errors;
-		}
-		/// <summary>
-		/// Verify that a transaction is fully signed and have enough fees
-		/// </summary>
-		/// <param name="tx">he transaction to check</param>
-		/// <returns>Detected errors</returns>
-		public TransactionPolicyError[] Check(Transaction tx)
-		{
-			return Check(tx, null as Money);
-		}
-
-		private CoinNotFoundException CoinNotFound(IndexedTxIn txIn)
-		{
-			return new CoinNotFoundException(txIn);
-		}
-
-
-		public ICoin FindCoin(OutPoint outPoint)
-		{
-			var result = _BuilderGroups.Select(c => c.Coins.TryGet(outPoint)).FirstOrDefault(r => r != null);
-			if(result == null && CoinFinder != null)
-				result = CoinFinder(outPoint);
-			return result;
-		}
-
-		/// <summary>
-		/// Find spent coins of a transaction
-		/// </summary>
-		/// <param name="tx">The transaction</param>
-		/// <returns>Array of size tx.Input.Count, if a coin is not fund, a null coin is returned.</returns>
-		public ICoin[] FindSpentCoins(Transaction tx)
-		{
-			return
-				tx
-				.Inputs
-				.Select(i => FindCoin(i.PrevOut))
-				.ToArray();
-		}
-
-		/// <summary>
-		/// Estimate the physical size of the transaction
-		/// </summary>
-		/// <param name="tx">The transaction to be estimated</param>
-		/// <returns></returns>
-		public int EstimateSize(Transaction tx)
-		{
-			return EstimateSize(tx, false);
-		}
-
-		/// <summary>
-		/// Estimate the size of the transaction
-		/// </summary>
-		/// <param name="tx">The transaction to be estimated</param>
-		/// <param name="virtualSize">If true, returns the size on which fee calculation are based, else returns the physical byte size</param>
-		/// <returns></returns>
-		public int EstimateSize(Transaction tx, bool virtualSize)
-		{
-			if(tx == null)
-				throw new ArgumentNullException("tx");
-			var clone = tx.Clone();
-			clone.Inputs.Clear();
-			var baseSize = clone.GetSerializedSize();
-
-			int vSize = 0;
-			int size = baseSize;
-			if(tx.HasWitness)
-				vSize += 2;
-			foreach(var txin in tx.Inputs.AsIndexedInputs())
-			{
-				var coin = FindSignableCoin(txin) ?? FindCoin(txin.PrevOut);
-				if(coin == null)
-					throw CoinNotFound(txin);
-				EstimateScriptSigSize(coin, ref vSize, ref size);
-				size += 41;
-			}
-
-			return (virtualSize ? vSize / Transaction.WITNESS_SCALE_FACTOR + size : vSize + size);
-		}
-
-		private void EstimateScriptSigSize(ICoin coin, ref int vSize, ref int size)
-		{
-			if(coin is IColoredCoin)
-				coin = ((IColoredCoin)coin).Bearer;
-
-			if(coin is ScriptCoin)
-			{
-				var scriptCoin = (ScriptCoin)coin;
-				var p2sh = scriptCoin.GetP2SHRedeem();
-				if(p2sh != null)
-				{
-					coin = new Coin(scriptCoin.Outpoint, new TxOut(scriptCoin.Amount, p2sh));
-					size += new Script(Op.GetPushOp(p2sh.ToBytes(true))).Length;
-					if(scriptCoin.RedeemType == RedeemType.WitnessV0)
-					{
-						coin = new ScriptCoin(coin, scriptCoin.Redeem);
-					}
-				}
-
-				if(scriptCoin.RedeemType == RedeemType.WitnessV0)
-				{
-					vSize += new Script(Op.GetPushOp(scriptCoin.Redeem.ToBytes(true))).Length;
-				}
-			}
-
-			var scriptPubkey = coin.GetScriptCode();
-			var scriptSigSize = -1;
-			foreach(var extension in Extensions)
-			{
-				if(extension.CanEstimateScriptSigSize(scriptPubkey))
-				{
-					scriptSigSize = extension.EstimateScriptSigSize(scriptPubkey);
-					break;
-				}
-			}
-
-			if(scriptSigSize == -1)
-				scriptSigSize += coin.TxOut.ScriptPubKey.Length; //Using heurestic to approximate size of unknown scriptPubKey
-			if(coin.GetHashVersion() == HashVersion.Witness)
-				vSize += scriptSigSize + 1; //Account for the push
-			if(coin.GetHashVersion() == HashVersion.Original)
-				size += scriptSigSize;
-		}
-
-		/// <summary>
-		/// Estimate fees of the built transaction
-		/// </summary>
-		/// <param name="feeRate">Fee rate</param>
-		/// <returns></returns>
-		public Money EstimateFees(FeeRate feeRate)
-		{
-			if(feeRate == null)
-				throw new ArgumentNullException("feeRate");
-
-			int builderCount = CurrentGroup.Builders.Count;
-			Money feeSent = Money.Zero;
-			try
-			{
-				while(true)
-				{
-					var tx = BuildTransaction(false);
-					var shouldSend = EstimateFees(tx, feeRate);
-					var delta = shouldSend - feeSent;
-					if(delta <= Money.Zero)
-						break;
-					SendFees(delta);
-					feeSent += delta;
-				}
-			}
-			finally
-			{
-				while(CurrentGroup.Builders.Count != builderCount)
-				{
-					CurrentGroup.Builders.RemoveAt(CurrentGroup.Builders.Count - 1);
-				}
-			}
-			return feeSent;
-		}
-
-		/// <summary>
-		/// Estimate fees of an unsigned transaction
-		/// </summary>
-		/// <param name="tx"></param>
-		/// <param name="feeRate">Fee rate</param>
-		/// <returns></returns>
-		public Money EstimateFees(Transaction tx, FeeRate feeRate)
-		{
-			if(tx == null)
-				throw new ArgumentNullException("tx");
-			if(feeRate == null)
-				throw new ArgumentNullException("feeRate");
-
-			var estimation = EstimateSize(tx, true);
-			return feeRate.GetFee(estimation);
-		}
-
-		private void Sign(TransactionSigningContext ctx, ICoin coin, IndexedTxIn txIn)
-		{
-			var input = txIn.TxIn;
-			if(coin is StealthCoin)
-			{
-				var stealthCoin = (StealthCoin)coin;
-				var scanKey = FindKey(ctx, stealthCoin.Address.ScanPubKey.ScriptPubKey);
-				if(scanKey == null)
-					throw new KeyNotFoundException("Scan key for decrypting StealthCoin not found");
-				var spendKeys = stealthCoin.Address.SpendPubKeys.Select(p => FindKey(ctx, p.ScriptPubKey)).Where(p => p != null).ToArray();
-				ctx.AdditionalKeys.AddRange(stealthCoin.Uncover(spendKeys, scanKey));
-				var normalCoin = new Coin(coin.Outpoint, coin.TxOut);
-				if(stealthCoin.Redeem != null)
-					normalCoin = normalCoin.ToScriptCoin(stealthCoin.Redeem);
-				coin = normalCoin;
-			}
-			var scriptSig = CreateScriptSig(ctx, coin, txIn);
-			if(scriptSig == null)
-				return;
-			ScriptCoin scriptCoin = coin as ScriptCoin;
-
-			Script signatures = null;
-			if(coin.GetHashVersion() == HashVersion.Witness)
-			{
-				signatures = txIn.WitScript;
-				if(scriptCoin != null)
-				{
-					if(scriptCoin.IsP2SH)
-						txIn.ScriptSig = Script.Empty;
-					if(scriptCoin.RedeemType == RedeemType.WitnessV0)
-						signatures = RemoveRedeem(signatures);
-				}
-			}
-			else
-			{
-				signatures = txIn.ScriptSig;
-				if(scriptCoin != null && scriptCoin.RedeemType == RedeemType.P2SH)
-					signatures = RemoveRedeem(signatures);
-			}
-
-
-			signatures = CombineScriptSigs(coin, scriptSig, signatures);
-
-			if(coin.GetHashVersion() == HashVersion.Witness)
-			{
-				txIn.WitScript = signatures;
-				if(scriptCoin != null)
-				{
-					if(scriptCoin.IsP2SH)
-						txIn.ScriptSig = new Script(Op.GetPushOp(scriptCoin.GetP2SHRedeem().ToBytes(true)));
-					if(scriptCoin.RedeemType == RedeemType.WitnessV0)
-						txIn.WitScript = txIn.WitScript + new WitScript(Op.GetPushOp(scriptCoin.Redeem.ToBytes(true)));
-				}
-			}
-			else
-			{
-				txIn.ScriptSig = signatures;
-				if(scriptCoin != null && scriptCoin.RedeemType == RedeemType.P2SH)
-				{
-					txIn.ScriptSig = input.ScriptSig + Op.GetPushOp(scriptCoin.GetP2SHRedeem().ToBytes(true));
-				}
-			}
-		}
-
-
-		private static Script RemoveRedeem(Script script)
-		{
-			if(script == Script.Empty)
-				return script;
-			var ops = script.ToOps().ToArray();
-			return new Script(ops.Take(ops.Length - 1));
-		}
-
-		private Script CombineScriptSigs(ICoin coin, Script a, Script b)
-		{
-			var scriptPubkey = coin.GetScriptCode();
-			if(Script.IsNullOrEmpty(a))
-				return b ?? Script.Empty;
-			if(Script.IsNullOrEmpty(b))
-				return a ?? Script.Empty;
-
-			foreach(var extension in Extensions)
-			{
-				if(extension.CanCombineScriptSig(scriptPubkey, a, b))
-				{
-					return extension.CombineScriptSig(scriptPubkey, a, b);
-				}
-			}
-			return a.Length > b.Length ? a : b; //Heurestic
-		}
-
-		private Script CreateScriptSig(TransactionSigningContext ctx, ICoin coin, IndexedTxIn txIn)
-		{
-			var scriptPubKey = coin.GetScriptCode();
-			var keyRepo = new TransactionBuilderKeyRepository(this, ctx);
-			var signer = new TransactionBuilderSigner(coin, ctx.SigHash, txIn);
-
-			var signer2 = new KnownSignatureSigner(_KnownSignatures, coin, ctx.SigHash, txIn);
-
-			foreach(var extension in Extensions)
-			{
-				if(extension.CanGenerateScriptSig(scriptPubKey))
-				{
-					var scriptSig1 = extension.GenerateScriptSig(scriptPubKey, keyRepo, signer);
-					var scriptSig2 = extension.GenerateScriptSig(scriptPubKey, signer2, signer2);
-					if(scriptSig1 != null && scriptSig2 != null && extension.CanCombineScriptSig(scriptPubKey, scriptSig1, scriptSig2))
-					{
-						var combined = extension.CombineScriptSig(scriptPubKey, scriptSig1, scriptSig2);
-						return combined;
-					}
-					return scriptSig1 ?? scriptSig2;
-				}
-			}
-
-			throw new NotSupportedException("Unsupported scriptPubKey");
-		}
-
-		List<Tuple<PubKey, ECDSASignature>> _KnownSignatures = new List<Tuple<PubKey, ECDSASignature>>();
-
-		private Key FindKey(TransactionSigningContext ctx, Script scriptPubKey)
-		{
-			var key = _Keys
-				.Concat(ctx.AdditionalKeys)
-				.FirstOrDefault(k => IsCompatibleKey(k.PubKey, scriptPubKey));
-			if(key == null && KeyFinder != null)
-			{
-				key = KeyFinder(scriptPubKey);
-			}
-			return key;
-		}
-
-		private static bool IsCompatibleKey(PubKey k, Script scriptPubKey)
-		{
-			return k.ScriptPubKey == scriptPubKey ||  //P2PK
-					k.Hash.ScriptPubKey == scriptPubKey || //P2PKH
-					k.ScriptPubKey.Hash.ScriptPubKey == scriptPubKey || //P2PK P2SH
-					k.Hash.ScriptPubKey.Hash.ScriptPubKey == scriptPubKey; //P2PKH P2SH
-		}
-
-		/// <summary>
-		/// Create a new participant in the transaction with its own set of coins and keys
-		/// </summary>
-		/// <returns></returns>
-		public TransactionBuilder Then()
-		{
-			_CurrentGroup = null;
-			return this;
-		}
-
-		/// <summary>
-		/// Switch to another participant in the transaction, or create a new one if it is not found.
-		/// </summary>
-		/// <returns></returns>
-		public TransactionBuilder Then(string groupName)
-		{
-			var group = _BuilderGroups.FirstOrDefault(g => g.Name == groupName);
-			if(group == null)
-			{
-				group = new BuilderGroup(this);
-				_BuilderGroups.Add(group);
-				group.Name = groupName;
-			}
-			_CurrentGroup = group;
-			return this;
-		}
-
-		/// <summary>
-		/// Specify the amount of money to cover txouts, if not specified all txout will be covered
-		/// </summary>
-		/// <param name="amount"></param>
-		/// <returns></returns>
-		public TransactionBuilder CoverOnly(Money amount)
-		{
-			CurrentGroup.CoverOnly = amount;
-			return this;
-		}
-
-
-		Transaction _CompletedTransaction;
-
-		/// <summary>
-		/// Allows to keep building on the top of a partially built transaction
-		/// </summary>
-		/// <param name="transaction">Transaction to complete</param>
-		/// <returns></returns>
-		public TransactionBuilder ContinueToBuild(Transaction transaction)
-		{
-			if(_CompletedTransaction != null)
-				throw new InvalidOperationException("Transaction to complete already set");
-			_CompletedTransaction = transaction.Clone();
-			return this;
-		}
-
-		/// <summary>
-		/// Will cover the remaining amount of TxOut of a partially built transaction (to call after ContinueToBuild)
-		/// </summary>
-		/// <returns></returns>
-		public TransactionBuilder CoverTheRest()
-		{
-			if(_CompletedTransaction == null)
-				throw new InvalidOperationException("A partially built transaction should be specified by calling ContinueToBuild");
-
-			var spent = _CompletedTransaction.Inputs.AsIndexedInputs().Select(txin =>
-			{
-				var c = FindCoin(txin.PrevOut);
-				if(c == null)
-					throw CoinNotFound(txin);
-				if(!(c is Coin))
-					return null;
-				return (Coin)c;
-			})
-					.Where(c => c != null)
-					.Select(c => c.Amount)
-					.Sum();
-
-			var toComplete = _CompletedTransaction.TotalOut - spent;
-			CurrentGroup.Builders.Add(ctx =>
-			{
-				if(toComplete < Money.Zero)
-					return Money.Zero;
-				return toComplete;
-			});
-			return this;
-		}
-
-		public TransactionBuilder AddCoins(Transaction transaction)
-		{
-			var txId = transaction.GetHash();
-			AddCoins(transaction.Outputs.Select((o, i) => new Coin(txId, (uint)i, o.Value, o.ScriptPubKey)).ToArray());
-			return this;
-		}
-
-		Dictionary<Script, Script> _ScriptPubKeyToRedeem = new Dictionary<Script, Script>();
-		public TransactionBuilder AddKnownRedeems(params Script[] knownRedeems)
-		{
-			foreach(var redeem in knownRedeems)
-			{
-				_ScriptPubKeyToRedeem.AddOrReplace(redeem.WitHash.ScriptPubKey.Hash.ScriptPubKey, redeem); //Might be P2SH(PWSH)
-				_ScriptPubKeyToRedeem.AddOrReplace(redeem.Hash.ScriptPubKey, redeem); //Might be P2SH
-				_ScriptPubKeyToRedeem.AddOrReplace(redeem.WitHash.ScriptPubKey, redeem); //Might be PWSH
-			}
-			return this;
-		}
-
-		public Transaction CombineSignatures(params Transaction[] transactions)
-		{
-			if(transactions.Length == 1)
-				return transactions[0];
-			if(transactions.Length == 0)
-				return null;
-
-			Transaction tx = transactions[0].Clone();
-			for(int i = 1; i < transactions.Length; i++)
-			{
-				var signed = transactions[i];
-				tx = CombineSignaturesCore(tx, signed);
-			}
-			return tx;
-		}
-
-
-		private readonly List<BuilderExtension> _Extensions = new List<BuilderExtension>();
-		public List<BuilderExtension> Extensions
-		{
-			get
-			{
-				return _Extensions;
-			}
-		}
-
-		private Transaction CombineSignaturesCore(Transaction signed1, Transaction signed2)
-		{
-			if(signed1 == null)
-				return signed2;
-			if(signed2 == null)
-				return signed1;
-			var tx = signed1.Clone();
-			for(int i = 0; i < tx.Inputs.Count; i++)
-			{
-				if(i >= signed2.Inputs.Count)
-					break;
-
-				var txIn = tx.Inputs[i];
-
-				var coin = FindCoin(txIn.PrevOut);
-				var scriptPubKey = coin == null
-					? (DeduceScriptPubKey(txIn.ScriptSig) ?? DeduceScriptPubKey(signed2.Inputs[i].ScriptSig))
-					: coin.TxOut.ScriptPubKey;
-
-				Money amount = null;
-				if(coin != null)
-					amount = coin is IColoredCoin ? ((IColoredCoin)coin).Bearer.Amount : ((Coin)coin).Amount;
-				var result = Script.CombineSignatures(
-									scriptPubKey,
-									new TransactionChecker(tx, i, amount),
-									 GetScriptSigs(signed1.Inputs.AsIndexedInputs().Skip(i).First()),
-									 GetScriptSigs(signed2.Inputs.AsIndexedInputs().Skip(i).First()));
-				var input = tx.Inputs.AsIndexedInputs().Skip(i).First();
-				input.WitScript = result.WitSig;
-				input.ScriptSig = result.ScriptSig;
-			}
-			return tx;
-		}
-
-		private ScriptSigs GetScriptSigs(IndexedTxIn indexedTxIn)
-		{
-			return new ScriptSigs()
-			{
-				ScriptSig = indexedTxIn.ScriptSig,
-				WitSig = indexedTxIn.WitScript
-			};
-		}
-
-		private Script DeduceScriptPubKey(Script scriptSig)
-		{
-			var p2sh = PayToScriptHashTemplate.Instance.ExtractScriptSigParameters(scriptSig);
-			if(p2sh != null && p2sh.RedeemScript != null)
-			{
-				return p2sh.RedeemScript.Hash.ScriptPubKey;
-			}
-			foreach(var extension in Extensions)
-			{
-				if(extension.CanDeduceScriptPubKey(scriptSig))
-				{
-					return extension.DeduceScriptPubKey(scriptSig);
-				}
-			}
-			return null;
-		}
-	}
-
-	public class CoinNotFoundException : KeyNotFoundException
-	{
-		public CoinNotFoundException(IndexedTxIn txIn)
-			: base("No coin matching " + txIn.PrevOut + " was found")
-		{
-			_OutPoint = txIn.PrevOut;
-			_InputIndex = txIn.Index;
-		}
-
-		private readonly OutPoint _OutPoint;
-		public OutPoint OutPoint
-		{
-			get
-			{
-				return _OutPoint;
-			}
-		}
-
-		private readonly uint _InputIndex;
-		public uint InputIndex
-		{
-			get
-			{
-				return _InputIndex;
-			}
-		}
-	}
-}
->>>>>>> d3cbf392
+﻿using NBitcoin.BuilderExtensions;
+using NBitcoin.Crypto;
+using NBitcoin.DataEncoders;
+using NBitcoin.OpenAsset;
+using NBitcoin.Policy;
+using NBitcoin.Stealth;
+using System;
+using System.Collections.Generic;
+using System.Linq;
+using System.Runtime.ExceptionServices;
+using System.Text;
+using System.Threading.Tasks;
+using Builder = System.Func<NBitcoin.TransactionBuilder.TransactionBuildingContext, NBitcoin.IMoney>;
+
+namespace NBitcoin
+{
+	[Flags]
+	public enum ChangeType : int
+	{
+		All = 3,
+		Colored = 1,
+		Uncolored = 2
+	}
+	public interface ICoinSelector
+	{
+		IEnumerable<ICoin> Select(IEnumerable<ICoin> coins, IMoney target);
+	}
+
+	/// <summary>
+	/// Algorithm implemented by bitcoin core https://github.com/bitcoin/bitcoin/blob/master/src/wallet.cpp#L1276
+	/// Minimize the change
+	/// </summary>
+	public class DefaultCoinSelector : ICoinSelector
+	{
+		public DefaultCoinSelector()
+		{
+
+		}
+		Random _Rand = new Random();
+		public DefaultCoinSelector(int seed)
+		{
+			_Rand = new Random(seed);
+		}
+		#region ICoinSelector Members
+
+		public IEnumerable<ICoin> Select(IEnumerable<ICoin> coins, IMoney target)
+		{
+			var zero = target.Sub(target);
+			var targetCoin = coins
+							.FirstOrDefault(c => c.Amount.CompareTo(target) == 0);
+			//If any of your UTXO² matches the Target¹ it will be used.
+			if(targetCoin != null)
+				return new[] { targetCoin };
+
+			List<ICoin> result = new List<ICoin>();
+			IMoney total = zero;
+
+			if(target.CompareTo(zero) == 0)
+				return result;
+
+			var orderedCoins = coins.OrderBy(s => s.Amount).ToArray();
+
+			foreach(var coin in orderedCoins)
+			{
+				if(coin.Amount.CompareTo(target) == -1 && total.CompareTo(target) == -1)
+				{
+					total = total.Add(coin.Amount);
+					result.Add(coin);
+					//If the "sum of all your UTXO smaller than the Target" happens to match the Target, they will be used. (This is the case if you sweep a complete wallet.)
+					if(total.CompareTo(target) == 0)
+						return result;
+
+				}
+				else
+				{
+					if(total.CompareTo(target) == -1 && coin.Amount.CompareTo(target) == 1)
+					{
+						//If the "sum of all your UTXO smaller than the Target" doesn't surpass the target, the smallest UTXO greater than your Target will be used.
+						return new[] { coin };
+					}
+					else
+					{
+						//						Else Bitcoin Core does 1000 rounds of randomly combining unspent transaction outputs until their sum is greater than or equal to the Target. If it happens to find an exact match, it stops early and uses that.
+						//Otherwise it finally settles for the minimum of
+						//the smallest UTXO greater than the Target
+						//the smallest combination of UTXO it discovered in Step 4.
+						var allCoins = orderedCoins.ToArray();
+						IMoney minTotal = null;
+						for(int _ = 0; _ < 1000; _++)
+						{
+							var selection = new List<ICoin>();
+							Utils.Shuffle(allCoins, _Rand);
+							total = zero;
+							for(int i = 0; i < allCoins.Length; i++)
+							{
+								selection.Add(allCoins[i]);
+								total = total.Add(allCoins[i].Amount);
+								if(total.CompareTo(target) == 0)
+									return selection;
+								if(total.CompareTo(target) == 1)
+									break;
+							}
+							if(total.CompareTo(target) == -1)
+							{
+								return null;
+							}
+							if(minTotal == null || total.CompareTo(minTotal) == -1)
+							{
+								minTotal = total;
+							}
+						}
+					}
+				}
+			}
+			if(total.CompareTo(target) == -1)
+				return null;
+			return result;
+		}
+
+		#endregion
+	}
+
+	/// <summary>
+	/// Exception thrown when not enough funds are present for verifying or building a transaction
+	/// </summary>
+	public class NotEnoughFundsException : Exception
+	{
+		public NotEnoughFundsException(string message, string group, IMoney missing)
+			: base(BuildMessage(message, group, missing))
+		{
+			Missing = missing;
+			Group = group;
+		}
+
+		private static string BuildMessage(string message, string group, IMoney missing)
+		{
+			StringBuilder builder = new StringBuilder();
+			builder.Append(message);
+			if(group != null)
+				builder.Append(" in group " + group);
+			if(missing != null)
+				builder.Append(" with missing amount " + missing);
+			return builder.ToString();
+		}
+		public NotEnoughFundsException(string message, Exception inner)
+			: base(message, inner)
+		{
+		}
+
+		/// <summary>
+		/// The group name who is missing the funds
+		/// </summary>
+		public string Group
+		{
+			get;
+			set;
+		}
+
+		/// <summary>
+		/// Amount of Money missing
+		/// </summary>
+		public IMoney Missing
+		{
+			get;
+			set;
+		}
+	}
+
+	/// <summary>
+	/// A class for building and signing all sort of transactions easily (http://www.codeproject.com/Articles/835098/NBitcoin-Build-Them-All)
+	/// </summary>
+	public class TransactionBuilder
+	{
+		internal class TransactionBuilderSigner : ISigner
+		{
+			ICoin coin;
+			SigHash sigHash;
+			IndexedTxIn txIn;
+			public TransactionBuilderSigner(ICoin coin, SigHash sigHash, IndexedTxIn txIn)
+			{
+				this.coin = coin;
+				this.sigHash = sigHash;
+				this.txIn = txIn;
+			}
+			#region ISigner Members
+
+			public TransactionSignature Sign(Key key)
+			{
+				return txIn.Sign(key, coin, sigHash);
+			}
+
+			#endregion
+		}
+		internal class TransactionBuilderKeyRepository : IKeyRepository
+		{
+			TransactionSigningContext _Ctx;
+			TransactionBuilder _TxBuilder;
+			public TransactionBuilderKeyRepository(TransactionBuilder txBuilder, TransactionSigningContext ctx)
+			{
+				_Ctx = ctx;
+				_TxBuilder = txBuilder;
+			}
+			#region IKeyRepository Members
+
+			public Key FindKey(Script scriptPubkey)
+			{
+				return _TxBuilder.FindKey(_Ctx, scriptPubkey);
+			}
+
+			#endregion
+		}
+
+		class KnownSignatureSigner : ISigner, IKeyRepository
+		{
+			private ICoin coin;
+			private SigHash sigHash;
+			private IndexedTxIn txIn;
+			private List<Tuple<PubKey, ECDSASignature>> _KnownSignatures;
+			private Dictionary<KeyId, ECDSASignature> _VerifiedSignatures = new Dictionary<KeyId, ECDSASignature>();
+
+			public KnownSignatureSigner(List<Tuple<PubKey, ECDSASignature>> _KnownSignatures, ICoin coin, SigHash sigHash, IndexedTxIn txIn)
+			{
+				this._KnownSignatures = _KnownSignatures;
+				this.coin = coin;
+				this.sigHash = sigHash;
+				this.txIn = txIn;
+			}
+
+			public Key FindKey(Script scriptPubKey)
+			{
+				foreach(var tv in _KnownSignatures.Where(tv => IsCompatibleKey(tv.Item1, scriptPubKey)))
+				{
+					var hash = txIn.GetSignatureHash(coin, sigHash);
+					if(tv.Item1.Verify(hash, tv.Item2))
+					{
+						var key = new Key();
+						_VerifiedSignatures.AddOrReplace(key.PubKey.Hash, tv.Item2);
+						return key;
+					}
+				}
+				return null;
+			}
+
+			public TransactionSignature Sign(Key key)
+			{
+				return new TransactionSignature(_VerifiedSignatures[key.PubKey.Hash], sigHash);
+			}
+		}
+
+		internal class TransactionSigningContext
+		{
+			public TransactionSigningContext(TransactionBuilder builder, Transaction transaction)
+			{
+				Builder = builder;
+				Transaction = transaction;
+			}
+
+			public Transaction Transaction
+			{
+				get;
+				set;
+			}
+			public TransactionBuilder Builder
+			{
+				get;
+				set;
+			}
+
+			private readonly List<Key> _AdditionalKeys = new List<Key>();
+			public List<Key> AdditionalKeys
+			{
+				get
+				{
+					return _AdditionalKeys;
+				}
+			}
+
+			public SigHash SigHash
+			{
+				get;
+				set;
+			}
+		}
+		internal class TransactionBuildingContext
+		{
+			public TransactionBuildingContext(TransactionBuilder builder)
+			{
+				Builder = builder;
+				Transaction = new Transaction();
+				AdditionalFees = Money.Zero;
+			}
+			public TransactionBuilder.BuilderGroup Group
+			{
+				get;
+				set;
+			}
+
+			private readonly List<ICoin> _ConsumedCoins = new List<ICoin>();
+			public List<ICoin> ConsumedCoins
+			{
+				get
+				{
+					return _ConsumedCoins;
+				}
+			}
+			public TransactionBuilder Builder
+			{
+				get;
+				set;
+			}
+			public Transaction Transaction
+			{
+				get;
+				set;
+			}
+
+			public Money AdditionalFees
+			{
+				get;
+				set;
+			}
+
+			private readonly List<Builder> _AdditionalBuilders = new List<Builder>();
+			public List<Builder> AdditionalBuilders
+			{
+				get
+				{
+					return _AdditionalBuilders;
+				}
+			}
+
+			ColorMarker _Marker;
+
+			public ColorMarker GetColorMarker(bool issuance)
+			{
+				if(_Marker == null)
+					_Marker = new ColorMarker();
+				if(!issuance)
+					EnsureMarkerInserted();
+				return _Marker;
+			}
+
+			private TxOut EnsureMarkerInserted()
+			{
+				uint position;
+				var dummy = Transaction.AddInput(new TxIn(new OutPoint(new uint256(1), 0))); //Since a transaction without input will be considered without marker, insert a dummy
+				try
+				{
+					if(ColorMarker.Get(Transaction, out position) != null)
+						return Transaction.Outputs[position];
+				}
+				finally
+				{
+					Transaction.Inputs.Remove(dummy);
+				}
+				var txout = Transaction.AddOutput(new TxOut()
+				{
+					ScriptPubKey = new ColorMarker().GetScript()
+				});
+				txout.Value = Money.Zero;
+				return txout;
+			}
+
+			public void Finish()
+			{
+				if(_Marker != null)
+				{
+					var txout = EnsureMarkerInserted();
+					txout.ScriptPubKey = _Marker.GetScript();
+				}
+			}
+
+			public IssuanceCoin IssuanceCoin
+			{
+				get;
+				set;
+			}
+
+			public IMoney ChangeAmount
+			{
+				get;
+				set;
+			}
+
+			public TransactionBuildingContext CreateMemento()
+			{
+				var memento = new TransactionBuildingContext(Builder);
+				memento.RestoreMemento(this);
+				return memento;
+			}
+
+			public void RestoreMemento(TransactionBuildingContext memento)
+			{
+				_Marker = memento._Marker == null ? null : new ColorMarker(memento._Marker.GetScript());
+				Transaction = memento.Transaction.Clone();
+				AdditionalFees = memento.AdditionalFees;
+			}
+
+			public bool NonFinalSequenceSet
+			{
+				get;
+				set;
+			}
+
+			public IMoney CoverOnly
+			{
+				get;
+				set;
+			}
+
+			public IMoney Dust
+			{
+				get;
+				set;
+			}
+
+			public ChangeType ChangeType
+			{
+				get;
+				set;
+			}
+		}
+
+		internal class BuilderGroup
+		{
+			TransactionBuilder _Parent;
+			public BuilderGroup(TransactionBuilder parent)
+			{
+				_Parent = parent;
+				FeeWeight = 1.0m;
+				Builders.Add(SetChange);
+			}
+
+			IMoney SetChange(TransactionBuildingContext ctx)
+			{
+				var changeAmount = (Money)ctx.ChangeAmount;
+				if(changeAmount.Satoshi == 0)
+					return Money.Zero;
+				ctx.Transaction.AddOutput(new TxOut(changeAmount, ctx.Group.ChangeScript[(int)ChangeType.Uncolored]));
+				return changeAmount;
+			}
+			internal List<Builder> Builders = new List<Builder>();
+			internal Dictionary<OutPoint, ICoin> Coins = new Dictionary<OutPoint, ICoin>();
+			internal List<Builder> IssuanceBuilders = new List<Builder>();
+			internal Dictionary<AssetId, List<Builder>> BuildersByAsset = new Dictionary<AssetId, List<Builder>>();
+			internal Script[] ChangeScript = new Script[3];
+			internal void Shuffle()
+			{
+				Shuffle(Builders);
+				foreach(var builders in BuildersByAsset)
+					Shuffle(builders.Value);
+				Shuffle(IssuanceBuilders);
+			}
+			private void Shuffle(List<Builder> builders)
+			{
+				Utils.Shuffle(builders, _Parent._Rand);
+			}
+
+			public Money CoverOnly
+			{
+				get;
+				set;
+			}
+
+			public string Name
+			{
+				get;
+				set;
+			}
+
+			public decimal FeeWeight
+			{
+				get;
+				set;
+			}
+		}
+
+		List<BuilderGroup> _BuilderGroups = new List<BuilderGroup>();
+		BuilderGroup _CurrentGroup = null;
+		internal BuilderGroup CurrentGroup
+		{
+			get
+			{
+				if(_CurrentGroup == null)
+				{
+					_CurrentGroup = new BuilderGroup(this);
+					_BuilderGroups.Add(_CurrentGroup);
+				}
+				return _CurrentGroup;
+			}
+		}
+		public TransactionBuilder()
+		{
+			_Rand = new Random();
+			CoinSelector = new DefaultCoinSelector();
+			StandardTransactionPolicy = new StandardTransactionPolicy();
+			DustPrevention = true;
+			InitExtensions();
+		}
+
+		private void InitExtensions()
+		{
+			Extensions.Add(new P2PKHBuilderExtension());
+			Extensions.Add(new P2MultiSigBuilderExtension());
+			Extensions.Add(new P2PKBuilderExtension());
+			Extensions.Add(new OPTrueExtension());
+		}
+
+		internal Random _Rand;
+		public TransactionBuilder(int seed)
+		{
+			_Rand = new Random(seed);
+			CoinSelector = new DefaultCoinSelector(seed);
+			StandardTransactionPolicy = new StandardTransactionPolicy();
+			DustPrevention = true;
+			InitExtensions();
+		}
+
+		public ICoinSelector CoinSelector
+		{
+			get;
+			set;
+		}
+
+		/// <summary>
+		/// Will transform transfers below Dust, so the transaction get correctly relayed by the network.
+		/// </summary>
+		public bool DustPrevention
+		{
+			get;
+			set;
+		}
+
+		/// <summary>
+		/// A callback used by the TransactionBuilder when it does not find the coin for an input
+		/// </summary>
+		public Func<OutPoint, ICoin> CoinFinder
+		{
+			get;
+			set;
+		}
+
+		/// <summary>
+		/// A callback used by the TransactionBuilder when it does not find the key for a scriptPubKey
+		/// </summary>
+		public Func<Script, Key> KeyFinder
+		{
+			get;
+			set;
+		}
+
+		LockTime? _LockTime;
+		public TransactionBuilder SetLockTime(LockTime lockTime)
+		{
+			_LockTime = lockTime;
+			return this;
+		}
+
+		List<Key> _Keys = new List<Key>();
+
+		public TransactionBuilder AddKeys(params ISecret[] keys)
+		{
+			_Keys.AddRange(keys.Select(k => k.PrivateKey));
+			return this;
+		}
+
+		public TransactionBuilder AddKeys(params Key[] keys)
+		{
+			_Keys.AddRange(keys);
+			return this;
+		}
+
+		public TransactionBuilder AddKnownSignature(PubKey pubKey, TransactionSignature signature)
+		{
+			if(pubKey == null)
+				throw new ArgumentNullException("pubKey");
+			if(signature == null)
+				throw new ArgumentNullException("signature");
+			_KnownSignatures.Add(Tuple.Create(pubKey, signature.Signature));
+			return this;
+		}
+
+		public TransactionBuilder AddKnownSignature(PubKey pubKey, ECDSASignature signature)
+		{
+			if(pubKey == null)
+				throw new ArgumentNullException("pubKey");
+			if(signature == null)
+				throw new ArgumentNullException("signature");
+			_KnownSignatures.Add(Tuple.Create(pubKey, signature));
+			return this;
+		}
+
+		public TransactionBuilder AddCoins(params ICoin[] coins)
+		{
+			return AddCoins((IEnumerable<ICoin>)coins);
+		}
+
+		public TransactionBuilder AddCoins(IEnumerable<ICoin> coins)
+		{
+			foreach(var coin in coins)
+			{
+				CurrentGroup.Coins.AddOrReplace(coin.Outpoint, coin);
+			}
+			return this;
+		}
+
+		/// <summary>
+		/// Set the name of this group (group are separated by call to Then())
+		/// </summary>
+		/// <param name="groupName">Name of the group</param>
+		/// <returns></returns>
+		public TransactionBuilder SetGroupName(string groupName)
+		{
+			CurrentGroup.Name = groupName;
+			return this;
+		}
+
+		/// <summary>
+		/// Send bitcoins to a destination
+		/// </summary>
+		/// <param name="destination">The destination</param>
+		/// <param name="amount">The amount</param>
+		/// <returns></returns>
+		public TransactionBuilder Send(IDestination destination, Money amount)
+		{
+			return Send(destination.ScriptPubKey, amount);
+		}
+
+		readonly static TxNullDataTemplate _OpReturnTemplate = new TxNullDataTemplate(1024 * 1024);
+
+		/// <summary>
+		/// Send bitcoins to a destination
+		/// </summary>
+		/// <param name="scriptPubKey">The destination</param>
+		/// <param name="amount">The amount</param>
+		/// <returns></returns>
+		public TransactionBuilder Send(Script scriptPubKey, Money amount)
+		{
+			if(amount < Money.Zero)
+				throw new ArgumentOutOfRangeException("amount", "amount can't be negative");
+			if(DustPrevention && amount < GetDust(scriptPubKey) && !_OpReturnTemplate.CheckScriptPubKey(scriptPubKey))
+			{
+				SendFees(amount);
+				return this;
+			}
+			CurrentGroup.Builders.Add(ctx =>
+			{
+				ctx.Transaction.Outputs.Add(new TxOut(amount, scriptPubKey));
+				return amount;
+			});
+			return this;
+		}
+
+		/// <summary>
+		/// Send a money amount to the destination
+		/// </summary>
+		/// <param name="destination">The destination</param>
+		/// <param name="amount">The amount (supported : Money, AssetMoney, MoneyBag)</param>
+		/// <returns></returns>
+		/// <exception cref="System.NotSupportedException">The coin type is not supported</exception>
+		public TransactionBuilder Send(IDestination destination, IMoney amount)
+		{
+			return Send(destination.ScriptPubKey, amount);
+		}
+		/// <summary>
+		/// Send a money amount to the destination
+		/// </summary>
+		/// <param name="destination">The destination</param>
+		/// <param name="amount">The amount (supported : Money, AssetMoney, MoneyBag)</param>
+		/// <returns></returns>
+		/// <exception cref="System.NotSupportedException">The coin type is not supported</exception>
+		public TransactionBuilder Send(Script scriptPubKey, IMoney amount)
+		{
+			MoneyBag bag = amount as MoneyBag;
+			if(bag != null)
+			{
+				foreach(var money in bag)
+					Send(scriptPubKey, amount);
+				return this;
+			}
+			Money coinAmount = amount as Money;
+			if(coinAmount != null)
+				return Send(scriptPubKey, coinAmount);
+			AssetMoney assetAmount = amount as AssetMoney;
+			if(assetAmount != null)
+				return SendAsset(scriptPubKey, assetAmount);
+			throw new NotSupportedException("Type of Money not supported");
+		}
+
+		/// <summary>
+		/// Send assets (Open Asset) to a destination
+		/// </summary>
+		/// <param name="destination">The destination</param>
+		/// <param name="asset">The asset and amount</param>
+		/// <returns></returns>
+		public TransactionBuilder SendAsset(IDestination destination, AssetMoney asset)
+		{
+			return SendAsset(destination.ScriptPubKey, asset);
+		}
+
+		/// <summary>
+		/// Send assets (Open Asset) to a destination
+		/// </summary>
+		/// <param name="destination">The destination</param>
+		/// <param name="asset">The asset and amount</param>
+		/// <returns></returns>
+		public TransactionBuilder SendAsset(IDestination destination, AssetId assetId, ulong quantity)
+		{
+			return SendAsset(destination, new AssetMoney(assetId, quantity));
+		}
+
+		public TransactionBuilder Shuffle()
+		{
+			Utils.Shuffle(_BuilderGroups, _Rand);
+			foreach(var group in _BuilderGroups)
+				group.Shuffle();
+			return this;
+		}
+
+		IMoney SetColoredChange(TransactionBuildingContext ctx)
+		{
+			var changeAmount = (AssetMoney)ctx.ChangeAmount;
+			if(changeAmount.Quantity == 0)
+				return changeAmount;
+			var marker = ctx.GetColorMarker(false);
+			var script = ctx.Group.ChangeScript[(int)ChangeType.Colored];
+			var txout = ctx.Transaction.AddOutput(new TxOut(GetDust(script), script));
+			marker.SetQuantity(ctx.Transaction.Outputs.Count - 2, changeAmount.Quantity);
+			ctx.AdditionalFees += txout.Value;
+			return changeAmount;
+		}
+
+		public TransactionBuilder SendAsset(Script scriptPubKey, AssetId assetId, ulong assetQuantity)
+		{
+			return SendAsset(scriptPubKey, new AssetMoney(assetId, assetQuantity));
+		}
+
+		public TransactionBuilder SendAsset(Script scriptPubKey, AssetMoney asset)
+		{
+			if(asset.Quantity < 0)
+				throw new ArgumentOutOfRangeException("asset", "Asset amount can't be negative");
+			if(asset.Quantity == 0)
+				return this;
+			AssertOpReturn("Colored Coin");
+			var builders = CurrentGroup.BuildersByAsset.TryGet(asset.Id);
+			if(builders == null)
+			{
+				builders = new List<Builder>();
+				CurrentGroup.BuildersByAsset.Add(asset.Id, builders);
+				builders.Add(SetColoredChange);
+			}
+			builders.Add(ctx =>
+			{
+				var marker = ctx.GetColorMarker(false);
+				var txout = ctx.Transaction.AddOutput(new TxOut(GetDust(scriptPubKey), scriptPubKey));
+				marker.SetQuantity(ctx.Transaction.Outputs.Count - 2, asset.Quantity);
+				ctx.AdditionalFees += txout.Value;
+				return asset;
+			});
+			return this;
+		}
+
+		Money GetDust()
+		{
+			return GetDust(new Script(new byte[25]));
+		}
+		Money GetDust(Script script)
+		{
+			if(StandardTransactionPolicy == null || StandardTransactionPolicy.MinRelayTxFee == null)
+				return Money.Zero;
+			return new TxOut(Money.Zero, script).GetDustThreshold(StandardTransactionPolicy.MinRelayTxFee);
+		}
+
+		/// <summary>
+		/// Set transaction policy fluently
+		/// </summary>
+		/// <param name="policy">The policy</param>
+		/// <returns>this</returns>
+		public TransactionBuilder SetTransactionPolicy(StandardTransactionPolicy policy)
+		{
+			StandardTransactionPolicy = policy;
+			return this;
+		}
+		public StandardTransactionPolicy StandardTransactionPolicy
+		{
+			get;
+			set;
+		}
+
+
+		string _OpReturnUser;
+		private void AssertOpReturn(string name)
+		{
+			if(_OpReturnUser == null)
+			{
+				_OpReturnUser = name;
+			}
+			else
+			{
+				if(_OpReturnUser != name)
+					throw new InvalidOperationException("Op return already used for " + _OpReturnUser);
+			}
+		}
+
+		public TransactionBuilder Send(BitcoinStealthAddress address, Money amount, Key ephemKey = null)
+		{
+			if(amount < Money.Zero)
+				throw new ArgumentOutOfRangeException("amount", "amount can't be negative");
+
+			if(_OpReturnUser == null)
+				_OpReturnUser = "Stealth Payment";
+			else
+				throw new InvalidOperationException("Op return already used for " + _OpReturnUser);
+
+			CurrentGroup.Builders.Add(ctx =>
+			{
+				var payment = address.CreatePayment(ephemKey);
+				payment.AddToTransaction(ctx.Transaction, amount);
+				return amount;
+			});
+			return this;
+		}
+
+		public TransactionBuilder IssueAsset(IDestination destination, AssetMoney asset)
+		{
+			return IssueAsset(destination.ScriptPubKey, asset);
+		}
+
+		AssetId _IssuedAsset;
+
+		public TransactionBuilder IssueAsset(Script scriptPubKey, AssetMoney asset)
+		{
+			AssertOpReturn("Colored Coin");
+			if(_IssuedAsset == null)
+				_IssuedAsset = asset.Id;
+			else if(_IssuedAsset != asset.Id)
+				throw new InvalidOperationException("You can issue only one asset type in a transaction");
+
+			CurrentGroup.IssuanceBuilders.Add(ctx =>
+			{
+				var marker = ctx.GetColorMarker(true);
+				if(ctx.IssuanceCoin == null)
+				{
+					var issuance = ctx.Group.Coins.Values.OfType<IssuanceCoin>().Where(i => i.AssetId == asset.Id).FirstOrDefault();
+					if(issuance == null)
+						throw new InvalidOperationException("No issuance coin for emitting asset found");
+					ctx.IssuanceCoin = issuance;
+					ctx.Transaction.Inputs.Insert(0, new TxIn(issuance.Outpoint));
+					ctx.AdditionalFees -= issuance.Bearer.Amount;
+					if(issuance.DefinitionUrl != null)
+					{
+						marker.SetMetadataUrl(issuance.DefinitionUrl);
+					}
+				}
+
+				ctx.Transaction.Outputs.Insert(0, new TxOut(GetDust(scriptPubKey), scriptPubKey));
+				marker.Quantities = new[] { checked((ulong)asset.Quantity) }.Concat(marker.Quantities).ToArray();
+				ctx.AdditionalFees += ctx.Transaction.Outputs[0].Value;
+				return asset;
+			});
+			return this;
+		}
+
+		public TransactionBuilder SendFees(Money fees)
+		{
+			if(fees == null)
+				throw new ArgumentNullException("fees");
+			CurrentGroup.Builders.Add(ctx => fees);
+			return this;
+		}
+
+		/// <summary>
+		/// Split the estimated fees accross the several groups (separated by Then())
+		/// </summary>
+		/// <param name="feeRate"></param>
+		/// <returns></returns>
+		public TransactionBuilder SendEstimatedFees(FeeRate feeRate)
+		{
+			var fee = EstimateFees(feeRate);
+			SendFees(fee);
+			return this;
+		}
+
+		/// <summary>
+		/// Estimate the fee needed for the transaction, and split among groups according to their fee weight
+		/// </summary>
+		/// <param name="feeRate"></param>
+		/// <returns></returns>
+		public TransactionBuilder SendEstimatedFeesSplit(FeeRate feeRate)
+		{
+			var fee = EstimateFees(feeRate);
+			SendFeesSplit(fee);
+			return this;
+		}
+
+		/// <summary>
+		/// Send the fee splitted among groups according to their fee weight
+		/// </summary>
+		/// <param name="fees"></param>
+		/// <returns></returns>
+		public TransactionBuilder SendFeesSplit(Money fees)
+		{
+			if(fees == null)
+				throw new ArgumentNullException("fees");
+			var lastGroup = CurrentGroup; //Make sure at least one group exists
+			var totalWeight = _BuilderGroups.Select(b => b.FeeWeight).Sum();
+			Money totalSent = Money.Zero;
+			foreach(var group in _BuilderGroups)
+			{
+				var groupFee = Money.Satoshis((group.FeeWeight / totalWeight) * fees.Satoshi);
+				totalSent += groupFee;
+				if(_BuilderGroups.Last() == group)
+				{
+					var leftOver = fees - totalSent;
+					groupFee += leftOver;
+				}
+				group.Builders.Add(ctx => groupFee);
+			}
+			return this;
+		}
+
+
+		/// <summary>
+		/// If using SendFeesSplit or SendEstimatedFeesSplit, determine the weight this group participate in paying the fees
+		/// </summary>
+		/// <param name="feeWeight">The weight of fee participation</param>
+		/// <returns></returns>
+		public TransactionBuilder SetFeeWeight(decimal feeWeight)
+		{
+			CurrentGroup.FeeWeight = feeWeight;
+			return this;
+		}
+
+		public TransactionBuilder SetChange(IDestination destination, ChangeType changeType = ChangeType.All)
+		{
+			return SetChange(destination.ScriptPubKey, changeType);
+		}
+
+		public TransactionBuilder SetChange(Script scriptPubKey, ChangeType changeType = ChangeType.All)
+		{
+			if((changeType & ChangeType.Colored) != 0)
+			{
+				CurrentGroup.ChangeScript[(int)ChangeType.Colored] = scriptPubKey;
+			}
+			if((changeType & ChangeType.Uncolored) != 0)
+			{
+				CurrentGroup.ChangeScript[(int)ChangeType.Uncolored] = scriptPubKey;
+			}
+			return this;
+		}
+
+		public TransactionBuilder SetCoinSelector(ICoinSelector selector)
+		{
+			if(selector == null)
+				throw new ArgumentNullException("selector");
+			CoinSelector = selector;
+			return this;
+		}
+		/// <summary>
+		/// Build the transaction
+		/// </summary>
+		/// <param name="sign">True if signs all inputs with the available keys</param>
+		/// <returns>The transaction</returns>
+		/// <exception cref="NBitcoin.NotEnoughFundsException">Not enough funds are available</exception>
+		public Transaction BuildTransaction(bool sign)
+		{
+			return BuildTransaction(sign, SigHash.All);
+		}
+
+		/// <summary>
+		/// Build the transaction
+		/// </summary>
+		/// <param name="sign">True if signs all inputs with the available keys</param>
+		/// <param name="sigHash">The type of signature</param>
+		/// <returns>The transaction</returns>
+		/// <exception cref="NBitcoin.NotEnoughFundsException">Not enough funds are available</exception>
+		public Transaction BuildTransaction(bool sign, SigHash sigHash)
+		{
+			TransactionBuildingContext ctx = new TransactionBuildingContext(this);
+			if(_CompletedTransaction != null)
+				ctx.Transaction = _CompletedTransaction.Clone();
+			if(_LockTime != null)
+				ctx.Transaction.LockTime = _LockTime.Value;
+			foreach(var group in _BuilderGroups)
+			{
+				ctx.Group = group;
+				ctx.AdditionalBuilders.Clear();
+				ctx.AdditionalFees = Money.Zero;
+
+				ctx.ChangeType = ChangeType.Colored;
+				foreach(var builder in group.IssuanceBuilders)
+					builder(ctx);
+
+				var buildersByAsset = group.BuildersByAsset.ToList();
+				foreach(var builders in buildersByAsset)
+				{
+					var coins = group.Coins.Values.OfType<ColoredCoin>().Where(c => c.Amount.Id == builders.Key);
+
+					ctx.Dust = new AssetMoney(builders.Key);
+					ctx.CoverOnly = null;
+					ctx.ChangeAmount = new AssetMoney(builders.Key);
+					var btcSpent = BuildTransaction(ctx, group, builders.Value, coins, new AssetMoney(builders.Key))
+						.OfType<IColoredCoin>().Select(c => c.Bearer.Amount).Sum();
+					ctx.AdditionalFees -= btcSpent;
+				}
+
+				ctx.AdditionalBuilders.Add(_ => _.AdditionalFees);
+				ctx.Dust = GetDust();
+				ctx.ChangeAmount = Money.Zero;
+				ctx.CoverOnly = group.CoverOnly;
+				ctx.ChangeType = ChangeType.Uncolored;
+				BuildTransaction(ctx, group, group.Builders, group.Coins.Values.OfType<Coin>(), Money.Zero);
+			}
+			ctx.Finish();
+
+			if(sign)
+			{
+				SignTransactionInPlace(ctx.Transaction, sigHash);
+			}
+			return ctx.Transaction;
+		}
+
+		private IEnumerable<ICoin> BuildTransaction(
+			TransactionBuildingContext ctx,
+			BuilderGroup group,
+			IEnumerable<Builder> builders,
+			IEnumerable<ICoin> coins,
+			IMoney zero)
+		{
+			var originalCtx = ctx.CreateMemento();
+			var target = builders.Concat(ctx.AdditionalBuilders).Select(b => b(ctx)).Sum(zero);
+			if(ctx.CoverOnly != null)
+			{
+				target = ctx.CoverOnly.Add(ctx.ChangeAmount);
+			}
+
+			var unconsumed = coins.Where(c => ctx.ConsumedCoins.All(cc => cc.Outpoint != c.Outpoint));
+			var selection = CoinSelector.Select(unconsumed, target);
+			if(selection == null)
+				throw new NotEnoughFundsException("Not enough fund to cover the target",
+					group.Name,
+					target.Sub(unconsumed.Select(u => u.Amount).Sum(zero))
+					);
+			var total = selection.Select(s => s.Amount).Sum(zero);
+			var change = total.Sub(target);
+			if(change.CompareTo(zero) == -1)
+				throw new NotEnoughFundsException("Not enough fund to cover the target",
+					group.Name,
+					change.Negate()
+				);
+			if(change.CompareTo(ctx.Dust) == 1)
+			{
+				var changeScript = group.ChangeScript[(int)ctx.ChangeType];
+				if(changeScript == null)
+					throw new InvalidOperationException("A change address should be specified (" + ctx.ChangeType + ")");
+				if(!(ctx.Dust is Money) || change.CompareTo(GetDust(changeScript)) == 1)
+				{
+					ctx.RestoreMemento(originalCtx);
+					ctx.ChangeAmount = change;
+					try
+					{
+						return BuildTransaction(ctx, group, builders, coins, zero);
+					}
+					finally
+					{
+						ctx.ChangeAmount = zero;
+					}
+				}
+			}
+			foreach(var coin in selection)
+			{
+				ctx.ConsumedCoins.Add(coin);
+				var input = ctx.Transaction.Inputs.FirstOrDefault(i => i.PrevOut == coin.Outpoint);
+				if(input == null)
+					input = ctx.Transaction.AddInput(new TxIn(coin.Outpoint));
+				if(_LockTime != null && !ctx.NonFinalSequenceSet)
+				{
+					input.Sequence = 0;
+					ctx.NonFinalSequenceSet = true;
+				}
+			}
+			return selection;
+		}
+
+		public Transaction SignTransaction(Transaction transaction, SigHash sigHash)
+		{
+			var tx = transaction.Clone();
+			SignTransactionInPlace(tx, sigHash);
+			return tx;
+		}
+
+		public Transaction SignTransaction(Transaction transaction)
+		{
+			return SignTransaction(transaction, SigHash.All);
+		}
+		public Transaction SignTransactionInPlace(Transaction transaction)
+		{
+			return SignTransactionInPlace(transaction, SigHash.All);
+		}
+		public Transaction SignTransactionInPlace(Transaction transaction, SigHash sigHash)
+		{
+			TransactionSigningContext ctx = new TransactionSigningContext(this, transaction);
+			ctx.SigHash = sigHash;
+			foreach(var input in transaction.Inputs.AsIndexedInputs())
+			{
+				var coin = FindSignableCoin(input);
+				if(coin != null)
+				{
+					Sign(ctx, coin, input);
+				}
+			}
+			return transaction;
+		}
+
+		public ICoin FindSignableCoin(IndexedTxIn txIn)
+		{
+			var coin = FindCoin(txIn.PrevOut);
+			if(coin is IColoredCoin)
+				coin = ((IColoredCoin)coin).Bearer;
+			if(coin == null || coin is ScriptCoin || coin is StealthCoin)
+				return coin;
+
+			var hash = ScriptCoin.GetRedeemHash(coin.TxOut.ScriptPubKey);
+			if(hash != null)
+			{
+				var redeem = _ScriptPubKeyToRedeem.TryGet(coin.TxOut.ScriptPubKey);
+				if(redeem != null && PayToWitScriptHashTemplate.Instance.CheckScriptPubKey(redeem))
+					redeem = _ScriptPubKeyToRedeem.TryGet(redeem);
+				if(redeem == null)
+				{
+					if(hash is WitScriptId)
+						redeem = PayToWitScriptHashTemplate.Instance.ExtractWitScriptParameters(txIn.WitScript, (WitScriptId)hash);
+					if(hash is ScriptId)
+					{
+						var parameters = PayToScriptHashTemplate.Instance.ExtractScriptSigParameters(txIn.ScriptSig, (ScriptId)hash);
+						if(parameters != null)
+							redeem = parameters.RedeemScript;
+					}
+				}
+				if(redeem != null)
+					return new ScriptCoin(coin, redeem);
+			}
+			return coin;
+		}
+
+		/// <summary>
+		/// Verify that a transaction is fully signed and have enough fees
+		/// </summary>
+		/// <param name="tx">The transaction to check</param>
+		/// <returns>True if no error</returns>
+		public bool Verify(Transaction tx)
+		{
+			TransactionPolicyError[] errors;
+			return Verify(tx, null as Money, out errors);
+		}
+		/// <summary>
+		/// Verify that a transaction is fully signed and have enough fees
+		/// </summary>
+		/// <param name="tx">The transaction to check</param>
+		/// <param name="expectedFees">The expected fees (more or less 10%)</param>
+		/// <returns>True if no error</returns>
+		public bool Verify(Transaction tx, Money expectedFees)
+		{
+			TransactionPolicyError[] errors;
+			return Verify(tx, expectedFees, out errors);
+		}
+
+		/// <summary>
+		/// Verify that a transaction is fully signed and have enough fees
+		/// </summary>
+		/// <param name="tx">The transaction to check</param>
+		/// <param name="expectedFeeRate">The expected fee rate</param>
+		/// <returns>True if no error</returns>
+		public bool Verify(Transaction tx, FeeRate expectedFeeRate)
+		{
+			TransactionPolicyError[] errors;
+			return Verify(tx, expectedFeeRate, out errors);
+		}
+
+		/// <summary>
+		/// Verify that a transaction is fully signed and have enough fees
+		/// </summary>
+		/// <param name="tx">The transaction to check</param>
+		/// <param name="errors">Detected errors</param>
+		/// <returns>True if no error</returns>
+		public bool Verify(Transaction tx, out TransactionPolicyError[] errors)
+		{
+			return Verify(tx, null as Money, out errors);
+		}
+		/// <summary>
+		/// Verify that a transaction is fully signed, have enough fees, and follow the Standard and Miner Transaction Policy rules
+		/// </summary>
+		/// <param name="tx">The transaction to check</param>
+		/// <param name="expectedFees">The expected fees (more or less 10%)</param>
+		/// <param name="errors">Detected errors</param>
+		/// <returns>True if no error</returns>
+		public bool Verify(Transaction tx, Money expectedFees, out TransactionPolicyError[] errors)
+		{
+			if(tx == null)
+				throw new ArgumentNullException("tx");
+			var coins = tx.Inputs.Select(i => FindCoin(i.PrevOut)).Where(c => c != null).ToArray();
+			List<TransactionPolicyError> exceptions = new List<TransactionPolicyError>();
+			var policyErrors = MinerTransactionPolicy.Instance.Check(tx, coins);
+			exceptions.AddRange(policyErrors);
+			policyErrors = StandardTransactionPolicy.Check(tx, coins);
+			exceptions.AddRange(policyErrors);
+			if(expectedFees != null)
+			{
+				var fees = tx.GetFee(coins);
+				if(fees != null)
+				{
+					Money margin = Money.Zero;
+					if(DustPrevention)
+						margin = GetDust() * 2;
+					if(!fees.Almost(expectedFees, margin))
+						exceptions.Add(new NotEnoughFundsPolicyError("Fees different than expected", expectedFees - fees));
+				}
+			}
+			errors = exceptions.ToArray();
+			return errors.Length == 0;
+		}
+		/// <summary>
+		/// Verify that a transaction is fully signed and have enough fees
+		/// </summary>
+		/// <param name="tx">The transaction to check</param>
+		/// <param name="expectedFeeRate">The expected fee rate</param>
+		/// <param name="errors">Detected errors</param>
+		/// <returns>True if no error</returns>
+		public bool Verify(Transaction tx, FeeRate expectedFeeRate, out TransactionPolicyError[] errors)
+		{
+			if(tx == null)
+				throw new ArgumentNullException("tx");
+			return Verify(tx, expectedFeeRate == null ? null : expectedFeeRate.GetFee(tx), out errors);
+		}
+		/// <summary>
+		/// Verify that a transaction is fully signed and have enough fees
+		/// </summary>
+		/// <param name="tx">he transaction to check</param>
+		/// <param name="expectedFeeRate">The expected fee rate</param>
+		/// <returns>Detected errors</returns>
+		public TransactionPolicyError[] Check(Transaction tx, FeeRate expectedFeeRate)
+		{
+			return Check(tx, expectedFeeRate == null ? null : expectedFeeRate.GetFee(tx));
+		}
+		/// <summary>
+		/// Verify that a transaction is fully signed and have enough fees
+		/// </summary>
+		/// <param name="tx">he transaction to check</param>
+		/// <param name="expectedFee">The expected fee</param>
+		/// <returns>Detected errors</returns>
+		public TransactionPolicyError[] Check(Transaction tx, Money expectedFee)
+		{
+			TransactionPolicyError[] errors;
+			Verify(tx, expectedFee, out errors);
+			return errors;
+		}
+		/// <summary>
+		/// Verify that a transaction is fully signed and have enough fees
+		/// </summary>
+		/// <param name="tx">he transaction to check</param>
+		/// <returns>Detected errors</returns>
+		public TransactionPolicyError[] Check(Transaction tx)
+		{
+			return Check(tx, null as Money);
+		}
+
+		private CoinNotFoundException CoinNotFound(IndexedTxIn txIn)
+		{
+			return new CoinNotFoundException(txIn);
+		}
+
+
+		public ICoin FindCoin(OutPoint outPoint)
+		{
+			var result = _BuilderGroups.Select(c => c.Coins.TryGet(outPoint)).FirstOrDefault(r => r != null);
+			if(result == null && CoinFinder != null)
+				result = CoinFinder(outPoint);
+			return result;
+		}
+
+		/// <summary>
+		/// Find spent coins of a transaction
+		/// </summary>
+		/// <param name="tx">The transaction</param>
+		/// <returns>Array of size tx.Input.Count, if a coin is not fund, a null coin is returned.</returns>
+		public ICoin[] FindSpentCoins(Transaction tx)
+		{
+			return
+				tx
+				.Inputs
+				.Select(i => FindCoin(i.PrevOut))
+				.ToArray();
+		}
+
+		/// <summary>
+		/// Estimate the physical size of the transaction
+		/// </summary>
+		/// <param name="tx">The transaction to be estimated</param>
+		/// <returns></returns>
+		public int EstimateSize(Transaction tx)
+		{
+			return EstimateSize(tx, false);
+		}
+
+		/// <summary>
+		/// Estimate the size of the transaction
+		/// </summary>
+		/// <param name="tx">The transaction to be estimated</param>
+		/// <param name="virtualSize">If true, returns the size on which fee calculation are based, else returns the physical byte size</param>
+		/// <returns></returns>
+		public int EstimateSize(Transaction tx, bool virtualSize)
+		{
+			if(tx == null)
+				throw new ArgumentNullException("tx");
+			var clone = tx.Clone();
+			clone.Inputs.Clear();
+			var baseSize = clone.GetSerializedSize();
+
+			int vSize = 0;
+			int size = baseSize;
+			if(tx.HasWitness)
+				vSize += 2;
+			foreach(var txin in tx.Inputs.AsIndexedInputs())
+			{
+				var coin = FindSignableCoin(txin) ?? FindCoin(txin.PrevOut);
+				if(coin == null)
+					throw CoinNotFound(txin);
+				EstimateScriptSigSize(coin, ref vSize, ref size);
+				size += 41;
+			}
+
+			return (virtualSize ? vSize / Transaction.WITNESS_SCALE_FACTOR + size : vSize + size);
+		}
+
+		private void EstimateScriptSigSize(ICoin coin, ref int vSize, ref int size)
+		{
+			if(coin is IColoredCoin)
+				coin = ((IColoredCoin)coin).Bearer;
+
+			if(coin is ScriptCoin)
+			{
+				var scriptCoin = (ScriptCoin)coin;
+				var p2sh = scriptCoin.GetP2SHRedeem();
+				if(p2sh != null)
+				{
+					coin = new Coin(scriptCoin.Outpoint, new TxOut(scriptCoin.Amount, p2sh));
+					size += new Script(Op.GetPushOp(p2sh.ToBytes(true))).Length;
+					if(scriptCoin.RedeemType == RedeemType.WitnessV0)
+					{
+						coin = new ScriptCoin(coin, scriptCoin.Redeem);
+					}
+				}
+
+				if(scriptCoin.RedeemType == RedeemType.WitnessV0)
+				{
+					vSize += new Script(Op.GetPushOp(scriptCoin.Redeem.ToBytes(true))).Length;
+				}
+			}
+
+			var scriptPubkey = coin.GetScriptCode();
+			var scriptSigSize = -1;
+			foreach(var extension in Extensions)
+			{
+				if(extension.CanEstimateScriptSigSize(scriptPubkey))
+				{
+					scriptSigSize = extension.EstimateScriptSigSize(scriptPubkey);
+					break;
+				}
+			}
+
+			if(scriptSigSize == -1)
+				scriptSigSize += coin.TxOut.ScriptPubKey.Length; //Using heurestic to approximate size of unknown scriptPubKey
+			if(coin.GetHashVersion() == HashVersion.Witness)
+				vSize += scriptSigSize + 1; //Account for the push
+			if(coin.GetHashVersion() == HashVersion.Original)
+				size += scriptSigSize;
+		}
+
+		/// <summary>
+		/// Estimate fees of the built transaction
+		/// </summary>
+		/// <param name="feeRate">Fee rate</param>
+		/// <returns></returns>
+		public Money EstimateFees(FeeRate feeRate)
+		{
+			if(feeRate == null)
+				throw new ArgumentNullException("feeRate");
+
+			int builderCount = CurrentGroup.Builders.Count;
+			Money feeSent = Money.Zero;
+			try
+			{
+				while(true)
+				{
+					var tx = BuildTransaction(false);
+					var shouldSend = EstimateFees(tx, feeRate);
+					var delta = shouldSend - feeSent;
+					if(delta <= Money.Zero)
+						break;
+					SendFees(delta);
+					feeSent += delta;
+				}
+			}
+			finally
+			{
+				while(CurrentGroup.Builders.Count != builderCount)
+				{
+					CurrentGroup.Builders.RemoveAt(CurrentGroup.Builders.Count - 1);
+				}
+			}
+			return feeSent;
+		}
+
+		/// <summary>
+		/// Estimate fees of an unsigned transaction
+		/// </summary>
+		/// <param name="tx"></param>
+		/// <param name="feeRate">Fee rate</param>
+		/// <returns></returns>
+		public Money EstimateFees(Transaction tx, FeeRate feeRate)
+		{
+			if(tx == null)
+				throw new ArgumentNullException("tx");
+			if(feeRate == null)
+				throw new ArgumentNullException("feeRate");
+
+			var estimation = EstimateSize(tx, true);
+			return feeRate.GetFee(estimation);
+		}
+
+		private void Sign(TransactionSigningContext ctx, ICoin coin, IndexedTxIn txIn)
+		{
+			var input = txIn.TxIn;
+			if(coin is StealthCoin)
+			{
+				var stealthCoin = (StealthCoin)coin;
+				var scanKey = FindKey(ctx, stealthCoin.Address.ScanPubKey.ScriptPubKey);
+				if(scanKey == null)
+					throw new KeyNotFoundException("Scan key for decrypting StealthCoin not found");
+				var spendKeys = stealthCoin.Address.SpendPubKeys.Select(p => FindKey(ctx, p.ScriptPubKey)).Where(p => p != null).ToArray();
+				ctx.AdditionalKeys.AddRange(stealthCoin.Uncover(spendKeys, scanKey));
+				var normalCoin = new Coin(coin.Outpoint, coin.TxOut);
+				if(stealthCoin.Redeem != null)
+					normalCoin = normalCoin.ToScriptCoin(stealthCoin.Redeem);
+				coin = normalCoin;
+			}
+			var scriptSig = CreateScriptSig(ctx, coin, txIn);
+			if(scriptSig == null)
+				return;
+			ScriptCoin scriptCoin = coin as ScriptCoin;
+
+			Script signatures = null;
+			if(coin.GetHashVersion() == HashVersion.Witness)
+			{
+				signatures = txIn.WitScript;
+				if(scriptCoin != null)
+				{
+					if(scriptCoin.IsP2SH)
+						txIn.ScriptSig = Script.Empty;
+					if(scriptCoin.RedeemType == RedeemType.WitnessV0)
+						signatures = RemoveRedeem(signatures);
+				}
+			}
+			else
+			{
+				signatures = txIn.ScriptSig;
+				if(scriptCoin != null && scriptCoin.RedeemType == RedeemType.P2SH)
+					signatures = RemoveRedeem(signatures);
+			}
+
+
+			signatures = CombineScriptSigs(coin, scriptSig, signatures);
+
+			if(coin.GetHashVersion() == HashVersion.Witness)
+			{
+				txIn.WitScript = signatures;
+				if(scriptCoin != null)
+				{
+					if(scriptCoin.IsP2SH)
+						txIn.ScriptSig = new Script(Op.GetPushOp(scriptCoin.GetP2SHRedeem().ToBytes(true)));
+					if(scriptCoin.RedeemType == RedeemType.WitnessV0)
+						txIn.WitScript = txIn.WitScript + new WitScript(Op.GetPushOp(scriptCoin.Redeem.ToBytes(true)));
+				}
+			}
+			else
+			{
+				txIn.ScriptSig = signatures;
+				if(scriptCoin != null && scriptCoin.RedeemType == RedeemType.P2SH)
+				{
+					txIn.ScriptSig = input.ScriptSig + Op.GetPushOp(scriptCoin.GetP2SHRedeem().ToBytes(true));
+				}
+			}
+		}
+
+
+		private static Script RemoveRedeem(Script script)
+		{
+			if(script == Script.Empty)
+				return script;
+			var ops = script.ToOps().ToArray();
+			return new Script(ops.Take(ops.Length - 1));
+		}
+
+		private Script CombineScriptSigs(ICoin coin, Script a, Script b)
+		{
+			var scriptPubkey = coin.GetScriptCode();
+			if(Script.IsNullOrEmpty(a))
+				return b ?? Script.Empty;
+			if(Script.IsNullOrEmpty(b))
+				return a ?? Script.Empty;
+
+			foreach(var extension in Extensions)
+			{
+				if(extension.CanCombineScriptSig(scriptPubkey, a, b))
+				{
+					return extension.CombineScriptSig(scriptPubkey, a, b);
+				}
+			}
+			return a.Length > b.Length ? a : b; //Heurestic
+		}
+
+		private Script CreateScriptSig(TransactionSigningContext ctx, ICoin coin, IndexedTxIn txIn)
+		{
+			var scriptPubKey = coin.GetScriptCode();
+			var keyRepo = new TransactionBuilderKeyRepository(this, ctx);
+			var signer = new TransactionBuilderSigner(coin, ctx.SigHash, txIn);
+
+			var signer2 = new KnownSignatureSigner(_KnownSignatures, coin, ctx.SigHash, txIn);
+
+			foreach(var extension in Extensions)
+			{
+				if(extension.CanGenerateScriptSig(scriptPubKey))
+				{
+					var scriptSig1 = extension.GenerateScriptSig(scriptPubKey, keyRepo, signer);
+					var scriptSig2 = extension.GenerateScriptSig(scriptPubKey, signer2, signer2);
+					if(scriptSig1 != null && scriptSig2 != null && extension.CanCombineScriptSig(scriptPubKey, scriptSig1, scriptSig2))
+					{
+						var combined = extension.CombineScriptSig(scriptPubKey, scriptSig1, scriptSig2);
+						return combined;
+					}
+					return scriptSig1 ?? scriptSig2;
+				}
+			}
+
+			throw new NotSupportedException("Unsupported scriptPubKey");
+		}
+
+		List<Tuple<PubKey, ECDSASignature>> _KnownSignatures = new List<Tuple<PubKey, ECDSASignature>>();
+
+		private Key FindKey(TransactionSigningContext ctx, Script scriptPubKey)
+		{
+			var key = _Keys
+				.Concat(ctx.AdditionalKeys)
+				.FirstOrDefault(k => IsCompatibleKey(k.PubKey, scriptPubKey));
+			if(key == null && KeyFinder != null)
+			{
+				key = KeyFinder(scriptPubKey);
+			}
+			return key;
+		}
+
+		private static bool IsCompatibleKey(PubKey k, Script scriptPubKey)
+		{
+			return k.ScriptPubKey == scriptPubKey ||  //P2PK
+					k.Hash.ScriptPubKey == scriptPubKey || //P2PKH
+					k.ScriptPubKey.Hash.ScriptPubKey == scriptPubKey || //P2PK P2SH
+					k.Hash.ScriptPubKey.Hash.ScriptPubKey == scriptPubKey; //P2PKH P2SH
+		}
+
+		/// <summary>
+		/// Create a new participant in the transaction with its own set of coins and keys
+		/// </summary>
+		/// <returns></returns>
+		public TransactionBuilder Then()
+		{
+			_CurrentGroup = null;
+			return this;
+		}
+
+		/// <summary>
+		/// Switch to another participant in the transaction, or create a new one if it is not found.
+		/// </summary>
+		/// <returns></returns>
+		public TransactionBuilder Then(string groupName)
+		{
+			var group = _BuilderGroups.FirstOrDefault(g => g.Name == groupName);
+			if(group == null)
+			{
+				group = new BuilderGroup(this);
+				_BuilderGroups.Add(group);
+				group.Name = groupName;
+			}
+			_CurrentGroup = group;
+			return this;
+		}
+
+		/// <summary>
+		/// Specify the amount of money to cover txouts, if not specified all txout will be covered
+		/// </summary>
+		/// <param name="amount"></param>
+		/// <returns></returns>
+		public TransactionBuilder CoverOnly(Money amount)
+		{
+			CurrentGroup.CoverOnly = amount;
+			return this;
+		}
+
+
+		Transaction _CompletedTransaction;
+
+		/// <summary>
+		/// Allows to keep building on the top of a partially built transaction
+		/// </summary>
+		/// <param name="transaction">Transaction to complete</param>
+		/// <returns></returns>
+		public TransactionBuilder ContinueToBuild(Transaction transaction)
+		{
+			if(_CompletedTransaction != null)
+				throw new InvalidOperationException("Transaction to complete already set");
+			_CompletedTransaction = transaction.Clone();
+			return this;
+		}
+
+		/// <summary>
+		/// Will cover the remaining amount of TxOut of a partially built transaction (to call after ContinueToBuild)
+		/// </summary>
+		/// <returns></returns>
+		public TransactionBuilder CoverTheRest()
+		{
+			if(_CompletedTransaction == null)
+				throw new InvalidOperationException("A partially built transaction should be specified by calling ContinueToBuild");
+
+			var spent = _CompletedTransaction.Inputs.AsIndexedInputs().Select(txin =>
+			{
+				var c = FindCoin(txin.PrevOut);
+				if(c == null)
+					throw CoinNotFound(txin);
+				if(!(c is Coin))
+					return null;
+				return (Coin)c;
+			})
+					.Where(c => c != null)
+					.Select(c => c.Amount)
+					.Sum();
+
+			var toComplete = _CompletedTransaction.TotalOut - spent;
+			CurrentGroup.Builders.Add(ctx =>
+			{
+				if(toComplete < Money.Zero)
+					return Money.Zero;
+				return toComplete;
+			});
+			return this;
+		}
+
+		public TransactionBuilder AddCoins(Transaction transaction)
+		{
+			var txId = transaction.GetHash();
+			AddCoins(transaction.Outputs.Select((o, i) => new Coin(txId, (uint)i, o.Value, o.ScriptPubKey)).ToArray());
+			return this;
+		}
+
+		Dictionary<Script, Script> _ScriptPubKeyToRedeem = new Dictionary<Script, Script>();
+		public TransactionBuilder AddKnownRedeems(params Script[] knownRedeems)
+		{
+			foreach(var redeem in knownRedeems)
+			{
+				_ScriptPubKeyToRedeem.AddOrReplace(redeem.WitHash.ScriptPubKey.Hash.ScriptPubKey, redeem); //Might be P2SH(PWSH)
+				_ScriptPubKeyToRedeem.AddOrReplace(redeem.Hash.ScriptPubKey, redeem); //Might be P2SH
+				_ScriptPubKeyToRedeem.AddOrReplace(redeem.WitHash.ScriptPubKey, redeem); //Might be PWSH
+			}
+			return this;
+		}
+
+		public Transaction CombineSignatures(params Transaction[] transactions)
+		{
+			if(transactions.Length == 1)
+				return transactions[0];
+			if(transactions.Length == 0)
+				return null;
+
+			Transaction tx = transactions[0].Clone();
+			for(int i = 1; i < transactions.Length; i++)
+			{
+				var signed = transactions[i];
+				tx = CombineSignaturesCore(tx, signed);
+			}
+			return tx;
+		}
+
+
+		private readonly List<BuilderExtension> _Extensions = new List<BuilderExtension>();
+		public List<BuilderExtension> Extensions
+		{
+			get
+			{
+				return _Extensions;
+			}
+		}
+
+		private Transaction CombineSignaturesCore(Transaction signed1, Transaction signed2)
+		{
+			if(signed1 == null)
+				return signed2;
+			if(signed2 == null)
+				return signed1;
+			var tx = signed1.Clone();
+			for(int i = 0; i < tx.Inputs.Count; i++)
+			{
+				if(i >= signed2.Inputs.Count)
+					break;
+
+				var txIn = tx.Inputs[i];
+
+				var coin = FindCoin(txIn.PrevOut);
+				var scriptPubKey = coin == null
+					? (DeduceScriptPubKey(txIn.ScriptSig) ?? DeduceScriptPubKey(signed2.Inputs[i].ScriptSig))
+					: coin.TxOut.ScriptPubKey;
+
+				Money amount = null;
+				if(coin != null)
+					amount = coin is IColoredCoin ? ((IColoredCoin)coin).Bearer.Amount : ((Coin)coin).Amount;
+				var result = Script.CombineSignatures(
+									scriptPubKey,
+									new TransactionChecker(tx, i, amount),
+									 GetScriptSigs(signed1.Inputs.AsIndexedInputs().Skip(i).First()),
+									 GetScriptSigs(signed2.Inputs.AsIndexedInputs().Skip(i).First()));
+				var input = tx.Inputs.AsIndexedInputs().Skip(i).First();
+				input.WitScript = result.WitSig;
+				input.ScriptSig = result.ScriptSig;
+			}
+			return tx;
+		}
+
+		private ScriptSigs GetScriptSigs(IndexedTxIn indexedTxIn)
+		{
+			return new ScriptSigs()
+			{
+				ScriptSig = indexedTxIn.ScriptSig,
+				WitSig = indexedTxIn.WitScript
+			};
+		}
+
+		private Script DeduceScriptPubKey(Script scriptSig)
+		{
+			var p2sh = PayToScriptHashTemplate.Instance.ExtractScriptSigParameters(scriptSig);
+			if(p2sh != null && p2sh.RedeemScript != null)
+			{
+				return p2sh.RedeemScript.Hash.ScriptPubKey;
+			}
+			foreach(var extension in Extensions)
+			{
+				if(extension.CanDeduceScriptPubKey(scriptSig))
+				{
+					return extension.DeduceScriptPubKey(scriptSig);
+				}
+			}
+			return null;
+		}
+	}
+
+	public class CoinNotFoundException : KeyNotFoundException
+	{
+		public CoinNotFoundException(IndexedTxIn txIn)
+			: base("No coin matching " + txIn.PrevOut + " was found")
+		{
+			_OutPoint = txIn.PrevOut;
+			_InputIndex = txIn.Index;
+		}
+
+		private readonly OutPoint _OutPoint;
+		public OutPoint OutPoint
+		{
+			get
+			{
+				return _OutPoint;
+			}
+		}
+
+		private readonly uint _InputIndex;
+		public uint InputIndex
+		{
+			get
+			{
+				return _InputIndex;
+			}
+		}
+	}
+}