<<<<<<< HEAD
﻿using System;
using System.Collections.Generic;
using System.Linq;
using NBitcoin.OpenAsset;
using NBitcoin.Stealth;

namespace NBitcoin
{
	public interface IColoredCoin : ICoin
	{
		AssetId AssetId
		{
			get;
		}
		Coin Bearer
		{
			get;
		}
	}
	public interface ICoin
	{
		IMoney Amount
		{
			get;
		}
		OutPoint Outpoint
		{
			get;
		}
		TxOut TxOut
		{
			get;
		}
		Script GetScriptCode();
		HashVersion GetHashVersion();
	}

	public class IssuanceCoin : IColoredCoin
	{
		public IssuanceCoin()
		{

		}
		public IssuanceCoin(Coin bearer)
		{
			Bearer = bearer;
		}

		public IssuanceCoin(OutPoint outpoint, TxOut txout)
		{
			Bearer = new Coin(outpoint, txout);
		}


		public AssetId AssetId
		{
			get
			{
				return Bearer.TxOut.ScriptPubKey.Hash.ToAssetId();
			}
		}

		public Uri DefinitionUrl
		{
			get;
			set;
		}

		#region ICoin Members


		public Money Amount
		{
			get
			{
				return Bearer.TxOut.Value;
			}
			set
			{
				Bearer.TxOut.Value = value;
			}
		}

		public TxOut TxOut
		{
			get
			{
				return Bearer.TxOut;
			}
		}

		#endregion

		public Script ScriptPubKey
		{
			get
			{
				return Bearer.TxOut.ScriptPubKey;
			}
		}

		#region IColoredCoin Members


		public Coin Bearer
		{
			get;
			set;
		}


		public OutPoint Outpoint
		{
			get
			{
				return Bearer.Outpoint;
			}
		}

		#endregion

		#region IColoredCoin Members

		AssetId IColoredCoin.AssetId
		{
			get
			{
				return AssetId;
			}
		}

		Coin IColoredCoin.Bearer
		{
			get
			{
				return Bearer;
			}
		}

		#endregion

		#region ICoin Members

		IMoney ICoin.Amount
		{
			get
			{
				return Amount;
			}
		}

		OutPoint ICoin.Outpoint
		{
			get
			{
				return Outpoint;
			}
		}

		TxOut ICoin.TxOut
		{
			get
			{
				return TxOut;
			}
		}

		#endregion

		#region ICoin Members


		public Script GetScriptCode()
		{
			return this.Bearer.GetScriptCode();
		}

		public HashVersion GetHashVersion()
		{
			return this.Bearer.GetHashVersion();
		}

		#endregion
	}

	public class ColoredCoin : IColoredCoin
	{
		public ColoredCoin()
		{

		}
		public ColoredCoin(AssetMoney asset, Coin bearer)
		{
			Amount = asset;
			Bearer = bearer;
		}

		public ColoredCoin(Transaction tx, ColoredEntry entry)
			: this(entry.Asset, new Coin(tx, entry.Index))
		{
			if(tx == null)
				throw new ArgumentNullException("tx");
			if(entry == null)
				throw new ArgumentNullException("entry");
		}

		public AssetId AssetId
		{
			get
			{
				return Amount.Id;
			}
		}

		public AssetMoney Amount
		{
			get;
			set;
		}

		[Obsolete("Use Amount instead")]
		public AssetMoney Asset
		{
			get
			{
				return Amount;
			}
			set
			{
				Amount = value;
			}
		}

		public Coin Bearer
		{
			get;
			set;
		}

		public TxOut TxOut
		{
			get
			{
				return Bearer.TxOut;
			}
		}

		#region ICoin Members

		public OutPoint Outpoint
		{
			get
			{
				return Bearer.Outpoint;
			}
		}

		public Script ScriptPubKey
		{
			get
			{
				return Bearer.ScriptPubKey;
			}
		}

		#endregion

		public static IEnumerable<ColoredCoin> Find(Transaction tx, ColoredTransaction colored)
		{
			return Find(null, tx, colored);
		}
		public static IEnumerable<ColoredCoin> Find(uint256 txId, Transaction tx, ColoredTransaction colored)
		{
			if(colored == null)
				throw new ArgumentNullException("colored");
			if(tx == null)
				throw new ArgumentNullException("tx");
			if(txId == null)
				txId = tx.GetHash();
			foreach(var entry in colored.Issuances.Concat(colored.Transfers))
			{
				var txout = tx.Outputs[entry.Index];
				yield return new ColoredCoin(entry.Asset, new Coin(new OutPoint(txId, entry.Index), txout));
			}
		}

		public static IEnumerable<ColoredCoin> Find(Transaction tx, IColoredTransactionRepository repo)
		{
			return Find(null, tx, repo);
		}
		public static IEnumerable<ColoredCoin> Find(uint256 txId, Transaction tx, IColoredTransactionRepository repo)
		{
			if(txId == null)
				txId = tx.GetHash();
			var colored = tx.GetColoredTransaction(repo);
			return Find(txId, tx, colored);
		}

		#region IColoredCoin Members

		AssetId IColoredCoin.AssetId
		{
			get
			{
				return AssetId;
			}
		}

		Coin IColoredCoin.Bearer
		{
			get
			{
				return Bearer;
			}
		}

		#endregion

		#region ICoin Members

		IMoney ICoin.Amount
		{
			get
			{
				return Amount;
			}
		}

		OutPoint ICoin.Outpoint
		{
			get
			{
				return Outpoint;
			}
		}

		TxOut ICoin.TxOut
		{
			get
			{
				return TxOut;
			}
		}

		public Script GetScriptCode()
		{
			return this.Bearer.GetScriptCode();
		}

		public HashVersion GetHashVersion()
		{
			return this.Bearer.GetHashVersion();
		}

		#endregion
	}
	public class Coin : ICoin
	{
		public Coin()
		{

		}
		public Coin(OutPoint fromOutpoint, TxOut fromTxOut)
		{
			Outpoint = fromOutpoint;
			TxOut = fromTxOut;
		}

		public Coin(Transaction fromTx, uint fromOutputIndex)
		{
			if(fromTx == null)
				throw new ArgumentNullException("fromTx");
			Outpoint = new OutPoint(fromTx, fromOutputIndex);
			TxOut = fromTx.Outputs[fromOutputIndex];
		}

		public Coin(Transaction fromTx, TxOut fromOutput)
		{
			if(fromTx == null)
				throw new ArgumentNullException("fromTx");
			if(fromOutput == null)
				throw new ArgumentNullException("fromOutput");
			uint outputIndex = (uint)fromTx.Outputs.FindIndex(r => Object.ReferenceEquals(fromOutput, r));
			Outpoint = new OutPoint(fromTx, outputIndex);
			TxOut = fromOutput;
		}
		public Coin(IndexedTxOut txOut)
		{
			Outpoint = new OutPoint(txOut.Transaction.GetHash(), txOut.N);
			TxOut = txOut.TxOut;
		}

		public Coin(uint256 fromTxHash, uint fromOutputIndex, Money amount, Script scriptPubKey)
		{
			Outpoint = new OutPoint(fromTxHash, fromOutputIndex);
			TxOut = new TxOut(amount, scriptPubKey);
		}

		public virtual Script GetScriptCode()
		{
			var key = PayToWitPubKeyHashTemplate.Instance.ExtractScriptPubKeyParameters(ScriptPubKey);
			if(key != null)
				return key.WitScriptPubKey;
			return ScriptPubKey;
		}

		public virtual HashVersion GetHashVersion()
		{
			if(PayToWitTemplate.Instance.CheckScriptPubKey(ScriptPubKey))
				return HashVersion.Witness;
			return HashVersion.Original;
		}

		public ScriptCoin ToScriptCoin(Script redeemScript)
		{
			if(redeemScript == null)
				throw new ArgumentNullException("redeemScript");
			var scriptCoin = this as ScriptCoin;
			if(scriptCoin != null)
				return scriptCoin;
			return new ScriptCoin(this, redeemScript);
		}

		public ColoredCoin ToColoredCoin(AssetId asset, ulong quantity)
		{
			return ToColoredCoin(new AssetMoney(asset, quantity));
		}
		public ColoredCoin ToColoredCoin(BitcoinAssetId asset, ulong quantity)
		{
			return ToColoredCoin(new AssetMoney(asset, quantity));
		}
		public ColoredCoin ToColoredCoin(AssetMoney asset)
		{
			return new ColoredCoin(asset, this);
		}

		public OutPoint Outpoint
		{
			get;
			set;
		}
		public TxOut TxOut
		{
			get;
			set;
		}

		#region ICoin Members


		public Money Amount
		{
			get
			{
				if(TxOut == null)
					return Money.Zero;
				return TxOut.Value;
			}
			set
			{
				EnsureTxOut();
				TxOut.Value = value;
			}
		}

		private void EnsureTxOut()
		{
			if(TxOut == null)
				TxOut = new TxOut();
		}

		#endregion

		public Script ScriptPubKey
		{
			get
			{
				if(TxOut == null)
					return Script.Empty;
				return TxOut.ScriptPubKey;
			}
			set
			{
				EnsureTxOut();
				TxOut.ScriptPubKey = value;
			}
		}

		#region ICoin Members

		IMoney ICoin.Amount
		{
			get
			{
				return Amount;
			}
		}

		OutPoint ICoin.Outpoint
		{
			get
			{
				return Outpoint;
			}
		}

		TxOut ICoin.TxOut
		{
			get
			{
				return TxOut;
			}
		}

		#endregion
	}


	public enum RedeemType
	{
		P2SH,
		WitnessV0
	}


	/// <summary>
	/// Represent a coin which need a redeem script to be spent (P2SH or P2WSH)
	/// </summary>
	public class ScriptCoin : Coin
	{
		public ScriptCoin()
		{

		}

		public ScriptCoin(OutPoint fromOutpoint, TxOut fromTxOut, Script redeem)
			: base(fromOutpoint, fromTxOut)
		{
			Redeem = redeem;
			AssertCoherent();
		}

		public ScriptCoin(Transaction fromTx, uint fromOutputIndex, Script redeem)
			: base(fromTx, fromOutputIndex)
		{
			Redeem = redeem;
			AssertCoherent();
		}

		public ScriptCoin(Transaction fromTx, TxOut fromOutput, Script redeem)
			: base(fromTx, fromOutput)
		{
			Redeem = redeem;
			AssertCoherent();
		}
		public ScriptCoin(ICoin coin, Script redeem)
			: base(coin.Outpoint, coin.TxOut)
		{
			Redeem = redeem;
			AssertCoherent();
		}

		public bool IsP2SH
		{
			get
			{
				return ScriptPubKey.ToBytes(true)[0] == (byte)OpcodeType.OP_HASH160;
			}
		}


		public Script GetP2SHRedeem()
		{
			if(!IsP2SH)
				return null;
			var p2shRedeem = RedeemType == RedeemType.P2SH ? Redeem :
							RedeemType == RedeemType.WitnessV0 ? Redeem.WitHash.ScriptPubKey :
							null;
			if(p2shRedeem == null)
				throw new NotSupportedException("RedeemType not supported for getting the P2SH script, contact the library author");
			return p2shRedeem;
		}

		public RedeemType RedeemType
		{
			get
			{
				return
					Redeem.Hash.ScriptPubKey == TxOut.ScriptPubKey ?
					RedeemType.P2SH :
					RedeemType.WitnessV0;
			}
		}

		private void AssertCoherent()
		{
			if(Redeem == null)
				throw new ArgumentException("redeem cannot be null", "redeem");

			var expectedDestination = GetRedeemHash(TxOut.ScriptPubKey);
			if(expectedDestination == null)
			{
				throw new ArgumentException("the provided scriptPubKey is not P2SH or P2WSH");
			}
			if(expectedDestination is ScriptId)
			{
				if(PayToWitScriptHashTemplate.Instance.CheckScriptPubKey(Redeem))
				{
					throw new ArgumentException("The redeem script provided must be the witness one, not the P2SH one");
				}

				if(expectedDestination.ScriptPubKey != Redeem.Hash.ScriptPubKey)
				{
					if(Redeem.WitHash.ScriptPubKey.Hash.ScriptPubKey != expectedDestination.ScriptPubKey)
						throw new ArgumentException("The redeem provided does not match the scriptPubKey of the coin");
				}
			}
			else if(expectedDestination is WitScriptId)
			{
				if(expectedDestination.ScriptPubKey != Redeem.WitHash.ScriptPubKey)
					throw new ArgumentException("The redeem provided does not match the scriptPubKey of the coin");
			}
			else
				throw new NotSupportedException("Not supported redeemed scriptPubkey");
		}

		public ScriptCoin(IndexedTxOut txOut, Script redeem)
			: base(txOut)
		{
			Redeem = redeem;
			AssertCoherent();
		}

		public ScriptCoin(uint256 txHash, uint outputIndex, Money amount, Script scriptPubKey, Script redeem)
			: base(txHash, outputIndex, amount, scriptPubKey)
		{
			Redeem = redeem;
			AssertCoherent();
		}

		public Script Redeem
		{
			get;
			set;
		}

		public override Script GetScriptCode()
		{
			var key = PayToWitPubKeyHashTemplate.Instance.ExtractScriptPubKeyParameters(Redeem);
			if(key != null)
				return key.WitScriptPubKey;
			return Redeem;
		}
		public override HashVersion GetHashVersion()
		{
			var isWitness = PayToWitTemplate.Instance.CheckScriptPubKey(ScriptPubKey) ||
							PayToWitTemplate.Instance.CheckScriptPubKey(Redeem) ||
							RedeemType == RedeemType.WitnessV0;
			return isWitness ? HashVersion.Witness : HashVersion.Original;
		}

		/// <summary>
		/// Returns the hash contained in the scriptPubKey (P2SH or P2WSH)
		/// </summary>
		/// <param name="scriptPubKey">The scriptPubKey</param>
		/// <returns>The hash of the scriptPubkey</returns>
		public static TxDestination GetRedeemHash(Script scriptPubKey)
		{
			if(scriptPubKey == null)
				throw new ArgumentNullException("scriptPubKey");
			return PayToScriptHashTemplate.Instance.ExtractScriptPubKeyParameters(scriptPubKey) as TxDestination
					??
					PayToWitScriptHashTemplate.Instance.ExtractScriptPubKeyParameters(scriptPubKey);
		}
	}

	public class StealthCoin : Coin
	{
		public StealthCoin()
		{
		}
		public StealthCoin(OutPoint outpoint, TxOut txOut, Script redeem, StealthMetadata stealthMetadata, BitcoinStealthAddress address)
			: base(outpoint, txOut)
		{
			StealthMetadata = stealthMetadata;
			Address = address;
			Redeem = redeem;
		}
		public StealthMetadata StealthMetadata
		{
			get;
			set;
		}

		public BitcoinStealthAddress Address
		{
			get;
			set;
		}

		public Script Redeem
		{
			get;
			set;
		}

		public override Script GetScriptCode()
		{
			if(Redeem == null)
				return base.GetScriptCode();
			else
				return new ScriptCoin(this, Redeem).GetScriptCode();
		}

		public override HashVersion GetHashVersion()
		{
			if(Redeem == null)
				return base.GetHashVersion();
			else
				return new ScriptCoin(this, Redeem).GetHashVersion();
		}

		/// <summary>
		/// Scan the Transaction for StealthCoin given address and scan key
		/// </summary>
		/// <param name="tx">The transaction to scan</param>
		/// <param name="address">The stealth address</param>
		/// <param name="scan">The scan private key</param>
		/// <returns></returns>
		public static StealthCoin Find(Transaction tx, BitcoinStealthAddress address, Key scan)
		{
			var payment = address.GetPayments(tx, scan).FirstOrDefault();
			if(payment == null)
				return null;
			var txId = tx.GetHash();
			var txout = tx.Outputs.First(o => o.ScriptPubKey == payment.ScriptPubKey);
			return new StealthCoin(new OutPoint(txId, tx.Outputs.IndexOf(txout)), txout, payment.Redeem, payment.Metadata, address);
		}

		public StealthPayment GetPayment()
		{
			return new StealthPayment(TxOut.ScriptPubKey, Redeem, StealthMetadata);
		}

		public PubKey[] Uncover(PubKey[] spendPubKeys, Key scanKey)
		{
			var pubKeys = new PubKey[spendPubKeys.Length];
			for(int i = 0; i < pubKeys.Length; i++)
			{
				pubKeys[i] = spendPubKeys[i].UncoverReceiver(scanKey, StealthMetadata.EphemKey);
			}
			return pubKeys;
		}

		public Key[] Uncover(Key[] spendKeys, Key scanKey)
		{
			var keys = new Key[spendKeys.Length];
			for(int i = 0; i < keys.Length; i++)
			{
				keys[i] = spendKeys[i].Uncover(scanKey, StealthMetadata.EphemKey);
			}
			return keys;
		}
	}
}
=======
﻿using NBitcoin.OpenAsset;
using NBitcoin.Stealth;
using System;
using System.Collections.Generic;
using System.Linq;
using System.Text;
using System.Threading.Tasks;

namespace NBitcoin
{
	public interface IColoredCoin : ICoin
	{
		AssetId AssetId
		{
			get;
		}
		Coin Bearer
		{
			get;
		}
	}
	public interface ICoin
	{
		IMoney Amount
		{
			get;
		}
		OutPoint Outpoint
		{
			get;
		}
		TxOut TxOut
		{
			get;
		}

		/// <summary>
		/// Returns the script actually signed and executed
		/// </summary>
		/// <exception cref="System.InvalidOperationException">Additional information needed to get the ScriptCode</exception>
		/// <returns>The executed script</returns>
		Script GetScriptCode();
		bool CanGetScriptCode
		{
			get;
		}
		HashVersion GetHashVersion();
	}

	public class IssuanceCoin : IColoredCoin
	{
		public IssuanceCoin()
		{

		}
		public IssuanceCoin(Coin bearer)
		{
			Bearer = bearer;
		}

		public IssuanceCoin(OutPoint outpoint, TxOut txout)
		{
			Bearer = new Coin(outpoint, txout);
		}


		public AssetId AssetId
		{
			get
			{
				return Bearer.TxOut.ScriptPubKey.Hash.ToAssetId();
			}
		}

		public Uri DefinitionUrl
		{
			get;
			set;
		}

		#region ICoin Members


		public Money Amount
		{
			get
			{
				return Bearer.TxOut.Value;
			}
			set
			{
				Bearer.TxOut.Value = value;
			}
		}

		public TxOut TxOut
		{
			get
			{
				return Bearer.TxOut;
			}
		}

		#endregion

		public Script ScriptPubKey
		{
			get
			{
				return Bearer.TxOut.ScriptPubKey;
			}
		}

		#region IColoredCoin Members


		public Coin Bearer
		{
			get;
			set;
		}


		public OutPoint Outpoint
		{
			get
			{
				return Bearer.Outpoint;
			}
		}

		#endregion

		#region IColoredCoin Members

		AssetId IColoredCoin.AssetId
		{
			get
			{
				return AssetId;
			}
		}

		Coin IColoredCoin.Bearer
		{
			get
			{
				return Bearer;
			}
		}

		#endregion

		#region ICoin Members

		IMoney ICoin.Amount
		{
			get
			{
				return Amount;
			}
		}

		OutPoint ICoin.Outpoint
		{
			get
			{
				return Outpoint;
			}
		}

		TxOut ICoin.TxOut
		{
			get
			{
				return TxOut;
			}
		}

		#endregion

		#region ICoin Members


		public Script GetScriptCode()
		{
			return this.Bearer.GetScriptCode();
		}

		public bool CanGetScriptCode
		{
			get
			{
				return this.Bearer.CanGetScriptCode;
			}
		}

		public HashVersion GetHashVersion()
		{
			return this.Bearer.GetHashVersion();
		}

		#endregion
	}

	public class ColoredCoin : IColoredCoin
	{
		public ColoredCoin()
		{

		}
		public ColoredCoin(AssetMoney asset, Coin bearer)
		{
			Amount = asset;
			Bearer = bearer;
		}

		public ColoredCoin(Transaction tx, ColoredEntry entry)
			: this(entry.Asset, new Coin(tx, entry.Index))
		{
			if(tx == null)
				throw new ArgumentNullException("tx");
			if(entry == null)
				throw new ArgumentNullException("entry");
		}

		public AssetId AssetId
		{
			get
			{
				return Amount.Id;
			}
		}

		public AssetMoney Amount
		{
			get;
			set;
		}

		[Obsolete("Use Amount instead")]
		public AssetMoney Asset
		{
			get
			{
				return Amount;
			}
			set
			{
				Amount = value;
			}
		}

		public Coin Bearer
		{
			get;
			set;
		}

		public TxOut TxOut
		{
			get
			{
				return Bearer.TxOut;
			}
		}

		#region ICoin Members

		public OutPoint Outpoint
		{
			get
			{
				return Bearer.Outpoint;
			}
		}

		public Script ScriptPubKey
		{
			get
			{
				return Bearer.ScriptPubKey;
			}
		}

		#endregion

		public static IEnumerable<ColoredCoin> Find(Transaction tx, ColoredTransaction colored)
		{
			return Find(null, tx, colored);
		}
		public static IEnumerable<ColoredCoin> Find(uint256 txId, Transaction tx, ColoredTransaction colored)
		{
			if(colored == null)
				throw new ArgumentNullException("colored");
			if(tx == null)
				throw new ArgumentNullException("tx");
			if(txId == null)
				txId = tx.GetHash();
			foreach(var entry in colored.Issuances.Concat(colored.Transfers))
			{
				var txout = tx.Outputs[entry.Index];
				yield return new ColoredCoin(entry.Asset, new Coin(new OutPoint(txId, entry.Index), txout));
			}
		}

		public static IEnumerable<ColoredCoin> Find(Transaction tx, IColoredTransactionRepository repo)
		{
			return Find(null, tx, repo);
		}
		public static IEnumerable<ColoredCoin> Find(uint256 txId, Transaction tx, IColoredTransactionRepository repo)
		{
			if(txId == null)
				txId = tx.GetHash();
			var colored = tx.GetColoredTransaction(repo);
			return Find(txId, tx, colored);
		}

		#region IColoredCoin Members

		AssetId IColoredCoin.AssetId
		{
			get
			{
				return AssetId;
			}
		}

		Coin IColoredCoin.Bearer
		{
			get
			{
				return Bearer;
			}
		}

		#endregion

		#region ICoin Members

		IMoney ICoin.Amount
		{
			get
			{
				return Amount;
			}
		}

		OutPoint ICoin.Outpoint
		{
			get
			{
				return Outpoint;
			}
		}

		TxOut ICoin.TxOut
		{
			get
			{
				return TxOut;
			}
		}

		public Script GetScriptCode()
		{
			return this.Bearer.GetScriptCode();
		}

		public bool CanGetScriptCode
		{
			get
			{
				return this.Bearer.CanGetScriptCode;
			}
		}

		public HashVersion GetHashVersion()
		{
			return this.Bearer.GetHashVersion();
		}

		#endregion
	}
	public class Coin : ICoin
	{
		public Coin()
		{

		}
		public Coin(OutPoint fromOutpoint, TxOut fromTxOut)
		{
			Outpoint = fromOutpoint;
			TxOut = fromTxOut;
		}

		public Coin(Transaction fromTx, uint fromOutputIndex)
		{
			if(fromTx == null)
				throw new ArgumentNullException("fromTx");
			Outpoint = new OutPoint(fromTx, fromOutputIndex);
			TxOut = fromTx.Outputs[fromOutputIndex];
		}

		public Coin(Transaction fromTx, TxOut fromOutput)
		{
			if(fromTx == null)
				throw new ArgumentNullException("fromTx");
			if(fromOutput == null)
				throw new ArgumentNullException("fromOutput");
			uint outputIndex = (uint)fromTx.Outputs.FindIndex(r => Object.ReferenceEquals(fromOutput, r));
			Outpoint = new OutPoint(fromTx, outputIndex);
			TxOut = fromOutput;
		}
		public Coin(IndexedTxOut txOut)
		{
			Outpoint = new OutPoint(txOut.Transaction.GetHash(), txOut.N);
			TxOut = txOut.TxOut;
		}

		public Coin(uint256 fromTxHash, uint fromOutputIndex, Money amount, Script scriptPubKey)
		{
			Outpoint = new OutPoint(fromTxHash, fromOutputIndex);
			TxOut = new TxOut(amount, scriptPubKey);
		}

		public virtual Script GetScriptCode()
		{
			if(!CanGetScriptCode)
				throw new InvalidOperationException("You need to provide P2WSH or P2SH redeem script with Coin.ToScriptCoin()");
			var key = PayToWitPubKeyHashTemplate.Instance.ExtractScriptPubKeyParameters(ScriptPubKey);
			if(key != null)
				return key.WitScriptPubKey;
			return ScriptPubKey;
		}

		public virtual bool CanGetScriptCode
		{
			get
			{
				return !ScriptPubKey.IsPayToScriptHash && !PayToWitScriptHashTemplate.Instance.CheckScriptPubKey(ScriptPubKey);
			}
		}

		public virtual HashVersion GetHashVersion()
		{
			if(PayToWitTemplate.Instance.CheckScriptPubKey(ScriptPubKey))
				return HashVersion.Witness;
			return HashVersion.Original;
		}

		public ScriptCoin ToScriptCoin(Script redeemScript)
		{
			if(redeemScript == null)
				throw new ArgumentNullException("redeemScript");
			var scriptCoin = this as ScriptCoin;
			if(scriptCoin != null)
				return scriptCoin;
			return new ScriptCoin(this, redeemScript);
		}

		public ColoredCoin ToColoredCoin(AssetId asset, ulong quantity)
		{
			return ToColoredCoin(new AssetMoney(asset, quantity));
		}
		public ColoredCoin ToColoredCoin(BitcoinAssetId asset, ulong quantity)
		{
			return ToColoredCoin(new AssetMoney(asset, quantity));
		}
		public ColoredCoin ToColoredCoin(AssetMoney asset)
		{
			return new ColoredCoin(asset, this);
		}

		public OutPoint Outpoint
		{
			get;
			set;
		}
		public TxOut TxOut
		{
			get;
			set;
		}

		#region ICoin Members


		public Money Amount
		{
			get
			{
				if(TxOut == null)
					return Money.Zero;
				return TxOut.Value;
			}
			set
			{
				EnsureTxOut();
				TxOut.Value = value;
			}
		}

		private void EnsureTxOut()
		{
			if(TxOut == null)
				TxOut = new TxOut();
		}

		#endregion

		public Script ScriptPubKey
		{
			get
			{
				if(TxOut == null)
					return Script.Empty;
				return TxOut.ScriptPubKey;
			}
			set
			{
				EnsureTxOut();
				TxOut.ScriptPubKey = value;
			}
		}

		#region ICoin Members

		IMoney ICoin.Amount
		{
			get
			{
				return Amount;
			}
		}

		OutPoint ICoin.Outpoint
		{
			get
			{
				return Outpoint;
			}
		}

		TxOut ICoin.TxOut
		{
			get
			{
				return TxOut;
			}
		}

		#endregion
	}


	public enum RedeemType
	{
		P2SH,
		WitnessV0
	}


	/// <summary>
	/// Represent a coin which need a redeem script to be spent (P2SH or P2WSH)
	/// </summary>
	public class ScriptCoin : Coin
	{
		public ScriptCoin()
		{

		}

		public ScriptCoin(OutPoint fromOutpoint, TxOut fromTxOut, Script redeem)
			: base(fromOutpoint, fromTxOut)
		{
			Redeem = redeem;
			AssertCoherent();
		}

		public ScriptCoin(Transaction fromTx, uint fromOutputIndex, Script redeem)
			: base(fromTx, fromOutputIndex)
		{
			Redeem = redeem;
			AssertCoherent();
		}

		public ScriptCoin(Transaction fromTx, TxOut fromOutput, Script redeem)
			: base(fromTx, fromOutput)
		{
			Redeem = redeem;
			AssertCoherent();
		}
		public ScriptCoin(ICoin coin, Script redeem)
			: base(coin.Outpoint, coin.TxOut)
		{
			Redeem = redeem;
			AssertCoherent();
		}

		public bool IsP2SH
		{
			get
			{
				return ScriptPubKey.ToBytes(true)[0] == (byte)OpcodeType.OP_HASH160;
			}
		}


		public Script GetP2SHRedeem()
		{
			if(!IsP2SH)
				return null;
			var p2shRedeem = RedeemType == RedeemType.P2SH ? Redeem :
							RedeemType == RedeemType.WitnessV0 ? Redeem.WitHash.ScriptPubKey :
							null;
			if(p2shRedeem == null)
				throw new NotSupportedException("RedeemType not supported for getting the P2SH script, contact the library author");
			return p2shRedeem;
		}

		public RedeemType RedeemType
		{
			get
			{
				return
					Redeem.Hash.ScriptPubKey == TxOut.ScriptPubKey ?
					RedeemType.P2SH :
					RedeemType.WitnessV0;
			}
		}

		private void AssertCoherent()
		{
			if(Redeem == null)
				throw new ArgumentException("redeem cannot be null", "redeem");

			var expectedDestination = GetRedeemHash(TxOut.ScriptPubKey);
			if(expectedDestination == null)
			{
				throw new ArgumentException("the provided scriptPubKey is not P2SH or P2WSH");
			}
			if(expectedDestination is ScriptId)
			{
				if(PayToWitScriptHashTemplate.Instance.CheckScriptPubKey(Redeem))
				{
					throw new ArgumentException("The redeem script provided must be the witness one, not the P2SH one");
				}

				if(expectedDestination.ScriptPubKey != Redeem.Hash.ScriptPubKey)
				{
					if(Redeem.WitHash.ScriptPubKey.Hash.ScriptPubKey != expectedDestination.ScriptPubKey)
						throw new ArgumentException("The redeem provided does not match the scriptPubKey of the coin");
				}
			}
			else if(expectedDestination is WitScriptId)
			{
				if(expectedDestination.ScriptPubKey != Redeem.WitHash.ScriptPubKey)
					throw new ArgumentException("The redeem provided does not match the scriptPubKey of the coin");
			}
			else
				throw new NotSupportedException("Not supported redeemed scriptPubkey");
		}

		public ScriptCoin(IndexedTxOut txOut, Script redeem)
			: base(txOut)
		{
			Redeem = redeem;
			AssertCoherent();
		}

		public ScriptCoin(uint256 txHash, uint outputIndex, Money amount, Script scriptPubKey, Script redeem)
			: base(txHash, outputIndex, amount, scriptPubKey)
		{
			Redeem = redeem;
			AssertCoherent();
		}

		public Script Redeem
		{
			get;
			set;
		}

		public override Script GetScriptCode()
		{
			if(!CanGetScriptCode)
				throw new InvalidOperationException("You need to provide the P2WSH redeem script with ScriptCoin.ToScriptCoin()");
			var key = PayToWitPubKeyHashTemplate.Instance.ExtractScriptPubKeyParameters(Redeem);
			if(key != null)
				return key.WitScriptPubKey;
			return Redeem;
		}

		public override bool CanGetScriptCode
		{
			get
			{
				return !IsP2SH || !PayToWitScriptHashTemplate.Instance.CheckScriptPubKey(Redeem);
			}
		}

		public override HashVersion GetHashVersion()
		{
			var isWitness = PayToWitTemplate.Instance.CheckScriptPubKey(ScriptPubKey) ||
							PayToWitTemplate.Instance.CheckScriptPubKey(Redeem) ||
							RedeemType == NBitcoin.RedeemType.WitnessV0;
			return isWitness ? HashVersion.Witness : HashVersion.Original;
		}

		/// <summary>
		/// Returns the hash contained in the scriptPubKey (P2SH or P2WSH)
		/// </summary>
		/// <param name="scriptPubKey">The scriptPubKey</param>
		/// <returns>The hash of the scriptPubkey</returns>
		public static TxDestination GetRedeemHash(Script scriptPubKey)
		{
			if(scriptPubKey == null)
				throw new ArgumentNullException("scriptPubKey");
			return PayToScriptHashTemplate.Instance.ExtractScriptPubKeyParameters(scriptPubKey) as TxDestination
					??
					PayToWitScriptHashTemplate.Instance.ExtractScriptPubKeyParameters(scriptPubKey);
		}
	}

	public class StealthCoin : Coin
	{
		public StealthCoin()
		{
		}
		public StealthCoin(OutPoint outpoint, TxOut txOut, Script redeem, StealthMetadata stealthMetadata, BitcoinStealthAddress address)
			: base(outpoint, txOut)
		{
			StealthMetadata = stealthMetadata;
			Address = address;
			Redeem = redeem;
		}
		public StealthMetadata StealthMetadata
		{
			get;
			set;
		}

		public BitcoinStealthAddress Address
		{
			get;
			set;
		}

		public Script Redeem
		{
			get;
			set;
		}

		public override Script GetScriptCode()
		{
			if(Redeem == null)
				return base.GetScriptCode();
			else
				return new ScriptCoin(this, Redeem).GetScriptCode();
		}

		public override HashVersion GetHashVersion()
		{
			if(Redeem == null)
				return base.GetHashVersion();
			else
				return new ScriptCoin(this, Redeem).GetHashVersion();
		}

		/// <summary>
		/// Scan the Transaction for StealthCoin given address and scan key
		/// </summary>
		/// <param name="tx">The transaction to scan</param>
		/// <param name="address">The stealth address</param>
		/// <param name="scan">The scan private key</param>
		/// <returns></returns>
		public static StealthCoin Find(Transaction tx, BitcoinStealthAddress address, Key scan)
		{
			var payment = address.GetPayments(tx, scan).FirstOrDefault();
			if(payment == null)
				return null;
			var txId = tx.GetHash();
			var txout = tx.Outputs.First(o => o.ScriptPubKey == payment.ScriptPubKey);
			return new StealthCoin(new OutPoint(txId, tx.Outputs.IndexOf(txout)), txout, payment.Redeem, payment.Metadata, address);
		}

		public StealthPayment GetPayment()
		{
			return new StealthPayment(TxOut.ScriptPubKey, Redeem, StealthMetadata);
		}

		public PubKey[] Uncover(PubKey[] spendPubKeys, Key scanKey)
		{
			var pubKeys = new PubKey[spendPubKeys.Length];
			for(int i = 0; i < pubKeys.Length; i++)
			{
				pubKeys[i] = spendPubKeys[i].UncoverReceiver(scanKey, StealthMetadata.EphemKey);
			}
			return pubKeys;
		}

		public Key[] Uncover(Key[] spendKeys, Key scanKey)
		{
			var keys = new Key[spendKeys.Length];
			for(int i = 0; i < keys.Length; i++)
			{
				keys[i] = spendKeys[i].Uncover(scanKey, StealthMetadata.EphemKey);
			}
			return keys;
		}
	}
}
>>>>>>> d3cbf392
<|MERGE_RESOLUTION|>--- conflicted
+++ resolved
@@ -1,1582 +1,814 @@
-<<<<<<< HEAD
-﻿using System;
-using System.Collections.Generic;
-using System.Linq;
-using NBitcoin.OpenAsset;
-using NBitcoin.Stealth;
-
-namespace NBitcoin
-{
-	public interface IColoredCoin : ICoin
-	{
-		AssetId AssetId
-		{
-			get;
-		}
-		Coin Bearer
-		{
-			get;
-		}
-	}
-	public interface ICoin
-	{
-		IMoney Amount
-		{
-			get;
-		}
-		OutPoint Outpoint
-		{
-			get;
-		}
-		TxOut TxOut
-		{
-			get;
-		}
-		Script GetScriptCode();
-		HashVersion GetHashVersion();
-	}
-
-	public class IssuanceCoin : IColoredCoin
-	{
-		public IssuanceCoin()
-		{
-
-		}
-		public IssuanceCoin(Coin bearer)
-		{
-			Bearer = bearer;
-		}
-
-		public IssuanceCoin(OutPoint outpoint, TxOut txout)
-		{
-			Bearer = new Coin(outpoint, txout);
-		}
-
-
-		public AssetId AssetId
-		{
-			get
-			{
-				return Bearer.TxOut.ScriptPubKey.Hash.ToAssetId();
-			}
-		}
-
-		public Uri DefinitionUrl
-		{
-			get;
-			set;
-		}
-
-		#region ICoin Members
-
-
-		public Money Amount
-		{
-			get
-			{
-				return Bearer.TxOut.Value;
-			}
-			set
-			{
-				Bearer.TxOut.Value = value;
-			}
-		}
-
-		public TxOut TxOut
-		{
-			get
-			{
-				return Bearer.TxOut;
-			}
-		}
-
-		#endregion
-
-		public Script ScriptPubKey
-		{
-			get
-			{
-				return Bearer.TxOut.ScriptPubKey;
-			}
-		}
-
-		#region IColoredCoin Members
-
-
-		public Coin Bearer
-		{
-			get;
-			set;
-		}
-
-
-		public OutPoint Outpoint
-		{
-			get
-			{
-				return Bearer.Outpoint;
-			}
-		}
-
-		#endregion
-
-		#region IColoredCoin Members
-
-		AssetId IColoredCoin.AssetId
-		{
-			get
-			{
-				return AssetId;
-			}
-		}
-
-		Coin IColoredCoin.Bearer
-		{
-			get
-			{
-				return Bearer;
-			}
-		}
-
-		#endregion
-
-		#region ICoin Members
-
-		IMoney ICoin.Amount
-		{
-			get
-			{
-				return Amount;
-			}
-		}
-
-		OutPoint ICoin.Outpoint
-		{
-			get
-			{
-				return Outpoint;
-			}
-		}
-
-		TxOut ICoin.TxOut
-		{
-			get
-			{
-				return TxOut;
-			}
-		}
-
-		#endregion
-
-		#region ICoin Members
-
-
-		public Script GetScriptCode()
-		{
-			return this.Bearer.GetScriptCode();
-		}
-
-		public HashVersion GetHashVersion()
-		{
-			return this.Bearer.GetHashVersion();
-		}
-
-		#endregion
-	}
-
-	public class ColoredCoin : IColoredCoin
-	{
-		public ColoredCoin()
-		{
-
-		}
-		public ColoredCoin(AssetMoney asset, Coin bearer)
-		{
-			Amount = asset;
-			Bearer = bearer;
-		}
-
-		public ColoredCoin(Transaction tx, ColoredEntry entry)
-			: this(entry.Asset, new Coin(tx, entry.Index))
-		{
-			if(tx == null)
-				throw new ArgumentNullException("tx");
-			if(entry == null)
-				throw new ArgumentNullException("entry");
-		}
-
-		public AssetId AssetId
-		{
-			get
-			{
-				return Amount.Id;
-			}
-		}
-
-		public AssetMoney Amount
-		{
-			get;
-			set;
-		}
-
-		[Obsolete("Use Amount instead")]
-		public AssetMoney Asset
-		{
-			get
-			{
-				return Amount;
-			}
-			set
-			{
-				Amount = value;
-			}
-		}
-
-		public Coin Bearer
-		{
-			get;
-			set;
-		}
-
-		public TxOut TxOut
-		{
-			get
-			{
-				return Bearer.TxOut;
-			}
-		}
-
-		#region ICoin Members
-
-		public OutPoint Outpoint
-		{
-			get
-			{
-				return Bearer.Outpoint;
-			}
-		}
-
-		public Script ScriptPubKey
-		{
-			get
-			{
-				return Bearer.ScriptPubKey;
-			}
-		}
-
-		#endregion
-
-		public static IEnumerable<ColoredCoin> Find(Transaction tx, ColoredTransaction colored)
-		{
-			return Find(null, tx, colored);
-		}
-		public static IEnumerable<ColoredCoin> Find(uint256 txId, Transaction tx, ColoredTransaction colored)
-		{
-			if(colored == null)
-				throw new ArgumentNullException("colored");
-			if(tx == null)
-				throw new ArgumentNullException("tx");
-			if(txId == null)
-				txId = tx.GetHash();
-			foreach(var entry in colored.Issuances.Concat(colored.Transfers))
-			{
-				var txout = tx.Outputs[entry.Index];
-				yield return new ColoredCoin(entry.Asset, new Coin(new OutPoint(txId, entry.Index), txout));
-			}
-		}
-
-		public static IEnumerable<ColoredCoin> Find(Transaction tx, IColoredTransactionRepository repo)
-		{
-			return Find(null, tx, repo);
-		}
-		public static IEnumerable<ColoredCoin> Find(uint256 txId, Transaction tx, IColoredTransactionRepository repo)
-		{
-			if(txId == null)
-				txId = tx.GetHash();
-			var colored = tx.GetColoredTransaction(repo);
-			return Find(txId, tx, colored);
-		}
-
-		#region IColoredCoin Members
-
-		AssetId IColoredCoin.AssetId
-		{
-			get
-			{
-				return AssetId;
-			}
-		}
-
-		Coin IColoredCoin.Bearer
-		{
-			get
-			{
-				return Bearer;
-			}
-		}
-
-		#endregion
-
-		#region ICoin Members
-
-		IMoney ICoin.Amount
-		{
-			get
-			{
-				return Amount;
-			}
-		}
-
-		OutPoint ICoin.Outpoint
-		{
-			get
-			{
-				return Outpoint;
-			}
-		}
-
-		TxOut ICoin.TxOut
-		{
-			get
-			{
-				return TxOut;
-			}
-		}
-
-		public Script GetScriptCode()
-		{
-			return this.Bearer.GetScriptCode();
-		}
-
-		public HashVersion GetHashVersion()
-		{
-			return this.Bearer.GetHashVersion();
-		}
-
-		#endregion
-	}
-	public class Coin : ICoin
-	{
-		public Coin()
-		{
-
-		}
-		public Coin(OutPoint fromOutpoint, TxOut fromTxOut)
-		{
-			Outpoint = fromOutpoint;
-			TxOut = fromTxOut;
-		}
-
-		public Coin(Transaction fromTx, uint fromOutputIndex)
-		{
-			if(fromTx == null)
-				throw new ArgumentNullException("fromTx");
-			Outpoint = new OutPoint(fromTx, fromOutputIndex);
-			TxOut = fromTx.Outputs[fromOutputIndex];
-		}
-
-		public Coin(Transaction fromTx, TxOut fromOutput)
-		{
-			if(fromTx == null)
-				throw new ArgumentNullException("fromTx");
-			if(fromOutput == null)
-				throw new ArgumentNullException("fromOutput");
-			uint outputIndex = (uint)fromTx.Outputs.FindIndex(r => Object.ReferenceEquals(fromOutput, r));
-			Outpoint = new OutPoint(fromTx, outputIndex);
-			TxOut = fromOutput;
-		}
-		public Coin(IndexedTxOut txOut)
-		{
-			Outpoint = new OutPoint(txOut.Transaction.GetHash(), txOut.N);
-			TxOut = txOut.TxOut;
-		}
-
-		public Coin(uint256 fromTxHash, uint fromOutputIndex, Money amount, Script scriptPubKey)
-		{
-			Outpoint = new OutPoint(fromTxHash, fromOutputIndex);
-			TxOut = new TxOut(amount, scriptPubKey);
-		}
-
-		public virtual Script GetScriptCode()
-		{
-			var key = PayToWitPubKeyHashTemplate.Instance.ExtractScriptPubKeyParameters(ScriptPubKey);
-			if(key != null)
-				return key.WitScriptPubKey;
-			return ScriptPubKey;
-		}
-
-		public virtual HashVersion GetHashVersion()
-		{
-			if(PayToWitTemplate.Instance.CheckScriptPubKey(ScriptPubKey))
-				return HashVersion.Witness;
-			return HashVersion.Original;
-		}
-
-		public ScriptCoin ToScriptCoin(Script redeemScript)
-		{
-			if(redeemScript == null)
-				throw new ArgumentNullException("redeemScript");
-			var scriptCoin = this as ScriptCoin;
-			if(scriptCoin != null)
-				return scriptCoin;
-			return new ScriptCoin(this, redeemScript);
-		}
-
-		public ColoredCoin ToColoredCoin(AssetId asset, ulong quantity)
-		{
-			return ToColoredCoin(new AssetMoney(asset, quantity));
-		}
-		public ColoredCoin ToColoredCoin(BitcoinAssetId asset, ulong quantity)
-		{
-			return ToColoredCoin(new AssetMoney(asset, quantity));
-		}
-		public ColoredCoin ToColoredCoin(AssetMoney asset)
-		{
-			return new ColoredCoin(asset, this);
-		}
-
-		public OutPoint Outpoint
-		{
-			get;
-			set;
-		}
-		public TxOut TxOut
-		{
-			get;
-			set;
-		}
-
-		#region ICoin Members
-
-
-		public Money Amount
-		{
-			get
-			{
-				if(TxOut == null)
-					return Money.Zero;
-				return TxOut.Value;
-			}
-			set
-			{
-				EnsureTxOut();
-				TxOut.Value = value;
-			}
-		}
-
-		private void EnsureTxOut()
-		{
-			if(TxOut == null)
-				TxOut = new TxOut();
-		}
-
-		#endregion
-
-		public Script ScriptPubKey
-		{
-			get
-			{
-				if(TxOut == null)
-					return Script.Empty;
-				return TxOut.ScriptPubKey;
-			}
-			set
-			{
-				EnsureTxOut();
-				TxOut.ScriptPubKey = value;
-			}
-		}
-
-		#region ICoin Members
-
-		IMoney ICoin.Amount
-		{
-			get
-			{
-				return Amount;
-			}
-		}
-
-		OutPoint ICoin.Outpoint
-		{
-			get
-			{
-				return Outpoint;
-			}
-		}
-
-		TxOut ICoin.TxOut
-		{
-			get
-			{
-				return TxOut;
-			}
-		}
-
-		#endregion
-	}
-
-
-	public enum RedeemType
-	{
-		P2SH,
-		WitnessV0
-	}
-
-
-	/// <summary>
-	/// Represent a coin which need a redeem script to be spent (P2SH or P2WSH)
-	/// </summary>
-	public class ScriptCoin : Coin
-	{
-		public ScriptCoin()
-		{
-
-		}
-
-		public ScriptCoin(OutPoint fromOutpoint, TxOut fromTxOut, Script redeem)
-			: base(fromOutpoint, fromTxOut)
-		{
-			Redeem = redeem;
-			AssertCoherent();
-		}
-
-		public ScriptCoin(Transaction fromTx, uint fromOutputIndex, Script redeem)
-			: base(fromTx, fromOutputIndex)
-		{
-			Redeem = redeem;
-			AssertCoherent();
-		}
-
-		public ScriptCoin(Transaction fromTx, TxOut fromOutput, Script redeem)
-			: base(fromTx, fromOutput)
-		{
-			Redeem = redeem;
-			AssertCoherent();
-		}
-		public ScriptCoin(ICoin coin, Script redeem)
-			: base(coin.Outpoint, coin.TxOut)
-		{
-			Redeem = redeem;
-			AssertCoherent();
-		}
-
-		public bool IsP2SH
-		{
-			get
-			{
-				return ScriptPubKey.ToBytes(true)[0] == (byte)OpcodeType.OP_HASH160;
-			}
-		}
-
-
-		public Script GetP2SHRedeem()
-		{
-			if(!IsP2SH)
-				return null;
-			var p2shRedeem = RedeemType == RedeemType.P2SH ? Redeem :
-							RedeemType == RedeemType.WitnessV0 ? Redeem.WitHash.ScriptPubKey :
-							null;
-			if(p2shRedeem == null)
-				throw new NotSupportedException("RedeemType not supported for getting the P2SH script, contact the library author");
-			return p2shRedeem;
-		}
-
-		public RedeemType RedeemType
-		{
-			get
-			{
-				return
-					Redeem.Hash.ScriptPubKey == TxOut.ScriptPubKey ?
-					RedeemType.P2SH :
-					RedeemType.WitnessV0;
-			}
-		}
-
-		private void AssertCoherent()
-		{
-			if(Redeem == null)
-				throw new ArgumentException("redeem cannot be null", "redeem");
-
-			var expectedDestination = GetRedeemHash(TxOut.ScriptPubKey);
-			if(expectedDestination == null)
-			{
-				throw new ArgumentException("the provided scriptPubKey is not P2SH or P2WSH");
-			}
-			if(expectedDestination is ScriptId)
-			{
-				if(PayToWitScriptHashTemplate.Instance.CheckScriptPubKey(Redeem))
-				{
-					throw new ArgumentException("The redeem script provided must be the witness one, not the P2SH one");
-				}
-
-				if(expectedDestination.ScriptPubKey != Redeem.Hash.ScriptPubKey)
-				{
-					if(Redeem.WitHash.ScriptPubKey.Hash.ScriptPubKey != expectedDestination.ScriptPubKey)
-						throw new ArgumentException("The redeem provided does not match the scriptPubKey of the coin");
-				}
-			}
-			else if(expectedDestination is WitScriptId)
-			{
-				if(expectedDestination.ScriptPubKey != Redeem.WitHash.ScriptPubKey)
-					throw new ArgumentException("The redeem provided does not match the scriptPubKey of the coin");
-			}
-			else
-				throw new NotSupportedException("Not supported redeemed scriptPubkey");
-		}
-
-		public ScriptCoin(IndexedTxOut txOut, Script redeem)
-			: base(txOut)
-		{
-			Redeem = redeem;
-			AssertCoherent();
-		}
-
-		public ScriptCoin(uint256 txHash, uint outputIndex, Money amount, Script scriptPubKey, Script redeem)
-			: base(txHash, outputIndex, amount, scriptPubKey)
-		{
-			Redeem = redeem;
-			AssertCoherent();
-		}
-
-		public Script Redeem
-		{
-			get;
-			set;
-		}
-
-		public override Script GetScriptCode()
-		{
-			var key = PayToWitPubKeyHashTemplate.Instance.ExtractScriptPubKeyParameters(Redeem);
-			if(key != null)
-				return key.WitScriptPubKey;
-			return Redeem;
-		}
-		public override HashVersion GetHashVersion()
-		{
-			var isWitness = PayToWitTemplate.Instance.CheckScriptPubKey(ScriptPubKey) ||
-							PayToWitTemplate.Instance.CheckScriptPubKey(Redeem) ||
-							RedeemType == RedeemType.WitnessV0;
-			return isWitness ? HashVersion.Witness : HashVersion.Original;
-		}
-
-		/// <summary>
-		/// Returns the hash contained in the scriptPubKey (P2SH or P2WSH)
-		/// </summary>
-		/// <param name="scriptPubKey">The scriptPubKey</param>
-		/// <returns>The hash of the scriptPubkey</returns>
-		public static TxDestination GetRedeemHash(Script scriptPubKey)
-		{
-			if(scriptPubKey == null)
-				throw new ArgumentNullException("scriptPubKey");
-			return PayToScriptHashTemplate.Instance.ExtractScriptPubKeyParameters(scriptPubKey) as TxDestination
-					??
-					PayToWitScriptHashTemplate.Instance.ExtractScriptPubKeyParameters(scriptPubKey);
-		}
-	}
-
-	public class StealthCoin : Coin
-	{
-		public StealthCoin()
-		{
-		}
-		public StealthCoin(OutPoint outpoint, TxOut txOut, Script redeem, StealthMetadata stealthMetadata, BitcoinStealthAddress address)
-			: base(outpoint, txOut)
-		{
-			StealthMetadata = stealthMetadata;
-			Address = address;
-			Redeem = redeem;
-		}
-		public StealthMetadata StealthMetadata
-		{
-			get;
-			set;
-		}
-
-		public BitcoinStealthAddress Address
-		{
-			get;
-			set;
-		}
-
-		public Script Redeem
-		{
-			get;
-			set;
-		}
-
-		public override Script GetScriptCode()
-		{
-			if(Redeem == null)
-				return base.GetScriptCode();
-			else
-				return new ScriptCoin(this, Redeem).GetScriptCode();
-		}
-
-		public override HashVersion GetHashVersion()
-		{
-			if(Redeem == null)
-				return base.GetHashVersion();
-			else
-				return new ScriptCoin(this, Redeem).GetHashVersion();
-		}
-
-		/// <summary>
-		/// Scan the Transaction for StealthCoin given address and scan key
-		/// </summary>
-		/// <param name="tx">The transaction to scan</param>
-		/// <param name="address">The stealth address</param>
-		/// <param name="scan">The scan private key</param>
-		/// <returns></returns>
-		public static StealthCoin Find(Transaction tx, BitcoinStealthAddress address, Key scan)
-		{
-			var payment = address.GetPayments(tx, scan).FirstOrDefault();
-			if(payment == null)
-				return null;
-			var txId = tx.GetHash();
-			var txout = tx.Outputs.First(o => o.ScriptPubKey == payment.ScriptPubKey);
-			return new StealthCoin(new OutPoint(txId, tx.Outputs.IndexOf(txout)), txout, payment.Redeem, payment.Metadata, address);
-		}
-
-		public StealthPayment GetPayment()
-		{
-			return new StealthPayment(TxOut.ScriptPubKey, Redeem, StealthMetadata);
-		}
-
-		public PubKey[] Uncover(PubKey[] spendPubKeys, Key scanKey)
-		{
-			var pubKeys = new PubKey[spendPubKeys.Length];
-			for(int i = 0; i < pubKeys.Length; i++)
-			{
-				pubKeys[i] = spendPubKeys[i].UncoverReceiver(scanKey, StealthMetadata.EphemKey);
-			}
-			return pubKeys;
-		}
-
-		public Key[] Uncover(Key[] spendKeys, Key scanKey)
-		{
-			var keys = new Key[spendKeys.Length];
-			for(int i = 0; i < keys.Length; i++)
-			{
-				keys[i] = spendKeys[i].Uncover(scanKey, StealthMetadata.EphemKey);
-			}
-			return keys;
-		}
-	}
-}
-=======
-﻿using NBitcoin.OpenAsset;
-using NBitcoin.Stealth;
-using System;
-using System.Collections.Generic;
-using System.Linq;
-using System.Text;
-using System.Threading.Tasks;
-
-namespace NBitcoin
-{
-	public interface IColoredCoin : ICoin
-	{
-		AssetId AssetId
-		{
-			get;
-		}
-		Coin Bearer
-		{
-			get;
-		}
-	}
-	public interface ICoin
-	{
-		IMoney Amount
-		{
-			get;
-		}
-		OutPoint Outpoint
-		{
-			get;
-		}
-		TxOut TxOut
-		{
-			get;
-		}
-
-		/// <summary>
-		/// Returns the script actually signed and executed
-		/// </summary>
-		/// <exception cref="System.InvalidOperationException">Additional information needed to get the ScriptCode</exception>
-		/// <returns>The executed script</returns>
-		Script GetScriptCode();
-		bool CanGetScriptCode
-		{
-			get;
-		}
-		HashVersion GetHashVersion();
-	}
-
-	public class IssuanceCoin : IColoredCoin
-	{
-		public IssuanceCoin()
-		{
-
-		}
-		public IssuanceCoin(Coin bearer)
-		{
-			Bearer = bearer;
-		}
-
-		public IssuanceCoin(OutPoint outpoint, TxOut txout)
-		{
-			Bearer = new Coin(outpoint, txout);
-		}
-
-
-		public AssetId AssetId
-		{
-			get
-			{
-				return Bearer.TxOut.ScriptPubKey.Hash.ToAssetId();
-			}
-		}
-
-		public Uri DefinitionUrl
-		{
-			get;
-			set;
-		}
-
-		#region ICoin Members
-
-
-		public Money Amount
-		{
-			get
-			{
-				return Bearer.TxOut.Value;
-			}
-			set
-			{
-				Bearer.TxOut.Value = value;
-			}
-		}
-
-		public TxOut TxOut
-		{
-			get
-			{
-				return Bearer.TxOut;
-			}
-		}
-
-		#endregion
-
-		public Script ScriptPubKey
-		{
-			get
-			{
-				return Bearer.TxOut.ScriptPubKey;
-			}
-		}
-
-		#region IColoredCoin Members
-
-
-		public Coin Bearer
-		{
-			get;
-			set;
-		}
-
-
-		public OutPoint Outpoint
-		{
-			get
-			{
-				return Bearer.Outpoint;
-			}
-		}
-
-		#endregion
-
-		#region IColoredCoin Members
-
-		AssetId IColoredCoin.AssetId
-		{
-			get
-			{
-				return AssetId;
-			}
-		}
-
-		Coin IColoredCoin.Bearer
-		{
-			get
-			{
-				return Bearer;
-			}
-		}
-
-		#endregion
-
-		#region ICoin Members
-
-		IMoney ICoin.Amount
-		{
-			get
-			{
-				return Amount;
-			}
-		}
-
-		OutPoint ICoin.Outpoint
-		{
-			get
-			{
-				return Outpoint;
-			}
-		}
-
-		TxOut ICoin.TxOut
-		{
-			get
-			{
-				return TxOut;
-			}
-		}
-
-		#endregion
-
-		#region ICoin Members
-
-
-		public Script GetScriptCode()
-		{
-			return this.Bearer.GetScriptCode();
-		}
-
-		public bool CanGetScriptCode
-		{
-			get
-			{
-				return this.Bearer.CanGetScriptCode;
-			}
-		}
-
-		public HashVersion GetHashVersion()
-		{
-			return this.Bearer.GetHashVersion();
-		}
-
-		#endregion
-	}
-
-	public class ColoredCoin : IColoredCoin
-	{
-		public ColoredCoin()
-		{
-
-		}
-		public ColoredCoin(AssetMoney asset, Coin bearer)
-		{
-			Amount = asset;
-			Bearer = bearer;
-		}
-
-		public ColoredCoin(Transaction tx, ColoredEntry entry)
-			: this(entry.Asset, new Coin(tx, entry.Index))
-		{
-			if(tx == null)
-				throw new ArgumentNullException("tx");
-			if(entry == null)
-				throw new ArgumentNullException("entry");
-		}
-
-		public AssetId AssetId
-		{
-			get
-			{
-				return Amount.Id;
-			}
-		}
-
-		public AssetMoney Amount
-		{
-			get;
-			set;
-		}
-
-		[Obsolete("Use Amount instead")]
-		public AssetMoney Asset
-		{
-			get
-			{
-				return Amount;
-			}
-			set
-			{
-				Amount = value;
-			}
-		}
-
-		public Coin Bearer
-		{
-			get;
-			set;
-		}
-
-		public TxOut TxOut
-		{
-			get
-			{
-				return Bearer.TxOut;
-			}
-		}
-
-		#region ICoin Members
-
-		public OutPoint Outpoint
-		{
-			get
-			{
-				return Bearer.Outpoint;
-			}
-		}
-
-		public Script ScriptPubKey
-		{
-			get
-			{
-				return Bearer.ScriptPubKey;
-			}
-		}
-
-		#endregion
-
-		public static IEnumerable<ColoredCoin> Find(Transaction tx, ColoredTransaction colored)
-		{
-			return Find(null, tx, colored);
-		}
-		public static IEnumerable<ColoredCoin> Find(uint256 txId, Transaction tx, ColoredTransaction colored)
-		{
-			if(colored == null)
-				throw new ArgumentNullException("colored");
-			if(tx == null)
-				throw new ArgumentNullException("tx");
-			if(txId == null)
-				txId = tx.GetHash();
-			foreach(var entry in colored.Issuances.Concat(colored.Transfers))
-			{
-				var txout = tx.Outputs[entry.Index];
-				yield return new ColoredCoin(entry.Asset, new Coin(new OutPoint(txId, entry.Index), txout));
-			}
-		}
-
-		public static IEnumerable<ColoredCoin> Find(Transaction tx, IColoredTransactionRepository repo)
-		{
-			return Find(null, tx, repo);
-		}
-		public static IEnumerable<ColoredCoin> Find(uint256 txId, Transaction tx, IColoredTransactionRepository repo)
-		{
-			if(txId == null)
-				txId = tx.GetHash();
-			var colored = tx.GetColoredTransaction(repo);
-			return Find(txId, tx, colored);
-		}
-
-		#region IColoredCoin Members
-
-		AssetId IColoredCoin.AssetId
-		{
-			get
-			{
-				return AssetId;
-			}
-		}
-
-		Coin IColoredCoin.Bearer
-		{
-			get
-			{
-				return Bearer;
-			}
-		}
-
-		#endregion
-
-		#region ICoin Members
-
-		IMoney ICoin.Amount
-		{
-			get
-			{
-				return Amount;
-			}
-		}
-
-		OutPoint ICoin.Outpoint
-		{
-			get
-			{
-				return Outpoint;
-			}
-		}
-
-		TxOut ICoin.TxOut
-		{
-			get
-			{
-				return TxOut;
-			}
-		}
-
-		public Script GetScriptCode()
-		{
-			return this.Bearer.GetScriptCode();
-		}
-
-		public bool CanGetScriptCode
-		{
-			get
-			{
-				return this.Bearer.CanGetScriptCode;
-			}
-		}
-
-		public HashVersion GetHashVersion()
-		{
-			return this.Bearer.GetHashVersion();
-		}
-
-		#endregion
-	}
-	public class Coin : ICoin
-	{
-		public Coin()
-		{
-
-		}
-		public Coin(OutPoint fromOutpoint, TxOut fromTxOut)
-		{
-			Outpoint = fromOutpoint;
-			TxOut = fromTxOut;
-		}
-
-		public Coin(Transaction fromTx, uint fromOutputIndex)
-		{
-			if(fromTx == null)
-				throw new ArgumentNullException("fromTx");
-			Outpoint = new OutPoint(fromTx, fromOutputIndex);
-			TxOut = fromTx.Outputs[fromOutputIndex];
-		}
-
-		public Coin(Transaction fromTx, TxOut fromOutput)
-		{
-			if(fromTx == null)
-				throw new ArgumentNullException("fromTx");
-			if(fromOutput == null)
-				throw new ArgumentNullException("fromOutput");
-			uint outputIndex = (uint)fromTx.Outputs.FindIndex(r => Object.ReferenceEquals(fromOutput, r));
-			Outpoint = new OutPoint(fromTx, outputIndex);
-			TxOut = fromOutput;
-		}
-		public Coin(IndexedTxOut txOut)
-		{
-			Outpoint = new OutPoint(txOut.Transaction.GetHash(), txOut.N);
-			TxOut = txOut.TxOut;
-		}
-
-		public Coin(uint256 fromTxHash, uint fromOutputIndex, Money amount, Script scriptPubKey)
-		{
-			Outpoint = new OutPoint(fromTxHash, fromOutputIndex);
-			TxOut = new TxOut(amount, scriptPubKey);
-		}
-
-		public virtual Script GetScriptCode()
-		{
-			if(!CanGetScriptCode)
-				throw new InvalidOperationException("You need to provide P2WSH or P2SH redeem script with Coin.ToScriptCoin()");
-			var key = PayToWitPubKeyHashTemplate.Instance.ExtractScriptPubKeyParameters(ScriptPubKey);
-			if(key != null)
-				return key.WitScriptPubKey;
-			return ScriptPubKey;
-		}
-
-		public virtual bool CanGetScriptCode
-		{
-			get
-			{
-				return !ScriptPubKey.IsPayToScriptHash && !PayToWitScriptHashTemplate.Instance.CheckScriptPubKey(ScriptPubKey);
-			}
-		}
-
-		public virtual HashVersion GetHashVersion()
-		{
-			if(PayToWitTemplate.Instance.CheckScriptPubKey(ScriptPubKey))
-				return HashVersion.Witness;
-			return HashVersion.Original;
-		}
-
-		public ScriptCoin ToScriptCoin(Script redeemScript)
-		{
-			if(redeemScript == null)
-				throw new ArgumentNullException("redeemScript");
-			var scriptCoin = this as ScriptCoin;
-			if(scriptCoin != null)
-				return scriptCoin;
-			return new ScriptCoin(this, redeemScript);
-		}
-
-		public ColoredCoin ToColoredCoin(AssetId asset, ulong quantity)
-		{
-			return ToColoredCoin(new AssetMoney(asset, quantity));
-		}
-		public ColoredCoin ToColoredCoin(BitcoinAssetId asset, ulong quantity)
-		{
-			return ToColoredCoin(new AssetMoney(asset, quantity));
-		}
-		public ColoredCoin ToColoredCoin(AssetMoney asset)
-		{
-			return new ColoredCoin(asset, this);
-		}
-
-		public OutPoint Outpoint
-		{
-			get;
-			set;
-		}
-		public TxOut TxOut
-		{
-			get;
-			set;
-		}
-
-		#region ICoin Members
-
-
-		public Money Amount
-		{
-			get
-			{
-				if(TxOut == null)
-					return Money.Zero;
-				return TxOut.Value;
-			}
-			set
-			{
-				EnsureTxOut();
-				TxOut.Value = value;
-			}
-		}
-
-		private void EnsureTxOut()
-		{
-			if(TxOut == null)
-				TxOut = new TxOut();
-		}
-
-		#endregion
-
-		public Script ScriptPubKey
-		{
-			get
-			{
-				if(TxOut == null)
-					return Script.Empty;
-				return TxOut.ScriptPubKey;
-			}
-			set
-			{
-				EnsureTxOut();
-				TxOut.ScriptPubKey = value;
-			}
-		}
-
-		#region ICoin Members
-
-		IMoney ICoin.Amount
-		{
-			get
-			{
-				return Amount;
-			}
-		}
-
-		OutPoint ICoin.Outpoint
-		{
-			get
-			{
-				return Outpoint;
-			}
-		}
-
-		TxOut ICoin.TxOut
-		{
-			get
-			{
-				return TxOut;
-			}
-		}
-
-		#endregion
-	}
-
-
-	public enum RedeemType
-	{
-		P2SH,
-		WitnessV0
-	}
-
-
-	/// <summary>
-	/// Represent a coin which need a redeem script to be spent (P2SH or P2WSH)
-	/// </summary>
-	public class ScriptCoin : Coin
-	{
-		public ScriptCoin()
-		{
-
-		}
-
-		public ScriptCoin(OutPoint fromOutpoint, TxOut fromTxOut, Script redeem)
-			: base(fromOutpoint, fromTxOut)
-		{
-			Redeem = redeem;
-			AssertCoherent();
-		}
-
-		public ScriptCoin(Transaction fromTx, uint fromOutputIndex, Script redeem)
-			: base(fromTx, fromOutputIndex)
-		{
-			Redeem = redeem;
-			AssertCoherent();
-		}
-
-		public ScriptCoin(Transaction fromTx, TxOut fromOutput, Script redeem)
-			: base(fromTx, fromOutput)
-		{
-			Redeem = redeem;
-			AssertCoherent();
-		}
-		public ScriptCoin(ICoin coin, Script redeem)
-			: base(coin.Outpoint, coin.TxOut)
-		{
-			Redeem = redeem;
-			AssertCoherent();
-		}
-
-		public bool IsP2SH
-		{
-			get
-			{
-				return ScriptPubKey.ToBytes(true)[0] == (byte)OpcodeType.OP_HASH160;
-			}
-		}
-
-
-		public Script GetP2SHRedeem()
-		{
-			if(!IsP2SH)
-				return null;
-			var p2shRedeem = RedeemType == RedeemType.P2SH ? Redeem :
-							RedeemType == RedeemType.WitnessV0 ? Redeem.WitHash.ScriptPubKey :
-							null;
-			if(p2shRedeem == null)
-				throw new NotSupportedException("RedeemType not supported for getting the P2SH script, contact the library author");
-			return p2shRedeem;
-		}
-
-		public RedeemType RedeemType
-		{
-			get
-			{
-				return
-					Redeem.Hash.ScriptPubKey == TxOut.ScriptPubKey ?
-					RedeemType.P2SH :
-					RedeemType.WitnessV0;
-			}
-		}
-
-		private void AssertCoherent()
-		{
-			if(Redeem == null)
-				throw new ArgumentException("redeem cannot be null", "redeem");
-
-			var expectedDestination = GetRedeemHash(TxOut.ScriptPubKey);
-			if(expectedDestination == null)
-			{
-				throw new ArgumentException("the provided scriptPubKey is not P2SH or P2WSH");
-			}
-			if(expectedDestination is ScriptId)
-			{
-				if(PayToWitScriptHashTemplate.Instance.CheckScriptPubKey(Redeem))
-				{
-					throw new ArgumentException("The redeem script provided must be the witness one, not the P2SH one");
-				}
-
-				if(expectedDestination.ScriptPubKey != Redeem.Hash.ScriptPubKey)
-				{
-					if(Redeem.WitHash.ScriptPubKey.Hash.ScriptPubKey != expectedDestination.ScriptPubKey)
-						throw new ArgumentException("The redeem provided does not match the scriptPubKey of the coin");
-				}
-			}
-			else if(expectedDestination is WitScriptId)
-			{
-				if(expectedDestination.ScriptPubKey != Redeem.WitHash.ScriptPubKey)
-					throw new ArgumentException("The redeem provided does not match the scriptPubKey of the coin");
-			}
-			else
-				throw new NotSupportedException("Not supported redeemed scriptPubkey");
-		}
-
-		public ScriptCoin(IndexedTxOut txOut, Script redeem)
-			: base(txOut)
-		{
-			Redeem = redeem;
-			AssertCoherent();
-		}
-
-		public ScriptCoin(uint256 txHash, uint outputIndex, Money amount, Script scriptPubKey, Script redeem)
-			: base(txHash, outputIndex, amount, scriptPubKey)
-		{
-			Redeem = redeem;
-			AssertCoherent();
-		}
-
-		public Script Redeem
-		{
-			get;
-			set;
-		}
-
-		public override Script GetScriptCode()
-		{
-			if(!CanGetScriptCode)
-				throw new InvalidOperationException("You need to provide the P2WSH redeem script with ScriptCoin.ToScriptCoin()");
-			var key = PayToWitPubKeyHashTemplate.Instance.ExtractScriptPubKeyParameters(Redeem);
-			if(key != null)
-				return key.WitScriptPubKey;
-			return Redeem;
-		}
-
-		public override bool CanGetScriptCode
-		{
-			get
-			{
-				return !IsP2SH || !PayToWitScriptHashTemplate.Instance.CheckScriptPubKey(Redeem);
-			}
-		}
-
-		public override HashVersion GetHashVersion()
-		{
-			var isWitness = PayToWitTemplate.Instance.CheckScriptPubKey(ScriptPubKey) ||
-							PayToWitTemplate.Instance.CheckScriptPubKey(Redeem) ||
-							RedeemType == NBitcoin.RedeemType.WitnessV0;
-			return isWitness ? HashVersion.Witness : HashVersion.Original;
-		}
-
-		/// <summary>
-		/// Returns the hash contained in the scriptPubKey (P2SH or P2WSH)
-		/// </summary>
-		/// <param name="scriptPubKey">The scriptPubKey</param>
-		/// <returns>The hash of the scriptPubkey</returns>
-		public static TxDestination GetRedeemHash(Script scriptPubKey)
-		{
-			if(scriptPubKey == null)
-				throw new ArgumentNullException("scriptPubKey");
-			return PayToScriptHashTemplate.Instance.ExtractScriptPubKeyParameters(scriptPubKey) as TxDestination
-					??
-					PayToWitScriptHashTemplate.Instance.ExtractScriptPubKeyParameters(scriptPubKey);
-		}
-	}
-
-	public class StealthCoin : Coin
-	{
-		public StealthCoin()
-		{
-		}
-		public StealthCoin(OutPoint outpoint, TxOut txOut, Script redeem, StealthMetadata stealthMetadata, BitcoinStealthAddress address)
-			: base(outpoint, txOut)
-		{
-			StealthMetadata = stealthMetadata;
-			Address = address;
-			Redeem = redeem;
-		}
-		public StealthMetadata StealthMetadata
-		{
-			get;
-			set;
-		}
-
-		public BitcoinStealthAddress Address
-		{
-			get;
-			set;
-		}
-
-		public Script Redeem
-		{
-			get;
-			set;
-		}
-
-		public override Script GetScriptCode()
-		{
-			if(Redeem == null)
-				return base.GetScriptCode();
-			else
-				return new ScriptCoin(this, Redeem).GetScriptCode();
-		}
-
-		public override HashVersion GetHashVersion()
-		{
-			if(Redeem == null)
-				return base.GetHashVersion();
-			else
-				return new ScriptCoin(this, Redeem).GetHashVersion();
-		}
-
-		/// <summary>
-		/// Scan the Transaction for StealthCoin given address and scan key
-		/// </summary>
-		/// <param name="tx">The transaction to scan</param>
-		/// <param name="address">The stealth address</param>
-		/// <param name="scan">The scan private key</param>
-		/// <returns></returns>
-		public static StealthCoin Find(Transaction tx, BitcoinStealthAddress address, Key scan)
-		{
-			var payment = address.GetPayments(tx, scan).FirstOrDefault();
-			if(payment == null)
-				return null;
-			var txId = tx.GetHash();
-			var txout = tx.Outputs.First(o => o.ScriptPubKey == payment.ScriptPubKey);
-			return new StealthCoin(new OutPoint(txId, tx.Outputs.IndexOf(txout)), txout, payment.Redeem, payment.Metadata, address);
-		}
-
-		public StealthPayment GetPayment()
-		{
-			return new StealthPayment(TxOut.ScriptPubKey, Redeem, StealthMetadata);
-		}
-
-		public PubKey[] Uncover(PubKey[] spendPubKeys, Key scanKey)
-		{
-			var pubKeys = new PubKey[spendPubKeys.Length];
-			for(int i = 0; i < pubKeys.Length; i++)
-			{
-				pubKeys[i] = spendPubKeys[i].UncoverReceiver(scanKey, StealthMetadata.EphemKey);
-			}
-			return pubKeys;
-		}
-
-		public Key[] Uncover(Key[] spendKeys, Key scanKey)
-		{
-			var keys = new Key[spendKeys.Length];
-			for(int i = 0; i < keys.Length; i++)
-			{
-				keys[i] = spendKeys[i].Uncover(scanKey, StealthMetadata.EphemKey);
-			}
-			return keys;
-		}
-	}
-}
->>>>>>> d3cbf392
+﻿using NBitcoin.OpenAsset;
+using NBitcoin.Stealth;
+using System;
+using System.Collections.Generic;
+using System.Linq;
+using System.Text;
+using System.Threading.Tasks;
+
+namespace NBitcoin
+{
+	public interface IColoredCoin : ICoin
+	{
+		AssetId AssetId
+		{
+			get;
+		}
+		Coin Bearer
+		{
+			get;
+		}
+	}
+	public interface ICoin
+	{
+		IMoney Amount
+		{
+			get;
+		}
+		OutPoint Outpoint
+		{
+			get;
+		}
+		TxOut TxOut
+		{
+			get;
+		}
+
+		/// <summary>
+		/// Returns the script actually signed and executed
+		/// </summary>
+		/// <exception cref="System.InvalidOperationException">Additional information needed to get the ScriptCode</exception>
+		/// <returns>The executed script</returns>
+		Script GetScriptCode();
+		bool CanGetScriptCode
+		{
+			get;
+		}
+		HashVersion GetHashVersion();
+	}
+
+	public class IssuanceCoin : IColoredCoin
+	{
+		public IssuanceCoin()
+		{
+
+		}
+		public IssuanceCoin(Coin bearer)
+		{
+			Bearer = bearer;
+		}
+
+		public IssuanceCoin(OutPoint outpoint, TxOut txout)
+		{
+			Bearer = new Coin(outpoint, txout);
+		}
+
+
+		public AssetId AssetId
+		{
+			get
+			{
+				return Bearer.TxOut.ScriptPubKey.Hash.ToAssetId();
+			}
+		}
+
+		public Uri DefinitionUrl
+		{
+			get;
+			set;
+		}
+
+		#region ICoin Members
+
+
+		public Money Amount
+		{
+			get
+			{
+				return Bearer.TxOut.Value;
+			}
+			set
+			{
+				Bearer.TxOut.Value = value;
+			}
+		}
+
+		public TxOut TxOut
+		{
+			get
+			{
+				return Bearer.TxOut;
+			}
+		}
+
+		#endregion
+
+		public Script ScriptPubKey
+		{
+			get
+			{
+				return Bearer.TxOut.ScriptPubKey;
+			}
+		}
+
+		#region IColoredCoin Members
+
+
+		public Coin Bearer
+		{
+			get;
+			set;
+		}
+
+
+		public OutPoint Outpoint
+		{
+			get
+			{
+				return Bearer.Outpoint;
+			}
+		}
+
+		#endregion
+
+		#region IColoredCoin Members
+
+		AssetId IColoredCoin.AssetId
+		{
+			get
+			{
+				return AssetId;
+			}
+		}
+
+		Coin IColoredCoin.Bearer
+		{
+			get
+			{
+				return Bearer;
+			}
+		}
+
+		#endregion
+
+		#region ICoin Members
+
+		IMoney ICoin.Amount
+		{
+			get
+			{
+				return Amount;
+			}
+		}
+
+		OutPoint ICoin.Outpoint
+		{
+			get
+			{
+				return Outpoint;
+			}
+		}
+
+		TxOut ICoin.TxOut
+		{
+			get
+			{
+				return TxOut;
+			}
+		}
+
+		#endregion
+
+		#region ICoin Members
+
+
+		public Script GetScriptCode()
+		{
+			return this.Bearer.GetScriptCode();
+		}
+
+		public bool CanGetScriptCode
+		{
+			get
+			{
+				return this.Bearer.CanGetScriptCode;
+			}
+		}
+
+		public HashVersion GetHashVersion()
+		{
+			return this.Bearer.GetHashVersion();
+		}
+
+		#endregion
+	}
+
+	public class ColoredCoin : IColoredCoin
+	{
+		public ColoredCoin()
+		{
+
+		}
+		public ColoredCoin(AssetMoney asset, Coin bearer)
+		{
+			Amount = asset;
+			Bearer = bearer;
+		}
+
+		public ColoredCoin(Transaction tx, ColoredEntry entry)
+			: this(entry.Asset, new Coin(tx, entry.Index))
+		{
+			if(tx == null)
+				throw new ArgumentNullException("tx");
+			if(entry == null)
+				throw new ArgumentNullException("entry");
+		}
+
+		public AssetId AssetId
+		{
+			get
+			{
+				return Amount.Id;
+			}
+		}
+
+		public AssetMoney Amount
+		{
+			get;
+			set;
+		}
+
+		[Obsolete("Use Amount instead")]
+		public AssetMoney Asset
+		{
+			get
+			{
+				return Amount;
+			}
+			set
+			{
+				Amount = value;
+			}
+		}
+
+		public Coin Bearer
+		{
+			get;
+			set;
+		}
+
+		public TxOut TxOut
+		{
+			get
+			{
+				return Bearer.TxOut;
+			}
+		}
+
+		#region ICoin Members
+
+		public OutPoint Outpoint
+		{
+			get
+			{
+				return Bearer.Outpoint;
+			}
+		}
+
+		public Script ScriptPubKey
+		{
+			get
+			{
+				return Bearer.ScriptPubKey;
+			}
+		}
+
+		#endregion
+
+		public static IEnumerable<ColoredCoin> Find(Transaction tx, ColoredTransaction colored)
+		{
+			return Find(null, tx, colored);
+		}
+		public static IEnumerable<ColoredCoin> Find(uint256 txId, Transaction tx, ColoredTransaction colored)
+		{
+			if(colored == null)
+				throw new ArgumentNullException("colored");
+			if(tx == null)
+				throw new ArgumentNullException("tx");
+			if(txId == null)
+				txId = tx.GetHash();
+			foreach(var entry in colored.Issuances.Concat(colored.Transfers))
+			{
+				var txout = tx.Outputs[entry.Index];
+				yield return new ColoredCoin(entry.Asset, new Coin(new OutPoint(txId, entry.Index), txout));
+			}
+		}
+
+		public static IEnumerable<ColoredCoin> Find(Transaction tx, IColoredTransactionRepository repo)
+		{
+			return Find(null, tx, repo);
+		}
+		public static IEnumerable<ColoredCoin> Find(uint256 txId, Transaction tx, IColoredTransactionRepository repo)
+		{
+			if(txId == null)
+				txId = tx.GetHash();
+			var colored = tx.GetColoredTransaction(repo);
+			return Find(txId, tx, colored);
+		}
+
+		#region IColoredCoin Members
+
+		AssetId IColoredCoin.AssetId
+		{
+			get
+			{
+				return AssetId;
+			}
+		}
+
+		Coin IColoredCoin.Bearer
+		{
+			get
+			{
+				return Bearer;
+			}
+		}
+
+		#endregion
+
+		#region ICoin Members
+
+		IMoney ICoin.Amount
+		{
+			get
+			{
+				return Amount;
+			}
+		}
+
+		OutPoint ICoin.Outpoint
+		{
+			get
+			{
+				return Outpoint;
+			}
+		}
+
+		TxOut ICoin.TxOut
+		{
+			get
+			{
+				return TxOut;
+			}
+		}
+
+		public Script GetScriptCode()
+		{
+			return this.Bearer.GetScriptCode();
+		}
+
+		public bool CanGetScriptCode
+		{
+			get
+			{
+				return this.Bearer.CanGetScriptCode;
+			}
+		}
+
+		public HashVersion GetHashVersion()
+		{
+			return this.Bearer.GetHashVersion();
+		}
+
+		#endregion
+	}
+	public class Coin : ICoin
+	{
+		public Coin()
+		{
+
+		}
+		public Coin(OutPoint fromOutpoint, TxOut fromTxOut)
+		{
+			Outpoint = fromOutpoint;
+			TxOut = fromTxOut;
+		}
+
+		public Coin(Transaction fromTx, uint fromOutputIndex)
+		{
+			if(fromTx == null)
+				throw new ArgumentNullException("fromTx");
+			Outpoint = new OutPoint(fromTx, fromOutputIndex);
+			TxOut = fromTx.Outputs[fromOutputIndex];
+		}
+
+		public Coin(Transaction fromTx, TxOut fromOutput)
+		{
+			if(fromTx == null)
+				throw new ArgumentNullException("fromTx");
+			if(fromOutput == null)
+				throw new ArgumentNullException("fromOutput");
+			uint outputIndex = (uint)fromTx.Outputs.FindIndex(r => Object.ReferenceEquals(fromOutput, r));
+			Outpoint = new OutPoint(fromTx, outputIndex);
+			TxOut = fromOutput;
+		}
+		public Coin(IndexedTxOut txOut)
+		{
+			Outpoint = new OutPoint(txOut.Transaction.GetHash(), txOut.N);
+			TxOut = txOut.TxOut;
+		}
+
+		public Coin(uint256 fromTxHash, uint fromOutputIndex, Money amount, Script scriptPubKey)
+		{
+			Outpoint = new OutPoint(fromTxHash, fromOutputIndex);
+			TxOut = new TxOut(amount, scriptPubKey);
+		}
+
+		public virtual Script GetScriptCode()
+		{
+			if(!CanGetScriptCode)
+				throw new InvalidOperationException("You need to provide P2WSH or P2SH redeem script with Coin.ToScriptCoin()");
+			var key = PayToWitPubKeyHashTemplate.Instance.ExtractScriptPubKeyParameters(ScriptPubKey);
+			if(key != null)
+				return key.WitScriptPubKey;
+			return ScriptPubKey;
+		}
+
+		public virtual bool CanGetScriptCode
+		{
+			get
+			{
+				return !ScriptPubKey.IsPayToScriptHash && !PayToWitScriptHashTemplate.Instance.CheckScriptPubKey(ScriptPubKey);
+			}
+		}
+
+		public virtual HashVersion GetHashVersion()
+		{
+			if(PayToWitTemplate.Instance.CheckScriptPubKey(ScriptPubKey))
+				return HashVersion.Witness;
+			return HashVersion.Original;
+		}
+
+		public ScriptCoin ToScriptCoin(Script redeemScript)
+		{
+			if(redeemScript == null)
+				throw new ArgumentNullException("redeemScript");
+			var scriptCoin = this as ScriptCoin;
+			if(scriptCoin != null)
+				return scriptCoin;
+			return new ScriptCoin(this, redeemScript);
+		}
+
+		public ColoredCoin ToColoredCoin(AssetId asset, ulong quantity)
+		{
+			return ToColoredCoin(new AssetMoney(asset, quantity));
+		}
+		public ColoredCoin ToColoredCoin(BitcoinAssetId asset, ulong quantity)
+		{
+			return ToColoredCoin(new AssetMoney(asset, quantity));
+		}
+		public ColoredCoin ToColoredCoin(AssetMoney asset)
+		{
+			return new ColoredCoin(asset, this);
+		}
+
+		public OutPoint Outpoint
+		{
+			get;
+			set;
+		}
+		public TxOut TxOut
+		{
+			get;
+			set;
+		}
+
+		#region ICoin Members
+
+
+		public Money Amount
+		{
+			get
+			{
+				if(TxOut == null)
+					return Money.Zero;
+				return TxOut.Value;
+			}
+			set
+			{
+				EnsureTxOut();
+				TxOut.Value = value;
+			}
+		}
+
+		private void EnsureTxOut()
+		{
+			if(TxOut == null)
+				TxOut = new TxOut();
+		}
+
+		#endregion
+
+		public Script ScriptPubKey
+		{
+			get
+			{
+				if(TxOut == null)
+					return Script.Empty;
+				return TxOut.ScriptPubKey;
+			}
+			set
+			{
+				EnsureTxOut();
+				TxOut.ScriptPubKey = value;
+			}
+		}
+
+		#region ICoin Members
+
+		IMoney ICoin.Amount
+		{
+			get
+			{
+				return Amount;
+			}
+		}
+
+		OutPoint ICoin.Outpoint
+		{
+			get
+			{
+				return Outpoint;
+			}
+		}
+
+		TxOut ICoin.TxOut
+		{
+			get
+			{
+				return TxOut;
+			}
+		}
+
+		#endregion
+	}
+
+
+	public enum RedeemType
+	{
+		P2SH,
+		WitnessV0
+	}
+
+
+	/// <summary>
+	/// Represent a coin which need a redeem script to be spent (P2SH or P2WSH)
+	/// </summary>
+	public class ScriptCoin : Coin
+	{
+		public ScriptCoin()
+		{
+
+		}
+
+		public ScriptCoin(OutPoint fromOutpoint, TxOut fromTxOut, Script redeem)
+			: base(fromOutpoint, fromTxOut)
+		{
+			Redeem = redeem;
+			AssertCoherent();
+		}
+
+		public ScriptCoin(Transaction fromTx, uint fromOutputIndex, Script redeem)
+			: base(fromTx, fromOutputIndex)
+		{
+			Redeem = redeem;
+			AssertCoherent();
+		}
+
+		public ScriptCoin(Transaction fromTx, TxOut fromOutput, Script redeem)
+			: base(fromTx, fromOutput)
+		{
+			Redeem = redeem;
+			AssertCoherent();
+		}
+		public ScriptCoin(ICoin coin, Script redeem)
+			: base(coin.Outpoint, coin.TxOut)
+		{
+			Redeem = redeem;
+			AssertCoherent();
+		}
+
+		public bool IsP2SH
+		{
+			get
+			{
+				return ScriptPubKey.ToBytes(true)[0] == (byte)OpcodeType.OP_HASH160;
+			}
+		}
+
+
+		public Script GetP2SHRedeem()
+		{
+			if(!IsP2SH)
+				return null;
+			var p2shRedeem = RedeemType == RedeemType.P2SH ? Redeem :
+							RedeemType == RedeemType.WitnessV0 ? Redeem.WitHash.ScriptPubKey :
+							null;
+			if(p2shRedeem == null)
+				throw new NotSupportedException("RedeemType not supported for getting the P2SH script, contact the library author");
+			return p2shRedeem;
+		}
+
+		public RedeemType RedeemType
+		{
+			get
+			{
+				return
+					Redeem.Hash.ScriptPubKey == TxOut.ScriptPubKey ?
+					RedeemType.P2SH :
+					RedeemType.WitnessV0;
+			}
+		}
+
+		private void AssertCoherent()
+		{
+			if(Redeem == null)
+				throw new ArgumentException("redeem cannot be null", "redeem");
+
+			var expectedDestination = GetRedeemHash(TxOut.ScriptPubKey);
+			if(expectedDestination == null)
+			{
+				throw new ArgumentException("the provided scriptPubKey is not P2SH or P2WSH");
+			}
+			if(expectedDestination is ScriptId)
+			{
+				if(PayToWitScriptHashTemplate.Instance.CheckScriptPubKey(Redeem))
+				{
+					throw new ArgumentException("The redeem script provided must be the witness one, not the P2SH one");
+				}
+
+				if(expectedDestination.ScriptPubKey != Redeem.Hash.ScriptPubKey)
+				{
+					if(Redeem.WitHash.ScriptPubKey.Hash.ScriptPubKey != expectedDestination.ScriptPubKey)
+						throw new ArgumentException("The redeem provided does not match the scriptPubKey of the coin");
+				}
+			}
+			else if(expectedDestination is WitScriptId)
+			{
+				if(expectedDestination.ScriptPubKey != Redeem.WitHash.ScriptPubKey)
+					throw new ArgumentException("The redeem provided does not match the scriptPubKey of the coin");
+			}
+			else
+				throw new NotSupportedException("Not supported redeemed scriptPubkey");
+		}
+
+		public ScriptCoin(IndexedTxOut txOut, Script redeem)
+			: base(txOut)
+		{
+			Redeem = redeem;
+			AssertCoherent();
+		}
+
+		public ScriptCoin(uint256 txHash, uint outputIndex, Money amount, Script scriptPubKey, Script redeem)
+			: base(txHash, outputIndex, amount, scriptPubKey)
+		{
+			Redeem = redeem;
+			AssertCoherent();
+		}
+
+		public Script Redeem
+		{
+			get;
+			set;
+		}
+
+		public override Script GetScriptCode()
+		{
+			if(!CanGetScriptCode)
+				throw new InvalidOperationException("You need to provide the P2WSH redeem script with ScriptCoin.ToScriptCoin()");
+			var key = PayToWitPubKeyHashTemplate.Instance.ExtractScriptPubKeyParameters(Redeem);
+			if(key != null)
+				return key.WitScriptPubKey;
+			return Redeem;
+		}
+
+		public override bool CanGetScriptCode
+		{
+			get
+			{
+				return !IsP2SH || !PayToWitScriptHashTemplate.Instance.CheckScriptPubKey(Redeem);
+			}
+		}
+
+		public override HashVersion GetHashVersion()
+		{
+			var isWitness = PayToWitTemplate.Instance.CheckScriptPubKey(ScriptPubKey) ||
+							PayToWitTemplate.Instance.CheckScriptPubKey(Redeem) ||
+							RedeemType == NBitcoin.RedeemType.WitnessV0;
+			return isWitness ? HashVersion.Witness : HashVersion.Original;
+		}
+
+		/// <summary>
+		/// Returns the hash contained in the scriptPubKey (P2SH or P2WSH)
+		/// </summary>
+		/// <param name="scriptPubKey">The scriptPubKey</param>
+		/// <returns>The hash of the scriptPubkey</returns>
+		public static TxDestination GetRedeemHash(Script scriptPubKey)
+		{
+			if(scriptPubKey == null)
+				throw new ArgumentNullException("scriptPubKey");
+			return PayToScriptHashTemplate.Instance.ExtractScriptPubKeyParameters(scriptPubKey) as TxDestination
+					??
+					PayToWitScriptHashTemplate.Instance.ExtractScriptPubKeyParameters(scriptPubKey);
+		}
+	}
+
+	public class StealthCoin : Coin
+	{
+		public StealthCoin()
+		{
+		}
+		public StealthCoin(OutPoint outpoint, TxOut txOut, Script redeem, StealthMetadata stealthMetadata, BitcoinStealthAddress address)
+			: base(outpoint, txOut)
+		{
+			StealthMetadata = stealthMetadata;
+			Address = address;
+			Redeem = redeem;
+		}
+		public StealthMetadata StealthMetadata
+		{
+			get;
+			set;
+		}
+
+		public BitcoinStealthAddress Address
+		{
+			get;
+			set;
+		}
+
+		public Script Redeem
+		{
+			get;
+			set;
+		}
+
+		public override Script GetScriptCode()
+		{
+			if(Redeem == null)
+				return base.GetScriptCode();
+			else
+				return new ScriptCoin(this, Redeem).GetScriptCode();
+		}
+
+		public override HashVersion GetHashVersion()
+		{
+			if(Redeem == null)
+				return base.GetHashVersion();
+			else
+				return new ScriptCoin(this, Redeem).GetHashVersion();
+		}
+
+		/// <summary>
+		/// Scan the Transaction for StealthCoin given address and scan key
+		/// </summary>
+		/// <param name="tx">The transaction to scan</param>
+		/// <param name="address">The stealth address</param>
+		/// <param name="scan">The scan private key</param>
+		/// <returns></returns>
+		public static StealthCoin Find(Transaction tx, BitcoinStealthAddress address, Key scan)
+		{
+			var payment = address.GetPayments(tx, scan).FirstOrDefault();
+			if(payment == null)
+				return null;
+			var txId = tx.GetHash();
+			var txout = tx.Outputs.First(o => o.ScriptPubKey == payment.ScriptPubKey);
+			return new StealthCoin(new OutPoint(txId, tx.Outputs.IndexOf(txout)), txout, payment.Redeem, payment.Metadata, address);
+		}
+
+		public StealthPayment GetPayment()
+		{
+			return new StealthPayment(TxOut.ScriptPubKey, Redeem, StealthMetadata);
+		}
+
+		public PubKey[] Uncover(PubKey[] spendPubKeys, Key scanKey)
+		{
+			var pubKeys = new PubKey[spendPubKeys.Length];
+			for(int i = 0; i < pubKeys.Length; i++)
+			{
+				pubKeys[i] = spendPubKeys[i].UncoverReceiver(scanKey, StealthMetadata.EphemKey);
+			}
+			return pubKeys;
+		}
+
+		public Key[] Uncover(Key[] spendKeys, Key scanKey)
+		{
+			var keys = new Key[spendKeys.Length];
+			for(int i = 0; i < keys.Length; i++)
+			{
+				keys[i] = spendKeys[i].Uncover(scanKey, StealthMetadata.EphemKey);
+			}
+			return keys;
+		}
+	}
+}