--- conflicted
+++ resolved
@@ -1,1487 +1,719 @@
-<<<<<<< HEAD
-﻿using System;
-using System.Linq;
-using NBitcoin.DataEncoders;
-using NBitcoin.Protocol;
-
-namespace NBitcoin
-{
-	public class uint256
-	{
-		public class MutableUint256 : IBitcoinSerializable
-		{
-			uint256 _Value;
-			public uint256 Value
-			{
-				get
-				{
-					return _Value;
-				}
-			}
-			public MutableUint256()
-			{
-				_Value = uint256.Zero;
-			}
-			public MutableUint256(uint256 value)
-			{
-				_Value = value;
-			}
-
-			public void ReadWrite(BitcoinStream stream)
-			{
-				if (stream.Serializing)
-				{
-					var b = Value.ToBytes();
-					stream.ReadWrite(ref b);
-				}
-				else
-				{
-					byte[] b = new byte[WIDTH_BYTE];
-					stream.ReadWrite(ref b);
-					_Value = new uint256(b);
-				}
-			}
-		}
-		static readonly uint256 _Zero = new uint256();
-		public static uint256 Zero
-		{
-			get { return _Zero; }
-		}
-
-		static readonly uint256 _One = new uint256(1);
-		public static uint256 One
-		{
-			get { return _One; }
-		}
-
-		public uint256()
-		{
-		}
-
-		private const int WIDTH = 256 / 32;
-
-		private uint256(uint[] array)
-		{
-			if (array.Length != WIDTH)
-				throw new ArgumentOutOfRangeException();
-
-			this.pn0 = array[0];
-			this.pn1 = array[1];
-			this.pn2 = array[2];
-			this.pn3 = array[3];
-			this.pn4 = array[4];
-			this.pn5 = array[5];
-			this.pn6 = array[6];
-			this.pn7 = array[7];
-		}
-
-		private uint[] ToArray()
-		{
-			return new uint[] { this.pn0, this.pn1, this.pn2, this.pn3, this.pn4, this.pn5, this.pn6, this.pn7 };
-		}
-
-		public uint256(uint256 b)
-		{
-			pn0 = b.pn0;
-			pn1 = b.pn1;
-			pn2 = b.pn2;
-			pn3 = b.pn3;
-			pn4 = b.pn4;
-			pn5 = b.pn5;
-			pn6 = b.pn6;
-			pn7 = b.pn7;
-		}
-
-		public static uint256 Parse(string hex)
-		{
-			return new uint256(hex);
-		}
-		public static bool TryParse(string hex, out uint256 result)
-		{
-			if (hex == null)
-				throw new ArgumentNullException("hex");
-			if (hex.StartsWith("0x", StringComparison.OrdinalIgnoreCase))
-				hex = hex.Substring(2);
-			result = null;
-			if (hex.Length != WIDTH_BYTE * 2)
-				return false;
-			if (!((HexEncoder)Encoders.Hex).IsValid(hex))
-				return false;
-			result = new uint256(hex);
-			return true;
-		}
-
-		private static readonly HexEncoder Encoder = new HexEncoder();
-		private const int WIDTH_BYTE = 256 / 8;
-		internal readonly UInt32 pn0;
-		internal readonly UInt32 pn1;
-		internal readonly UInt32 pn2;
-		internal readonly UInt32 pn3;
-		internal readonly UInt32 pn4;
-		internal readonly UInt32 pn5;
-		internal readonly UInt32 pn6;
-		internal readonly UInt32 pn7;
-
-		public byte GetByte(int index)
-		{
-			var uintIndex = index / sizeof(uint);
-			var byteIndex = index % sizeof(uint);
-			UInt32 value;
-			switch (uintIndex)
-			{
-				case 0:
-					value = pn0;
-					break;
-				case 1:
-					value = pn1;
-					break;
-				case 2:
-					value = pn2;
-					break;
-				case 3:
-					value = pn3;
-					break;
-				case 4:
-					value = pn4;
-					break;
-				case 5:
-					value = pn5;
-					break;
-				case 6:
-					value = pn6;
-					break;
-				case 7:
-					value = pn7;
-					break;
-				default:
-					throw new ArgumentOutOfRangeException("index");
-			}
-			return (byte)(value >> (byteIndex * 8));
-		}
-
-		public override string ToString()
-		{
-			return Encoder.EncodeData(ToBytes().Reverse().ToArray());
-		}
-
-		public uint256(ulong b)
-		{
-			pn0 = (uint)b;
-			pn1 = (uint)(b >> 32);
-			pn2 = 0;
-			pn3 = 0;
-			pn4 = 0;
-			pn5 = 0;
-			pn6 = 0;
-			pn7 = 0;
-		}
-
-		public uint256(byte[] vch, bool lendian = true)
-		{
-			if (vch.Length != WIDTH_BYTE)
-			{
-				throw new FormatException("the byte array should be 256 byte long");
-			}
-
-			if (!lendian)
-				vch = vch.Reverse().ToArray();
-
-			pn0 = Utils.ToUInt32(vch, 4 * 0, true);
-			pn1 = Utils.ToUInt32(vch, 4 * 1, true);
-			pn2 = Utils.ToUInt32(vch, 4 * 2, true);
-			pn3 = Utils.ToUInt32(vch, 4 * 3, true);
-			pn4 = Utils.ToUInt32(vch, 4 * 4, true);
-			pn5 = Utils.ToUInt32(vch, 4 * 5, true);
-			pn6 = Utils.ToUInt32(vch, 4 * 6, true);
-			pn7 = Utils.ToUInt32(vch, 4 * 7, true);
-
-		}
-
-		public uint256(string str)
-		{
-			pn0 = 0;
-			pn1 = 0;
-			pn2 = 0;
-			pn3 = 0;
-			pn4 = 0;
-			pn5 = 0;
-			pn6 = 0;
-			pn7 = 0;
-			str = str.Trim();
-
-			if (str.StartsWith("0x", StringComparison.OrdinalIgnoreCase))
-				str = str.Substring(2);
-
-			var bytes = Encoder.DecodeData(str).Reverse().ToArray();
-			if (bytes.Length != WIDTH_BYTE)
-				throw new FormatException("Invalid hex length");
-			pn0 = Utils.ToUInt32(bytes, 4 * 0, true);
-			pn1 = Utils.ToUInt32(bytes, 4 * 1, true);
-			pn2 = Utils.ToUInt32(bytes, 4 * 2, true);
-			pn3 = Utils.ToUInt32(bytes, 4 * 3, true);
-			pn4 = Utils.ToUInt32(bytes, 4 * 4, true);
-			pn5 = Utils.ToUInt32(bytes, 4 * 5, true);
-			pn6 = Utils.ToUInt32(bytes, 4 * 6, true);
-			pn7 = Utils.ToUInt32(bytes, 4 * 7, true);
-
-		}
-
-		public uint256(byte[] vch)
-			: this(vch, true)
-		{
-		}
-
-		public override bool Equals(object obj)
-		{
-			var item = obj as uint256;
-			if (item == null)
-				return false;
-			bool equals = true;
-			equals &= pn0 == item.pn0;
-			equals &= pn1 == item.pn1;
-			equals &= pn2 == item.pn2;
-			equals &= pn3 == item.pn3;
-			equals &= pn4 == item.pn4;
-			equals &= pn5 == item.pn5;
-			equals &= pn6 == item.pn6;
-			equals &= pn7 == item.pn7;
-			return equals;
-		}
-
-		public static bool operator ==(uint256 a, uint256 b)
-		{
-			if (System.Object.ReferenceEquals(a, b))
-				return true;
-			if (((object)a == null) || ((object)b == null))
-				return false;
-
-			bool equals = true;
-			equals &= a.pn0 == b.pn0;
-			equals &= a.pn1 == b.pn1;
-			equals &= a.pn2 == b.pn2;
-			equals &= a.pn3 == b.pn3;
-			equals &= a.pn4 == b.pn4;
-			equals &= a.pn5 == b.pn5;
-			equals &= a.pn6 == b.pn6;
-			equals &= a.pn7 == b.pn7;
-			return equals;
-		}
-
-		public static bool operator <(uint256 a, uint256 b)
-		{
-			return Comparison(a, b) < 0;
-		}
-
-		public static bool operator >(uint256 a, uint256 b)
-		{
-			return Comparison(a, b) > 0;
-		}
-
-		public static bool operator <=(uint256 a, uint256 b)
-		{
-			return Comparison(a, b) <= 0;
-		}
-
-		public static bool operator >=(uint256 a, uint256 b)
-		{
-			return Comparison(a, b) >= 0;
-		}
-
-		private static int Comparison(uint256 a, uint256 b)
-		{
-			if (a.pn7 < b.pn7)
-				return -1;
-			if (a.pn7 > b.pn7)
-				return 1;
-			if (a.pn6 < b.pn6)
-				return -1;
-			if (a.pn6 > b.pn6)
-				return 1;
-			if (a.pn5 < b.pn5)
-				return -1;
-			if (a.pn5 > b.pn5)
-				return 1;
-			if (a.pn4 < b.pn4)
-				return -1;
-			if (a.pn4 > b.pn4)
-				return 1;
-			if (a.pn3 < b.pn3)
-				return -1;
-			if (a.pn3 > b.pn3)
-				return 1;
-			if (a.pn2 < b.pn2)
-				return -1;
-			if (a.pn2 > b.pn2)
-				return 1;
-			if (a.pn1 < b.pn1)
-				return -1;
-			if (a.pn1 > b.pn1)
-				return 1;
-			if (a.pn0 < b.pn0)
-				return -1;
-			if (a.pn0 > b.pn0)
-				return 1;
-			return 0;
-		}
-
-		public static bool operator !=(uint256 a, uint256 b)
-		{
-			return !(a == b);
-		}
-
-		public static bool operator ==(uint256 a, ulong b)
-		{
-			return (a == new uint256(b));
-		}
-
-		public static bool operator !=(uint256 a, ulong b)
-		{
-			return !(a == new uint256(b));
-		}
-
-		public static implicit operator uint256(ulong value)
-		{
-			return new uint256(value);
-		}
-
-		public static uint256 operator <<(uint256 a, int shift)
-		{
-			var source = a.ToArray();
-			var target = new uint[source.Length];
-			int k = shift / 32;
-			shift = shift % 32;
-			for (int i = 0; i < WIDTH; i++)
-			{
-				if (i + k + 1 < WIDTH && shift != 0)
-					target[i + k + 1] |= (source[i] >> (32 - shift));
-				if (i + k < WIDTH)
-					target[i + k] |= (target[i] << shift);
-			}
-			return new uint256(target);
-		}
-
-		public static uint256 operator >>(uint256 a, int shift)
-		{
-			var source = a.ToArray();
-			var target = new uint[source.Length];
-			int k = shift / 32;
-			shift = shift % 32;
-			for (int i = 0; i < WIDTH; i++)
-			{
-				if (i - k - 1 >= 0 && shift != 0)
-					target[i - k - 1] |= (source[i] << (32 - shift));
-				if (i - k >= 0)
-					target[i - k] |= (source[i] >> shift);
-			}
-			return new uint256(target);
-		}
-
-		public byte[] ToBytes(bool lendian = true)
-		{
-			var arr = new byte[WIDTH_BYTE];
-			Buffer.BlockCopy(Utils.ToBytes(pn0, true), 0, arr, 4 * 0, 4);
-			Buffer.BlockCopy(Utils.ToBytes(pn1, true), 0, arr, 4 * 1, 4);
-			Buffer.BlockCopy(Utils.ToBytes(pn2, true), 0, arr, 4 * 2, 4);
-			Buffer.BlockCopy(Utils.ToBytes(pn3, true), 0, arr, 4 * 3, 4);
-			Buffer.BlockCopy(Utils.ToBytes(pn4, true), 0, arr, 4 * 4, 4);
-			Buffer.BlockCopy(Utils.ToBytes(pn5, true), 0, arr, 4 * 5, 4);
-			Buffer.BlockCopy(Utils.ToBytes(pn6, true), 0, arr, 4 * 6, 4);
-			Buffer.BlockCopy(Utils.ToBytes(pn7, true), 0, arr, 4 * 7, 4);
-			if (!lendian)
-				Array.Reverse(arr);
-			return arr;
-		}
-
-		public MutableUint256 AsBitcoinSerializable()
-		{
-			return new MutableUint256(this);
-		}
-
-		public int GetSerializeSize(int nType = 0, ProtocolVersion protocolVersion = ProtocolVersion.PROTOCOL_VERSION)
-		{
-			return WIDTH_BYTE;
-		}
-
-		public int Size
-		{
-			get
-			{
-				return WIDTH_BYTE;
-			}
-		}
-
-		public ulong GetLow64()
-		{
-			return pn0 | (ulong)pn1 << 32;
-		}
-
-		public uint GetLow32()
-		{
-			return pn0;
-		}
-
-		public override int GetHashCode()
-		{
-			int hash = 17;
-			unchecked
-			{
-				hash = hash * 31 + (int)pn0;
-				hash = hash * 31 + (int)pn1;
-				hash = hash * 31 + (int)pn2;
-				hash = hash * 31 + (int)pn3;
-				hash = hash * 31 + (int)pn4;
-				hash = hash * 31 + (int)pn5;
-				hash = hash * 31 + (int)pn6;
-				hash = hash * 31 + (int)pn7;
-			}
-			return hash;
-		}
-	}
-	public class uint160
-	{
-		public class MutableUint160 : IBitcoinSerializable
-		{
-			uint160 _Value;
-			public uint160 Value
-			{
-				get
-				{
-					return _Value;
-				}
-			}
-			public MutableUint160()
-			{
-				_Value = uint160.Zero;
-			}
-			public MutableUint160(uint160 value)
-			{
-				_Value = value;
-			}
-
-			public void ReadWrite(BitcoinStream stream)
-			{
-				if (stream.Serializing)
-				{
-					var b = Value.ToBytes();
-					stream.ReadWrite(ref b);
-				}
-				else
-				{
-					byte[] b = new byte[WIDTH_BYTE];
-					stream.ReadWrite(ref b);
-					_Value = new uint160(b);
-				}
-			}
-		}
-		static readonly uint160 _Zero = new uint160();
-		public static uint160 Zero
-		{
-			get { return _Zero; }
-		}
-
-		static readonly uint160 _One = new uint160(1);
-		public static uint160 One
-		{
-			get { return _One; }
-		}
-
-		public uint160()
-		{
-		}
-
-		public uint160(uint160 b)
-		{
-			pn0 = b.pn0;
-			pn1 = b.pn1;
-			pn2 = b.pn2;
-			pn3 = b.pn3;
-			pn4 = b.pn4;
-		}
-
-		public static uint160 Parse(string hex)
-		{
-			return new uint160(hex);
-		}
-		public static bool TryParse(string hex, out uint160 result)
-		{
-			if (hex == null)
-				throw new ArgumentNullException("hex");
-			if (hex.StartsWith("0x", StringComparison.OrdinalIgnoreCase))
-				hex = hex.Substring(2);
-			result = null;
-			if (hex.Length != WIDTH_BYTE * 2)
-				return false;
-			if (!((HexEncoder)Encoders.Hex).IsValid(hex))
-				return false;
-			result = new uint160(hex);
-			return true;
-		}
-
-		private static readonly HexEncoder Encoder = new HexEncoder();
-		private const int WIDTH_BYTE = 160 / 8;
-		internal readonly UInt32 pn0;
-		internal readonly UInt32 pn1;
-		internal readonly UInt32 pn2;
-		internal readonly UInt32 pn3;
-		internal readonly UInt32 pn4;
-
-		public byte GetByte(int index)
-		{
-			var uintIndex = index / sizeof(uint);
-			var byteIndex = index % sizeof(uint);
-			UInt32 value;
-			switch (uintIndex)
-			{
-				case 0:
-					value = pn0;
-					break;
-				case 1:
-					value = pn1;
-					break;
-				case 2:
-					value = pn2;
-					break;
-				case 3:
-					value = pn3;
-					break;
-				case 4:
-					value = pn4;
-					break;
-				default:
-					throw new ArgumentOutOfRangeException("index");
-			}
-			return (byte)(value >> (byteIndex * 8));
-		}
-
-		public override string ToString()
-		{
-			return Encoder.EncodeData(ToBytes().Reverse().ToArray());
-		}
-
-		public uint160(ulong b)
-		{
-			pn0 = (uint)b;
-			pn1 = (uint)(b >> 32);
-			pn2 = 0;
-			pn3 = 0;
-			pn4 = 0;
-		}
-
-		public uint160(byte[] vch, bool lendian = true)
-		{
-			if (vch.Length != WIDTH_BYTE)
-			{
-				throw new FormatException("the byte array should be 160 byte long");
-			}
-
-			if (!lendian)
-				vch = vch.Reverse().ToArray();
-
-			pn0 = Utils.ToUInt32(vch, 4 * 0, true);
-			pn1 = Utils.ToUInt32(vch, 4 * 1, true);
-			pn2 = Utils.ToUInt32(vch, 4 * 2, true);
-			pn3 = Utils.ToUInt32(vch, 4 * 3, true);
-			pn4 = Utils.ToUInt32(vch, 4 * 4, true);
-
-		}
-
-		public uint160(string str)
-		{
-			pn0 = 0;
-			pn1 = 0;
-			pn2 = 0;
-			pn3 = 0;
-			pn4 = 0;
-			str = str.Trim();
-
-			if (str.StartsWith("0x", StringComparison.OrdinalIgnoreCase))
-				str = str.Substring(2);
-
-			var bytes = Encoder.DecodeData(str).Reverse().ToArray();
-			if (bytes.Length != WIDTH_BYTE)
-				throw new FormatException("Invalid hex length");
-			pn0 = Utils.ToUInt32(bytes, 4 * 0, true);
-			pn1 = Utils.ToUInt32(bytes, 4 * 1, true);
-			pn2 = Utils.ToUInt32(bytes, 4 * 2, true);
-			pn3 = Utils.ToUInt32(bytes, 4 * 3, true);
-			pn4 = Utils.ToUInt32(bytes, 4 * 4, true);
-
-		}
-
-		public uint160(byte[] vch)
-			: this(vch, true)
-		{
-		}
-
-		public override bool Equals(object obj)
-		{
-			var item = obj as uint160;
-			if (item == null)
-				return false;
-			bool equals = true;
-			equals &= pn0 == item.pn0;
-			equals &= pn1 == item.pn1;
-			equals &= pn2 == item.pn2;
-			equals &= pn3 == item.pn3;
-			equals &= pn4 == item.pn4;
-			return equals;
-		}
-
-		public static bool operator ==(uint160 a, uint160 b)
-		{
-			if (System.Object.ReferenceEquals(a, b))
-				return true;
-			if (((object)a == null) || ((object)b == null))
-				return false;
-
-			bool equals = true;
-			equals &= a.pn0 == b.pn0;
-			equals &= a.pn1 == b.pn1;
-			equals &= a.pn2 == b.pn2;
-			equals &= a.pn3 == b.pn3;
-			equals &= a.pn4 == b.pn4;
-			return equals;
-		}
-
-		public static bool operator <(uint160 a, uint160 b)
-		{
-			return Comparison(a, b) < 0;
-		}
-
-		public static bool operator >(uint160 a, uint160 b)
-		{
-			return Comparison(a, b) > 0;
-		}
-
-		public static bool operator <=(uint160 a, uint160 b)
-		{
-			return Comparison(a, b) <= 0;
-		}
-
-		public static bool operator >=(uint160 a, uint160 b)
-		{
-			return Comparison(a, b) >= 0;
-		}
-
-		private static int Comparison(uint160 a, uint160 b)
-		{
-			if (a.pn4 < b.pn4)
-				return -1;
-			if (a.pn4 > b.pn4)
-				return 1;
-			if (a.pn3 < b.pn3)
-				return -1;
-			if (a.pn3 > b.pn3)
-				return 1;
-			if (a.pn2 < b.pn2)
-				return -1;
-			if (a.pn2 > b.pn2)
-				return 1;
-			if (a.pn1 < b.pn1)
-				return -1;
-			if (a.pn1 > b.pn1)
-				return 1;
-			if (a.pn0 < b.pn0)
-				return -1;
-			if (a.pn0 > b.pn0)
-				return 1;
-			return 0;
-		}
-
-		public static bool operator !=(uint160 a, uint160 b)
-		{
-			return !(a == b);
-		}
-
-		public static bool operator ==(uint160 a, ulong b)
-		{
-			return (a == new uint160(b));
-		}
-
-		public static bool operator !=(uint160 a, ulong b)
-		{
-			return !(a == new uint160(b));
-		}
-
-		public static implicit operator uint160(ulong value)
-		{
-			return new uint160(value);
-		}
-
-
-		public byte[] ToBytes(bool lendian = true)
-		{
-			var arr = new byte[WIDTH_BYTE];
-			Buffer.BlockCopy(Utils.ToBytes(pn0, true), 0, arr, 4 * 0, 4);
-			Buffer.BlockCopy(Utils.ToBytes(pn1, true), 0, arr, 4 * 1, 4);
-			Buffer.BlockCopy(Utils.ToBytes(pn2, true), 0, arr, 4 * 2, 4);
-			Buffer.BlockCopy(Utils.ToBytes(pn3, true), 0, arr, 4 * 3, 4);
-			Buffer.BlockCopy(Utils.ToBytes(pn4, true), 0, arr, 4 * 4, 4);
-			if (!lendian)
-				Array.Reverse(arr);
-			return arr;
-		}
-
-		public MutableUint160 AsBitcoinSerializable()
-		{
-			return new MutableUint160(this);
-		}
-
-		public int GetSerializeSize(int nType = 0, ProtocolVersion protocolVersion = ProtocolVersion.PROTOCOL_VERSION)
-		{
-			return WIDTH_BYTE;
-		}
-
-		public int Size
-		{
-			get
-			{
-				return WIDTH_BYTE;
-			}
-		}
-
-		public ulong GetLow64()
-		{
-			return pn0 | (ulong)pn1 << 32;
-		}
-
-		public uint GetLow32()
-		{
-			return pn0;
-		}
-
-		public override int GetHashCode()
-		{
-			int hash = 17;
-			unchecked
-			{
-				hash = hash * 31 + (int)pn0;
-				hash = hash * 31 + (int)pn1;
-				hash = hash * 31 + (int)pn2;
-				hash = hash * 31 + (int)pn3;
-				hash = hash * 31 + (int)pn4;
-			}
-			return hash;
-		}
-	}
-=======
-﻿
-using System;
-using System.Linq;
-using System.IO;
-using NBitcoin.DataEncoders;
-using NBitcoin.Protocol;
-
-namespace NBitcoin
-{
-	public class uint256
-	{
-		public class MutableUint256 : IBitcoinSerializable
-		{
-			uint256 _Value;
-			public uint256 Value
-			{
-				get
-				{
-					return _Value;
-				}
-			}
-			public MutableUint256()
-			{
-				_Value = uint256.Zero;
-			}
-			public MutableUint256(uint256 value)
-			{
-				_Value = value;
-			}
-
-			public void ReadWrite(BitcoinStream stream)
-			{
-				if(stream.Serializing)
-				{
-					var b = Value.ToBytes();
-					stream.ReadWrite(ref b);
-				}
-				else
-				{
-					byte[] b = new byte[WIDTH_BYTE];
-					stream.ReadWrite(ref b);
-					_Value = new uint256(b);
-				}
-			}
-		}
-		static readonly uint256 _Zero = new uint256();
-		public static uint256 Zero
-		{
-			get { return _Zero; }
-		}
-
-		static readonly uint256 _One = new uint256(1);
-		public static uint256 One 
-		{
-			get { return _One; }
-		}
-
-		public uint256()
-		{
-		}
-
-		public uint256(uint256 b)
-		{
-			pn0 = b.pn0;
-			pn1 = b.pn1;
-			pn2 = b.pn2;
-			pn3 = b.pn3;
-			pn4 = b.pn4;
-			pn5 = b.pn5;
-			pn6 = b.pn6;
-			pn7 = b.pn7;
-		}
-
-		public static uint256 Parse(string hex)
-		{
-			return new uint256(hex);
-		}
-		public static bool TryParse(string hex, out uint256 result)
-		{
-			if(hex == null)
-				throw new ArgumentNullException("hex");
-			if (hex.StartsWith("0x", StringComparison.OrdinalIgnoreCase))
-				hex = hex.Substring(2);
-			result = null;
-			if(hex.Length != WIDTH_BYTE * 2)
-				return false;
-			if(!((HexEncoder)Encoders.Hex).IsValid(hex))
-				return false;			
-			result = new uint256(hex);
-			return true;
-		}
-
-		private static readonly HexEncoder Encoder = new HexEncoder();
-		private const int WIDTH_BYTE = 256 / 8;
-		internal readonly UInt32 pn0;
-		internal readonly UInt32 pn1;
-		internal readonly UInt32 pn2;
-		internal readonly UInt32 pn3;
-		internal readonly UInt32 pn4;
-		internal readonly UInt32 pn5;
-		internal readonly UInt32 pn6;
-		internal readonly UInt32 pn7;
-		
-		public byte GetByte(int index)
-		{
-			var uintIndex = index / sizeof(uint);
-			var byteIndex = index % sizeof(uint);
-			UInt32 value;
-			switch(uintIndex)
-			{
-				case 0: 
-					value = pn0;
-					break;
-				case 1: 
-					value = pn1;
-					break;
-				case 2: 
-					value = pn2;
-					break;
-				case 3: 
-					value = pn3;
-					break;
-				case 4: 
-					value = pn4;
-					break;
-				case 5: 
-					value = pn5;
-					break;
-				case 6: 
-					value = pn6;
-					break;
-				case 7: 
-					value = pn7;
-					break;
-				default:
-					throw new ArgumentOutOfRangeException("index");
-			}
-			return (byte)(value >> (byteIndex * 8));
-		}
-
-		public override string ToString()
-		{ 
-			return Encoder.EncodeData(ToBytes().Reverse().ToArray());
-		}
-
-		public uint256(ulong b)
-		{
-			pn0 = (uint)b;
-			pn1 = (uint)(b >> 32);
-			pn2 = 0;
-			pn3 = 0;
-			pn4 = 0;
-			pn5 = 0;
-			pn6 = 0;
-			pn7 = 0;
-		}
-
-		public uint256(byte[] vch, bool lendian = true)
-		{
-			if (vch.Length != WIDTH_BYTE)
-			{
-				throw new FormatException("the byte array should be 256 byte long");
-			}
-
-			if(!lendian)
-				vch = vch.Reverse().ToArray();
-
-			pn0 = Utils.ToUInt32(vch, 4 * 0, true);
-			pn1 = Utils.ToUInt32(vch, 4 * 1, true);
-			pn2 = Utils.ToUInt32(vch, 4 * 2, true);
-			pn3 = Utils.ToUInt32(vch, 4 * 3, true);
-			pn4 = Utils.ToUInt32(vch, 4 * 4, true);
-			pn5 = Utils.ToUInt32(vch, 4 * 5, true);
-			pn6 = Utils.ToUInt32(vch, 4 * 6, true);
-			pn7 = Utils.ToUInt32(vch, 4 * 7, true);
-	
-		}
-
-		public uint256(string str)
-		{
-						pn0 = 0;
-			pn1 = 0;
-			pn2 = 0;
-			pn3 = 0;
-			pn4 = 0;
-			pn5 = 0;
-			pn6 = 0;
-			pn7 = 0;
-			str = str.Trim();
-
-			if (str.StartsWith("0x", StringComparison.OrdinalIgnoreCase))
-				str = str.Substring(2);
-
-			var bytes = Encoder.DecodeData(str).Reverse().ToArray();
-			if(bytes.Length != WIDTH_BYTE)
-					throw new FormatException("Invalid hex length");
-						pn0 = Utils.ToUInt32(bytes, 4 * 0, true);
-			pn1 = Utils.ToUInt32(bytes, 4 * 1, true);
-			pn2 = Utils.ToUInt32(bytes, 4 * 2, true);
-			pn3 = Utils.ToUInt32(bytes, 4 * 3, true);
-			pn4 = Utils.ToUInt32(bytes, 4 * 4, true);
-			pn5 = Utils.ToUInt32(bytes, 4 * 5, true);
-			pn6 = Utils.ToUInt32(bytes, 4 * 6, true);
-			pn7 = Utils.ToUInt32(bytes, 4 * 7, true);
-	
-		}
-
-		public uint256(byte[] vch)
-			:this(vch, true)
-		{
-		}
-
-		public override bool Equals(object obj)
-		{
-			var item = obj as uint256;
-			if(item == null)
-				return false;
-			bool equals = true;		
-			equals &= pn0 == item.pn0;
-			equals &= pn1 == item.pn1;
-			equals &= pn2 == item.pn2;
-			equals &= pn3 == item.pn3;
-			equals &= pn4 == item.pn4;
-			equals &= pn5 == item.pn5;
-			equals &= pn6 == item.pn6;
-			equals &= pn7 == item.pn7;
-			return equals;
-		}
-
-		public static bool operator ==(uint256 a, uint256 b)
-		{
-			if(System.Object.ReferenceEquals(a, b))
-				return true;
-			if(((object)a == null) || ((object)b == null))
-				return false;
-
-			bool equals = true;		
-			equals &= a.pn0 == b.pn0;
-			equals &= a.pn1 == b.pn1;
-			equals &= a.pn2 == b.pn2;
-			equals &= a.pn3 == b.pn3;
-			equals &= a.pn4 == b.pn4;
-			equals &= a.pn5 == b.pn5;
-			equals &= a.pn6 == b.pn6;
-			equals &= a.pn7 == b.pn7;
-			return equals;
-		}
-
-		public static bool operator <(uint256 a, uint256 b)
-		{
-			return Comparison(a, b) < 0;
-		}
-
-		public static bool operator >(uint256 a, uint256 b)
-		{
-			return Comparison(a, b) > 0;
-		}
-
-		public static bool operator <=(uint256 a, uint256 b)
-		{
-			return Comparison(a, b) <= 0;
-		}
-
-		public static bool operator >=(uint256 a, uint256 b)
-		{
-			return Comparison(a, b) >= 0;
-		}
-
-		private static int Comparison(uint256 a, uint256 b)
-		{
-			if(a == null)
-				throw new ArgumentNullException("a");
-			if(b == null)
-				throw new ArgumentNullException("b");
-			if (a.pn7 < b.pn7)
-				return -1;
-			if (a.pn7 > b.pn7)
-				return 1;
-			if (a.pn6 < b.pn6)
-				return -1;
-			if (a.pn6 > b.pn6)
-				return 1;
-			if (a.pn5 < b.pn5)
-				return -1;
-			if (a.pn5 > b.pn5)
-				return 1;
-			if (a.pn4 < b.pn4)
-				return -1;
-			if (a.pn4 > b.pn4)
-				return 1;
-			if (a.pn3 < b.pn3)
-				return -1;
-			if (a.pn3 > b.pn3)
-				return 1;
-			if (a.pn2 < b.pn2)
-				return -1;
-			if (a.pn2 > b.pn2)
-				return 1;
-			if (a.pn1 < b.pn1)
-				return -1;
-			if (a.pn1 > b.pn1)
-				return 1;
-			if (a.pn0 < b.pn0)
-				return -1;
-			if (a.pn0 > b.pn0)
-				return 1;
-			return 0;
-		}
-
-		public static bool operator !=(uint256 a, uint256 b)
-		{
-			return !(a == b);
-		}
-
-		public static bool operator ==(uint256 a, ulong b)
-		{
-			return (a == new uint256(b));
-		}
-
-		public static bool operator !=(uint256 a, ulong b)
-		{
-			return !(a == new uint256(b));
-		}
-
-		public static implicit operator uint256(ulong value)
-		{
-			return new uint256(value);
-		}
-
-		
-		public byte[] ToBytes(bool lendian = true)
-		{
-			var arr = new byte[WIDTH_BYTE];
-			Buffer.BlockCopy(Utils.ToBytes(pn0, true), 0, arr, 4 * 0, 4);
-			Buffer.BlockCopy(Utils.ToBytes(pn1, true), 0, arr, 4 * 1, 4);
-			Buffer.BlockCopy(Utils.ToBytes(pn2, true), 0, arr, 4 * 2, 4);
-			Buffer.BlockCopy(Utils.ToBytes(pn3, true), 0, arr, 4 * 3, 4);
-			Buffer.BlockCopy(Utils.ToBytes(pn4, true), 0, arr, 4 * 4, 4);
-			Buffer.BlockCopy(Utils.ToBytes(pn5, true), 0, arr, 4 * 5, 4);
-			Buffer.BlockCopy(Utils.ToBytes(pn6, true), 0, arr, 4 * 6, 4);
-			Buffer.BlockCopy(Utils.ToBytes(pn7, true), 0, arr, 4 * 7, 4);
-			if (!lendian)
-				Array.Reverse(arr);
-			return arr;
-		}
-
-		public MutableUint256 AsBitcoinSerializable()
-		{
-			return new MutableUint256(this);
-		}
-		
-		public int GetSerializeSize(int nType=0, ProtocolVersion protocolVersion = ProtocolVersion.PROTOCOL_VERSION)
-		{
-			return WIDTH_BYTE;
-		}
-
-		public int Size
-		{
-			get
-			{
-				return WIDTH_BYTE;
-			}
-		}
-
-		public ulong GetLow64()
-		{
-			return pn0 | (ulong)pn1 << 32;
-		}
-
-		public uint GetLow32()
-		{
-			return pn0;
-		}
-
-		public override int GetHashCode()
-		{
-			int hash = 17;
-			unchecked
-			{
-				hash = hash * 31 + (int)pn0;
-				hash = hash * 31 + (int)pn1;
-				hash = hash * 31 + (int)pn2;
-				hash = hash * 31 + (int)pn3;
-				hash = hash * 31 + (int)pn4;
-				hash = hash * 31 + (int)pn5;
-				hash = hash * 31 + (int)pn6;
-				hash = hash * 31 + (int)pn7;
-			}
-			return hash;
-		}
-	}
-	public class uint160
-	{
-		public class MutableUint160 : IBitcoinSerializable
-		{
-			uint160 _Value;
-			public uint160 Value
-			{
-				get
-				{
-					return _Value;
-				}
-			}
-			public MutableUint160()
-			{
-				_Value = uint160.Zero;
-			}
-			public MutableUint160(uint160 value)
-			{
-				_Value = value;
-			}
-
-			public void ReadWrite(BitcoinStream stream)
-			{
-				if(stream.Serializing)
-				{
-					var b = Value.ToBytes();
-					stream.ReadWrite(ref b);
-				}
-				else
-				{
-					byte[] b = new byte[WIDTH_BYTE];
-					stream.ReadWrite(ref b);
-					_Value = new uint160(b);
-				}
-			}
-		}
-		static readonly uint160 _Zero = new uint160();
-		public static uint160 Zero
-		{
-			get { return _Zero; }
-		}
-
-		static readonly uint160 _One = new uint160(1);
-		public static uint160 One 
-		{
-			get { return _One; }
-		}
-
-		public uint160()
-		{
-		}
-
-		public uint160(uint160 b)
-		{
-			pn0 = b.pn0;
-			pn1 = b.pn1;
-			pn2 = b.pn2;
-			pn3 = b.pn3;
-			pn4 = b.pn4;
-		}
-
-		public static uint160 Parse(string hex)
-		{
-			return new uint160(hex);
-		}
-		public static bool TryParse(string hex, out uint160 result)
-		{
-			if(hex == null)
-				throw new ArgumentNullException("hex");
-			if (hex.StartsWith("0x", StringComparison.OrdinalIgnoreCase))
-				hex = hex.Substring(2);
-			result = null;
-			if(hex.Length != WIDTH_BYTE * 2)
-				return false;
-			if(!((HexEncoder)Encoders.Hex).IsValid(hex))
-				return false;			
-			result = new uint160(hex);
-			return true;
-		}
-
-		private static readonly HexEncoder Encoder = new HexEncoder();
-		private const int WIDTH_BYTE = 160 / 8;
-		internal readonly UInt32 pn0;
-		internal readonly UInt32 pn1;
-		internal readonly UInt32 pn2;
-		internal readonly UInt32 pn3;
-		internal readonly UInt32 pn4;
-		
-		public byte GetByte(int index)
-		{
-			var uintIndex = index / sizeof(uint);
-			var byteIndex = index % sizeof(uint);
-			UInt32 value;
-			switch(uintIndex)
-			{
-				case 0: 
-					value = pn0;
-					break;
-				case 1: 
-					value = pn1;
-					break;
-				case 2: 
-					value = pn2;
-					break;
-				case 3: 
-					value = pn3;
-					break;
-				case 4: 
-					value = pn4;
-					break;
-				default:
-					throw new ArgumentOutOfRangeException("index");
-			}
-			return (byte)(value >> (byteIndex * 8));
-		}
-
-		public override string ToString()
-		{ 
-			return Encoder.EncodeData(ToBytes().Reverse().ToArray());
-		}
-
-		public uint160(ulong b)
-		{
-			pn0 = (uint)b;
-			pn1 = (uint)(b >> 32);
-			pn2 = 0;
-			pn3 = 0;
-			pn4 = 0;
-		}
-
-		public uint160(byte[] vch, bool lendian = true)
-		{
-			if (vch.Length != WIDTH_BYTE)
-			{
-				throw new FormatException("the byte array should be 160 byte long");
-			}
-
-			if(!lendian)
-				vch = vch.Reverse().ToArray();
-
-			pn0 = Utils.ToUInt32(vch, 4 * 0, true);
-			pn1 = Utils.ToUInt32(vch, 4 * 1, true);
-			pn2 = Utils.ToUInt32(vch, 4 * 2, true);
-			pn3 = Utils.ToUInt32(vch, 4 * 3, true);
-			pn4 = Utils.ToUInt32(vch, 4 * 4, true);
-	
-		}
-
-		public uint160(string str)
-		{
-						pn0 = 0;
-			pn1 = 0;
-			pn2 = 0;
-			pn3 = 0;
-			pn4 = 0;
-			str = str.Trim();
-
-			if (str.StartsWith("0x", StringComparison.OrdinalIgnoreCase))
-				str = str.Substring(2);
-
-			var bytes = Encoder.DecodeData(str).Reverse().ToArray();
-			if(bytes.Length != WIDTH_BYTE)
-					throw new FormatException("Invalid hex length");
-						pn0 = Utils.ToUInt32(bytes, 4 * 0, true);
-			pn1 = Utils.ToUInt32(bytes, 4 * 1, true);
-			pn2 = Utils.ToUInt32(bytes, 4 * 2, true);
-			pn3 = Utils.ToUInt32(bytes, 4 * 3, true);
-			pn4 = Utils.ToUInt32(bytes, 4 * 4, true);
-	
-		}
-
-		public uint160(byte[] vch)
-			:this(vch, true)
-		{
-		}
-
-		public override bool Equals(object obj)
-		{
-			var item = obj as uint160;
-			if(item == null)
-				return false;
-			bool equals = true;		
-			equals &= pn0 == item.pn0;
-			equals &= pn1 == item.pn1;
-			equals &= pn2 == item.pn2;
-			equals &= pn3 == item.pn3;
-			equals &= pn4 == item.pn4;
-			return equals;
-		}
-
-		public static bool operator ==(uint160 a, uint160 b)
-		{
-			if(System.Object.ReferenceEquals(a, b))
-				return true;
-			if(((object)a == null) || ((object)b == null))
-				return false;
-
-			bool equals = true;		
-			equals &= a.pn0 == b.pn0;
-			equals &= a.pn1 == b.pn1;
-			equals &= a.pn2 == b.pn2;
-			equals &= a.pn3 == b.pn3;
-			equals &= a.pn4 == b.pn4;
-			return equals;
-		}
-
-		public static bool operator <(uint160 a, uint160 b)
-		{
-			return Comparison(a, b) < 0;
-		}
-
-		public static bool operator >(uint160 a, uint160 b)
-		{
-			return Comparison(a, b) > 0;
-		}
-
-		public static bool operator <=(uint160 a, uint160 b)
-		{
-			return Comparison(a, b) <= 0;
-		}
-
-		public static bool operator >=(uint160 a, uint160 b)
-		{
-			return Comparison(a, b) >= 0;
-		}
-
-		private static int Comparison(uint160 a, uint160 b)
-		{
-			if (a.pn4 < b.pn4)
-				return -1;
-			if (a.pn4 > b.pn4)
-				return 1;
-			if (a.pn3 < b.pn3)
-				return -1;
-			if (a.pn3 > b.pn3)
-				return 1;
-			if (a.pn2 < b.pn2)
-				return -1;
-			if (a.pn2 > b.pn2)
-				return 1;
-			if (a.pn1 < b.pn1)
-				return -1;
-			if (a.pn1 > b.pn1)
-				return 1;
-			if (a.pn0 < b.pn0)
-				return -1;
-			if (a.pn0 > b.pn0)
-				return 1;
-			return 0;
-		}
-
-		public static bool operator !=(uint160 a, uint160 b)
-		{
-			return !(a == b);
-		}
-
-		public static bool operator ==(uint160 a, ulong b)
-		{
-			return (a == new uint160(b));
-		}
-
-		public static bool operator !=(uint160 a, ulong b)
-		{
-			return !(a == new uint160(b));
-		}
-
-		public static implicit operator uint160(ulong value)
-		{
-			return new uint160(value);
-		}
-
-		
-		public byte[] ToBytes(bool lendian = true)
-		{
-			var arr = new byte[WIDTH_BYTE];
-			Buffer.BlockCopy(Utils.ToBytes(pn0, true), 0, arr, 4 * 0, 4);
-			Buffer.BlockCopy(Utils.ToBytes(pn1, true), 0, arr, 4 * 1, 4);
-			Buffer.BlockCopy(Utils.ToBytes(pn2, true), 0, arr, 4 * 2, 4);
-			Buffer.BlockCopy(Utils.ToBytes(pn3, true), 0, arr, 4 * 3, 4);
-			Buffer.BlockCopy(Utils.ToBytes(pn4, true), 0, arr, 4 * 4, 4);
-			if (!lendian)
-				Array.Reverse(arr);
-			return arr;
-		}
-
-		public MutableUint160 AsBitcoinSerializable()
-		{
-			return new MutableUint160(this);
-		}
-		
-		public int GetSerializeSize(int nType=0, ProtocolVersion protocolVersion = ProtocolVersion.PROTOCOL_VERSION)
-		{
-			return WIDTH_BYTE;
-		}
-
-		public int Size
-		{
-			get
-			{
-				return WIDTH_BYTE;
-			}
-		}
-
-		public ulong GetLow64()
-		{
-			return pn0 | (ulong)pn1 << 32;
-		}
-
-		public uint GetLow32()
-		{
-			return pn0;
-		}
-
-		public override int GetHashCode()
-		{
-			int hash = 17;
-			unchecked
-			{
-				hash = hash * 31 + (int)pn0;
-				hash = hash * 31 + (int)pn1;
-				hash = hash * 31 + (int)pn2;
-				hash = hash * 31 + (int)pn3;
-				hash = hash * 31 + (int)pn4;
-			}
-			return hash;
-		}
-	}
->>>>>>> d3cbf392
+﻿
+using System;
+using System.Linq;
+using System.IO;
+using NBitcoin.DataEncoders;
+using NBitcoin.Protocol;
+
+namespace NBitcoin
+{
+	public class uint256
+	{
+		public class MutableUint256 : IBitcoinSerializable
+		{
+			uint256 _Value;
+			public uint256 Value
+			{
+				get
+				{
+					return _Value;
+				}
+			}
+			public MutableUint256()
+			{
+				_Value = uint256.Zero;
+			}
+			public MutableUint256(uint256 value)
+			{
+				_Value = value;
+			}
+
+			public void ReadWrite(BitcoinStream stream)
+			{
+				if(stream.Serializing)
+				{
+					var b = Value.ToBytes();
+					stream.ReadWrite(ref b);
+				}
+				else
+				{
+					byte[] b = new byte[WIDTH_BYTE];
+					stream.ReadWrite(ref b);
+					_Value = new uint256(b);
+				}
+			}
+		}
+		static readonly uint256 _Zero = new uint256();
+		public static uint256 Zero
+		{
+			get { return _Zero; }
+		}
+
+		static readonly uint256 _One = new uint256(1);
+		public static uint256 One 
+		{
+			get { return _One; }
+		}
+
+		public uint256()
+		{
+		}
+
+		public uint256(uint256 b)
+		{
+			pn0 = b.pn0;
+			pn1 = b.pn1;
+			pn2 = b.pn2;
+			pn3 = b.pn3;
+			pn4 = b.pn4;
+			pn5 = b.pn5;
+			pn6 = b.pn6;
+			pn7 = b.pn7;
+		}
+
+		public static uint256 Parse(string hex)
+		{
+			return new uint256(hex);
+		}
+		public static bool TryParse(string hex, out uint256 result)
+		{
+			if(hex == null)
+				throw new ArgumentNullException("hex");
+			if (hex.StartsWith("0x", StringComparison.OrdinalIgnoreCase))
+				hex = hex.Substring(2);
+			result = null;
+			if(hex.Length != WIDTH_BYTE * 2)
+				return false;
+			if(!((HexEncoder)Encoders.Hex).IsValid(hex))
+				return false;			
+			result = new uint256(hex);
+			return true;
+		}
+
+		private static readonly HexEncoder Encoder = new HexEncoder();
+		private const int WIDTH_BYTE = 256 / 8;
+		internal readonly UInt32 pn0;
+		internal readonly UInt32 pn1;
+		internal readonly UInt32 pn2;
+		internal readonly UInt32 pn3;
+		internal readonly UInt32 pn4;
+		internal readonly UInt32 pn5;
+		internal readonly UInt32 pn6;
+		internal readonly UInt32 pn7;
+		
+		public byte GetByte(int index)
+		{
+			var uintIndex = index / sizeof(uint);
+			var byteIndex = index % sizeof(uint);
+			UInt32 value;
+			switch(uintIndex)
+			{
+				case 0: 
+					value = pn0;
+					break;
+				case 1: 
+					value = pn1;
+					break;
+				case 2: 
+					value = pn2;
+					break;
+				case 3: 
+					value = pn3;
+					break;
+				case 4: 
+					value = pn4;
+					break;
+				case 5: 
+					value = pn5;
+					break;
+				case 6: 
+					value = pn6;
+					break;
+				case 7: 
+					value = pn7;
+					break;
+				default:
+					throw new ArgumentOutOfRangeException("index");
+			}
+			return (byte)(value >> (byteIndex * 8));
+		}
+
+		public override string ToString()
+		{ 
+			return Encoder.EncodeData(ToBytes().Reverse().ToArray());
+		}
+
+		public uint256(ulong b)
+		{
+			pn0 = (uint)b;
+			pn1 = (uint)(b >> 32);
+			pn2 = 0;
+			pn3 = 0;
+			pn4 = 0;
+			pn5 = 0;
+			pn6 = 0;
+			pn7 = 0;
+		}
+
+		public uint256(byte[] vch, bool lendian = true)
+		{
+			if (vch.Length != WIDTH_BYTE)
+			{
+				throw new FormatException("the byte array should be 256 byte long");
+			}
+
+			if(!lendian)
+				vch = vch.Reverse().ToArray();
+
+			pn0 = Utils.ToUInt32(vch, 4 * 0, true);
+			pn1 = Utils.ToUInt32(vch, 4 * 1, true);
+			pn2 = Utils.ToUInt32(vch, 4 * 2, true);
+			pn3 = Utils.ToUInt32(vch, 4 * 3, true);
+			pn4 = Utils.ToUInt32(vch, 4 * 4, true);
+			pn5 = Utils.ToUInt32(vch, 4 * 5, true);
+			pn6 = Utils.ToUInt32(vch, 4 * 6, true);
+			pn7 = Utils.ToUInt32(vch, 4 * 7, true);
+	
+		}
+
+		public uint256(string str)
+		{
+						pn0 = 0;
+			pn1 = 0;
+			pn2 = 0;
+			pn3 = 0;
+			pn4 = 0;
+			pn5 = 0;
+			pn6 = 0;
+			pn7 = 0;
+			str = str.Trim();
+
+			if (str.StartsWith("0x", StringComparison.OrdinalIgnoreCase))
+				str = str.Substring(2);
+
+			var bytes = Encoder.DecodeData(str).Reverse().ToArray();
+			if(bytes.Length != WIDTH_BYTE)
+					throw new FormatException("Invalid hex length");
+						pn0 = Utils.ToUInt32(bytes, 4 * 0, true);
+			pn1 = Utils.ToUInt32(bytes, 4 * 1, true);
+			pn2 = Utils.ToUInt32(bytes, 4 * 2, true);
+			pn3 = Utils.ToUInt32(bytes, 4 * 3, true);
+			pn4 = Utils.ToUInt32(bytes, 4 * 4, true);
+			pn5 = Utils.ToUInt32(bytes, 4 * 5, true);
+			pn6 = Utils.ToUInt32(bytes, 4 * 6, true);
+			pn7 = Utils.ToUInt32(bytes, 4 * 7, true);
+	
+		}
+
+		public uint256(byte[] vch)
+			:this(vch, true)
+		{
+		}
+
+		public override bool Equals(object obj)
+		{
+			var item = obj as uint256;
+			if(item == null)
+				return false;
+			bool equals = true;		
+			equals &= pn0 == item.pn0;
+			equals &= pn1 == item.pn1;
+			equals &= pn2 == item.pn2;
+			equals &= pn3 == item.pn3;
+			equals &= pn4 == item.pn4;
+			equals &= pn5 == item.pn5;
+			equals &= pn6 == item.pn6;
+			equals &= pn7 == item.pn7;
+			return equals;
+		}
+
+		public static bool operator ==(uint256 a, uint256 b)
+		{
+			if(System.Object.ReferenceEquals(a, b))
+				return true;
+			if(((object)a == null) || ((object)b == null))
+				return false;
+
+			bool equals = true;		
+			equals &= a.pn0 == b.pn0;
+			equals &= a.pn1 == b.pn1;
+			equals &= a.pn2 == b.pn2;
+			equals &= a.pn3 == b.pn3;
+			equals &= a.pn4 == b.pn4;
+			equals &= a.pn5 == b.pn5;
+			equals &= a.pn6 == b.pn6;
+			equals &= a.pn7 == b.pn7;
+			return equals;
+		}
+
+		public static bool operator <(uint256 a, uint256 b)
+		{
+			return Comparison(a, b) < 0;
+		}
+
+		public static bool operator >(uint256 a, uint256 b)
+		{
+			return Comparison(a, b) > 0;
+		}
+
+		public static bool operator <=(uint256 a, uint256 b)
+		{
+			return Comparison(a, b) <= 0;
+		}
+
+		public static bool operator >=(uint256 a, uint256 b)
+		{
+			return Comparison(a, b) >= 0;
+		}
+
+		private static int Comparison(uint256 a, uint256 b)
+		{
+			if(a == null)
+				throw new ArgumentNullException("a");
+			if(b == null)
+				throw new ArgumentNullException("b");
+			if (a.pn7 < b.pn7)
+				return -1;
+			if (a.pn7 > b.pn7)
+				return 1;
+			if (a.pn6 < b.pn6)
+				return -1;
+			if (a.pn6 > b.pn6)
+				return 1;
+			if (a.pn5 < b.pn5)
+				return -1;
+			if (a.pn5 > b.pn5)
+				return 1;
+			if (a.pn4 < b.pn4)
+				return -1;
+			if (a.pn4 > b.pn4)
+				return 1;
+			if (a.pn3 < b.pn3)
+				return -1;
+			if (a.pn3 > b.pn3)
+				return 1;
+			if (a.pn2 < b.pn2)
+				return -1;
+			if (a.pn2 > b.pn2)
+				return 1;
+			if (a.pn1 < b.pn1)
+				return -1;
+			if (a.pn1 > b.pn1)
+				return 1;
+			if (a.pn0 < b.pn0)
+				return -1;
+			if (a.pn0 > b.pn0)
+				return 1;
+			return 0;
+		}
+
+		public static bool operator !=(uint256 a, uint256 b)
+		{
+			return !(a == b);
+		}
+
+		public static bool operator ==(uint256 a, ulong b)
+		{
+			return (a == new uint256(b));
+		}
+
+		public static bool operator !=(uint256 a, ulong b)
+		{
+			return !(a == new uint256(b));
+		}
+
+		public static implicit operator uint256(ulong value)
+		{
+			return new uint256(value);
+		}
+
+		
+		public byte[] ToBytes(bool lendian = true)
+		{
+			var arr = new byte[WIDTH_BYTE];
+			Buffer.BlockCopy(Utils.ToBytes(pn0, true), 0, arr, 4 * 0, 4);
+			Buffer.BlockCopy(Utils.ToBytes(pn1, true), 0, arr, 4 * 1, 4);
+			Buffer.BlockCopy(Utils.ToBytes(pn2, true), 0, arr, 4 * 2, 4);
+			Buffer.BlockCopy(Utils.ToBytes(pn3, true), 0, arr, 4 * 3, 4);
+			Buffer.BlockCopy(Utils.ToBytes(pn4, true), 0, arr, 4 * 4, 4);
+			Buffer.BlockCopy(Utils.ToBytes(pn5, true), 0, arr, 4 * 5, 4);
+			Buffer.BlockCopy(Utils.ToBytes(pn6, true), 0, arr, 4 * 6, 4);
+			Buffer.BlockCopy(Utils.ToBytes(pn7, true), 0, arr, 4 * 7, 4);
+			if (!lendian)
+				Array.Reverse(arr);
+			return arr;
+		}
+
+		public MutableUint256 AsBitcoinSerializable()
+		{
+			return new MutableUint256(this);
+		}
+		
+		public int GetSerializeSize(int nType=0, ProtocolVersion protocolVersion = ProtocolVersion.PROTOCOL_VERSION)
+		{
+			return WIDTH_BYTE;
+		}
+
+		public int Size
+		{
+			get
+			{
+				return WIDTH_BYTE;
+			}
+		}
+
+		public ulong GetLow64()
+		{
+			return pn0 | (ulong)pn1 << 32;
+		}
+
+		public uint GetLow32()
+		{
+			return pn0;
+		}
+
+		public override int GetHashCode()
+		{
+			int hash = 17;
+			unchecked
+			{
+				hash = hash * 31 + (int)pn0;
+				hash = hash * 31 + (int)pn1;
+				hash = hash * 31 + (int)pn2;
+				hash = hash * 31 + (int)pn3;
+				hash = hash * 31 + (int)pn4;
+				hash = hash * 31 + (int)pn5;
+				hash = hash * 31 + (int)pn6;
+				hash = hash * 31 + (int)pn7;
+			}
+			return hash;
+		}
+	}
+	public class uint160
+	{
+		public class MutableUint160 : IBitcoinSerializable
+		{
+			uint160 _Value;
+			public uint160 Value
+			{
+				get
+				{
+					return _Value;
+				}
+			}
+			public MutableUint160()
+			{
+				_Value = uint160.Zero;
+			}
+			public MutableUint160(uint160 value)
+			{
+				_Value = value;
+			}
+
+			public void ReadWrite(BitcoinStream stream)
+			{
+				if(stream.Serializing)
+				{
+					var b = Value.ToBytes();
+					stream.ReadWrite(ref b);
+				}
+				else
+				{
+					byte[] b = new byte[WIDTH_BYTE];
+					stream.ReadWrite(ref b);
+					_Value = new uint160(b);
+				}
+			}
+		}
+		static readonly uint160 _Zero = new uint160();
+		public static uint160 Zero
+		{
+			get { return _Zero; }
+		}
+
+		static readonly uint160 _One = new uint160(1);
+		public static uint160 One 
+		{
+			get { return _One; }
+		}
+
+		public uint160()
+		{
+		}
+
+		public uint160(uint160 b)
+		{
+			pn0 = b.pn0;
+			pn1 = b.pn1;
+			pn2 = b.pn2;
+			pn3 = b.pn3;
+			pn4 = b.pn4;
+		}
+
+		public static uint160 Parse(string hex)
+		{
+			return new uint160(hex);
+		}
+		public static bool TryParse(string hex, out uint160 result)
+		{
+			if(hex == null)
+				throw new ArgumentNullException("hex");
+			if (hex.StartsWith("0x", StringComparison.OrdinalIgnoreCase))
+				hex = hex.Substring(2);
+			result = null;
+			if(hex.Length != WIDTH_BYTE * 2)
+				return false;
+			if(!((HexEncoder)Encoders.Hex).IsValid(hex))
+				return false;			
+			result = new uint160(hex);
+			return true;
+		}
+
+		private static readonly HexEncoder Encoder = new HexEncoder();
+		private const int WIDTH_BYTE = 160 / 8;
+		internal readonly UInt32 pn0;
+		internal readonly UInt32 pn1;
+		internal readonly UInt32 pn2;
+		internal readonly UInt32 pn3;
+		internal readonly UInt32 pn4;
+		
+		public byte GetByte(int index)
+		{
+			var uintIndex = index / sizeof(uint);
+			var byteIndex = index % sizeof(uint);
+			UInt32 value;
+			switch(uintIndex)
+			{
+				case 0: 
+					value = pn0;
+					break;
+				case 1: 
+					value = pn1;
+					break;
+				case 2: 
+					value = pn2;
+					break;
+				case 3: 
+					value = pn3;
+					break;
+				case 4: 
+					value = pn4;
+					break;
+				default:
+					throw new ArgumentOutOfRangeException("index");
+			}
+			return (byte)(value >> (byteIndex * 8));
+		}
+
+		public override string ToString()
+		{ 
+			return Encoder.EncodeData(ToBytes().Reverse().ToArray());
+		}
+
+		public uint160(ulong b)
+		{
+			pn0 = (uint)b;
+			pn1 = (uint)(b >> 32);
+			pn2 = 0;
+			pn3 = 0;
+			pn4 = 0;
+		}
+
+		public uint160(byte[] vch, bool lendian = true)
+		{
+			if (vch.Length != WIDTH_BYTE)
+			{
+				throw new FormatException("the byte array should be 160 byte long");
+			}
+
+			if(!lendian)
+				vch = vch.Reverse().ToArray();
+
+			pn0 = Utils.ToUInt32(vch, 4 * 0, true);
+			pn1 = Utils.ToUInt32(vch, 4 * 1, true);
+			pn2 = Utils.ToUInt32(vch, 4 * 2, true);
+			pn3 = Utils.ToUInt32(vch, 4 * 3, true);
+			pn4 = Utils.ToUInt32(vch, 4 * 4, true);
+	
+		}
+
+		public uint160(string str)
+		{
+						pn0 = 0;
+			pn1 = 0;
+			pn2 = 0;
+			pn3 = 0;
+			pn4 = 0;
+			str = str.Trim();
+
+			if (str.StartsWith("0x", StringComparison.OrdinalIgnoreCase))
+				str = str.Substring(2);
+
+			var bytes = Encoder.DecodeData(str).Reverse().ToArray();
+			if(bytes.Length != WIDTH_BYTE)
+					throw new FormatException("Invalid hex length");
+						pn0 = Utils.ToUInt32(bytes, 4 * 0, true);
+			pn1 = Utils.ToUInt32(bytes, 4 * 1, true);
+			pn2 = Utils.ToUInt32(bytes, 4 * 2, true);
+			pn3 = Utils.ToUInt32(bytes, 4 * 3, true);
+			pn4 = Utils.ToUInt32(bytes, 4 * 4, true);
+	
+		}
+
+		public uint160(byte[] vch)
+			:this(vch, true)
+		{
+		}
+
+		public override bool Equals(object obj)
+		{
+			var item = obj as uint160;
+			if(item == null)
+				return false;
+			bool equals = true;		
+			equals &= pn0 == item.pn0;
+			equals &= pn1 == item.pn1;
+			equals &= pn2 == item.pn2;
+			equals &= pn3 == item.pn3;
+			equals &= pn4 == item.pn4;
+			return equals;
+		}
+
+		public static bool operator ==(uint160 a, uint160 b)
+		{
+			if(System.Object.ReferenceEquals(a, b))
+				return true;
+			if(((object)a == null) || ((object)b == null))
+				return false;
+
+			bool equals = true;		
+			equals &= a.pn0 == b.pn0;
+			equals &= a.pn1 == b.pn1;
+			equals &= a.pn2 == b.pn2;
+			equals &= a.pn3 == b.pn3;
+			equals &= a.pn4 == b.pn4;
+			return equals;
+		}
+
+		public static bool operator <(uint160 a, uint160 b)
+		{
+			return Comparison(a, b) < 0;
+		}
+
+		public static bool operator >(uint160 a, uint160 b)
+		{
+			return Comparison(a, b) > 0;
+		}
+
+		public static bool operator <=(uint160 a, uint160 b)
+		{
+			return Comparison(a, b) <= 0;
+		}
+
+		public static bool operator >=(uint160 a, uint160 b)
+		{
+			return Comparison(a, b) >= 0;
+		}
+
+		private static int Comparison(uint160 a, uint160 b)
+		{
+			if (a.pn4 < b.pn4)
+				return -1;
+			if (a.pn4 > b.pn4)
+				return 1;
+			if (a.pn3 < b.pn3)
+				return -1;
+			if (a.pn3 > b.pn3)
+				return 1;
+			if (a.pn2 < b.pn2)
+				return -1;
+			if (a.pn2 > b.pn2)
+				return 1;
+			if (a.pn1 < b.pn1)
+				return -1;
+			if (a.pn1 > b.pn1)
+				return 1;
+			if (a.pn0 < b.pn0)
+				return -1;
+			if (a.pn0 > b.pn0)
+				return 1;
+			return 0;
+		}
+
+		public static bool operator !=(uint160 a, uint160 b)
+		{
+			return !(a == b);
+		}
+
+		public static bool operator ==(uint160 a, ulong b)
+		{
+			return (a == new uint160(b));
+		}
+
+		public static bool operator !=(uint160 a, ulong b)
+		{
+			return !(a == new uint160(b));
+		}
+
+		public static implicit operator uint160(ulong value)
+		{
+			return new uint160(value);
+		}
+
+		
+		public byte[] ToBytes(bool lendian = true)
+		{
+			var arr = new byte[WIDTH_BYTE];
+			Buffer.BlockCopy(Utils.ToBytes(pn0, true), 0, arr, 4 * 0, 4);
+			Buffer.BlockCopy(Utils.ToBytes(pn1, true), 0, arr, 4 * 1, 4);
+			Buffer.BlockCopy(Utils.ToBytes(pn2, true), 0, arr, 4 * 2, 4);
+			Buffer.BlockCopy(Utils.ToBytes(pn3, true), 0, arr, 4 * 3, 4);
+			Buffer.BlockCopy(Utils.ToBytes(pn4, true), 0, arr, 4 * 4, 4);
+			if (!lendian)
+				Array.Reverse(arr);
+			return arr;
+		}
+
+		public MutableUint160 AsBitcoinSerializable()
+		{
+			return new MutableUint160(this);
+		}
+		
+		public int GetSerializeSize(int nType=0, ProtocolVersion protocolVersion = ProtocolVersion.PROTOCOL_VERSION)
+		{
+			return WIDTH_BYTE;
+		}
+
+		public int Size
+		{
+			get
+			{
+				return WIDTH_BYTE;
+			}
+		}
+
+		public ulong GetLow64()
+		{
+			return pn0 | (ulong)pn1 << 32;
+		}
+
+		public uint GetLow32()
+		{
+			return pn0;
+		}
+
+		public override int GetHashCode()
+		{
+			int hash = 17;
+			unchecked
+			{
+				hash = hash * 31 + (int)pn0;
+				hash = hash * 31 + (int)pn1;
+				hash = hash * 31 + (int)pn2;
+				hash = hash * 31 + (int)pn3;
+				hash = hash * 31 + (int)pn4;
+			}
+			return hash;
+		}
+	}
 }