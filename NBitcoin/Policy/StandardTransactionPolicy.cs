<<<<<<< HEAD
﻿using System;
using System.Collections.Generic;
using System.Linq;
using System.Text;
using System.Threading.Tasks;

namespace NBitcoin.Policy
{
	public class StandardTransactionPolicy : ITransactionPolicy
	{
		public StandardTransactionPolicy()
		{
			ScriptVerify = NBitcoin.ScriptVerify.Standard;
			MaxTransactionSize = 100000;
			MaxTxFee = new FeeRate(Money.Coins(0.1m));
			MinRelayTxFee = new FeeRate(Money.Satoshis(5000));
			CheckFee = true;
			CheckScriptPubKey = true;
		}

		public int? MaxTransactionSize
		{
			get;
			set;
		}
		/// <summary>
		/// Safety check, if the FeeRate exceed this value, a policy error is raised
		/// </summary>
		public FeeRate MaxTxFee
		{
			get;
			set;
		}
		public FeeRate MinRelayTxFee
		{
			get;
			set;
		}

		public ScriptVerify? ScriptVerify
		{
			get;
			set;
		}
		public bool CheckFee
		{
			get;
			set;
		}
#if !NOCONSENSUSLIB
		public bool UseConsensusLib
		{
			get;
			set;
		}
#endif
		public const int MaxScriptSigLength = 1650;
		#region ITransactionPolicy Members

		public TransactionPolicyError[] Check(Transaction transaction, ICoin[] spentCoins)
		{
			if(transaction == null)
				throw new ArgumentNullException("transaction");

			spentCoins = spentCoins ?? new ICoin[0];

			List<TransactionPolicyError> errors = new List<TransactionPolicyError>();



			foreach(var input in transaction.Inputs.AsIndexedInputs())
			{
				var coin = spentCoins.FirstOrDefault(s => s.Outpoint == input.PrevOut);
				if(coin != null)
				{
					if(ScriptVerify != null)
					{
						ScriptError error;
						if(!VerifyScript(input, coin.TxOut.ScriptPubKey, coin.TxOut.Value, ScriptVerify.Value, out error))
						{
							errors.Add(new ScriptPolicyError(input, error, ScriptVerify.Value, coin.TxOut.ScriptPubKey));
						}
					}
				}

				var txin = input.TxIn;
				if(txin.ScriptSig.Length > MaxScriptSigLength)
				{
					errors.Add(new InputPolicyError("Max scriptSig length exceeded actual is " + txin.ScriptSig.Length + ", max is " + MaxScriptSigLength, input));
				}
				if(!txin.ScriptSig.IsPushOnly)
				{
					errors.Add(new InputPolicyError("All operation should be push", input));
				}
				if(!txin.ScriptSig.HasCanonicalPushes)
				{
					errors.Add(new InputPolicyError("All operation should be canonical push", input));
				}
			}

			if(CheckScriptPubKey)
			{
				foreach(var txout in transaction.Outputs.AsCoins())
				{
					var template = StandardScripts.GetTemplateFromScriptPubKey(txout.ScriptPubKey);
					if(template == null)
						errors.Add(new OutputPolicyError("Non-Standard scriptPubKey", (int)txout.Outpoint.N));
				}
			}

			int txSize = transaction.GetSerializedSize();
			if(MaxTransactionSize != null)
			{
				if(txSize >= MaxTransactionSize.Value)
					errors.Add(new TransactionSizePolicyError(txSize, MaxTransactionSize.Value));
			}

			var fees = transaction.GetFee(spentCoins);
			if(fees != null)
			{
				if(CheckFee)
				{
					if(MaxTxFee != null)
					{
						var max = MaxTxFee.GetFee(txSize);
						if(fees > max)
							errors.Add(new FeeTooHighPolicyError(fees, max));
					}

					if(MinRelayTxFee != null)
					{
						if(MinRelayTxFee != null)
						{
							var min = MinRelayTxFee.GetFee(txSize);
							if(fees < min)
								errors.Add(new FeeTooLowPolicyError(fees, min));
						}
					}
				}
			}
			if(MinRelayTxFee != null)
			{
				foreach(var output in transaction.Outputs)
				{
					var bytes = output.ScriptPubKey.ToBytes(true);
					if(output.IsDust(MinRelayTxFee) && !IsOpReturn(bytes))
						errors.Add(new DustPolicyError(output.Value, output.GetDustThreshold(MinRelayTxFee)));
				}
			}
			var opReturnCount = transaction.Outputs.Select(o => o.ScriptPubKey.ToBytes(true)).Count(b => IsOpReturn(b));
			if(opReturnCount > 1)
				errors.Add(new TransactionPolicyError("More than one op return detected"));
			return errors.ToArray();
		}

		private static bool IsOpReturn(byte[] bytes)
		{
			return bytes.Length > 0 && bytes[0] == (byte)OpcodeType.OP_RETURN;
		}

		private bool VerifyScript(IndexedTxIn input, Script scriptPubKey, Money value, ScriptVerify scriptVerify, out ScriptError error)
		{
#if !NOCONSENSUSLIB
			if(!UseConsensusLib)
#endif
				return input.VerifyScript(scriptPubKey, value, scriptVerify, out error);
#if !NOCONSENSUSLIB
			else
			{
				var ok = Script.VerifyScriptConsensus(scriptPubKey, input.Transaction, input.Index, scriptVerify);
				if(!ok)
				{
					if(input.VerifyScript(scriptPubKey, scriptVerify, out error))
						error = ScriptError.UnknownError;
					return false;
				}
				else
				{
					error = ScriptError.OK;
				}
				return true;
			}
#endif
		}

		#endregion

		public StandardTransactionPolicy Clone()
		{
			return new StandardTransactionPolicy()
			{
				MaxTransactionSize = MaxTransactionSize,
				MaxTxFee = MaxTxFee,
				MinRelayTxFee = MinRelayTxFee,
				ScriptVerify = ScriptVerify,
#if !NOCONSENSUSLIB
				UseConsensusLib = UseConsensusLib,
#endif
				CheckFee = CheckFee
			};
		}

		/// <summary>
		/// Check the standardness of scriptPubKey
		/// </summary>
		public bool CheckScriptPubKey
		{
			get;
			set;
		}
	}
}
=======
﻿using System;
using System.Collections.Generic;
using System.Linq;
using System.Text;
using System.Threading.Tasks;

namespace NBitcoin.Policy
{
	public class StandardTransactionPolicy : ITransactionPolicy
	{
		public StandardTransactionPolicy()
		{
			ScriptVerify = NBitcoin.ScriptVerify.Standard;
			MaxTransactionSize = 100000;
			MaxTxFee = new FeeRate(Money.Coins(0.1m));
			MinRelayTxFee = new FeeRate(Money.Satoshis(5000));
			CheckFee = true;
			CheckScriptPubKey = true;
		}

		public int? MaxTransactionSize
		{
			get;
			set;
		}
		/// <summary>
		/// Safety check, if the FeeRate exceed this value, a policy error is raised
		/// </summary>
		public FeeRate MaxTxFee
		{
			get;
			set;
		}
		public FeeRate MinRelayTxFee
		{
			get;
			set;
		}

		public ScriptVerify? ScriptVerify
		{
			get;
			set;
		}
		/// <summary>
		/// Check if the transaction is safe from malleability (default: false)
		/// </summary>
		public bool CheckMalleabilitySafe
		{
			get; set;
		} = false;
		public bool CheckFee
		{
			get;
			set;
		}
#if !NOCONSENSUSLIB
		public bool UseConsensusLib
		{
			get;
			set;
		}
#endif
		public const int MaxScriptSigLength = 1650;
		#region ITransactionPolicy Members

		public TransactionPolicyError[] Check(Transaction transaction, ICoin[] spentCoins)
		{
			if(transaction == null)
				throw new ArgumentNullException("transaction");

			spentCoins = spentCoins ?? new ICoin[0];

			List<TransactionPolicyError> errors = new List<TransactionPolicyError>();



			foreach(var input in transaction.Inputs.AsIndexedInputs())
			{
				var coin = spentCoins.FirstOrDefault(s => s.Outpoint == input.PrevOut);
				if(coin != null)
				{
					if(ScriptVerify != null)
					{
						ScriptError error;
						if(!VerifyScript(input, coin.TxOut.ScriptPubKey, coin.TxOut.Value, ScriptVerify.Value, out error))
						{
							errors.Add(new ScriptPolicyError(input, error, ScriptVerify.Value, coin.TxOut.ScriptPubKey));
						}
					}
				}

				var txin = input.TxIn;
				if(txin.ScriptSig.Length > MaxScriptSigLength)
				{
					errors.Add(new InputPolicyError("Max scriptSig length exceeded actual is " + txin.ScriptSig.Length + ", max is " + MaxScriptSigLength, input));
				}
				if(!txin.ScriptSig.IsPushOnly)
				{
					errors.Add(new InputPolicyError("All operation should be push", input));
				}
				if(!txin.ScriptSig.HasCanonicalPushes)
				{
					errors.Add(new InputPolicyError("All operation should be canonical push", input));
				}
			}

			if(CheckMalleabilitySafe)
			{
				foreach(var input in transaction.Inputs.AsIndexedInputs())
				{
					var coin = spentCoins.FirstOrDefault(s => s.Outpoint == input.PrevOut);
					if(coin != null && coin.GetHashVersion() != HashVersion.Witness)
						errors.Add(new InputPolicyError("Malleable input detected", input));
				}
			}

			if(CheckScriptPubKey)
			{
				foreach(var txout in transaction.Outputs.AsCoins())
				{
					var template = StandardScripts.GetTemplateFromScriptPubKey(txout.ScriptPubKey);
					if(template == null)
						errors.Add(new OutputPolicyError("Non-Standard scriptPubKey", (int)txout.Outpoint.N));
				}
			}

			int txSize = transaction.GetSerializedSize();
			if(MaxTransactionSize != null)
			{
				if(txSize >= MaxTransactionSize.Value)
					errors.Add(new TransactionSizePolicyError(txSize, MaxTransactionSize.Value));
			}

			var fees = transaction.GetFee(spentCoins);
			if(fees != null)
			{
				if(CheckFee)
				{
					if(MaxTxFee != null)
					{
						var max = MaxTxFee.GetFee(txSize);
						if(fees > max)
							errors.Add(new FeeTooHighPolicyError(fees, max));
					}

					if(MinRelayTxFee != null)
					{
						if(MinRelayTxFee != null)
						{
							var min = MinRelayTxFee.GetFee(txSize);
							if(fees < min)
								errors.Add(new FeeTooLowPolicyError(fees, min));
						}
					}
				}
			}
			if(MinRelayTxFee != null)
			{
				foreach(var output in transaction.Outputs)
				{
					var bytes = output.ScriptPubKey.ToBytes(true);
					if(output.IsDust(MinRelayTxFee) && !IsOpReturn(bytes))
						errors.Add(new DustPolicyError(output.Value, output.GetDustThreshold(MinRelayTxFee)));
				}
			}
			var opReturnCount = transaction.Outputs.Select(o => o.ScriptPubKey.ToBytes(true)).Count(b => IsOpReturn(b));
			if(opReturnCount > 1)
				errors.Add(new TransactionPolicyError("More than one op return detected"));
			return errors.ToArray();
		}

		private static bool IsOpReturn(byte[] bytes)
		{
			return bytes.Length > 0 && bytes[0] == (byte)OpcodeType.OP_RETURN;
		}

		private bool VerifyScript(IndexedTxIn input, Script scriptPubKey, Money value, ScriptVerify scriptVerify, out ScriptError error)
		{
#if !NOCONSENSUSLIB
			if(!UseConsensusLib)
#endif
				return input.VerifyScript(scriptPubKey, value, scriptVerify, out error);
#if !NOCONSENSUSLIB
			else
			{
				var ok = Script.VerifyScriptConsensus(scriptPubKey, input.Transaction, input.Index, scriptVerify);
				if(!ok)
				{
					if(input.VerifyScript(scriptPubKey, scriptVerify, out error))
						error = ScriptError.UnknownError;
					return false;
				}
				else
				{
					error = ScriptError.OK;
				}
				return true;
			}
#endif
		}

		#endregion

		public StandardTransactionPolicy Clone()
		{
			return new StandardTransactionPolicy()
			{
				MaxTransactionSize = MaxTransactionSize,
				MaxTxFee = MaxTxFee,
				MinRelayTxFee = MinRelayTxFee,
				ScriptVerify = ScriptVerify,
#if !NOCONSENSUSLIB
				UseConsensusLib = UseConsensusLib,
#endif
				CheckMalleabilitySafe = CheckMalleabilitySafe,
				CheckScriptPubKey = CheckScriptPubKey,
				CheckFee = CheckFee
			};
		}

		/// <summary>
		/// Check the standardness of scriptPubKey
		/// </summary>
		public bool CheckScriptPubKey
		{
			get;
			set;
		}
	}
}
>>>>>>> 0a39df00
<|MERGE_RESOLUTION|>--- conflicted
+++ resolved
@@ -1,4 +1,3 @@
-<<<<<<< HEAD
 ﻿using System;
 using System.Collections.Generic;
 using System.Linq;
@@ -43,6 +42,13 @@
 			get;
 			set;
 		}
+		/// <summary>
+		/// Check if the transaction is safe from malleability (default: false)
+		/// </summary>
+		public bool CheckMalleabilitySafe
+		{
+			get; set;
+		} = false;
 		public bool CheckFee
 		{
 			get;
@@ -96,6 +102,16 @@
 				if(!txin.ScriptSig.HasCanonicalPushes)
 				{
 					errors.Add(new InputPolicyError("All operation should be canonical push", input));
+				}
+			}
+
+			if(CheckMalleabilitySafe)
+			{
+				foreach(var input in transaction.Inputs.AsIndexedInputs())
+				{
+					var coin = spentCoins.FirstOrDefault(s => s.Outpoint == input.PrevOut);
+					if(coin != null && coin.GetHashVersion() != HashVersion.Witness)
+						errors.Add(new InputPolicyError("Malleable input detected", input));
 				}
 			}
 
@@ -197,6 +213,8 @@
 #if !NOCONSENSUSLIB
 				UseConsensusLib = UseConsensusLib,
 #endif
+				CheckMalleabilitySafe = CheckMalleabilitySafe,
+				CheckScriptPubKey = CheckScriptPubKey,
 				CheckFee = CheckFee
 			};
 		}
@@ -210,237 +228,4 @@
 			set;
 		}
 	}
-}
-=======
-﻿using System;
-using System.Collections.Generic;
-using System.Linq;
-using System.Text;
-using System.Threading.Tasks;
-
-namespace NBitcoin.Policy
-{
-	public class StandardTransactionPolicy : ITransactionPolicy
-	{
-		public StandardTransactionPolicy()
-		{
-			ScriptVerify = NBitcoin.ScriptVerify.Standard;
-			MaxTransactionSize = 100000;
-			MaxTxFee = new FeeRate(Money.Coins(0.1m));
-			MinRelayTxFee = new FeeRate(Money.Satoshis(5000));
-			CheckFee = true;
-			CheckScriptPubKey = true;
-		}
-
-		public int? MaxTransactionSize
-		{
-			get;
-			set;
-		}
-		/// <summary>
-		/// Safety check, if the FeeRate exceed this value, a policy error is raised
-		/// </summary>
-		public FeeRate MaxTxFee
-		{
-			get;
-			set;
-		}
-		public FeeRate MinRelayTxFee
-		{
-			get;
-			set;
-		}
-
-		public ScriptVerify? ScriptVerify
-		{
-			get;
-			set;
-		}
-		/// <summary>
-		/// Check if the transaction is safe from malleability (default: false)
-		/// </summary>
-		public bool CheckMalleabilitySafe
-		{
-			get; set;
-		} = false;
-		public bool CheckFee
-		{
-			get;
-			set;
-		}
-#if !NOCONSENSUSLIB
-		public bool UseConsensusLib
-		{
-			get;
-			set;
-		}
-#endif
-		public const int MaxScriptSigLength = 1650;
-		#region ITransactionPolicy Members
-
-		public TransactionPolicyError[] Check(Transaction transaction, ICoin[] spentCoins)
-		{
-			if(transaction == null)
-				throw new ArgumentNullException("transaction");
-
-			spentCoins = spentCoins ?? new ICoin[0];
-
-			List<TransactionPolicyError> errors = new List<TransactionPolicyError>();
-
-
-
-			foreach(var input in transaction.Inputs.AsIndexedInputs())
-			{
-				var coin = spentCoins.FirstOrDefault(s => s.Outpoint == input.PrevOut);
-				if(coin != null)
-				{
-					if(ScriptVerify != null)
-					{
-						ScriptError error;
-						if(!VerifyScript(input, coin.TxOut.ScriptPubKey, coin.TxOut.Value, ScriptVerify.Value, out error))
-						{
-							errors.Add(new ScriptPolicyError(input, error, ScriptVerify.Value, coin.TxOut.ScriptPubKey));
-						}
-					}
-				}
-
-				var txin = input.TxIn;
-				if(txin.ScriptSig.Length > MaxScriptSigLength)
-				{
-					errors.Add(new InputPolicyError("Max scriptSig length exceeded actual is " + txin.ScriptSig.Length + ", max is " + MaxScriptSigLength, input));
-				}
-				if(!txin.ScriptSig.IsPushOnly)
-				{
-					errors.Add(new InputPolicyError("All operation should be push", input));
-				}
-				if(!txin.ScriptSig.HasCanonicalPushes)
-				{
-					errors.Add(new InputPolicyError("All operation should be canonical push", input));
-				}
-			}
-
-			if(CheckMalleabilitySafe)
-			{
-				foreach(var input in transaction.Inputs.AsIndexedInputs())
-				{
-					var coin = spentCoins.FirstOrDefault(s => s.Outpoint == input.PrevOut);
-					if(coin != null && coin.GetHashVersion() != HashVersion.Witness)
-						errors.Add(new InputPolicyError("Malleable input detected", input));
-				}
-			}
-
-			if(CheckScriptPubKey)
-			{
-				foreach(var txout in transaction.Outputs.AsCoins())
-				{
-					var template = StandardScripts.GetTemplateFromScriptPubKey(txout.ScriptPubKey);
-					if(template == null)
-						errors.Add(new OutputPolicyError("Non-Standard scriptPubKey", (int)txout.Outpoint.N));
-				}
-			}
-
-			int txSize = transaction.GetSerializedSize();
-			if(MaxTransactionSize != null)
-			{
-				if(txSize >= MaxTransactionSize.Value)
-					errors.Add(new TransactionSizePolicyError(txSize, MaxTransactionSize.Value));
-			}
-
-			var fees = transaction.GetFee(spentCoins);
-			if(fees != null)
-			{
-				if(CheckFee)
-				{
-					if(MaxTxFee != null)
-					{
-						var max = MaxTxFee.GetFee(txSize);
-						if(fees > max)
-							errors.Add(new FeeTooHighPolicyError(fees, max));
-					}
-
-					if(MinRelayTxFee != null)
-					{
-						if(MinRelayTxFee != null)
-						{
-							var min = MinRelayTxFee.GetFee(txSize);
-							if(fees < min)
-								errors.Add(new FeeTooLowPolicyError(fees, min));
-						}
-					}
-				}
-			}
-			if(MinRelayTxFee != null)
-			{
-				foreach(var output in transaction.Outputs)
-				{
-					var bytes = output.ScriptPubKey.ToBytes(true);
-					if(output.IsDust(MinRelayTxFee) && !IsOpReturn(bytes))
-						errors.Add(new DustPolicyError(output.Value, output.GetDustThreshold(MinRelayTxFee)));
-				}
-			}
-			var opReturnCount = transaction.Outputs.Select(o => o.ScriptPubKey.ToBytes(true)).Count(b => IsOpReturn(b));
-			if(opReturnCount > 1)
-				errors.Add(new TransactionPolicyError("More than one op return detected"));
-			return errors.ToArray();
-		}
-
-		private static bool IsOpReturn(byte[] bytes)
-		{
-			return bytes.Length > 0 && bytes[0] == (byte)OpcodeType.OP_RETURN;
-		}
-
-		private bool VerifyScript(IndexedTxIn input, Script scriptPubKey, Money value, ScriptVerify scriptVerify, out ScriptError error)
-		{
-#if !NOCONSENSUSLIB
-			if(!UseConsensusLib)
-#endif
-				return input.VerifyScript(scriptPubKey, value, scriptVerify, out error);
-#if !NOCONSENSUSLIB
-			else
-			{
-				var ok = Script.VerifyScriptConsensus(scriptPubKey, input.Transaction, input.Index, scriptVerify);
-				if(!ok)
-				{
-					if(input.VerifyScript(scriptPubKey, scriptVerify, out error))
-						error = ScriptError.UnknownError;
-					return false;
-				}
-				else
-				{
-					error = ScriptError.OK;
-				}
-				return true;
-			}
-#endif
-		}
-
-		#endregion
-
-		public StandardTransactionPolicy Clone()
-		{
-			return new StandardTransactionPolicy()
-			{
-				MaxTransactionSize = MaxTransactionSize,
-				MaxTxFee = MaxTxFee,
-				MinRelayTxFee = MinRelayTxFee,
-				ScriptVerify = ScriptVerify,
-#if !NOCONSENSUSLIB
-				UseConsensusLib = UseConsensusLib,
-#endif
-				CheckMalleabilitySafe = CheckMalleabilitySafe,
-				CheckScriptPubKey = CheckScriptPubKey,
-				CheckFee = CheckFee
-			};
-		}
-
-		/// <summary>
-		/// Check the standardness of scriptPubKey
-		/// </summary>
-		public bool CheckScriptPubKey
-		{
-			get;
-			set;
-		}
-	}
-}
->>>>>>> 0a39df00
+}