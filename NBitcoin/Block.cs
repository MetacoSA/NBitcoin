--- conflicted
+++ resolved
@@ -1,1151 +1,700 @@
-<<<<<<< HEAD
-﻿using System;
-using System.Collections.Generic;
-using System.IO;
-using System.Linq;
-using NBitcoin.Crypto;
-using NBitcoin.DataEncoders;
-using NBitcoin.RPC;
-using Newtonsoft.Json.Linq;
-
-namespace NBitcoin
-{
-	/** Nodes collect new transactions into a block, hash them into a hash tree,
-	 * and scan through nonce values to make the block's hash satisfy proof-of-work
-	 * requirements.  When they solve the proof-of-work, they broadcast the block
-	 * to everyone and the block is added to the block chain.  The first transaction
-	 * in the block is a special one that creates a new coin owned by the creator
-	 * of the block.
-	 */
-	public class BlockHeader : IBitcoinSerializable
-	{
-		internal const int Size = 80;
-
-		public static BlockHeader Parse(string hex)
-		{
-			return new BlockHeader(Encoders.Hex.DecodeData(hex));
-		}
-
-		public BlockHeader(string hex)
-			: this(Encoders.Hex.DecodeData(hex))
-		{
-
-		}
-
-		public BlockHeader(byte[] bytes)
-		{
-			this.ReadWrite(bytes);
-		}
-
-		// header
-		const int CURRENT_VERSION = 7;
-
-		uint256 hashPrevBlock;
-
-		public uint256 HashPrevBlock
-		{
-			get
-			{
-				return hashPrevBlock;
-			}
-			set
-			{
-				hashPrevBlock = value;
-			}
-		}
-		uint256 hashMerkleRoot;
-
-		uint nTime;
-		public uint Time
-		{
-			get
-			{
-				return nTime;
-			}
-			set
-			{
-				nTime = value;
-			}
-		}
-
-		uint nBits;
-
-		public Target Bits
-		{
-			get
-			{
-				return nBits;
-			}
-			set
-			{
-				nBits = value;
-			}
-		}
-
-		int nVersion;
-
-		public int Version
-		{
-			get
-			{
-				return nVersion;
-			}
-			set
-			{
-				nVersion = value;
-			}
-		}
-
-		uint nNonce;
-
-		public uint Nonce
-		{
-			get
-			{
-				return nNonce;
-			}
-			set
-			{
-				nNonce = value;
-			}
-		}
-		public uint256 HashMerkleRoot
-		{
-			get
-			{
-				return hashMerkleRoot;
-			}
-			set
-			{
-				hashMerkleRoot = value;
-			}
-		}
-
-		/// <summary>
-		/// Additional POS parameters attached to the header.
-		/// This is not used in serialization but only as a reference 
-		/// to set POS flags and make calculation.
-		/// </summary>
-		public PosParameters PosParameters { get; set; }
-
-		public BlockHeader()
-		{
-			SetNull();
-		}
-
-
-		internal void SetNull()
-		{
-			nVersion = CURRENT_VERSION;
-			hashPrevBlock = 0;
-			hashMerkleRoot = 0;
-			nTime = 0;
-			nBits = 0;
-			nNonce = 0;
-			PosParameters = new PosParameters();
-		}
-
-		public bool IsNull
-		{
-			get
-			{
-				return (nBits == 0);
-			}
-		}
-
-		#region IBitcoinSerializable Members
-
-		public void ReadWrite(BitcoinStream stream)
-		{
-			stream.ReadWrite(ref nVersion);
-			stream.ReadWrite(ref hashPrevBlock);
-			stream.ReadWrite(ref hashMerkleRoot);
-			stream.ReadWrite(ref nTime);
-			stream.ReadWrite(ref nBits);
-			stream.ReadWrite(ref nNonce);
-		}
-
-		#endregion
-
-		public uint256 GetHash()
-		{
-            if (this.nVersion > 6)
-                return Hashes.Hash256(this.ToBytes());
-            else
-                return this.GetPoWHash();
-		}
-
-        public uint256 GetPoWHash()
-        {
-            return HashX13.Instance.Hash(this.ToBytes());
-        }
-
-        public DateTimeOffset BlockTime
-		{
-			get
-			{
-				return Utils.UnixTimeToDateTime(nTime);
-			}
-			set
-			{
-				this.nTime = Utils.DateTimeToUnixTime(value);
-			}
-		}
-
-		static System.Numerics.BigInteger Pow256 = System.Numerics.BigInteger.Pow(2, 256);
-		public bool CheckProofOfWork()
-		{
-			var bits = Bits.ToBigInteger();
-            // todo: change this to use the Network.PowLimit
-			if(bits <= System.Numerics.BigInteger.Zero || bits >= Pow256)
-				return false;
-			// Check proof of work matches claimed amount
-			return GetPoWHash() <= Bits.ToUInt256();
-		}
-
-		public override string ToString()
-		{
-			return GetHash().ToString();
-		}
-
-		/// <summary>
-		/// Set time to consensus acceptable value
-		/// </summary>
-		/// <param name="network">Network</param>
-		/// <param name="prev">previous block</param>
-		public void UpdateTime(Network network, ChainedBlock prev)
-		{
-			UpdateTime(DateTimeOffset.UtcNow, network, prev);
-		}
-
-		/// <summary>
-		/// Set time to consensus acceptable value
-		/// </summary>
-		/// <param name="consensus">Consensus</param>
-		/// <param name="prev">previous block</param>
-		public void UpdateTime(Consensus consensus, ChainedBlock prev)
-		{
-			UpdateTime(DateTimeOffset.UtcNow, consensus, prev);
-		}
-
-		/// <summary>
-		/// Set time to consensus acceptable value
-		/// </summary>
-		/// <param name="now">The expected date</param>
-		/// <param name="consensus">Consensus</param>
-		/// <param name="prev">previous block</param>		
-		public void UpdateTime(DateTimeOffset now, Consensus consensus, ChainedBlock prev)
-		{
-			var nOldTime = this.BlockTime;
-			var mtp = prev.GetMedianTimePast() + TimeSpan.FromSeconds(1);
-			var nNewTime = mtp > now ? mtp : now;
-
-			if(nOldTime < nNewTime)
-				this.BlockTime = nNewTime;
-
-			// Updating time can change work required on testnet:
-			if(consensus.PowAllowMinDifficultyBlocks)
-				Bits = GetWorkRequired(consensus, prev);
-		}
-
-		/// <summary>
-		/// Set time to consensus acceptable value
-		/// </summary>
-		/// <param name="now">The expected date</param>
-		/// <param name="network">Network</param>
-		/// <param name="prev">previous block</param>		
-		public void UpdateTime(DateTimeOffset now, Network network, ChainedBlock prev)
-		{
-			UpdateTime(now, network.Consensus, prev);
-		}
-
-		public Target GetWorkRequired(Network network, ChainedBlock prev)
-		{
-			return GetWorkRequired(network.Consensus, prev);
-		}
-
-		public Target GetWorkRequired(Consensus consensus, ChainedBlock prev)
-		{
-			return new ChainedBlock(this, null, prev).GetWorkRequired(consensus);
-		}
-	}
-
-
-	public class Block : IBitcoinSerializable
-	{
-		//FIXME: it needs to be changed when Gavin Andresen increase the max block size. 
-		public const uint MAX_BLOCK_SIZE = 1000 * 1000;
-
-		BlockHeader header = new BlockHeader();
-		// network and disk
-		List<Transaction> vtx = new List<Transaction>();
-
-		public List<Transaction> Transactions
-		{
-			get { return vtx; }
-			set { vtx = value; }
-		}
-
-		// block signature - signed by one of the coin base txout[N]'s owner
-		private BlockSignature blockSignature = new BlockSignature();
-
-		public BlockSignature BlockSignatur
-		{
-			get { return this.blockSignature; }
-			set { this.blockSignature = value; }
-		}
-
-		public MerkleNode GetMerkleRoot()
-		{
-			return MerkleNode.GetRoot(this.Transactions.Select(t => t.GetHash()));
-		}
-
-		public Block()
-		{
-			SetNull();
-		}
-
-		public Block(BlockHeader blockHeader)
-		{
-			SetNull();
-			header = blockHeader;
-		}
-
-		public Block(byte[] bytes)
-		{
-			this.ReadWrite(bytes);
-		}
-
-		public PosParameters SetPosParams()
-		{
-			if (!this.HeaderOnly)
-			{
-				this.Header.PosParameters = new PosParameters();
-				this.Header.PosParameters.Set = true;
-				if (this.IsProofOfStake())
-				{
-					this.Header.PosParameters.SetProofOfStake();
-					this.Header.PosParameters.StakeTime = this.Transactions[1].Time;
-					this.Header.PosParameters.PrevoutStake = this.Transactions[1].Inputs[0].PrevOut;
-				}
-			}
-
-			return this.Header.PosParameters;
-		}
-
-		public void ReadWrite(BitcoinStream stream)
-		{
-			stream.ReadWrite(ref header);
-			stream.ReadWrite(ref vtx);
-			stream.ReadWrite(ref blockSignature);
-			
-			this.SetPosParams();
-		}
-
-		public bool HeaderOnly
-		{
-			get
-			{
-				return vtx == null || vtx.Count == 0;
-			}
-		}
-
-
-		void SetNull()
-		{
-			header.SetNull();
-			vtx.Clear();
-			blockSignature.SetNull();
-		}
-
-
-		public BlockHeader Header => this.header;
-
-	    public ulong GetStakeEntropyBit()
-	    {
-            // Take last bit of block hash as entropy bit
-            ulong nEntropyBit = (this.GetHash().GetLow64() & (ulong)1);
-
-	        //LogPrint("stakemodifier", "GetStakeEntropyBit: hashBlock=%s nEntropyBit=%u\n", GetHash().ToString(), nEntropyBit);
-	        return nEntropyBit;
-	    }
-
-	    public uint256 GetHash()
-		{
-			//Block's hash is his header's hash
-			//return Hashes.Hash256(header.ToBytes());
-		    return this.header.GetHash();
-		}
-
-        // ppcoin: two types of block: proof-of-work or proof-of-stake
-        public bool IsProofOfStake()
-        {
-            return this.vtx.Count > 1 && this.vtx[1].IsCoinStake;
-        }
-
-        public bool IsProofOfWork()
-        {
-            return !this.IsProofOfStake();
-        }
-
-        public Tuple<OutPoint, ulong> GetProofOfStake()
-        {
-            return this.IsProofOfStake() ? 
-            new Tuple<OutPoint, ulong>(vtx[1].Inputs.First().PrevOut, vtx[1].LockTime) : 
-            new Tuple<OutPoint, ulong>(new OutPoint(), (ulong)0);
-        }
-
-        public int Length
-		{
-			get
-			{
-				return this.header.ToBytes().Length;
-			}
-		}
-
-		public void ReadWrite(byte[] array, int startIndex)
-		{
-			var ms = new MemoryStream(array);
-			ms.Position += startIndex;
-			BitcoinStream bitStream = new BitcoinStream(ms, false);
-			ReadWrite(bitStream);
-		}
-
-		public Transaction AddTransaction(Transaction tx)
-		{
-			Transactions.Add(tx);
-			return tx;
-		}
-
-		public void UpdateMerkleRoot()
-		{
-			this.Header.HashMerkleRoot = GetMerkleRoot().Hash;
-		}
-
-		/// <summary>
-		/// Check POW/POS and merkle root
-		/// </summary>
-		/// <returns></returns>
-		public bool Check()
-		{
-			return CheckMerkleRoot() && CheckProofOfWork() && CheckProofOfStake();
-		}
-
-		public bool CheckProofOfWork()
-		{
-            // if POS return true else check POW algo
-			return this.IsProofOfStake() || Header.CheckProofOfWork();
-		}
-
-        public bool CheckProofOfStake()
-        {
-			// todo: move this to the full node code.
-			// this code is not the full check of POS 
-			// full POS check will be introduced with the full node
-			
-            if (IsProofOfWork())
-                return true;
-
-            // Coinbase output should be empty if proof-of-stake block
-            if (this.vtx[0].Outputs.Count != 1 || !this.vtx[0].Outputs[0].IsEmpty)
-                return false;
-
-			// Second transaction must be coinstake, the rest must not be
-			if (!vtx[1].IsCoinStake)
-				return false; 
-
-			if (vtx.Skip(2).Any(t => t.IsCoinStake))
-				return false; 
-
-            return true;
-        }
-
-        public bool CheckMerkleRoot()
-		{
-			return this.Header.HashMerkleRoot == this.GetMerkleRoot().Hash;
-		}
-
-		public Block CreateNextBlockWithCoinbase(BitcoinAddress address, int height)
-		{
-			return CreateNextBlockWithCoinbase(address, height, DateTimeOffset.UtcNow);
-		}
-		public Block CreateNextBlockWithCoinbase(BitcoinAddress address, int height, DateTimeOffset now)
-		{
-			if(address == null)
-				throw new ArgumentNullException("address");
-			Block block = new Block();
-			block.Header.Nonce = RandomUtils.GetUInt32();
-			block.Header.HashPrevBlock = this.GetHash();
-			block.Header.BlockTime = now;
-			var tx = block.AddTransaction(new Transaction());
-			tx.AddInput(new TxIn()
-			{
-				ScriptSig = new Script(Op.GetPushOp(RandomUtils.GetBytes(30)))
-			});
-			tx.Outputs.Add(new TxOut(address.Network.GetReward(height), address)
-			{
-				Value = address.Network.GetReward(height)
-			});
-			return block;
-		}
-
-		public Block CreateNextBlockWithCoinbase(PubKey pubkey, Money value)
-		{
-			return CreateNextBlockWithCoinbase(pubkey, value, DateTimeOffset.UtcNow);
-		}
-		public Block CreateNextBlockWithCoinbase(PubKey pubkey, Money value, DateTimeOffset now)
-		{
-			Block block = new Block();
-			block.Header.Nonce = RandomUtils.GetUInt32();
-			block.Header.HashPrevBlock = this.GetHash();
-			block.Header.BlockTime = now;
-			var tx = block.AddTransaction(new Transaction());
-			tx.AddInput(new TxIn()
-			{
-				ScriptSig = new Script(Op.GetPushOp(RandomUtils.GetBytes(30)))
-			});
-			tx.Outputs.Add(new TxOut()
-			{
-				Value = value,
-				ScriptPubKey = PayToPubkeyHashTemplate.Instance.GenerateScriptPubKey(pubkey)
-			});
-			return block;
-		}
-
-		public static Block ParseJson(string json)
-		{
-			var formatter = new BlockExplorerFormatter();
-			var block = JObject.Parse(json);
-			var txs = (JArray)block["tx"];
-			Block blk = new Block();
-			blk.Header.Bits = new Target((uint)block["bits"]);
-			blk.Header.BlockTime = Utils.UnixTimeToDateTime((uint)block["time"]);
-			blk.Header.Nonce = (uint)block["nonce"];
-			blk.Header.Version = (int)block["ver"];
-			blk.Header.HashPrevBlock = uint256.Parse((string)block["prev_block"]);
-			blk.Header.HashMerkleRoot = uint256.Parse((string)block["mrkl_root"]);
-			foreach(var tx in txs)
-			{
-				blk.AddTransaction(formatter.Parse((JObject)tx));
-			}
-			return blk;
-		}
-
-		public static Block Parse(string hex)
-		{
-			return new Block(Encoders.Hex.DecodeData(hex));
-		}
-
-		public MerkleBlock Filter(params uint256[] txIds)
-		{
-			return new MerkleBlock(this, txIds);
-		}
-
-		public MerkleBlock Filter(BloomFilter filter)
-		{
-			return new MerkleBlock(this, filter);
-		}
-	}
-
-	[Flags]
-	public enum BlockFlag //block index flags
-
-	{
-		BLOCK_PROOF_OF_STAKE = (1 << 0), // is proof-of-stake block
-		BLOCK_STAKE_ENTROPY = (1 << 1), // entropy bit for stake modifier
-		BLOCK_STAKE_MODIFIER = (1 << 2), // regenerated stake modifier
-	};
-
-	public class PosParameters : IBitcoinSerializable
-	{
-		public int Mint;
-
-		public OutPoint PrevoutStake;
-
-		public uint StakeTime;
-
-		public ulong StakeModifier; // hash modifier for proof-of-stake
-
-		public uint256 StakeModifierV2;
-
-		private int flags;
-
-		public uint256 HashProof;
-
-		public bool Set;
-
-		public PosParameters()
-		{
-			this.StakeModifierV2 = uint256.Zero;
-			this.HashProof = uint256.Zero;
-		}
-
-		public bool IsSet()
-		{
-			return Set;
-			//return this.HashProof != uint256.Zero;
-		}
-
-		public BlockFlag Flags
-		{
-			get
-			{
-				return (BlockFlag)this.flags;
-			}
-			set
-			{
-				this.flags = (int)value;
-			}
-		}
-
-		public void ReadWrite(BitcoinStream stream)
-		{
-			stream.ReadWrite(ref this.flags);
-			stream.ReadWrite(ref this.Mint);
-			stream.ReadWrite(ref this.StakeModifier);
-			stream.ReadWrite(ref this.StakeModifierV2);
-			if (this.IsProofOfStake())
-			{
-				stream.ReadWrite(ref this.PrevoutStake);
-				stream.ReadWrite(ref this.StakeTime);
-			}
-			stream.ReadWrite(ref this.HashProof);
-		}
-
-		public bool IsProofOfWork()
-		{
-			return !((this.Flags & BlockFlag.BLOCK_PROOF_OF_STAKE) > 0);
-		}
-
-		public bool IsProofOfStake()
-		{
-			return (this.Flags & BlockFlag.BLOCK_PROOF_OF_STAKE) > 0;
-		}
-
-		public void SetProofOfStake()
-		{
-			this.Flags |= BlockFlag.BLOCK_PROOF_OF_STAKE;
-		}
-
-		public uint GetStakeEntropyBit()
-		{
-			return (uint)(this.Flags & BlockFlag.BLOCK_STAKE_ENTROPY) >> 1;
-		}
-
-		public bool SetStakeEntropyBit(uint nEntropyBit)
-		{
-			if (nEntropyBit > 1)
-				return false;
-			this.Flags |= (nEntropyBit != 0 ? BlockFlag.BLOCK_STAKE_ENTROPY : 0);
-			return true;
-		}
-
-		public bool GeneratedStakeModifier()
-		{
-			return (this.Flags & BlockFlag.BLOCK_STAKE_MODIFIER) > 0;
-		}
-
-		public void SetStakeModifier(ulong modifier, bool fGeneratedStakeModifier)
-		{
-			this.StakeModifier = modifier;
-			if (fGeneratedStakeModifier)
-				this.Flags |= BlockFlag.BLOCK_STAKE_MODIFIER;
-		}
-	}
-}
-=======
-﻿using NBitcoin.BouncyCastle.Math;
-using NBitcoin.Crypto;
-using NBitcoin.DataEncoders;
-using NBitcoin.RPC;
-#if !NOJSONNET
-using Newtonsoft.Json.Linq;
-#endif
-using System;
-using System.Collections.Generic;
-using System.IO;
-using System.Linq;
-
-namespace NBitcoin
-{
-	/// <summary>
-	/// Nodes collect new transactions into a block, hash them into a hash tree,
-	/// and scan through nonce values to make the block's hash satisfy proof-of-work
-	/// requirements.  When they solve the proof-of-work, they broadcast the block
-	/// to everyone and the block is added to the block chain.  The first transaction
-	/// in the block is a special one that creates a new coin owned by the creator
-	/// of the block.
-	/// </summary>
-	public class BlockHeader : IBitcoinSerializable
-	{
-		internal const int Size = 80;
-
-		public static BlockHeader Parse(string hex)
-		{
-			return new BlockHeader(Encoders.Hex.DecodeData(hex));
-		}
-
-		public BlockHeader(string hex)
-			: this(Encoders.Hex.DecodeData(hex))
-		{
-
-		}
-
-		public BlockHeader(byte[] bytes)
-		{
-			this.ReadWrite(bytes);
-		}
-
-
-		// header
-		const int CURRENT_VERSION = 3;
-
-		uint256 hashPrevBlock;
-
-		public uint256 HashPrevBlock
-		{
-			get
-			{
-				return hashPrevBlock;
-			}
-			set
-			{
-				hashPrevBlock = value;
-			}
-		}
-		uint256 hashMerkleRoot;
-
-		uint nTime;
-		uint nBits;
-
-		public Target Bits
-		{
-			get
-			{
-				return nBits;
-			}
-			set
-			{
-				nBits = value;
-			}
-		}
-
-		int nVersion;
-
-		public int Version
-		{
-			get
-			{
-				return nVersion;
-			}
-			set
-			{
-				nVersion = value;
-			}
-		}
-
-		uint nNonce;
-
-		public uint Nonce
-		{
-			get
-			{
-				return nNonce;
-			}
-			set
-			{
-				nNonce = value;
-			}
-		}
-		public uint256 HashMerkleRoot
-		{
-			get
-			{
-				return hashMerkleRoot;
-			}
-			set
-			{
-				hashMerkleRoot = value;
-			}
-		}
-
-		public BlockHeader()
-		{
-			SetNull();
-		}
-
-
-		internal void SetNull()
-		{
-			nVersion = CURRENT_VERSION;
-			hashPrevBlock = 0;
-			hashMerkleRoot = 0;
-			nTime = 0;
-			nBits = 0;
-			nNonce = 0;
-		}
-
-		public bool IsNull
-		{
-			get
-			{
-				return (nBits == 0);
-			}
-		}
-#region IBitcoinSerializable Members
-
-		public void ReadWrite(BitcoinStream stream)
-		{
-			stream.ReadWrite(ref nVersion);
-			stream.ReadWrite(ref hashPrevBlock);
-			stream.ReadWrite(ref hashMerkleRoot);
-			stream.ReadWrite(ref nTime);
-			stream.ReadWrite(ref nBits);
-			stream.ReadWrite(ref nNonce);
-		}
-
-#endregion
-
-		public uint256 GetHash()
-		{
-			uint256 h = null;
-			var hashes = _Hashes;
-			if(hashes != null)
-			{
-				h = hashes[0];
-			}
-			if(h != null)
-				return h;
-			h = Hashes.Hash256(this.ToBytes());
-			hashes = _Hashes;
-			if(hashes != null)
-			{
-				hashes[0] = h;
-			}
-			return h;
-		}
-
-		/// <summary>
-		/// If called, GetHash becomes cached, only use if you believe the instance will not be modified after calculation. Calling it a second type invalidate the cache.
-		/// </summary>
-		public void CacheHashes()
-		{
-			_Hashes = new uint256[1];
-		}
-
-
-		uint256[] _Hashes;
-
-		public DateTimeOffset BlockTime
-		{
-			get
-			{
-				return Utils.UnixTimeToDateTime(nTime);
-			}
-			set
-			{
-				this.nTime = Utils.DateTimeToUnixTime(value);
-			}
-		}
-
-		static BigInteger Pow256 = BigInteger.ValueOf(2).Pow(256);
-		public bool CheckProofOfWork()
-		{
-			var bits = Bits.ToBigInteger();
-			if(bits.CompareTo(BigInteger.Zero) <= 0 || bits.CompareTo(Pow256) >= 0)
-				return false;
-			// Check proof of work matches claimed amount
-			return GetHash() <= Bits.ToUInt256();
-		}
-
-		public override string ToString()
-		{
-			return GetHash().ToString();
-		}
-
-		/// <summary>
-		/// Set time to consensus acceptable value
-		/// </summary>
-		/// <param name="network">Network</param>
-		/// <param name="prev">previous block</param>
-		public void UpdateTime(Network network, ChainedBlock prev)
-		{
-			UpdateTime(DateTimeOffset.UtcNow, network, prev);
-		}
-
-		/// <summary>
-		/// Set time to consensus acceptable value
-		/// </summary>
-		/// <param name="consensus">Consensus</param>
-		/// <param name="prev">previous block</param>
-		public void UpdateTime(Consensus consensus, ChainedBlock prev)
-		{
-			UpdateTime(DateTimeOffset.UtcNow, consensus, prev);
-		}
-
-		/// <summary>
-		/// Set time to consensus acceptable value
-		/// </summary>
-		/// <param name="now">The expected date</param>
-		/// <param name="consensus">Consensus</param>
-		/// <param name="prev">previous block</param>		
-		public void UpdateTime(DateTimeOffset now, Consensus consensus, ChainedBlock prev)
-		{
-			var nOldTime = this.BlockTime;
-			var mtp = prev.GetMedianTimePast() + TimeSpan.FromSeconds(1);
-			var nNewTime = mtp > now ? mtp : now;
-
-			if(nOldTime < nNewTime)
-				this.BlockTime = nNewTime;
-
-			// Updating time can change work required on testnet:
-			if(consensus.PowAllowMinDifficultyBlocks)
-				Bits = GetWorkRequired(consensus, prev);
-		}
-
-		/// <summary>
-		/// Set time to consensus acceptable value
-		/// </summary>
-		/// <param name="now">The expected date</param>
-		/// <param name="network">Network</param>
-		/// <param name="prev">previous block</param>		
-		public void UpdateTime(DateTimeOffset now, Network network, ChainedBlock prev)
-		{
-			UpdateTime(now, network.Consensus, prev);
-		}
-
-		public Target GetWorkRequired(Network network, ChainedBlock prev)
-		{
-			return GetWorkRequired(network.Consensus, prev);
-		}
-
-		public Target GetWorkRequired(Consensus consensus, ChainedBlock prev)
-		{
-			return new ChainedBlock(this, null, prev).GetWorkRequired(consensus);
-		}
-	}
-
-
-	public class Block : IBitcoinSerializable
-	{
-		//FIXME: it needs to be changed when Gavin Andresen increase the max block size. 
-		public const uint MAX_BLOCK_SIZE = 1000 * 1000;
-
-		BlockHeader header = new BlockHeader();
-		// network and disk
-		List<Transaction> vtx = new List<Transaction>();
-
-		public List<Transaction> Transactions
-		{
-			get
-			{
-				return vtx;
-			}
-			set
-			{
-				vtx = value;
-			}
-		}
-
-		public MerkleNode GetMerkleRoot()
-		{
-			return MerkleNode.GetRoot(Transactions.Select(t => t.GetHash()));
-		}
-
-
-		public Block()
-		{
-			SetNull();
-		}
-
-		public Block(BlockHeader blockHeader)
-		{
-			SetNull();
-			header = blockHeader;
-		}
-		public Block(byte[] bytes)
-		{
-			this.ReadWrite(bytes);
-		}
-
-
-		public void ReadWrite(BitcoinStream stream)
-		{
-			stream.ReadWrite(ref header);
-			stream.ReadWrite(ref vtx);
-		}
-
-		public bool HeaderOnly
-		{
-			get
-			{
-				return vtx == null || vtx.Count == 0;
-			}
-		}
-
-
-		void SetNull()
-		{
-			header.SetNull();
-			vtx.Clear();
-		}
-
-		public BlockHeader Header
-		{
-			get
-			{
-				return header;
-			}
-		}
-		public uint256 GetHash()
-		{
-			//Block's hash is his header's hash
-			return header.GetHash();
-		}
-
-		public void ReadWrite(byte[] array, int startIndex)
-		{
-			var ms = new MemoryStream(array);
-			ms.Position += startIndex;
-			BitcoinStream bitStream = new BitcoinStream(ms, false);
-			ReadWrite(bitStream);
-		}
-
-		public Transaction AddTransaction(Transaction tx)
-		{
-			Transactions.Add(tx);
-			return tx;
-		}
-
-		/// <summary>
-		/// Create a block with the specified option only. (useful for stripping data from a block)
-		/// </summary>
-		/// <param name="options">Options to keep</param>
-		/// <returns>A new block with only the options wanted</returns>
-		public Block WithOptions(TransactionOptions options)
-		{
-			if(Transactions.Count == 0)
-				return this;
-			if(options == TransactionOptions.Witness && Transactions[0].HasWitness)
-				return this;
-			if(options == TransactionOptions.None && !Transactions[0].HasWitness)
-				return this;
-			var instance = new Block();
-			var ms = new MemoryStream();
-			var bms = new BitcoinStream(ms, true);
-			bms.TransactionOptions = options;
-			this.ReadWrite(bms);
-			ms.Position = 0;
-			bms = new BitcoinStream(ms, false);
-			bms.TransactionOptions = options;
-			instance.ReadWrite(bms);
-			return instance;
-		}
-
-		public void UpdateMerkleRoot()
-		{
-			this.Header.HashMerkleRoot = GetMerkleRoot().Hash;
-		}
-
-		/// <summary>
-		/// Check proof of work and merkle root
-		/// </summary>
-		/// <returns></returns>
-		public bool Check()
-		{
-			return CheckMerkleRoot() && Header.CheckProofOfWork();
-		}
-
-		public bool CheckProofOfWork()
-		{
-			return Header.CheckProofOfWork();
-		}
-
-		public bool CheckMerkleRoot()
-		{
-			return Header.HashMerkleRoot == GetMerkleRoot().Hash;
-		}
-
-		public Block CreateNextBlockWithCoinbase(BitcoinAddress address, int height)
-		{
-			return CreateNextBlockWithCoinbase(address, height, DateTimeOffset.UtcNow);
-		}
-		public Block CreateNextBlockWithCoinbase(BitcoinAddress address, int height, DateTimeOffset now)
-		{
-			if(address == null)
-				throw new ArgumentNullException("address");
-			Block block = new Block();
-			block.Header.Nonce = RandomUtils.GetUInt32();
-			block.Header.HashPrevBlock = this.GetHash();
-			block.Header.BlockTime = now;
-			var tx = block.AddTransaction(new Transaction());
-			tx.AddInput(new TxIn()
-			{
-				ScriptSig = new Script(Op.GetPushOp(RandomUtils.GetBytes(30)))
-			});
-			tx.Outputs.Add(new TxOut(address.Network.GetReward(height), address)
-			{
-				Value = address.Network.GetReward(height)
-			});
-			return block;
-		}
-
-		public Block CreateNextBlockWithCoinbase(PubKey pubkey, Money value)
-		{
-			return CreateNextBlockWithCoinbase(pubkey, value, DateTimeOffset.UtcNow);
-		}
-		public Block CreateNextBlockWithCoinbase(PubKey pubkey, Money value, DateTimeOffset now)
-		{
-			Block block = new Block();
-			block.Header.Nonce = RandomUtils.GetUInt32();
-			block.Header.HashPrevBlock = this.GetHash();
-			block.Header.BlockTime = now;
-			var tx = block.AddTransaction(new Transaction());
-			tx.AddInput(new TxIn()
-			{
-				ScriptSig = new Script(Op.GetPushOp(RandomUtils.GetBytes(30)))
-			});
-			tx.Outputs.Add(new TxOut()
-			{
-				Value = value,
-				ScriptPubKey = PayToPubkeyHashTemplate.Instance.GenerateScriptPubKey(pubkey)
-			});
-			return block;
-		}
-#if !NOJSONNET
-		public static Block ParseJson(string json)
-		{
-			var formatter = new BlockExplorerFormatter();
-			var block = JObject.Parse(json);
-			var txs = (JArray)block["tx"];
-			Block blk = new Block();
-			blk.Header.Bits = new Target((uint)block["bits"]);
-			blk.Header.BlockTime = Utils.UnixTimeToDateTime((uint)block["time"]);
-			blk.Header.Nonce = (uint)block["nonce"];
-			blk.Header.Version = (int)block["ver"];
-			blk.Header.HashPrevBlock = uint256.Parse((string)block["prev_block"]);
-			blk.Header.HashMerkleRoot = uint256.Parse((string)block["mrkl_root"]);
-			foreach(var tx in txs)
-			{
-				blk.AddTransaction(formatter.Parse((JObject)tx));
-			}
-			return blk;
-		}
-#endif
-		public static Block Parse(string hex)
-		{
-			return new Block(Encoders.Hex.DecodeData(hex));
-		}
-
-		public MerkleBlock Filter(params uint256[] txIds)
-		{
-			return new MerkleBlock(this, txIds);
-		}
-
-		public MerkleBlock Filter(BloomFilter filter)
-		{
-			return new MerkleBlock(this, filter);
-		}
-	}
-}
->>>>>>> d3cbf392
+﻿using NBitcoin.BouncyCastle.math;
+using NBitcoin.Crypto;
+using NBitcoin.DataEncoders;
+using NBitcoin.RPC;
+#if !NOJSONNET
+using Newtonsoft.Json.Linq;
+#endif
+using System;
+using System.Collections.Generic;
+using System.IO;
+using System.Linq;
+
+namespace NBitcoin
+{
+	/// <summary>
+	/// Nodes collect new transactions into a block, hash them into a hash tree,
+	/// and scan through nonce values to make the block's hash satisfy proof-of-work
+	/// requirements.  When they solve the proof-of-work, they broadcast the block
+	/// to everyone and the block is added to the block chain.  The first transaction
+	/// in the block is a special one that creates a new coin owned by the creator
+	/// of the block.
+	/// </summary>
+	public class BlockHeader : IBitcoinSerializable
+	{
+		internal const int Size = 80;
+
+		public static BlockHeader Parse(string hex)
+		{
+			return new BlockHeader(Encoders.Hex.DecodeData(hex));
+		}
+
+		public BlockHeader(string hex)
+			: this(Encoders.Hex.DecodeData(hex))
+		{
+
+		}
+
+		public BlockHeader(byte[] bytes)
+		{
+			this.ReadWrite(bytes);
+		}
+
+		// header
+		const int CURRENT_VERSION = 7;
+
+		uint256 hashPrevBlock;
+
+		public uint256 HashPrevBlock
+		{
+			get
+			{
+				return hashPrevBlock;
+			}
+			set
+			{
+				hashPrevBlock = value;
+			}
+		}
+		uint256 hashMerkleRoot;
+
+		uint nTime;
+		public uint Time
+		{
+			get
+			{
+				return nTime;
+			}
+			set
+			{
+				nTime = value;
+			}
+		}
+
+		uint nBits;
+
+		public Target Bits
+		{
+			get
+			{
+				return nBits;
+			}
+			set
+			{
+				nBits = value;
+			}
+		}
+
+		int nVersion;
+
+		public int Version
+		{
+			get
+			{
+				return nVersion;
+			}
+			set
+			{
+				nVersion = value;
+			}
+		}
+
+		uint nNonce;
+
+		public uint Nonce
+		{
+			get
+			{
+				return nNonce;
+			}
+			set
+			{
+				nNonce = value;
+			}
+		}
+		public uint256 HashMerkleRoot
+		{
+			get
+			{
+				return hashMerkleRoot;
+			}
+			set
+			{
+				hashMerkleRoot = value;
+			}
+		}
+
+		/// <summary>
+		/// Additional POS parameters attached to the header.
+		/// This is not used in serialization but only as a reference 
+		/// to set POS flags and make calculation.
+		/// </summary>
+		public PosParameters PosParameters { get; set; }
+
+		public BlockHeader()
+		{
+			SetNull();
+		}
+
+
+		internal void SetNull()
+		{
+			nVersion = CURRENT_VERSION;
+			hashPrevBlock = 0;
+			hashMerkleRoot = 0;
+			nTime = 0;
+			nBits = 0;
+			nNonce = 0;
+			PosParameters = new PosParameters();
+		}
+
+		public bool IsNull
+		{
+			get
+			{
+				return (nBits == 0);
+			}
+		}
+
+		#region IBitcoinSerializable Members
+
+		public void ReadWrite(BitcoinStream stream)
+		{
+			stream.ReadWrite(ref nVersion);
+			stream.ReadWrite(ref hashPrevBlock);
+			stream.ReadWrite(ref hashMerkleRoot);
+			stream.ReadWrite(ref nTime);
+			stream.ReadWrite(ref nBits);
+			stream.ReadWrite(ref nNonce);
+		}
+
+#endregion
+
+		public uint256 GetHash()
+		{
+			uint256 h = null;
+			var hashes = _Hashes;
+			if(hashes != null)
+			{
+				h = hashes[0];
+			}
+			if(h != null)
+				return h;
+			if (this.nVersion > 6)
+				h = Hashes.Hash256(this.ToBytes());
+			else
+				h = this.GetPoWHash();
+			
+			hashes = _Hashes;
+			if(hashes != null)
+			{
+				hashes[0] = h;
+			}
+			return h;
+		}
+
+        public uint256 GetPoWHash()
+        {
+            return HashX13.Instance.Hash(this.ToBytes());
+        }
+
+
+		uint256[] _Hashes;
+
+		public DateTimeOffset BlockTime
+		{
+			get
+			{
+				return Utils.UnixTimeToDateTime(nTime);
+			}
+			set
+			{
+				this.nTime = Utils.DateTimeToUnixTime(value);
+			}
+		}
+
+		static BigInteger Pow256 = BigInteger.ValueOf(2).Pow(256);
+		public bool CheckProofOfWork()
+		{
+			var bits = Bits.ToBigInteger();
+			if(bits.CompareTo(BigInteger.Zero) <= 0 || bits.CompareTo(Pow256) >= 0)
+				return false;
+			// Check proof of work matches claimed amount
+			return GetPoWHash() <= Bits.ToUInt256();
+		}
+
+		public override string ToString()
+		{
+			return GetHash().ToString();
+		}
+
+		/// <summary>
+		/// Set time to consensus acceptable value
+		/// </summary>
+		/// <param name="network">Network</param>
+		/// <param name="prev">previous block</param>
+		public void UpdateTime(Network network, ChainedBlock prev)
+		{
+			UpdateTime(DateTimeOffset.UtcNow, network, prev);
+		}
+
+		/// <summary>
+		/// Set time to consensus acceptable value
+		/// </summary>
+		/// <param name="consensus">Consensus</param>
+		/// <param name="prev">previous block</param>
+		public void UpdateTime(Consensus consensus, ChainedBlock prev)
+		{
+			UpdateTime(DateTimeOffset.UtcNow, consensus, prev);
+		}
+
+		/// <summary>
+		/// Set time to consensus acceptable value
+		/// </summary>
+		/// <param name="now">The expected date</param>
+		/// <param name="consensus">Consensus</param>
+		/// <param name="prev">previous block</param>		
+		public void UpdateTime(DateTimeOffset now, Consensus consensus, ChainedBlock prev)
+		{
+			var nOldTime = this.BlockTime;
+			var mtp = prev.GetMedianTimePast() + TimeSpan.FromSeconds(1);
+			var nNewTime = mtp > now ? mtp : now;
+
+			if(nOldTime < nNewTime)
+				this.BlockTime = nNewTime;
+
+			// Updating time can change work required on testnet:
+			if(consensus.PowAllowMinDifficultyBlocks)
+				Bits = GetWorkRequired(consensus, prev);
+		}
+
+		/// <summary>
+		/// Set time to consensus acceptable value
+		/// </summary>
+		/// <param name="now">The expected date</param>
+		/// <param name="network">Network</param>
+		/// <param name="prev">previous block</param>		
+		public void UpdateTime(DateTimeOffset now, Network network, ChainedBlock prev)
+		{
+			UpdateTime(now, network.Consensus, prev);
+		}
+
+		public Target GetWorkRequired(Network network, ChainedBlock prev)
+		{
+			return GetWorkRequired(network.Consensus, prev);
+		}
+
+		public Target GetWorkRequired(Consensus consensus, ChainedBlock prev)
+		{
+			return new ChainedBlock(this, null, prev).GetWorkRequired(consensus);
+		}
+	}
+
+
+	public class Block : IBitcoinSerializable
+	{
+		//FIXME: it needs to be changed when Gavin Andresen increase the max block size. 
+		public const uint MAX_BLOCK_SIZE = 1000 * 1000;
+
+		BlockHeader header = new BlockHeader();
+		// network and disk
+		List<Transaction> vtx = new List<Transaction>();
+
+		public List<Transaction> Transactions
+		{
+			get { return vtx; }
+			set { vtx = value; }
+		}
+
+		// block signature - signed by one of the coin base txout[N]'s owner
+		private BlockSignature blockSignature = new BlockSignature();
+
+		public BlockSignature BlockSignatur
+		{
+			get { return this.blockSignature; }
+			set { this.blockSignature = value; }
+		}
+
+		public MerkleNode GetMerkleRoot()
+		{
+			return MerkleNode.GetRoot(this.Transactions.Select(t => t.GetHash()));
+		}
+
+		public Block()
+		{
+			SetNull();
+		}
+
+		public Block(BlockHeader blockHeader)
+		{
+			SetNull();
+			header = blockHeader;
+		}
+
+		public Block(byte[] bytes)
+		{
+			this.ReadWrite(bytes);
+		}
+
+		public PosParameters SetPosParams()
+		{
+			if (!this.HeaderOnly)
+			{
+				this.Header.PosParameters = new PosParameters();
+				this.Header.PosParameters.Set = true;
+				if (this.IsProofOfStake())
+				{
+					this.Header.PosParameters.SetProofOfStake();
+					this.Header.PosParameters.StakeTime = this.Transactions[1].Time;
+					this.Header.PosParameters.PrevoutStake = this.Transactions[1].Inputs[0].PrevOut;
+				}
+			}
+
+			return this.Header.PosParameters;
+		}
+
+		public void ReadWrite(BitcoinStream stream)
+		{
+			stream.ReadWrite(ref header);
+			stream.ReadWrite(ref vtx);
+			stream.ReadWrite(ref blockSignature);
+			
+			this.SetPosParams();
+		}
+
+		public bool HeaderOnly
+		{
+			get
+			{
+				return vtx == null || vtx.Count == 0;
+			}
+		}
+
+
+		void SetNull()
+		{
+			header.SetNull();
+			vtx.Clear();
+			blockSignature.SetNull();
+		}
+
+
+		public BlockHeader Header => this.header;
+
+	    public ulong GetStakeEntropyBit()
+	    {
+            // Take last bit of block hash as entropy bit
+            ulong nEntropyBit = (this.GetHash().GetLow64() & (ulong)1);
+
+	        //LogPrint("stakemodifier", "GetStakeEntropyBit: hashBlock=%s nEntropyBit=%u\n", GetHash().ToString(), nEntropyBit);
+	        return nEntropyBit;
+	    }
+
+	    public uint256 GetHash()
+		{
+			//Block's hash is his header's hash
+			//return Hashes.Hash256(header.ToBytes());
+		    return this.header.GetHash();
+		}
+
+        // ppcoin: two types of block: proof-of-work or proof-of-stake
+        public bool IsProofOfStake()
+        {
+            return this.vtx.Count > 1 && this.vtx[1].IsCoinStake;
+        }
+
+        public bool IsProofOfWork()
+        {
+            return !this.IsProofOfStake();
+        }
+
+        public Tuple<OutPoint, ulong> GetProofOfStake()
+        {
+            return this.IsProofOfStake() ? 
+            new Tuple<OutPoint, ulong>(vtx[1].Inputs.First().PrevOut, vtx[1].LockTime) : 
+            new Tuple<OutPoint, ulong>(new OutPoint(), (ulong)0);
+        }
+
+        public int Length
+		{
+			get
+			{
+				return this.header.ToBytes().Length;
+			}
+		}
+
+		public void ReadWrite(byte[] array, int startIndex)
+		{
+			var ms = new MemoryStream(array);
+			ms.Position += startIndex;
+			BitcoinStream bitStream = new BitcoinStream(ms, false);
+			ReadWrite(bitStream);
+		}
+
+		public Transaction AddTransaction(Transaction tx)
+		{
+			Transactions.Add(tx);
+			return tx;
+		}
+
+		/// <summary>
+		/// Create a block with the specified option only. (useful for stripping data from a block)
+		/// </summary>
+		/// <param name="options">Options to keep</param>
+		/// <returns>A new block with only the options wanted</returns>
+		public Block WithOptions(TransactionOptions options)
+		{
+			if(Transactions.Count == 0)
+				return this;
+			if(options == TransactionOptions.Witness && Transactions[0].HasWitness)
+				return this;
+			if(options == TransactionOptions.None && !Transactions[0].HasWitness)
+				return this;
+			var instance = new Block();
+			var ms = new MemoryStream();
+			var bms = new BitcoinStream(ms, true);
+			bms.TransactionOptions = options;
+			this.ReadWrite(bms);
+			ms.Position = 0;
+			bms = new BitcoinStream(ms, false);
+			bms.TransactionOptions = options;
+			instance.ReadWrite(bms);
+			return instance;
+		}
+
+		public void UpdateMerkleRoot()
+		{
+			this.Header.HashMerkleRoot = GetMerkleRoot().Hash;
+		}
+
+		/// <summary>
+		/// Check POW/POS and merkle root
+		/// </summary>
+		/// <returns></returns>
+		public bool Check()
+		{
+			return CheckMerkleRoot() && CheckProofOfWork() && CheckProofOfStake();
+		}
+
+		public bool CheckProofOfWork()
+		{
+            // if POS return true else check POW algo
+			return this.IsProofOfStake() || Header.CheckProofOfWork();
+		}
+
+        public bool CheckProofOfStake()
+        {
+			// todo: move this to the full node code.
+			// this code is not the full check of POS 
+			// full POS check will be introduced with the full node
+			
+            if (IsProofOfWork())
+                return true;
+
+            // Coinbase output should be empty if proof-of-stake block
+            if (this.vtx[0].Outputs.Count != 1 || !this.vtx[0].Outputs[0].IsEmpty)
+                return false;
+
+			// Second transaction must be coinstake, the rest must not be
+			if (!vtx[1].IsCoinStake)
+				return false; 
+
+			if (vtx.Skip(2).Any(t => t.IsCoinStake))
+				return false; 
+
+            return true;
+        }
+
+        public bool CheckMerkleRoot()
+		{
+			return this.Header.HashMerkleRoot == this.GetMerkleRoot().Hash;
+		}
+
+		public Block CreateNextBlockWithCoinbase(BitcoinAddress address, int height)
+		{
+			return CreateNextBlockWithCoinbase(address, height, DateTimeOffset.UtcNow);
+		}
+		public Block CreateNextBlockWithCoinbase(BitcoinAddress address, int height, DateTimeOffset now)
+		{
+			if(address == null)
+				throw new ArgumentNullException("address");
+			Block block = new Block();
+			block.Header.Nonce = RandomUtils.GetUInt32();
+			block.Header.HashPrevBlock = this.GetHash();
+			block.Header.BlockTime = now;
+			var tx = block.AddTransaction(new Transaction());
+			tx.AddInput(new TxIn()
+			{
+				ScriptSig = new Script(Op.GetPushOp(RandomUtils.GetBytes(30)))
+			});
+			tx.Outputs.Add(new TxOut(address.Network.GetReward(height), address)
+			{
+				Value = address.Network.GetReward(height)
+			});
+			return block;
+		}
+
+		public Block CreateNextBlockWithCoinbase(PubKey pubkey, Money value)
+		{
+			return CreateNextBlockWithCoinbase(pubkey, value, DateTimeOffset.UtcNow);
+		}
+		public Block CreateNextBlockWithCoinbase(PubKey pubkey, Money value, DateTimeOffset now)
+		{
+			Block block = new Block();
+			block.Header.Nonce = RandomUtils.GetUInt32();
+			block.Header.HashPrevBlock = this.GetHash();
+			block.Header.BlockTime = now;
+			var tx = block.AddTransaction(new Transaction());
+			tx.AddInput(new TxIn()
+			{
+				ScriptSig = new Script(Op.GetPushOp(RandomUtils.GetBytes(30)))
+			});
+			tx.Outputs.Add(new TxOut()
+			{
+				Value = value,
+				ScriptPubKey = PayToPubkeyHashTemplate.Instance.GenerateScriptPubKey(pubkey)
+			});
+			return block;
+		}
+#if !NOJSONNET
+		public static Block ParseJson(string json)
+		{
+			var formatter = new BlockExplorerFormatter();
+			var block = JObject.Parse(json);
+			var txs = (JArray)block["tx"];
+			Block blk = new Block();
+			blk.Header.Bits = new Target((uint)block["bits"]);
+			blk.Header.BlockTime = Utils.UnixTimeToDateTime((uint)block["time"]);
+			blk.Header.Nonce = (uint)block["nonce"];
+			blk.Header.Version = (int)block["ver"];
+			blk.Header.HashPrevBlock = uint256.Parse((string)block["prev_block"]);
+			blk.Header.HashMerkleRoot = uint256.Parse((string)block["mrkl_root"]);
+			foreach(var tx in txs)
+			{
+				blk.AddTransaction(formatter.Parse((JObject)tx));
+			}
+			return blk;
+		}
+#endif
+		public static Block Parse(string hex)
+		{
+			return new Block(Encoders.Hex.DecodeData(hex));
+		}
+
+		public MerkleBlock Filter(params uint256[] txIds)
+		{
+			return new MerkleBlock(this, txIds);
+		}
+
+		public MerkleBlock Filter(BloomFilter filter)
+		{
+			return new MerkleBlock(this, filter);
+		}
+	}
+
+	[Flags]
+	public enum BlockFlag //block index flags
+
+	{
+		BLOCK_PROOF_OF_STAKE = (1 << 0), // is proof-of-stake block
+		BLOCK_STAKE_ENTROPY = (1 << 1), // entropy bit for stake modifier
+		BLOCK_STAKE_MODIFIER = (1 << 2), // regenerated stake modifier
+	};
+
+	public class PosParameters : IBitcoinSerializable
+	{
+		public int Mint;
+
+		public OutPoint PrevoutStake;
+
+		public uint StakeTime;
+
+		public ulong StakeModifier; // hash modifier for proof-of-stake
+
+		public uint256 StakeModifierV2;
+
+		private int flags;
+
+		public uint256 HashProof;
+
+		public bool Set;
+
+		public PosParameters()
+		{
+			this.StakeModifierV2 = uint256.Zero;
+			this.HashProof = uint256.Zero;
+		}
+
+		public bool IsSet()
+		{
+			return Set;
+			//return this.HashProof != uint256.Zero;
+		}
+
+		public BlockFlag Flags
+		{
+			get
+			{
+				return (BlockFlag)this.flags;
+			}
+			set
+			{
+				this.flags = (int)value;
+			}
+		}
+
+		public void ReadWrite(BitcoinStream stream)
+		{
+			stream.ReadWrite(ref this.flags);
+			stream.ReadWrite(ref this.Mint);
+			stream.ReadWrite(ref this.StakeModifier);
+			stream.ReadWrite(ref this.StakeModifierV2);
+			if (this.IsProofOfStake())
+			{
+				stream.ReadWrite(ref this.PrevoutStake);
+				stream.ReadWrite(ref this.StakeTime);
+			}
+			stream.ReadWrite(ref this.HashProof);
+		}
+
+		public bool IsProofOfWork()
+		{
+			return !((this.Flags & BlockFlag.BLOCK_PROOF_OF_STAKE) > 0);
+		}
+
+		public bool IsProofOfStake()
+		{
+			return (this.Flags & BlockFlag.BLOCK_PROOF_OF_STAKE) > 0;
+		}
+
+		public void SetProofOfStake()
+		{
+			this.Flags |= BlockFlag.BLOCK_PROOF_OF_STAKE;
+		}
+
+		public uint GetStakeEntropyBit()
+		{
+			return (uint)(this.Flags & BlockFlag.BLOCK_STAKE_ENTROPY) >> 1;
+		}
+
+		public bool SetStakeEntropyBit(uint nEntropyBit)
+		{
+			if (nEntropyBit > 1)
+				return false;
+			this.Flags |= (nEntropyBit != 0 ? BlockFlag.BLOCK_STAKE_ENTROPY : 0);
+			return true;
+		}
+
+		public bool GeneratedStakeModifier()
+		{
+			return (this.Flags & BlockFlag.BLOCK_STAKE_MODIFIER) > 0;
+		}
+
+		public void SetStakeModifier(ulong modifier, bool fGeneratedStakeModifier)
+		{
+			this.StakeModifier = modifier;
+			if (fGeneratedStakeModifier)
+				this.Flags |= BlockFlag.BLOCK_STAKE_MODIFIER;
+		}
+	}
+}