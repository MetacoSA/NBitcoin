--- conflicted
+++ resolved
@@ -1,155 +1,76 @@
-<<<<<<< HEAD
-﻿using System.Linq;
-using NBitcoin.BitcoinCore;
-using NBitcoin.Policy;
-
-namespace NBitcoin
-{
-
-	public static class StandardScripts
-	{
-		static readonly ScriptTemplate[] _StandardTemplates = new ScriptTemplate[]
-		{
-			PayToPubkeyHashTemplate.Instance,
-			PayToPubkeyTemplate.Instance,
-			PayToScriptHashTemplate.Instance,
-			PayToMultiSigTemplate.Instance,
-			TxNullDataTemplate.Instance,
-			PayToWitTemplate.Instance
-		};
-
-		public static bool IsStandardTransaction(Transaction tx)
-		{
-			return new StandardTransactionPolicy().Check(tx, null).Length == 0;
-		}
-
-		public static bool AreOutputsStandard(Transaction tx)
-		{
-			return tx.Outputs.All(vout => IsStandardScriptPubKey(vout.ScriptPubKey));
-		}
-
-		public static ScriptTemplate GetTemplateFromScriptPubKey(Script script)
-		{
-			return _StandardTemplates.FirstOrDefault(t => t.CheckScriptPubKey(script));
-		}
-
-		public static bool IsStandardScriptPubKey(Script scriptPubKey)
-		{
-			return _StandardTemplates.Any(template => template.CheckScriptPubKey(scriptPubKey));
-		}
-		private static bool IsStandardScriptSig(Script scriptSig, Script scriptPubKey)
-		{
-			var template = GetTemplateFromScriptPubKey(scriptPubKey);
-			if(template == null)
-				return false;
-
-			return template.CheckScriptSig(scriptSig, scriptPubKey);
-		}
-
-		//
-		// Check transaction inputs, and make sure any
-		// pay-to-script-hash transactions are evaluating IsStandard scripts
-		//
-		// Why bother? To avoid denial-of-service attacks; an attacker
-		// can submit a standard HASH... OP_EQUAL transaction,
-		// which will get accepted into blocks. The redemption
-		// script can be anything; an attacker could use a very
-		// expensive-to-check-upon-redemption script like:
-		//   DUP CHECKSIG DROP ... repeated 100 times... OP_1
-		//
-		public static bool AreInputsStandard(Transaction tx, CoinsView coinsView)
-		{
-			if(tx.IsCoinBase)
-				return true; // Coinbases don't use vin normally
-
-			foreach(var input in tx.Inputs)
-			{
-				TxOut prev = coinsView.GetOutputFor(input);
-				if(prev == null)
-					return false;
-				if(!IsStandardScriptSig(input.ScriptSig, prev.ScriptPubKey))
-					return false;
-			}
-
-			return true;
-		}
-	}
-}
-=======
-﻿using NBitcoin.BitcoinCore;
-using NBitcoin.Policy;
-using System.Linq;
-
-namespace NBitcoin
-{
-
-	public static class StandardScripts
-	{
-		static readonly ScriptTemplate[] _StandardTemplates = new ScriptTemplate[]
-		{
-			PayToPubkeyHashTemplate.Instance,
-			PayToPubkeyTemplate.Instance,
-			PayToScriptHashTemplate.Instance,
-			PayToMultiSigTemplate.Instance,
-			TxNullDataTemplate.Instance,
-			PayToWitTemplate.Instance
-		};
-
-		public static bool IsStandardTransaction(Transaction tx)
-		{
-			return new StandardTransactionPolicy().Check(tx, null).Length == 0;
-		}
-
-		public static bool AreOutputsStandard(Transaction tx)
-		{
-			return tx.Outputs.All(vout => IsStandardScriptPubKey(vout.ScriptPubKey));
-		}
-
-		public static ScriptTemplate GetTemplateFromScriptPubKey(Script script)
-		{
-			return _StandardTemplates.FirstOrDefault(t => t.CheckScriptPubKey(script));
-		}
-
-		public static bool IsStandardScriptPubKey(Script scriptPubKey)
-		{
-			return _StandardTemplates.Any(template => template.CheckScriptPubKey(scriptPubKey));
-		}
-		private static bool IsStandardScriptSig(Script scriptSig, Script scriptPubKey)
-		{
-			var template = GetTemplateFromScriptPubKey(scriptPubKey);
-			if(template == null)
-				return false;
-
-			return template.CheckScriptSig(scriptSig, scriptPubKey);
-		}
-
-		//
-		// Check transaction inputs, and make sure any
-		// pay-to-script-hash transactions are evaluating IsStandard scripts
-		//
-		// Why bother? To avoid denial-of-service attacks; an attacker
-		// can submit a standard HASH... OP_EQUAL transaction,
-		// which will get accepted into blocks. The redemption
-		// script can be anything; an attacker could use a very
-		// expensive-to-check-upon-redemption script like:
-		//   DUP CHECKSIG DROP ... repeated 100 times... OP_1
-		//
-		public static bool AreInputsStandard(Transaction tx, CoinsView coinsView)
-		{
-			if(tx.IsCoinBase)
-				return true; // Coinbases don't use vin normally
-
-			foreach(var input in tx.Inputs)
-			{
-				TxOut prev = coinsView.GetOutputFor(input);
-				if(prev == null)
-					return false;
-				if(!IsStandardScriptSig(input.ScriptSig, prev.ScriptPubKey))
-					return false;
-			}
-
-			return true;
-		}
-	}
-}
->>>>>>> d3cbf392
+﻿using NBitcoin.BitcoinCore;
+using NBitcoin.Policy;
+using System.Linq;
+
+namespace NBitcoin
+{
+
+	public static class StandardScripts
+	{
+		static readonly ScriptTemplate[] _StandardTemplates = new ScriptTemplate[]
+		{
+			PayToPubkeyHashTemplate.Instance,
+			PayToPubkeyTemplate.Instance,
+			PayToScriptHashTemplate.Instance,
+			PayToMultiSigTemplate.Instance,
+			TxNullDataTemplate.Instance,
+			PayToWitTemplate.Instance
+		};
+
+		public static bool IsStandardTransaction(Transaction tx)
+		{
+			return new StandardTransactionPolicy().Check(tx, null).Length == 0;
+		}
+
+		public static bool AreOutputsStandard(Transaction tx)
+		{
+			return tx.Outputs.All(vout => IsStandardScriptPubKey(vout.ScriptPubKey));
+		}
+
+		public static ScriptTemplate GetTemplateFromScriptPubKey(Script script)
+		{
+			return _StandardTemplates.FirstOrDefault(t => t.CheckScriptPubKey(script));
+		}
+
+		public static bool IsStandardScriptPubKey(Script scriptPubKey)
+		{
+			return _StandardTemplates.Any(template => template.CheckScriptPubKey(scriptPubKey));
+		}
+		private static bool IsStandardScriptSig(Script scriptSig, Script scriptPubKey)
+		{
+			var template = GetTemplateFromScriptPubKey(scriptPubKey);
+			if(template == null)
+				return false;
+
+			return template.CheckScriptSig(scriptSig, scriptPubKey);
+		}
+
+		//
+		// Check transaction inputs, and make sure any
+		// pay-to-script-hash transactions are evaluating IsStandard scripts
+		//
+		// Why bother? To avoid denial-of-service attacks; an attacker
+		// can submit a standard HASH... OP_EQUAL transaction,
+		// which will get accepted into blocks. The redemption
+		// script can be anything; an attacker could use a very
+		// expensive-to-check-upon-redemption script like:
+		//   DUP CHECKSIG DROP ... repeated 100 times... OP_1
+		//
+		public static bool AreInputsStandard(Transaction tx, CoinsView coinsView)
+		{
+			if(tx.IsCoinBase)
+				return true; // Coinbases don't use vin normally
+
+			foreach(var input in tx.Inputs)
+			{
+				TxOut prev = coinsView.GetOutputFor(input);
+				if(prev == null)
+					return false;
+				if(!IsStandardScriptSig(input.ScriptSig, prev.ScriptPubKey))
+					return false;
+			}
+
+			return true;
+		}
+	}
+}