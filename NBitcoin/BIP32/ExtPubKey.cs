<<<<<<< HEAD
﻿using System;
using System.Linq;
using NBitcoin.Crypto;
using NBitcoin.DataEncoders;

namespace NBitcoin.BIP32
{
	/// <summary>
	/// A public HD key
	/// </summary>
	public class ExtPubKey : IBitcoinSerializable, IDestination
	{
		public static ExtPubKey Parse(string wif, Network expectedNetwork = null)
		{
			return Network.CreateFromBase58Data<BitcoinExtPubKey>(wif, expectedNetwork).ExtPubKey;
		}

		static readonly byte[] validPubKey = Encoders.Hex.DecodeData("0374ef3990e387b5a2992797f14c031a64efd80e5cb843d7c1d4a0274a9bc75e55");
		internal byte nDepth;
		internal byte[] vchFingerprint = new byte[4];
		internal uint nChild;

		//
		internal PubKey pubkey = new PubKey(validPubKey);
		internal byte[] vchChainCode = new byte[32];

		public byte Depth
		{
			get
			{
				return nDepth;
			}
		}

		public uint Child
		{
			get
			{
				return nChild;
			}
		}

		public bool IsHardened
		{
			get
			{
				return (nChild & 0x80000000u) != 0;
			}
		}
		public PubKey PubKey
		{
			get
			{
				return pubkey;
			}
		}
		public byte[] ChainCode
		{
			get
			{
				byte[] chainCodeCopy = new byte[vchChainCode.Length];
				Buffer.BlockCopy(vchChainCode, 0, chainCodeCopy, 0, vchChainCode.Length);

				return chainCodeCopy;
			}
		}

		internal ExtPubKey()
		{
		}

		public ExtPubKey(byte[] bytes)
		{
			if(bytes == null)
				throw new ArgumentNullException("bytes");
			this.ReadWrite(bytes);
		}

		public ExtPubKey(PubKey pubkey, byte[] chainCode, byte depth, byte[] fingerprint, uint child)
		{
			if(pubkey == null)
				throw new ArgumentNullException("pubkey");
			if(chainCode == null)
				throw new ArgumentNullException("chainCode");
			if(fingerprint == null)
				throw new ArgumentNullException("fingerprint");
			if(fingerprint.Length != fingerprint.Length)
				throw new ArgumentException(string.Format("The fingerprint must be {0} bytes.", fingerprint.Length), "fingerprint");
			if(chainCode.Length != vchChainCode.Length)
				throw new ArgumentException(string.Format("The chain code must be {0} bytes.", vchChainCode.Length), "chainCode");
			this.pubkey = pubkey;
			this.nDepth = depth;
			this.nChild = child;
			Buffer.BlockCopy(fingerprint, 0, vchFingerprint, 0, vchFingerprint.Length);
			Buffer.BlockCopy(chainCode, 0, vchChainCode, 0, vchChainCode.Length);
		}

		public ExtPubKey(PubKey masterKey, byte[] chainCode)
		{
			if(masterKey == null)
				throw new ArgumentNullException("masterKey");
			if(chainCode == null)
				throw new ArgumentNullException("chainCode");
			if(chainCode.Length != vchChainCode.Length)
				throw new ArgumentException(string.Format("The chain code must be {0} bytes.", vchChainCode.Length), "chainCode");
			this.pubkey = masterKey;
			Buffer.BlockCopy(chainCode, 0, vchChainCode, 0, vchChainCode.Length);
		}


		public bool IsChildOf(ExtPubKey parentKey)
		{
			if(Depth != parentKey.Depth + 1)
				return false;
			return parentKey.CalculateChildFingerprint().SequenceEqual(Fingerprint);
		}
		public bool IsParentOf(ExtPubKey childKey)
		{
			return childKey.IsChildOf(this);
		}
		public byte[] CalculateChildFingerprint()
		{
			return pubkey.Hash.ToBytes().SafeSubarray(0, vchFingerprint.Length);
		}

		public byte[] Fingerprint
		{
			get
			{
				return vchFingerprint;
			}
		}

		public ExtPubKey Derive(uint index)
		{
			var result = new ExtPubKey
			{
				nDepth = (byte)(nDepth + 1),
				vchFingerprint = CalculateChildFingerprint(),
				nChild = index
			};
			result.pubkey = pubkey.Derivate(this.vchChainCode, index, out result.vchChainCode);
			return result;
		}

		public ExtPubKey Derive(KeyPath derivation)
		{
			ExtPubKey result = this;
			return derivation.Indexes.Aggregate(result, (current, index) => current.Derive(index));
		}

		public ExtPubKey Derive(int index, bool hardened)
		{
			if(index < 0)
				throw new ArgumentOutOfRangeException("index", "the index can't be negative");
			uint realIndex = (uint)index;
			realIndex = hardened ? realIndex | 0x80000000u : realIndex;
			return Derive(realIndex);
		}

		public BitcoinExtPubKey GetWif(Network network)
		{
			return new BitcoinExtPubKey(this, network);
		}

		#region IBitcoinSerializable Members

		public void ReadWrite(BitcoinStream stream)
		{
			using(stream.BigEndianScope())
			{
				stream.ReadWrite(ref nDepth);
				stream.ReadWrite(ref vchFingerprint);
				stream.ReadWrite(ref nChild);
				stream.ReadWrite(ref vchChainCode);
				stream.ReadWrite(ref pubkey);
			}
		}


		private uint256 Hash
		{
			get
			{
				return Hashes.Hash256(this.ToBytes());
			}
		}

		public override bool Equals(object obj)
		{
			ExtPubKey item = obj as ExtPubKey;
			if(item == null)
				return false;
			return Hash.Equals(item.Hash);
		}
		public static bool operator ==(ExtPubKey a, ExtPubKey b)
		{
			if(System.Object.ReferenceEquals(a, b))
				return true;
			if(((object)a == null) || ((object)b == null))
				return false;
			return a.Hash == b.Hash;
		}

		public static bool operator !=(ExtPubKey a, ExtPubKey b)
		{
			return !(a == b);
		}

		public override int GetHashCode()
		{
			return Hash.GetHashCode();
		}
		#endregion

		public string ToString(Network network)
		{
			return new BitcoinExtPubKey(this, network).ToString();
		}

		#region IDestination Members

		/// <summary>
		/// The P2PKH payment script
		/// </summary>
		public Script ScriptPubKey
		{
			get
			{
				return PubKey.Hash.ScriptPubKey;
			}
		}

		#endregion
	}
}
=======
﻿using System;
using NBitcoin.Crypto;
using NBitcoin.DataEncoders;
using System.Linq;

namespace NBitcoin
{
	/// <summary>
	/// A public HD key
	/// </summary>
	public class ExtPubKey : IBitcoinSerializable, IDestination
	{
		public static ExtPubKey Parse(string wif, Network expectedNetwork = null)
		{
			return Network.CreateFromBase58Data<BitcoinExtPubKey>(wif, expectedNetwork).ExtPubKey;
		}

		private const int FingerprintLength = 4;
		private const int ChainCodeLength = 32;

		static readonly byte[] validPubKey = Encoders.Hex.DecodeData("0374ef3990e387b5a2992797f14c031a64efd80e5cb843d7c1d4a0274a9bc75e55");
		internal byte nDepth;
		internal byte[] vchFingerprint = new byte[FingerprintLength];
		internal uint nChild;

		//
		internal PubKey pubkey = new PubKey(validPubKey);
		internal byte[] vchChainCode = new byte[ChainCodeLength];

		public byte Depth
		{
			get
			{
				return nDepth;
			}
		}

		public uint Child
		{
			get
			{
				return nChild;
			}
		}

		public bool IsHardened
		{
			get
			{
				return (nChild & 0x80000000u) != 0;
			}
		}
		public PubKey PubKey
		{
			get
			{
				return pubkey;
			}
		}
		public byte[] ChainCode
		{
			get
			{
				byte[] chainCodeCopy = new byte[ChainCodeLength];
				Buffer.BlockCopy(vchChainCode, 0, chainCodeCopy, 0, ChainCodeLength);

				return chainCodeCopy;
			}
		}

		internal ExtPubKey()
		{
		}

		public ExtPubKey(byte[] bytes)
		{
			if(bytes == null)
				throw new ArgumentNullException("bytes");
			this.ReadWrite(bytes);
		}

		public ExtPubKey(PubKey pubkey, byte[] chainCode, byte depth, byte[] fingerprint, uint child)
		{
			if(pubkey == null)
				throw new ArgumentNullException("pubkey");
			if(chainCode == null)
				throw new ArgumentNullException("chainCode");
			if(fingerprint == null)
				throw new ArgumentNullException("fingerprint");
			if(fingerprint.Length != FingerprintLength)
				throw new ArgumentException(string.Format("The fingerprint must be {0} bytes.", FingerprintLength), "fingerprint");
			if(chainCode.Length != ChainCodeLength)
				throw new ArgumentException(string.Format("The chain code must be {0} bytes.", ChainCodeLength), "chainCode");
			this.pubkey = pubkey;
			this.nDepth = depth;
			this.nChild = child;
			Buffer.BlockCopy(fingerprint, 0, vchFingerprint, 0, FingerprintLength);
			Buffer.BlockCopy(chainCode, 0, vchChainCode, 0, ChainCodeLength);
		}

		public ExtPubKey(PubKey masterKey, byte[] chainCode)
		{
			if(masterKey == null)
				throw new ArgumentNullException("masterKey");
			if(chainCode == null)
				throw new ArgumentNullException("chainCode");
			if(chainCode.Length != ChainCodeLength)
				throw new ArgumentException(string.Format("The chain code must be {0} bytes.", ChainCodeLength), "chainCode");
			this.pubkey = masterKey;
			Buffer.BlockCopy(chainCode, 0, vchChainCode, 0, ChainCodeLength);
		}


		public bool IsChildOf(ExtPubKey parentKey)
		{
			if(Depth != parentKey.Depth + 1)
				return false;
			return parentKey.CalculateChildFingerprint().SequenceEqual(Fingerprint);
		}
		public bool IsParentOf(ExtPubKey childKey)
		{
			return childKey.IsChildOf(this);
		}
		public byte[] CalculateChildFingerprint()
		{
			return pubkey.Hash.ToBytes().SafeSubarray(0, FingerprintLength);
		}

		public byte[] Fingerprint
		{
			get
			{
				return vchFingerprint;
			}
		}

		public ExtPubKey Derive(uint index)
		{
			var result = new ExtPubKey
			{
				nDepth = (byte)(nDepth + 1),
				vchFingerprint = CalculateChildFingerprint(),
				nChild = index
			};
			result.pubkey = pubkey.Derivate(this.vchChainCode, index, out result.vchChainCode);
			return result;
		}

		public ExtPubKey Derive(KeyPath derivation)
		{
			ExtPubKey result = this;
			return derivation.Indexes.Aggregate(result, (current, index) => current.Derive(index));
		}

		public ExtPubKey Derive(int index, bool hardened)
		{
			if(index < 0)
				throw new ArgumentOutOfRangeException("index", "the index can't be negative");
			uint realIndex = (uint)index;
			realIndex = hardened ? realIndex | 0x80000000u : realIndex;
			return Derive(realIndex);
		}

		public BitcoinExtPubKey GetWif(Network network)
		{
			return new BitcoinExtPubKey(this, network);
		}

		#region IBitcoinSerializable Members

		public void ReadWrite(BitcoinStream stream)
		{
			using(stream.BigEndianScope())
			{
				stream.ReadWrite(ref nDepth);
				stream.ReadWrite(ref vchFingerprint);
				stream.ReadWrite(ref nChild);
				stream.ReadWrite(ref vchChainCode);
				stream.ReadWrite(ref pubkey);
			}
		}


		private uint256 Hash
		{
			get
			{
				return Hashes.Hash256(this.ToBytes());
			}
		}

		public override bool Equals(object obj)
		{
			ExtPubKey item = obj as ExtPubKey;
			if(item == null)
				return false;
			return Hash.Equals(item.Hash);
		}
		public static bool operator ==(ExtPubKey a, ExtPubKey b)
		{
			if(System.Object.ReferenceEquals(a, b))
				return true;
			if(((object)a == null) || ((object)b == null))
				return false;
			return a.Hash == b.Hash;
		}

		public static bool operator !=(ExtPubKey a, ExtPubKey b)
		{
			return !(a == b);
		}

		public override int GetHashCode()
		{
			return Hash.GetHashCode();
		}
		#endregion

		public string ToString(Network network)
		{
			return new BitcoinExtPubKey(this, network).ToString();
		}

		#region IDestination Members

		/// <summary>
		/// The P2PKH payment script
		/// </summary>
		public Script ScriptPubKey
		{
			get
			{
				return PubKey.Hash.ScriptPubKey;
			}
		}

		#endregion
	}
}
>>>>>>> d3cbf392
<|MERGE_RESOLUTION|>--- conflicted
+++ resolved
@@ -1,478 +1,239 @@
-<<<<<<< HEAD
-﻿using System;
-using System.Linq;
-using NBitcoin.Crypto;
-using NBitcoin.DataEncoders;
-
-namespace NBitcoin.BIP32
-{
-	/// <summary>
-	/// A public HD key
-	/// </summary>
-	public class ExtPubKey : IBitcoinSerializable, IDestination
-	{
-		public static ExtPubKey Parse(string wif, Network expectedNetwork = null)
-		{
-			return Network.CreateFromBase58Data<BitcoinExtPubKey>(wif, expectedNetwork).ExtPubKey;
-		}
-
-		static readonly byte[] validPubKey = Encoders.Hex.DecodeData("0374ef3990e387b5a2992797f14c031a64efd80e5cb843d7c1d4a0274a9bc75e55");
-		internal byte nDepth;
-		internal byte[] vchFingerprint = new byte[4];
-		internal uint nChild;
-
-		//
-		internal PubKey pubkey = new PubKey(validPubKey);
-		internal byte[] vchChainCode = new byte[32];
-
-		public byte Depth
-		{
-			get
-			{
-				return nDepth;
-			}
-		}
-
-		public uint Child
-		{
-			get
-			{
-				return nChild;
-			}
-		}
-
-		public bool IsHardened
-		{
-			get
-			{
-				return (nChild & 0x80000000u) != 0;
-			}
-		}
-		public PubKey PubKey
-		{
-			get
-			{
-				return pubkey;
-			}
-		}
-		public byte[] ChainCode
-		{
-			get
-			{
-				byte[] chainCodeCopy = new byte[vchChainCode.Length];
-				Buffer.BlockCopy(vchChainCode, 0, chainCodeCopy, 0, vchChainCode.Length);
-
-				return chainCodeCopy;
-			}
-		}
-
-		internal ExtPubKey()
-		{
-		}
-
-		public ExtPubKey(byte[] bytes)
-		{
-			if(bytes == null)
-				throw new ArgumentNullException("bytes");
-			this.ReadWrite(bytes);
-		}
-
-		public ExtPubKey(PubKey pubkey, byte[] chainCode, byte depth, byte[] fingerprint, uint child)
-		{
-			if(pubkey == null)
-				throw new ArgumentNullException("pubkey");
-			if(chainCode == null)
-				throw new ArgumentNullException("chainCode");
-			if(fingerprint == null)
-				throw new ArgumentNullException("fingerprint");
-			if(fingerprint.Length != fingerprint.Length)
-				throw new ArgumentException(string.Format("The fingerprint must be {0} bytes.", fingerprint.Length), "fingerprint");
-			if(chainCode.Length != vchChainCode.Length)
-				throw new ArgumentException(string.Format("The chain code must be {0} bytes.", vchChainCode.Length), "chainCode");
-			this.pubkey = pubkey;
-			this.nDepth = depth;
-			this.nChild = child;
-			Buffer.BlockCopy(fingerprint, 0, vchFingerprint, 0, vchFingerprint.Length);
-			Buffer.BlockCopy(chainCode, 0, vchChainCode, 0, vchChainCode.Length);
-		}
-
-		public ExtPubKey(PubKey masterKey, byte[] chainCode)
-		{
-			if(masterKey == null)
-				throw new ArgumentNullException("masterKey");
-			if(chainCode == null)
-				throw new ArgumentNullException("chainCode");
-			if(chainCode.Length != vchChainCode.Length)
-				throw new ArgumentException(string.Format("The chain code must be {0} bytes.", vchChainCode.Length), "chainCode");
-			this.pubkey = masterKey;
-			Buffer.BlockCopy(chainCode, 0, vchChainCode, 0, vchChainCode.Length);
-		}
-
-
-		public bool IsChildOf(ExtPubKey parentKey)
-		{
-			if(Depth != parentKey.Depth + 1)
-				return false;
-			return parentKey.CalculateChildFingerprint().SequenceEqual(Fingerprint);
-		}
-		public bool IsParentOf(ExtPubKey childKey)
-		{
-			return childKey.IsChildOf(this);
-		}
-		public byte[] CalculateChildFingerprint()
-		{
-			return pubkey.Hash.ToBytes().SafeSubarray(0, vchFingerprint.Length);
-		}
-
-		public byte[] Fingerprint
-		{
-			get
-			{
-				return vchFingerprint;
-			}
-		}
-
-		public ExtPubKey Derive(uint index)
-		{
-			var result = new ExtPubKey
-			{
-				nDepth = (byte)(nDepth + 1),
-				vchFingerprint = CalculateChildFingerprint(),
-				nChild = index
-			};
-			result.pubkey = pubkey.Derivate(this.vchChainCode, index, out result.vchChainCode);
-			return result;
-		}
-
-		public ExtPubKey Derive(KeyPath derivation)
-		{
-			ExtPubKey result = this;
-			return derivation.Indexes.Aggregate(result, (current, index) => current.Derive(index));
-		}
-
-		public ExtPubKey Derive(int index, bool hardened)
-		{
-			if(index < 0)
-				throw new ArgumentOutOfRangeException("index", "the index can't be negative");
-			uint realIndex = (uint)index;
-			realIndex = hardened ? realIndex | 0x80000000u : realIndex;
-			return Derive(realIndex);
-		}
-
-		public BitcoinExtPubKey GetWif(Network network)
-		{
-			return new BitcoinExtPubKey(this, network);
-		}
-
-		#region IBitcoinSerializable Members
-
-		public void ReadWrite(BitcoinStream stream)
-		{
-			using(stream.BigEndianScope())
-			{
-				stream.ReadWrite(ref nDepth);
-				stream.ReadWrite(ref vchFingerprint);
-				stream.ReadWrite(ref nChild);
-				stream.ReadWrite(ref vchChainCode);
-				stream.ReadWrite(ref pubkey);
-			}
-		}
-
-
-		private uint256 Hash
-		{
-			get
-			{
-				return Hashes.Hash256(this.ToBytes());
-			}
-		}
-
-		public override bool Equals(object obj)
-		{
-			ExtPubKey item = obj as ExtPubKey;
-			if(item == null)
-				return false;
-			return Hash.Equals(item.Hash);
-		}
-		public static bool operator ==(ExtPubKey a, ExtPubKey b)
-		{
-			if(System.Object.ReferenceEquals(a, b))
-				return true;
-			if(((object)a == null) || ((object)b == null))
-				return false;
-			return a.Hash == b.Hash;
-		}
-
-		public static bool operator !=(ExtPubKey a, ExtPubKey b)
-		{
-			return !(a == b);
-		}
-
-		public override int GetHashCode()
-		{
-			return Hash.GetHashCode();
-		}
-		#endregion
-
-		public string ToString(Network network)
-		{
-			return new BitcoinExtPubKey(this, network).ToString();
-		}
-
-		#region IDestination Members
-
-		/// <summary>
-		/// The P2PKH payment script
-		/// </summary>
-		public Script ScriptPubKey
-		{
-			get
-			{
-				return PubKey.Hash.ScriptPubKey;
-			}
-		}
-
-		#endregion
-	}
-}
-=======
-﻿using System;
-using NBitcoin.Crypto;
-using NBitcoin.DataEncoders;
-using System.Linq;
-
-namespace NBitcoin
-{
-	/// <summary>
-	/// A public HD key
-	/// </summary>
-	public class ExtPubKey : IBitcoinSerializable, IDestination
-	{
-		public static ExtPubKey Parse(string wif, Network expectedNetwork = null)
-		{
-			return Network.CreateFromBase58Data<BitcoinExtPubKey>(wif, expectedNetwork).ExtPubKey;
-		}
-
-		private const int FingerprintLength = 4;
-		private const int ChainCodeLength = 32;
-
-		static readonly byte[] validPubKey = Encoders.Hex.DecodeData("0374ef3990e387b5a2992797f14c031a64efd80e5cb843d7c1d4a0274a9bc75e55");
-		internal byte nDepth;
-		internal byte[] vchFingerprint = new byte[FingerprintLength];
-		internal uint nChild;
-
-		//
-		internal PubKey pubkey = new PubKey(validPubKey);
-		internal byte[] vchChainCode = new byte[ChainCodeLength];
-
-		public byte Depth
-		{
-			get
-			{
-				return nDepth;
-			}
-		}
-
-		public uint Child
-		{
-			get
-			{
-				return nChild;
-			}
-		}
-
-		public bool IsHardened
-		{
-			get
-			{
-				return (nChild & 0x80000000u) != 0;
-			}
-		}
-		public PubKey PubKey
-		{
-			get
-			{
-				return pubkey;
-			}
-		}
-		public byte[] ChainCode
-		{
-			get
-			{
-				byte[] chainCodeCopy = new byte[ChainCodeLength];
-				Buffer.BlockCopy(vchChainCode, 0, chainCodeCopy, 0, ChainCodeLength);
-
-				return chainCodeCopy;
-			}
-		}
-
-		internal ExtPubKey()
-		{
-		}
-
-		public ExtPubKey(byte[] bytes)
-		{
-			if(bytes == null)
-				throw new ArgumentNullException("bytes");
-			this.ReadWrite(bytes);
-		}
-
-		public ExtPubKey(PubKey pubkey, byte[] chainCode, byte depth, byte[] fingerprint, uint child)
-		{
-			if(pubkey == null)
-				throw new ArgumentNullException("pubkey");
-			if(chainCode == null)
-				throw new ArgumentNullException("chainCode");
-			if(fingerprint == null)
-				throw new ArgumentNullException("fingerprint");
-			if(fingerprint.Length != FingerprintLength)
-				throw new ArgumentException(string.Format("The fingerprint must be {0} bytes.", FingerprintLength), "fingerprint");
-			if(chainCode.Length != ChainCodeLength)
-				throw new ArgumentException(string.Format("The chain code must be {0} bytes.", ChainCodeLength), "chainCode");
-			this.pubkey = pubkey;
-			this.nDepth = depth;
-			this.nChild = child;
-			Buffer.BlockCopy(fingerprint, 0, vchFingerprint, 0, FingerprintLength);
-			Buffer.BlockCopy(chainCode, 0, vchChainCode, 0, ChainCodeLength);
-		}
-
-		public ExtPubKey(PubKey masterKey, byte[] chainCode)
-		{
-			if(masterKey == null)
-				throw new ArgumentNullException("masterKey");
-			if(chainCode == null)
-				throw new ArgumentNullException("chainCode");
-			if(chainCode.Length != ChainCodeLength)
-				throw new ArgumentException(string.Format("The chain code must be {0} bytes.", ChainCodeLength), "chainCode");
-			this.pubkey = masterKey;
-			Buffer.BlockCopy(chainCode, 0, vchChainCode, 0, ChainCodeLength);
-		}
-
-
-		public bool IsChildOf(ExtPubKey parentKey)
-		{
-			if(Depth != parentKey.Depth + 1)
-				return false;
-			return parentKey.CalculateChildFingerprint().SequenceEqual(Fingerprint);
-		}
-		public bool IsParentOf(ExtPubKey childKey)
-		{
-			return childKey.IsChildOf(this);
-		}
-		public byte[] CalculateChildFingerprint()
-		{
-			return pubkey.Hash.ToBytes().SafeSubarray(0, FingerprintLength);
-		}
-
-		public byte[] Fingerprint
-		{
-			get
-			{
-				return vchFingerprint;
-			}
-		}
-
-		public ExtPubKey Derive(uint index)
-		{
-			var result = new ExtPubKey
-			{
-				nDepth = (byte)(nDepth + 1),
-				vchFingerprint = CalculateChildFingerprint(),
-				nChild = index
-			};
-			result.pubkey = pubkey.Derivate(this.vchChainCode, index, out result.vchChainCode);
-			return result;
-		}
-
-		public ExtPubKey Derive(KeyPath derivation)
-		{
-			ExtPubKey result = this;
-			return derivation.Indexes.Aggregate(result, (current, index) => current.Derive(index));
-		}
-
-		public ExtPubKey Derive(int index, bool hardened)
-		{
-			if(index < 0)
-				throw new ArgumentOutOfRangeException("index", "the index can't be negative");
-			uint realIndex = (uint)index;
-			realIndex = hardened ? realIndex | 0x80000000u : realIndex;
-			return Derive(realIndex);
-		}
-
-		public BitcoinExtPubKey GetWif(Network network)
-		{
-			return new BitcoinExtPubKey(this, network);
-		}
-
-		#region IBitcoinSerializable Members
-
-		public void ReadWrite(BitcoinStream stream)
-		{
-			using(stream.BigEndianScope())
-			{
-				stream.ReadWrite(ref nDepth);
-				stream.ReadWrite(ref vchFingerprint);
-				stream.ReadWrite(ref nChild);
-				stream.ReadWrite(ref vchChainCode);
-				stream.ReadWrite(ref pubkey);
-			}
-		}
-
-
-		private uint256 Hash
-		{
-			get
-			{
-				return Hashes.Hash256(this.ToBytes());
-			}
-		}
-
-		public override bool Equals(object obj)
-		{
-			ExtPubKey item = obj as ExtPubKey;
-			if(item == null)
-				return false;
-			return Hash.Equals(item.Hash);
-		}
-		public static bool operator ==(ExtPubKey a, ExtPubKey b)
-		{
-			if(System.Object.ReferenceEquals(a, b))
-				return true;
-			if(((object)a == null) || ((object)b == null))
-				return false;
-			return a.Hash == b.Hash;
-		}
-
-		public static bool operator !=(ExtPubKey a, ExtPubKey b)
-		{
-			return !(a == b);
-		}
-
-		public override int GetHashCode()
-		{
-			return Hash.GetHashCode();
-		}
-		#endregion
-
-		public string ToString(Network network)
-		{
-			return new BitcoinExtPubKey(this, network).ToString();
-		}
-
-		#region IDestination Members
-
-		/// <summary>
-		/// The P2PKH payment script
-		/// </summary>
-		public Script ScriptPubKey
-		{
-			get
-			{
-				return PubKey.Hash.ScriptPubKey;
-			}
-		}
-
-		#endregion
-	}
-}
->>>>>>> d3cbf392
+﻿using System;
+using NBitcoin.Crypto;
+using NBitcoin.DataEncoders;
+using System.Linq;
+
+namespace NBitcoin
+{
+	/// <summary>
+	/// A public HD key
+	/// </summary>
+	public class ExtPubKey : IBitcoinSerializable, IDestination
+	{
+		public static ExtPubKey Parse(string wif, Network expectedNetwork = null)
+		{
+			return Network.CreateFromBase58Data<BitcoinExtPubKey>(wif, expectedNetwork).ExtPubKey;
+		}
+
+		private const int FingerprintLength = 4;
+		private const int ChainCodeLength = 32;
+
+		static readonly byte[] validPubKey = Encoders.Hex.DecodeData("0374ef3990e387b5a2992797f14c031a64efd80e5cb843d7c1d4a0274a9bc75e55");
+		internal byte nDepth;
+		internal byte[] vchFingerprint = new byte[FingerprintLength];
+		internal uint nChild;
+
+		//
+		internal PubKey pubkey = new PubKey(validPubKey);
+		internal byte[] vchChainCode = new byte[ChainCodeLength];
+
+		public byte Depth
+		{
+			get
+			{
+				return nDepth;
+			}
+		}
+
+		public uint Child
+		{
+			get
+			{
+				return nChild;
+			}
+		}
+
+		public bool IsHardened
+		{
+			get
+			{
+				return (nChild & 0x80000000u) != 0;
+			}
+		}
+		public PubKey PubKey
+		{
+			get
+			{
+				return pubkey;
+			}
+		}
+		public byte[] ChainCode
+		{
+			get
+			{
+				byte[] chainCodeCopy = new byte[ChainCodeLength];
+				Buffer.BlockCopy(vchChainCode, 0, chainCodeCopy, 0, ChainCodeLength);
+
+				return chainCodeCopy;
+			}
+		}
+
+		internal ExtPubKey()
+		{
+		}
+
+		public ExtPubKey(byte[] bytes)
+		{
+			if(bytes == null)
+				throw new ArgumentNullException("bytes");
+			this.ReadWrite(bytes);
+		}
+
+		public ExtPubKey(PubKey pubkey, byte[] chainCode, byte depth, byte[] fingerprint, uint child)
+		{
+			if(pubkey == null)
+				throw new ArgumentNullException("pubkey");
+			if(chainCode == null)
+				throw new ArgumentNullException("chainCode");
+			if(fingerprint == null)
+				throw new ArgumentNullException("fingerprint");
+			if(fingerprint.Length != FingerprintLength)
+				throw new ArgumentException(string.Format("The fingerprint must be {0} bytes.", FingerprintLength), "fingerprint");
+			if(chainCode.Length != ChainCodeLength)
+				throw new ArgumentException(string.Format("The chain code must be {0} bytes.", ChainCodeLength), "chainCode");
+			this.pubkey = pubkey;
+			this.nDepth = depth;
+			this.nChild = child;
+			Buffer.BlockCopy(fingerprint, 0, vchFingerprint, 0, FingerprintLength);
+			Buffer.BlockCopy(chainCode, 0, vchChainCode, 0, ChainCodeLength);
+		}
+
+		public ExtPubKey(PubKey masterKey, byte[] chainCode)
+		{
+			if(masterKey == null)
+				throw new ArgumentNullException("masterKey");
+			if(chainCode == null)
+				throw new ArgumentNullException("chainCode");
+			if(chainCode.Length != ChainCodeLength)
+				throw new ArgumentException(string.Format("The chain code must be {0} bytes.", ChainCodeLength), "chainCode");
+			this.pubkey = masterKey;
+			Buffer.BlockCopy(chainCode, 0, vchChainCode, 0, ChainCodeLength);
+		}
+
+
+		public bool IsChildOf(ExtPubKey parentKey)
+		{
+			if(Depth != parentKey.Depth + 1)
+				return false;
+			return parentKey.CalculateChildFingerprint().SequenceEqual(Fingerprint);
+		}
+		public bool IsParentOf(ExtPubKey childKey)
+		{
+			return childKey.IsChildOf(this);
+		}
+		public byte[] CalculateChildFingerprint()
+		{
+			return pubkey.Hash.ToBytes().SafeSubarray(0, FingerprintLength);
+		}
+
+		public byte[] Fingerprint
+		{
+			get
+			{
+				return vchFingerprint;
+			}
+		}
+
+		public ExtPubKey Derive(uint index)
+		{
+			var result = new ExtPubKey
+			{
+				nDepth = (byte)(nDepth + 1),
+				vchFingerprint = CalculateChildFingerprint(),
+				nChild = index
+			};
+			result.pubkey = pubkey.Derivate(this.vchChainCode, index, out result.vchChainCode);
+			return result;
+		}
+
+		public ExtPubKey Derive(KeyPath derivation)
+		{
+			ExtPubKey result = this;
+			return derivation.Indexes.Aggregate(result, (current, index) => current.Derive(index));
+		}
+
+		public ExtPubKey Derive(int index, bool hardened)
+		{
+			if(index < 0)
+				throw new ArgumentOutOfRangeException("index", "the index can't be negative");
+			uint realIndex = (uint)index;
+			realIndex = hardened ? realIndex | 0x80000000u : realIndex;
+			return Derive(realIndex);
+		}
+
+		public BitcoinExtPubKey GetWif(Network network)
+		{
+			return new BitcoinExtPubKey(this, network);
+		}
+
+		#region IBitcoinSerializable Members
+
+		public void ReadWrite(BitcoinStream stream)
+		{
+			using(stream.BigEndianScope())
+			{
+				stream.ReadWrite(ref nDepth);
+				stream.ReadWrite(ref vchFingerprint);
+				stream.ReadWrite(ref nChild);
+				stream.ReadWrite(ref vchChainCode);
+				stream.ReadWrite(ref pubkey);
+			}
+		}
+
+
+		private uint256 Hash
+		{
+			get
+			{
+				return Hashes.Hash256(this.ToBytes());
+			}
+		}
+
+		public override bool Equals(object obj)
+		{
+			ExtPubKey item = obj as ExtPubKey;
+			if(item == null)
+				return false;
+			return Hash.Equals(item.Hash);
+		}
+		public static bool operator ==(ExtPubKey a, ExtPubKey b)
+		{
+			if(System.Object.ReferenceEquals(a, b))
+				return true;
+			if(((object)a == null) || ((object)b == null))
+				return false;
+			return a.Hash == b.Hash;
+		}
+
+		public static bool operator !=(ExtPubKey a, ExtPubKey b)
+		{
+			return !(a == b);
+		}
+
+		public override int GetHashCode()
+		{
+			return Hash.GetHashCode();
+		}
+		#endregion
+
+		public string ToString(Network network)
+		{
+			return new BitcoinExtPubKey(this, network).ToString();
+		}
+
+		#region IDestination Members
+
+		/// <summary>
+		/// The P2PKH payment script
+		/// </summary>
+		public Script ScriptPubKey
+		{
+			get
+			{
+				return PubKey.Hash.ScriptPubKey;
+			}
+		}
+
+		#endregion
+	}
+}