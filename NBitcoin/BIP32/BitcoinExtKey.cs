--- conflicted
+++ resolved
@@ -1,366 +1,204 @@
-<<<<<<< HEAD
-﻿namespace NBitcoin.BIP32
-{
-	public abstract class BitcoinExtKeyBase : Base58Data, IDestination
-	{
-		protected BitcoinExtKeyBase(IBitcoinSerializable key, Network network)
-			: base(key.ToBytes(), network)
-		{
-		}
-
-		protected BitcoinExtKeyBase(string base58, Network network)
-			: base(base58, network)
-		{
-		}
-
-
-		#region IDestination Members
-
-		public abstract Script ScriptPubKey
-		{
-			get;
-		}
-
-		#endregion
-	}
-
-	/// <summary>
-	/// Base58 representation of an ExtKey
-	/// </summary>
-	public class BitcoinExtKey : BitcoinExtKeyBase, ISecret
-	{
-		public BitcoinExtKey(string base58, Network expectedNetwork = null)
-			: base(base58, expectedNetwork)
-		{
-
-		}
-		public BitcoinExtKey(ExtKey key, Network network)
-			: base(key, network)
-		{
-
-		}
-
-		protected override bool IsValid
-		{
-			get
-			{
-				return vchData.Length == 74;
-			}
-		}
-
-		ExtKey _Key;
-		public ExtKey ExtKey
-		{
-			get
-			{
-				if(_Key == null)
-				{
-					_Key = new ExtKey();
-					_Key.ReadWrite(vchData);
-				}
-				return _Key;
-			}
-		}
-
-
-		public override Base58Type Type
-		{
-			get
-			{
-				return Base58Type.EXT_SECRET_KEY;
-			}
-		}
-
-		public override Script ScriptPubKey
-		{
-			get
-			{
-				return ExtKey.ScriptPubKey;
-			}
-		}
-
-		public BitcoinExtPubKey Neuter()
-		{
-			return ExtKey.Neuter().GetWif(Network);
-		}
-
-		#region ISecret Members
-
-		public Key PrivateKey
-		{
-			get
-			{
-				return ExtKey.PrivateKey;
-			}
-		}
-
-		#endregion
-
-		public static implicit operator ExtKey(BitcoinExtKey key)
-		{
-			if(key == null)
-				return null;
-			return key.ExtKey;
-		}
-	}
-
-	/// <summary>
-	/// Base58 representation of an ExtPubKey
-	/// </summary>
-	public class BitcoinExtPubKey : BitcoinExtKeyBase
-	{
-		public BitcoinExtPubKey(ExtPubKey key, Network network)
-			: base(key, network)
-		{
-
-		}
-
-		public BitcoinExtPubKey(string base58, Network expectedNetwork = null)
-			: base(base58, expectedNetwork)
-		{
-		}
-
-		ExtPubKey _PubKey;
-		public ExtPubKey ExtPubKey
-		{
-			get
-			{
-				if(_PubKey == null)
-				{
-					_PubKey = new ExtPubKey();
-					_PubKey.ReadWrite(vchData);
-				}
-				return _PubKey;
-			}
-		}
-
-		public override Base58Type Type
-		{
-			get
-			{
-				return Base58Type.EXT_PUBLIC_KEY;
-			}
-		}
-
-		public override Script ScriptPubKey
-		{
-			get
-			{
-				return ExtPubKey.ScriptPubKey;
-			}
-		}
-
-		public static implicit operator ExtPubKey(BitcoinExtPubKey key)
-		{
-			if(key == null)
-				return null;
-			return key.ExtPubKey;
-		}
-	}
-}
-=======
-﻿namespace NBitcoin
-{
-	public abstract class BitcoinExtKeyBase : Base58Data, IDestination
-	{
-		protected BitcoinExtKeyBase(IBitcoinSerializable key, Network network)
-			: base(key.ToBytes(), network)
-		{
-		}
-
-		protected BitcoinExtKeyBase(string base58, Network network)
-			: base(base58, network)
-		{
-		}
-
-
-		#region IDestination Members
-
-		public abstract Script ScriptPubKey
-		{
-			get;
-		}
-
-		#endregion
-	}
-
-	/// <summary>
-	/// Base58 representation of an ExtKey, within a particular network.
-	/// </summary>
-	public class BitcoinExtKey : BitcoinExtKeyBase, ISecret
-	{
-		/// <summary>
-		/// Constructor. Creates an extended key from the Base58 representation, checking the expected network.
-		/// </summary>
-		public BitcoinExtKey(string base58, Network expectedNetwork = null)
-			: base(base58, expectedNetwork)
-		{
-		}
-
-		/// <summary>
-		/// Constructor. Creates a representation of an extended key, within the specified network.
-		/// </summary>
-		public BitcoinExtKey(ExtKey key, Network network)
-			: base(key, network)
-		{
-		}
-
-		/// <summary>
-		/// Gets whether the data is the correct expected length.
-		/// </summary>
-		protected override bool IsValid
-		{
-			get
-			{
-				return vchData.Length == 74;
-			}
-		}
-
-		ExtKey _Key;
-
-		/// <summary>
-		/// Gets the extended key, converting from the Base58 representation.
-		/// </summary>
-		public ExtKey ExtKey
-		{
-			get
-			{
-				if(_Key == null)
-				{
-					_Key = new ExtKey();
-					_Key.ReadWrite(vchData);
-				}
-				return _Key;
-			}
-		}
-
-		/// <summary>
-		/// Gets the type of item represented by this Base58 data.
-		/// </summary>
-		public override Base58Type Type
-		{
-			get
-			{
-				return Base58Type.EXT_SECRET_KEY;
-			}
-		}
-
-		/// <summary>
-		/// Gets the script of the hash of the public key corresponing to the private key 
-		/// of the extended key of this Base58 item.
-		/// </summary>
-		public override Script ScriptPubKey
-		{
-			get
-			{
-				return ExtKey.ScriptPubKey;
-			}
-		}
-
-		/// <summary>
-		/// Gets the Base58 representation, in the same network, of the neutered extended key.
-		/// </summary>
-		public BitcoinExtPubKey Neuter()
-		{
-			return ExtKey.Neuter().GetWif(Network);
-		}
-
-		#region ISecret Members
-
-		/// <summary>
-		/// Gets the private key of the extended key of this Base58 item.
-		/// </summary>
-		public Key PrivateKey
-		{
-			get
-			{
-				return ExtKey.PrivateKey;
-			}
-		}
-
-		#endregion
-
-		/// <summary>
-		/// Implicit cast from BitcoinExtKey to ExtKey.
-		/// </summary>
-		public static implicit operator ExtKey(BitcoinExtKey key)
-		{
-			if(key == null)
-				return null;
-			return key.ExtKey;
-		}
-	}
-
-	/// <summary>
-	/// Base58 representation of an ExtPubKey, within a particular network.
-	/// </summary>
-	public class BitcoinExtPubKey : BitcoinExtKeyBase
-	{
-		/// <summary>
-		/// Constructor. Creates an extended public key from the Base58 representation, checking the expected network.
-		/// </summary>
-		public BitcoinExtPubKey(string base58, Network expectedNetwork = null)
-			: base(base58, expectedNetwork)
-		{
-		}
-
-		/// <summary>
-		/// Constructor. Creates a representation of an extended public key, within the specified network.
-		/// </summary>
-		public BitcoinExtPubKey(ExtPubKey key, Network network)
-			: base(key, network)
-		{
-		}
-
-		ExtPubKey _PubKey;
-
-		/// <summary>
-		/// Gets the extended public key, converting from the Base58 representation.
-		/// </summary>
-		public ExtPubKey ExtPubKey
-		{
-			get
-			{
-				if(_PubKey == null)
-				{
-					_PubKey = new ExtPubKey();
-					_PubKey.ReadWrite(vchData);
-				}
-				return _PubKey;
-			}
-		}
-
-		/// <summary>
-		/// Gets the type of item represented by this Base58 data.
-		/// </summary>
-		public override Base58Type Type
-		{
-			get
-			{
-				return Base58Type.EXT_PUBLIC_KEY;
-			}
-		}
-
-		/// <summary>
-		/// Gets the script of the hash of the public key of the extended key of this Base58 item.
-		/// </summary>
-		public override Script ScriptPubKey
-		{
-			get
-			{
-				return ExtPubKey.ScriptPubKey;
-			}
-		}
-
-		/// <summary>
-		/// Implicit cast from BitcoinExtPubKey to ExtPubKey.
-		/// </summary>
-		public static implicit operator ExtPubKey(BitcoinExtPubKey key)
-		{
-			if(key == null)
-				return null;
-			return key.ExtPubKey;
-		}
-	}
-}
->>>>>>> d3cbf392
+﻿namespace NBitcoin
+{
+	public abstract class BitcoinExtKeyBase : Base58Data, IDestination
+	{
+		protected BitcoinExtKeyBase(IBitcoinSerializable key, Network network)
+			: base(key.ToBytes(), network)
+		{
+		}
+
+		protected BitcoinExtKeyBase(string base58, Network network)
+			: base(base58, network)
+		{
+		}
+
+
+		#region IDestination Members
+
+		public abstract Script ScriptPubKey
+		{
+			get;
+		}
+
+		#endregion
+	}
+
+	/// <summary>
+	/// Base58 representation of an ExtKey, within a particular network.
+	/// </summary>
+	public class BitcoinExtKey : BitcoinExtKeyBase, ISecret
+	{
+		/// <summary>
+		/// Constructor. Creates an extended key from the Base58 representation, checking the expected network.
+		/// </summary>
+		public BitcoinExtKey(string base58, Network expectedNetwork = null)
+			: base(base58, expectedNetwork)
+		{
+		}
+
+		/// <summary>
+		/// Constructor. Creates a representation of an extended key, within the specified network.
+		/// </summary>
+		public BitcoinExtKey(ExtKey key, Network network)
+			: base(key, network)
+		{
+		}
+
+		/// <summary>
+		/// Gets whether the data is the correct expected length.
+		/// </summary>
+		protected override bool IsValid
+		{
+			get
+			{
+				return vchData.Length == 74;
+			}
+		}
+
+		ExtKey _Key;
+
+		/// <summary>
+		/// Gets the extended key, converting from the Base58 representation.
+		/// </summary>
+		public ExtKey ExtKey
+		{
+			get
+			{
+				if(_Key == null)
+				{
+					_Key = new ExtKey();
+					_Key.ReadWrite(vchData);
+				}
+				return _Key;
+			}
+		}
+
+		/// <summary>
+		/// Gets the type of item represented by this Base58 data.
+		/// </summary>
+		public override Base58Type Type
+		{
+			get
+			{
+				return Base58Type.EXT_SECRET_KEY;
+			}
+		}
+
+		/// <summary>
+		/// Gets the script of the hash of the public key corresponing to the private key 
+		/// of the extended key of this Base58 item.
+		/// </summary>
+		public override Script ScriptPubKey
+		{
+			get
+			{
+				return ExtKey.ScriptPubKey;
+			}
+		}
+
+		/// <summary>
+		/// Gets the Base58 representation, in the same network, of the neutered extended key.
+		/// </summary>
+		public BitcoinExtPubKey Neuter()
+		{
+			return ExtKey.Neuter().GetWif(Network);
+		}
+
+		#region ISecret Members
+
+		/// <summary>
+		/// Gets the private key of the extended key of this Base58 item.
+		/// </summary>
+		public Key PrivateKey
+		{
+			get
+			{
+				return ExtKey.PrivateKey;
+			}
+		}
+
+		#endregion
+
+		/// <summary>
+		/// Implicit cast from BitcoinExtKey to ExtKey.
+		/// </summary>
+		public static implicit operator ExtKey(BitcoinExtKey key)
+		{
+			if(key == null)
+				return null;
+			return key.ExtKey;
+		}
+	}
+
+	/// <summary>
+	/// Base58 representation of an ExtPubKey, within a particular network.
+	/// </summary>
+	public class BitcoinExtPubKey : BitcoinExtKeyBase
+	{
+		/// <summary>
+		/// Constructor. Creates an extended public key from the Base58 representation, checking the expected network.
+		/// </summary>
+		public BitcoinExtPubKey(string base58, Network expectedNetwork = null)
+			: base(base58, expectedNetwork)
+		{
+		}
+
+		/// <summary>
+		/// Constructor. Creates a representation of an extended public key, within the specified network.
+		/// </summary>
+		public BitcoinExtPubKey(ExtPubKey key, Network network)
+			: base(key, network)
+		{
+		}
+
+		ExtPubKey _PubKey;
+
+		/// <summary>
+		/// Gets the extended public key, converting from the Base58 representation.
+		/// </summary>
+		public ExtPubKey ExtPubKey
+		{
+			get
+			{
+				if(_PubKey == null)
+				{
+					_PubKey = new ExtPubKey();
+					_PubKey.ReadWrite(vchData);
+				}
+				return _PubKey;
+			}
+		}
+
+		/// <summary>
+		/// Gets the type of item represented by this Base58 data.
+		/// </summary>
+		public override Base58Type Type
+		{
+			get
+			{
+				return Base58Type.EXT_PUBLIC_KEY;
+			}
+		}
+
+		/// <summary>
+		/// Gets the script of the hash of the public key of the extended key of this Base58 item.
+		/// </summary>
+		public override Script ScriptPubKey
+		{
+			get
+			{
+				return ExtPubKey.ScriptPubKey;
+			}
+		}
+
+		/// <summary>
+		/// Implicit cast from BitcoinExtPubKey to ExtPubKey.
+		/// </summary>
+		public static implicit operator ExtPubKey(BitcoinExtPubKey key)
+		{
+			if(key == null)
+				return null;
+			return key.ExtPubKey;
+		}
+	}
+}