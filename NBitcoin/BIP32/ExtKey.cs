--- conflicted
+++ resolved
@@ -1,663 +1,370 @@
-<<<<<<< HEAD
-﻿using System;
-using System.Linq;
-using NBitcoin.BouncyCastle.math;
-using NBitcoin.Crypto;
-using NBitcoin.DataEncoders;
-
-namespace NBitcoin.BIP32
-{
-	/// <summary>
-	/// A private HD key
-	/// </summary>
-	public class ExtKey : IBitcoinSerializable, IDestination, ISecret
-	{
-		public static ExtKey Parse(string wif, Network expectedNetwork = null)
-		{
-			return Network.CreateFromBase58Data<BitcoinExtKey>(wif, expectedNetwork).ExtKey;
-		}
-
-		Key key;
-		byte[] vchChainCode = new byte[32];
-		uint nChild;
-		byte nDepth;
-		byte[] vchFingerprint = new byte[4];
-
-		static readonly byte[] hashkey = new[] { 'B', 'i', 't', 'c', 'o', 'i', 'n', ' ', 's', 'e', 'e', 'd' }.Select(o => (byte)o).ToArray();
-
-		public byte Depth
-		{
-			get
-			{
-				return nDepth;
-			}
-		}
-		public uint Child
-		{
-			get
-			{
-				return nChild;
-			}
-		}
-		public byte[] ChainCode
-		{
-			get
-			{
-				byte[] chainCodeCopy = new byte[vchChainCode.Length];
-				Buffer.BlockCopy(vchChainCode, 0, chainCodeCopy, 0, vchChainCode.Length);
-
-				return chainCodeCopy;
-			}
-		}
-
-		public ExtKey(BitcoinExtPubKey extPubKey, BitcoinSecret key)
-			: this(extPubKey.ExtPubKey, key.PrivateKey)
-		{
-		}
-		public ExtKey(ExtPubKey extPubKey, Key privateKey)
-		{
-			if(extPubKey == null)
-				throw new ArgumentNullException("extPubKey");
-			if(privateKey == null)
-				throw new ArgumentNullException("privateKey");
-			this.nChild = extPubKey.nChild;
-			this.nDepth = extPubKey.nDepth;
-			this.vchChainCode = extPubKey.vchChainCode;
-			this.vchFingerprint = extPubKey.vchFingerprint;
-			this.key = privateKey;
-		}
-
-		public ExtKey(Key key, byte[] chainCode, byte depth, byte[] fingerprint, uint child)
-		{
-			if(key == null)
-				throw new ArgumentNullException("key");
-			if(chainCode == null)
-				throw new ArgumentNullException("chainCode");
-			if(fingerprint == null)
-				throw new ArgumentNullException("fingerprint");
-			if(fingerprint.Length != fingerprint.Length)
-				throw new ArgumentException(string.Format("The fingerprint must be {0} bytes.", fingerprint.Length), "fingerprint");
-			if(chainCode.Length != vchChainCode.Length)
-				throw new ArgumentException(string.Format("The chain code must be {0} bytes.", vchChainCode.Length), "chainCode");
-			this.key = key;
-			this.nDepth = depth;
-			this.nChild = child;
-			Buffer.BlockCopy(fingerprint, 0, vchFingerprint, 0, vchFingerprint.Length);
-			Buffer.BlockCopy(chainCode, 0, vchChainCode, 0, vchChainCode.Length);
-		}
-
-		public ExtKey(Key masterKey, byte[] chainCode)
-		{
-			if(masterKey == null)
-				throw new ArgumentNullException("masterKey");
-			if(chainCode == null)
-				throw new ArgumentNullException("chainCode");
-			if(chainCode.Length != vchChainCode.Length)
-				throw new ArgumentException(string.Format("The chain code must be {0} bytes.", vchChainCode.Length), "chainCode");
-			this.key = masterKey;
-			Buffer.BlockCopy(chainCode, 0, vchChainCode, 0, vchChainCode.Length);
-		}
-
-		public ExtKey()
-		{
-			byte[] seed = RandomUtils.GetBytes(64);
-			SetMaster(seed);
-		}
-		public Key PrivateKey
-		{
-			get
-			{
-				return key;
-			}
-		}
-		public ExtKey(string seedHex)
-		{
-			SetMaster(Encoders.Hex.DecodeData(seedHex));
-		}
-		public ExtKey(byte[] seed)
-		{
-			SetMaster(seed.ToArray());
-		}
-		private void SetMaster(byte[] seed)
-		{
-			var hashMAC = Hashes.HMACSHA512(hashkey, seed);
-			key = new Key(hashMAC.SafeSubarray(0, 32));
-
-			Buffer.BlockCopy(hashMAC, 32, vchChainCode, 0, 32);
-		}
-
-		/// <summary>
-		/// Create the public key from this key
-		/// </summary>
-		/// <returns></returns>
-		public ExtPubKey Neuter()
-		{
-			ExtPubKey ret = new ExtPubKey
-			{
-				nDepth = nDepth,
-				vchFingerprint = vchFingerprint.ToArray(),
-				nChild = nChild,
-				pubkey = key.PubKey,
-				vchChainCode = vchChainCode.ToArray()
-			};
-			return ret;
-		}
-
-		public bool IsChildOf(ExtKey parentKey)
-		{
-			if(Depth != parentKey.Depth + 1)
-				return false;
-			return parentKey.CalculateChildFingerprint().SequenceEqual(Fingerprint);
-		}
-		public bool IsParentOf(ExtKey childKey)
-		{
-			return childKey.IsChildOf(this);
-		}
-		private byte[] CalculateChildFingerprint()
-		{
-			return key.PubKey.Hash.ToBytes().SafeSubarray(0, vchFingerprint.Length);
-		}
-
-		public byte[] Fingerprint
-		{
-			get
-			{
-				return vchFingerprint;
-			}
-		}
-		public ExtKey Derive(uint index)
-		{
-			var result = new ExtKey
-			{
-				nDepth = (byte)(nDepth + 1),
-				vchFingerprint = CalculateChildFingerprint(),
-				nChild = index
-			};
-			result.key = key.Derivate(this.vchChainCode, index, out result.vchChainCode);
-			return result;
-		}
-
-		public ExtKey Derive(int index, bool hardened)
-		{
-			if(index < 0)
-				throw new ArgumentOutOfRangeException("index", "the index can't be negative");
-			uint realIndex = (uint)index;
-			realIndex = hardened ? realIndex | 0x80000000u : realIndex;
-			return Derive(realIndex);
-		}
-
-		public BitcoinExtKey GetWif(Network network)
-		{
-			return new BitcoinExtKey(this, network);
-		}
-
-		#region IBitcoinSerializable Members
-
-		public void ReadWrite(BitcoinStream stream)
-		{
-			using(stream.BigEndianScope())
-			{
-				stream.ReadWrite(ref nDepth);
-				stream.ReadWrite(ref vchFingerprint);
-				stream.ReadWrite(ref nChild);
-				stream.ReadWrite(ref vchChainCode);
-				byte b = 0;
-				stream.ReadWrite(ref b);
-				stream.ReadWrite(ref key);
-			}
-		}
-
-		#endregion
-
-		public ExtKey Derive(KeyPath derivation)
-		{
-			ExtKey result = this;
-			return derivation.Indexes.Aggregate(result, (current, index) => current.Derive(index));
-		}
-
-		public string ToString(Network network)
-		{
-			return new BitcoinExtKey(this, network).ToString();
-		}
-
-		#region IDestination Members
-
-		public Script ScriptPubKey
-		{
-			get
-			{
-				return PrivateKey.PubKey.Hash.ScriptPubKey;
-			}
-		}
-
-		#endregion
-
-		public bool IsHardened
-		{
-			get
-			{
-				return (nChild & 0x80000000u) != 0;
-			}
-		}
-
-		public ExtKey GetParentExtKey(ExtPubKey parent)
-		{
-			if(parent == null)
-				throw new ArgumentNullException("parent");
-			if(Depth == 0)
-				throw new InvalidOperationException("This ExtKey is the root key of the HD tree");
-			if(IsHardened)
-				throw new InvalidOperationException("This private key is hardened, so you can't get its parent");
-			var expectedFingerPrint = parent.CalculateChildFingerprint();
-			if(parent.Depth != this.Depth - 1 || !expectedFingerPrint.SequenceEqual(vchFingerprint))
-				throw new ArgumentException("The parent ExtPubKey is not the immediate parent of this ExtKey", "parent");
-
-			byte[] l = null;
-			byte[] ll = new byte[32];
-			byte[] lr = new byte[32];
-
-			var pubKey = parent.PubKey.ToBytes();
-			l = Hashes.BIP32Hash(parent.vchChainCode, nChild, pubKey[0], pubKey.SafeSubarray(1));
-			Array.Copy(l, ll, 32);
-			Array.Copy(l, 32, lr, 0, 32);
-			var ccChild = lr;
-
-			BigInteger parse256LL = new BigInteger(1, ll);
-			BigInteger N = ECKey.CURVE.N;
-
-			if(!ccChild.SequenceEqual(vchChainCode))
-				throw new InvalidOperationException("The derived chain code of the parent is not equal to this child chain code");
-
-			var keyBytes = PrivateKey.ToBytes();
-			var key = new BigInteger(1, keyBytes);
-
-			BigInteger kPar = key.Add(parse256LL.Negate()).Mod(N);
-			var keyParentBytes = kPar.ToByteArrayUnsigned();
-			if(keyParentBytes.Length < 32)
-				keyParentBytes = new byte[32 - keyParentBytes.Length].Concat(keyParentBytes).ToArray();
-
-			var parentExtKey = new ExtKey
-			{
-				vchChainCode = parent.vchChainCode,
-				nDepth = parent.Depth,
-				vchFingerprint = parent.Fingerprint,
-				nChild = parent.nChild,
-				key = new Key(keyParentBytes)
-			};
-			return parentExtKey;
-		}
-
-	}
-}
-=======
-﻿using NBitcoin.Crypto;
-using NBitcoin.DataEncoders;
-using NBitcoin.BouncyCastle.Math;
-using System;
-using System.Linq;
-
-namespace NBitcoin
-{
-	/// <summary>
-	/// A private Hierarchical Deterministic key
-	/// </summary>
-	public class ExtKey : IBitcoinSerializable, IDestination, ISecret
-	{
-		/// <summary>
-		/// Parses the Base58 data (checking the network if specified), checks it represents the
-		/// correct type of item, and then returns the corresponding ExtKey.
-		/// </summary>
-		public static ExtKey Parse(string wif, Network expectedNetwork = null)
-		{
-			return Network.CreateFromBase58Data<BitcoinExtKey>(wif, expectedNetwork).ExtKey;
-		}
-
-		private const int FingerprintLength = 4;
-		private const int ChainCodeLength = 32;
-
-		Key key;
-		byte[] vchChainCode = new byte[ChainCodeLength];
-		uint nChild;
-		byte nDepth;
-		byte[] vchFingerprint = new byte[FingerprintLength];
-
-		static readonly byte[] hashkey = Encoders.ASCII.DecodeData("Bitcoin seed");
-
-		/// <summary>
-		/// Gets the depth of this extended key from the root key.
-		/// </summary>
-		public byte Depth
-		{
-			get
-			{
-				return nDepth;
-			}
-		}
-
-		/// <summary>
-		/// Gets the child number of this key (in reference to the parent).
-		/// </summary>
-		public uint Child
-		{
-			get
-			{
-				return nChild;
-			}
-		}
-
-		public byte[] ChainCode
-		{
-			get
-			{
-				byte[] chainCodeCopy = new byte[ChainCodeLength];
-				Buffer.BlockCopy(vchChainCode, 0, chainCodeCopy, 0, ChainCodeLength);
-
-				return chainCodeCopy;
-			}
-		}
-
-		/// <summary>
-		/// Constructor. Reconstructs an extended key from the Base58 representations of 
-		/// the public key and corresponding private key.  
-		/// </summary>
-		public ExtKey(BitcoinExtPubKey extPubKey, BitcoinSecret key)
-			: this(extPubKey.ExtPubKey, key.PrivateKey)
-		{
-		}
-
-		/// <summary>
-		/// Constructor. Creates an extended key from the public key and corresponding private key.  
-		/// </summary>
-		/// <remarks>
-		/// <para>
-		/// The ExtPubKey has the relevant values for child number, depth, chain code, and fingerprint.
-		/// </para>
-		/// </remarks>
-		public ExtKey(ExtPubKey extPubKey, Key privateKey)
-		{
-			if(extPubKey == null)
-				throw new ArgumentNullException("extPubKey");
-			if(privateKey == null)
-				throw new ArgumentNullException("privateKey");
-			this.nChild = extPubKey.nChild;
-			this.nDepth = extPubKey.nDepth;
-			this.vchChainCode = extPubKey.vchChainCode;
-			this.vchFingerprint = extPubKey.vchFingerprint;
-			this.key = privateKey;
-		}
-
-		/// <summary>
-		/// Constructor. Creates an extended key from the private key, and specified values for
-		/// chain code, depth, fingerprint, and child number.
-		/// </summary>
-		public ExtKey(Key key, byte[] chainCode, byte depth, byte[] fingerprint, uint child)
-		{
-			if(key == null)
-				throw new ArgumentNullException("key");
-			if(chainCode == null)
-				throw new ArgumentNullException("chainCode");
-			if(fingerprint == null)
-				throw new ArgumentNullException("fingerprint");
-			if(fingerprint.Length != FingerprintLength)
-				throw new ArgumentException(string.Format("The fingerprint must be {0} bytes.", FingerprintLength), "fingerprint");
-			if(chainCode.Length != ChainCodeLength)
-				throw new ArgumentException(string.Format("The chain code must be {0} bytes.", ChainCodeLength), "chainCode");
-			this.key = key;
-			this.nDepth = depth;
-			this.nChild = child;
-			Buffer.BlockCopy(fingerprint, 0, vchFingerprint, 0, FingerprintLength);
-			Buffer.BlockCopy(chainCode, 0, vchChainCode, 0, ChainCodeLength);
-		}
-
-		/// <summary>
-		/// Constructor. Creates an extended key from the private key, with the specified value
-		/// for chain code. Depth, fingerprint, and child number, will have their default values.
-		/// </summary>
-		public ExtKey(Key masterKey, byte[] chainCode)
-		{
-			if(masterKey == null)
-				throw new ArgumentNullException("masterKey");
-			if(chainCode == null)
-				throw new ArgumentNullException("chainCode");
-			if(chainCode.Length != ChainCodeLength)
-				throw new ArgumentException(string.Format("The chain code must be {0} bytes.", ChainCodeLength), "chainCode");
-			this.key = masterKey;
-			Buffer.BlockCopy(chainCode, 0, vchChainCode, 0, ChainCodeLength);
-		}
-
-		/// <summary>
-		/// Constructor. Creates a new extended key with a random 64 byte seed.
-		/// </summary>
-		public ExtKey()
-		{
-			byte[] seed = RandomUtils.GetBytes(64);
-			SetMaster(seed);
-		}
-
-		/// <summary>
-		/// Constructor. Creates a new extended key from the specified seed bytes, from the given hex string.
-		/// </summary>
-		public ExtKey(string seedHex)
-		{
-			SetMaster(Encoders.Hex.DecodeData(seedHex));
-		}
-
-		/// <summary>
-		/// Constructor. Creates a new extended key from the specified seed bytes.
-		/// </summary>
-		public ExtKey(byte[] seed)
-		{
-			SetMaster(seed.ToArray());
-		}
-
-		private void SetMaster(byte[] seed)
-		{
-			var hashMAC = Hashes.HMACSHA512(hashkey, seed);
-			key = new Key(hashMAC.SafeSubarray(0, 32));
-
-			Buffer.BlockCopy(hashMAC, 32, vchChainCode, 0, ChainCodeLength);
-		}
-
-		/// <summary>
-		/// Get the private key of this extended key.
-		/// </summary>
-		public Key PrivateKey
-		{
-			get
-			{
-				return key;
-			}
-		}
-
-		/// <summary>
-		/// Create the public key from this key.
-		/// </summary>
-		public ExtPubKey Neuter()
-		{
-			ExtPubKey ret = new ExtPubKey
-			{
-				nDepth = nDepth,
-				vchFingerprint = vchFingerprint.ToArray(),
-				nChild = nChild,
-				pubkey = key.PubKey,
-				vchChainCode = vchChainCode.ToArray()
-			};
-			return ret;
-		}
-
-		public bool IsChildOf(ExtKey parentKey)
-		{
-			if(Depth != parentKey.Depth + 1)
-				return false;
-			return parentKey.CalculateChildFingerprint().SequenceEqual(Fingerprint);
-		}
-		public bool IsParentOf(ExtKey childKey)
-		{
-			return childKey.IsChildOf(this);
-		}
-		private byte[] CalculateChildFingerprint()
-		{
-			return key.PubKey.Hash.ToBytes().SafeSubarray(0, FingerprintLength);
-		}
-
-		public byte[] Fingerprint
-		{
-			get
-			{
-				return vchFingerprint;
-			}
-		}
-
-		/// <summary>
-		/// Derives a new extended key in the hierarchy as the given child number.
-		/// </summary>
-		public ExtKey Derive(uint index)
-		{
-			var result = new ExtKey
-			{
-				nDepth = (byte)(nDepth + 1),
-				vchFingerprint = CalculateChildFingerprint(),
-				nChild = index
-			};
-			result.key = key.Derivate(this.vchChainCode, index, out result.vchChainCode);
-			return result;
-		}
-
-		/// <summary>
-		/// Derives a new extended key in the hierarchy as the given child number, 
-		/// setting the high bit if hardened is specified.
-		/// </summary>
-		public ExtKey Derive(int index, bool hardened)
-		{
-			if(index < 0)
-				throw new ArgumentOutOfRangeException("index", "the index can't be negative");
-			uint realIndex = (uint)index;
-			realIndex = hardened ? realIndex | 0x80000000u : realIndex;
-			return Derive(realIndex);
-		}
-
-		/// <summary>
-		/// Derives a new extended key in the hierarchy at the given path below the current key,
-		/// by deriving the specified child at each step.
-		/// </summary>
-		public ExtKey Derive(KeyPath derivation)
-		{
-			ExtKey result = this;
-			return derivation.Indexes.Aggregate(result, (current, index) => current.Derive(index));
-		}
-
-		/// <summary>
-		/// Converts the extended key to the base58 representation, within the specified network.
-		/// </summary>
-		public BitcoinExtKey GetWif(Network network)
-		{
-			return new BitcoinExtKey(this, network);
-		}
-
-		#region IBitcoinSerializable Members
-
-		public void ReadWrite(BitcoinStream stream)
-		{
-			using(stream.BigEndianScope())
-			{
-				stream.ReadWrite(ref nDepth);
-				stream.ReadWrite(ref vchFingerprint);
-				stream.ReadWrite(ref nChild);
-				stream.ReadWrite(ref vchChainCode);
-				byte b = 0;
-				stream.ReadWrite(ref b);
-				stream.ReadWrite(ref key);
-			}
-		}
-
-		#endregion
-
-		/// <summary>
-		/// Converts the extended key to the base58 representation, as a string, within the specified network.
-		/// </summary>
-		public string ToString(Network network)
-		{
-			return new BitcoinExtKey(this, network).ToString();
-		}
-
-		#region IDestination Members
-
-		/// <summary>
-		/// Gets the script of the hash of the public key corresponding to the private key.
-		/// </summary>
-		public Script ScriptPubKey
-		{
-			get
-			{
-				return PrivateKey.PubKey.Hash.ScriptPubKey;
-			}
-		}
-
-		#endregion
-
-		/// <summary>
-		/// Gets whether or not this extended key is a hardened child.
-		/// </summary>
-		public bool IsHardened
-		{
-			get
-			{
-				return (nChild & 0x80000000u) != 0;
-			}
-		}
-
-		/// <summary>
-		/// Recreates the private key of the parent from the private key of the child 
-		/// combinated with the public key of the parent (hardened children cannot be
-		/// used to recreate the parent).
-		/// </summary>
-		public ExtKey GetParentExtKey(ExtPubKey parent)
-		{
-			if(parent == null)
-				throw new ArgumentNullException("parent");
-			if(Depth == 0)
-				throw new InvalidOperationException("This ExtKey is the root key of the HD tree");
-			if(IsHardened)
-				throw new InvalidOperationException("This private key is hardened, so you can't get its parent");
-			var expectedFingerPrint = parent.CalculateChildFingerprint();
-			if(parent.Depth != this.Depth - 1 || !expectedFingerPrint.SequenceEqual(vchFingerprint))
-				throw new ArgumentException("The parent ExtPubKey is not the immediate parent of this ExtKey", "parent");
-
-			byte[] l = null;
-			byte[] ll = new byte[32];
-			byte[] lr = new byte[32];
-
-			var pubKey = parent.PubKey.ToBytes();
-			l = Hashes.BIP32Hash(parent.vchChainCode, nChild, pubKey[0], pubKey.SafeSubarray(1));
-			Array.Copy(l, ll, 32);
-			Array.Copy(l, 32, lr, 0, 32);
-			var ccChild = lr;
-
-			BigInteger parse256LL = new BigInteger(1, ll);
-			BigInteger N = ECKey.CURVE.N;
-
-			if(!ccChild.SequenceEqual(vchChainCode))
-				throw new InvalidOperationException("The derived chain code of the parent is not equal to this child chain code");
-
-			var keyBytes = PrivateKey.ToBytes();
-			var key = new BigInteger(1, keyBytes);
-
-			BigInteger kPar = key.Add(parse256LL.Negate()).Mod(N);
-			var keyParentBytes = kPar.ToByteArrayUnsigned();
-			if(keyParentBytes.Length < 32)
-				keyParentBytes = new byte[32 - keyParentBytes.Length].Concat(keyParentBytes).ToArray();
-
-			var parentExtKey = new ExtKey
-			{
-				vchChainCode = parent.vchChainCode,
-				nDepth = parent.Depth,
-				vchFingerprint = parent.Fingerprint,
-				nChild = parent.nChild,
-				key = new Key(keyParentBytes)
-			};
-			return parentExtKey;
-		}
-
-	}
-}
->>>>>>> d3cbf392
+﻿using NBitcoin.Crypto;
+using NBitcoin.DataEncoders;
+using NBitcoin.BouncyCastle.math;
+using System;
+using System.Linq;
+
+namespace NBitcoin
+{
+	/// <summary>
+	/// A private Hierarchical Deterministic key
+	/// </summary>
+	public class ExtKey : IBitcoinSerializable, IDestination, ISecret
+	{
+		/// <summary>
+		/// Parses the Base58 data (checking the network if specified), checks it represents the
+		/// correct type of item, and then returns the corresponding ExtKey.
+		/// </summary>
+		public static ExtKey Parse(string wif, Network expectedNetwork = null)
+		{
+			return Network.CreateFromBase58Data<BitcoinExtKey>(wif, expectedNetwork).ExtKey;
+		}
+
+		private const int FingerprintLength = 4;
+		private const int ChainCodeLength = 32;
+
+		Key key;
+		byte[] vchChainCode = new byte[ChainCodeLength];
+		uint nChild;
+		byte nDepth;
+		byte[] vchFingerprint = new byte[FingerprintLength];
+
+		static readonly byte[] hashkey = Encoders.ASCII.DecodeData("Bitcoin seed");
+
+		/// <summary>
+		/// Gets the depth of this extended key from the root key.
+		/// </summary>
+		public byte Depth
+		{
+			get
+			{
+				return nDepth;
+			}
+		}
+
+		/// <summary>
+		/// Gets the child number of this key (in reference to the parent).
+		/// </summary>
+		public uint Child
+		{
+			get
+			{
+				return nChild;
+			}
+		}
+
+		public byte[] ChainCode
+		{
+			get
+			{
+				byte[] chainCodeCopy = new byte[ChainCodeLength];
+				Buffer.BlockCopy(vchChainCode, 0, chainCodeCopy, 0, ChainCodeLength);
+
+				return chainCodeCopy;
+			}
+		}
+
+		/// <summary>
+		/// Constructor. Reconstructs an extended key from the Base58 representations of 
+		/// the public key and corresponding private key.  
+		/// </summary>
+		public ExtKey(BitcoinExtPubKey extPubKey, BitcoinSecret key)
+			: this(extPubKey.ExtPubKey, key.PrivateKey)
+		{
+		}
+
+		/// <summary>
+		/// Constructor. Creates an extended key from the public key and corresponding private key.  
+		/// </summary>
+		/// <remarks>
+		/// <para>
+		/// The ExtPubKey has the relevant values for child number, depth, chain code, and fingerprint.
+		/// </para>
+		/// </remarks>
+		public ExtKey(ExtPubKey extPubKey, Key privateKey)
+		{
+			if(extPubKey == null)
+				throw new ArgumentNullException("extPubKey");
+			if(privateKey == null)
+				throw new ArgumentNullException("privateKey");
+			this.nChild = extPubKey.nChild;
+			this.nDepth = extPubKey.nDepth;
+			this.vchChainCode = extPubKey.vchChainCode;
+			this.vchFingerprint = extPubKey.vchFingerprint;
+			this.key = privateKey;
+		}
+
+		/// <summary>
+		/// Constructor. Creates an extended key from the private key, and specified values for
+		/// chain code, depth, fingerprint, and child number.
+		/// </summary>
+		public ExtKey(Key key, byte[] chainCode, byte depth, byte[] fingerprint, uint child)
+		{
+			if(key == null)
+				throw new ArgumentNullException("key");
+			if(chainCode == null)
+				throw new ArgumentNullException("chainCode");
+			if(fingerprint == null)
+				throw new ArgumentNullException("fingerprint");
+			if(fingerprint.Length != FingerprintLength)
+				throw new ArgumentException(string.Format("The fingerprint must be {0} bytes.", FingerprintLength), "fingerprint");
+			if(chainCode.Length != ChainCodeLength)
+				throw new ArgumentException(string.Format("The chain code must be {0} bytes.", ChainCodeLength), "chainCode");
+			this.key = key;
+			this.nDepth = depth;
+			this.nChild = child;
+			Buffer.BlockCopy(fingerprint, 0, vchFingerprint, 0, FingerprintLength);
+			Buffer.BlockCopy(chainCode, 0, vchChainCode, 0, ChainCodeLength);
+		}
+
+		/// <summary>
+		/// Constructor. Creates an extended key from the private key, with the specified value
+		/// for chain code. Depth, fingerprint, and child number, will have their default values.
+		/// </summary>
+		public ExtKey(Key masterKey, byte[] chainCode)
+		{
+			if(masterKey == null)
+				throw new ArgumentNullException("masterKey");
+			if(chainCode == null)
+				throw new ArgumentNullException("chainCode");
+			if(chainCode.Length != ChainCodeLength)
+				throw new ArgumentException(string.Format("The chain code must be {0} bytes.", ChainCodeLength), "chainCode");
+			this.key = masterKey;
+			Buffer.BlockCopy(chainCode, 0, vchChainCode, 0, ChainCodeLength);
+		}
+
+		/// <summary>
+		/// Constructor. Creates a new extended key with a random 64 byte seed.
+		/// </summary>
+		public ExtKey()
+		{
+			byte[] seed = RandomUtils.GetBytes(64);
+			SetMaster(seed);
+		}
+
+		/// <summary>
+		/// Constructor. Creates a new extended key from the specified seed bytes, from the given hex string.
+		/// </summary>
+		public ExtKey(string seedHex)
+		{
+			SetMaster(Encoders.Hex.DecodeData(seedHex));
+		}
+
+		/// <summary>
+		/// Constructor. Creates a new extended key from the specified seed bytes.
+		/// </summary>
+		public ExtKey(byte[] seed)
+		{
+			SetMaster(seed.ToArray());
+		}
+
+		private void SetMaster(byte[] seed)
+		{
+			var hashMAC = Hashes.HMACSHA512(hashkey, seed);
+			key = new Key(hashMAC.SafeSubarray(0, 32));
+
+			Buffer.BlockCopy(hashMAC, 32, vchChainCode, 0, ChainCodeLength);
+		}
+
+		/// <summary>
+		/// Get the private key of this extended key.
+		/// </summary>
+		public Key PrivateKey
+		{
+			get
+			{
+				return key;
+			}
+		}
+
+		/// <summary>
+		/// Create the public key from this key.
+		/// </summary>
+		public ExtPubKey Neuter()
+		{
+			ExtPubKey ret = new ExtPubKey
+			{
+				nDepth = nDepth,
+				vchFingerprint = vchFingerprint.ToArray(),
+				nChild = nChild,
+				pubkey = key.PubKey,
+				vchChainCode = vchChainCode.ToArray()
+			};
+			return ret;
+		}
+
+		public bool IsChildOf(ExtKey parentKey)
+		{
+			if(Depth != parentKey.Depth + 1)
+				return false;
+			return parentKey.CalculateChildFingerprint().SequenceEqual(Fingerprint);
+		}
+		public bool IsParentOf(ExtKey childKey)
+		{
+			return childKey.IsChildOf(this);
+		}
+		private byte[] CalculateChildFingerprint()
+		{
+			return key.PubKey.Hash.ToBytes().SafeSubarray(0, FingerprintLength);
+		}
+
+		public byte[] Fingerprint
+		{
+			get
+			{
+				return vchFingerprint;
+			}
+		}
+
+		/// <summary>
+		/// Derives a new extended key in the hierarchy as the given child number.
+		/// </summary>
+		public ExtKey Derive(uint index)
+		{
+			var result = new ExtKey
+			{
+				nDepth = (byte)(nDepth + 1),
+				vchFingerprint = CalculateChildFingerprint(),
+				nChild = index
+			};
+			result.key = key.Derivate(this.vchChainCode, index, out result.vchChainCode);
+			return result;
+		}
+
+		/// <summary>
+		/// Derives a new extended key in the hierarchy as the given child number, 
+		/// setting the high bit if hardened is specified.
+		/// </summary>
+		public ExtKey Derive(int index, bool hardened)
+		{
+			if(index < 0)
+				throw new ArgumentOutOfRangeException("index", "the index can't be negative");
+			uint realIndex = (uint)index;
+			realIndex = hardened ? realIndex | 0x80000000u : realIndex;
+			return Derive(realIndex);
+		}
+
+		/// <summary>
+		/// Derives a new extended key in the hierarchy at the given path below the current key,
+		/// by deriving the specified child at each step.
+		/// </summary>
+		public ExtKey Derive(KeyPath derivation)
+		{
+			ExtKey result = this;
+			return derivation.Indexes.Aggregate(result, (current, index) => current.Derive(index));
+		}
+
+		/// <summary>
+		/// Converts the extended key to the base58 representation, within the specified network.
+		/// </summary>
+		public BitcoinExtKey GetWif(Network network)
+		{
+			return new BitcoinExtKey(this, network);
+		}
+
+		#region IBitcoinSerializable Members
+
+		public void ReadWrite(BitcoinStream stream)
+		{
+			using(stream.BigEndianScope())
+			{
+				stream.ReadWrite(ref nDepth);
+				stream.ReadWrite(ref vchFingerprint);
+				stream.ReadWrite(ref nChild);
+				stream.ReadWrite(ref vchChainCode);
+				byte b = 0;
+				stream.ReadWrite(ref b);
+				stream.ReadWrite(ref key);
+			}
+		}
+
+		#endregion
+
+		/// <summary>
+		/// Converts the extended key to the base58 representation, as a string, within the specified network.
+		/// </summary>
+		public string ToString(Network network)
+		{
+			return new BitcoinExtKey(this, network).ToString();
+		}
+
+		#region IDestination Members
+
+		/// <summary>
+		/// Gets the script of the hash of the public key corresponding to the private key.
+		/// </summary>
+		public Script ScriptPubKey
+		{
+			get
+			{
+				return PrivateKey.PubKey.Hash.ScriptPubKey;
+			}
+		}
+
+		#endregion
+
+		/// <summary>
+		/// Gets whether or not this extended key is a hardened child.
+		/// </summary>
+		public bool IsHardened
+		{
+			get
+			{
+				return (nChild & 0x80000000u) != 0;
+			}
+		}
+
+		/// <summary>
+		/// Recreates the private key of the parent from the private key of the child 
+		/// combinated with the public key of the parent (hardened children cannot be
+		/// used to recreate the parent).
+		/// </summary>
+		public ExtKey GetParentExtKey(ExtPubKey parent)
+		{
+			if(parent == null)
+				throw new ArgumentNullException("parent");
+			if(Depth == 0)
+				throw new InvalidOperationException("This ExtKey is the root key of the HD tree");
+			if(IsHardened)
+				throw new InvalidOperationException("This private key is hardened, so you can't get its parent");
+			var expectedFingerPrint = parent.CalculateChildFingerprint();
+			if(parent.Depth != this.Depth - 1 || !expectedFingerPrint.SequenceEqual(vchFingerprint))
+				throw new ArgumentException("The parent ExtPubKey is not the immediate parent of this ExtKey", "parent");
+
+			byte[] l = null;
+			byte[] ll = new byte[32];
+			byte[] lr = new byte[32];
+
+			var pubKey = parent.PubKey.ToBytes();
+			l = Hashes.BIP32Hash(parent.vchChainCode, nChild, pubKey[0], pubKey.SafeSubarray(1));
+			Array.Copy(l, ll, 32);
+			Array.Copy(l, 32, lr, 0, 32);
+			var ccChild = lr;
+
+			BigInteger parse256LL = new BigInteger(1, ll);
+			BigInteger N = ECKey.CURVE.N;
+
+			if(!ccChild.SequenceEqual(vchChainCode))
+				throw new InvalidOperationException("The derived chain code of the parent is not equal to this child chain code");
+
+			var keyBytes = PrivateKey.ToBytes();
+			var key = new BigInteger(1, keyBytes);
+
+			BigInteger kPar = key.Add(parse256LL.Negate()).Mod(N);
+			var keyParentBytes = kPar.ToByteArrayUnsigned();
+			if(keyParentBytes.Length < 32)
+				keyParentBytes = new byte[32 - keyParentBytes.Length].Concat(keyParentBytes).ToArray();
+
+			var parentExtKey = new ExtKey
+			{
+				vchChainCode = parent.vchChainCode,
+				nDepth = parent.Depth,
+				vchFingerprint = parent.Fingerprint,
+				nChild = parent.nChild,
+				key = new Key(keyParentBytes)
+			};
+			return parentExtKey;
+		}
+
+	}
+}