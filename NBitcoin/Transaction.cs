<<<<<<< HEAD
﻿using System;
using System.Collections.Generic;
using System.IO;
using System.Linq;
using NBitcoin.Crypto;
using NBitcoin.DataEncoders;
using NBitcoin.Protocol;
using NBitcoin.Protocol.Payloads;
using NBitcoin.RPC;

namespace NBitcoin
{
	public class OutPoint : IBitcoinSerializable
	{
		public bool IsNull
		{
			get
			{
				return (hash == 0 && n == uint.MaxValue);
			}
		}
		private uint256 hash;
		private uint n;


		public uint256 Hash
		{
			get
			{
				return hash;
			}
			set
			{
				hash = value;
			}
		}
		public uint N
		{
			get
			{
				return n;
			}
			set
			{
				n = value;
			}
		}

		public static bool TryParse(string str, out OutPoint result)
		{
			result = null;
			if(str == null)
				throw new ArgumentNullException("str");
			var splitted = str.Split('-');
			if(splitted.Length != 2)
				return false;

			uint256 hash;
			if(!uint256.TryParse(splitted[0], out hash))
				return false;

			uint index;
			if(!uint.TryParse(splitted[1], out index))
				return false;
			result = new OutPoint(hash, index);
			return true;
		}

		public static OutPoint Parse(string str)
		{
			OutPoint result;
			if(TryParse(str, out result))
				return result;
			throw new FormatException("The format of the outpoint is incorrect");
		}

		public OutPoint()
		{
			SetNull();
		}
		public OutPoint(uint256 hashIn, uint nIn)
		{
			hash = hashIn;
			n = nIn;
		}
		public OutPoint(uint256 hashIn, int nIn)
		{
			hash = hashIn;
			this.n = nIn == -1 ? n = uint.MaxValue : (uint)nIn;
		}

		public OutPoint(Transaction tx, uint i)
			: this(tx.GetHash(), i)
		{
		}

		public OutPoint(Transaction tx, int i)
			: this(tx.GetHash(), i)
		{
		}

		public OutPoint(OutPoint outpoint)
		{
			this.FromBytes(outpoint.ToBytes());
		}
		//IMPLEMENT_SERIALIZE( READWRITE(FLATDATA(*this)); )

		public void ReadWrite(BitcoinStream stream)
		{
			stream.ReadWrite(ref hash);
			stream.ReadWrite(ref n);
		}


		void SetNull()
		{
			hash = 0;
			n = uint.MaxValue;
		}

		public static bool operator <(OutPoint a, OutPoint b)
		{
			return (a.hash < b.hash || (a.hash == b.hash && a.n < b.n));
		}
		public static bool operator >(OutPoint a, OutPoint b)
		{
			return (a.hash > b.hash || (a.hash == b.hash && a.n > b.n));
		}

		public static bool operator ==(OutPoint a, OutPoint b)
		{
			if(Object.ReferenceEquals(a, null))
			{
				return Object.ReferenceEquals(b, null);
			}
			if(Object.ReferenceEquals(b, null))
			{
				return false;
			}
			return (a.hash == b.hash && a.n == b.n);
		}

		public static bool operator !=(OutPoint a, OutPoint b)
		{
			return !(a == b);
		}
		public override bool Equals(object obj)
		{
			OutPoint item = obj as OutPoint;
			if(object.ReferenceEquals(null, item))
				return false;
			return item == this;
		}

		public override int GetHashCode()
		{
			unchecked
			{
				return 17 + hash.GetHashCode() * 31 + n.GetHashCode() * 31 * 31;
			}
		}

		public override string ToString()
		{
			return Hash + "-" + N;
		}
	}


	public class TxIn : IBitcoinSerializable
	{
		public TxIn()
		{

		}
		public TxIn(Script scriptSig)
		{
			this.scriptSig = scriptSig;
		}
		public TxIn(OutPoint prevout, Script scriptSig)
		{
			this.prevout = prevout;
			this.scriptSig = scriptSig;
		}
		public TxIn(OutPoint prevout)
		{
			this.prevout = prevout;
		}
		OutPoint prevout = new OutPoint();
		Script scriptSig = Script.Empty;
		uint nSequence = uint.MaxValue;

		public Sequence Sequence
		{
			get
			{
				return nSequence;
			}
			set
			{
				nSequence = value.Value;
			}
		}
		public OutPoint PrevOut
		{
			get
			{
				return prevout;
			}
			set
			{
				prevout = value;
			}
		}


		public Script ScriptSig
		{
			get
			{
				return scriptSig;
			}
			set
			{
				scriptSig = value;
			}
		}

		WitScript witScript = WitScript.Empty;

		/// <summary>
		/// The witness script (Witness script is not serialized and deserialized at the TxIn level, but at the Transaction level)
		/// </summary>
		public WitScript WitScript
		{
			get
			{
				return witScript;
			}
			set
			{
				witScript = value;
			}
		}

		#region IBitcoinSerializable Members

		public void ReadWrite(BitcoinStream stream)
		{
			stream.ReadWrite(ref prevout);
			stream.ReadWrite(ref scriptSig);
			stream.ReadWrite(ref nSequence);
		}

		#endregion

		public bool IsFrom(PubKey pubKey)
		{
			var result = PayToPubkeyHashTemplate.Instance.ExtractScriptSigParameters(ScriptSig);
			return result != null && result.PublicKey == pubKey;
		}

		public bool IsFinal
		{
			get
			{
				return (nSequence == uint.MaxValue);
			}
		}

		public TxIn Clone()
		{
			var txin = BitcoinSerializableExtensions.Clone(this);
			txin.WitScript = (witScript ?? WitScript.Empty).Clone();
			return txin;
		}

		public static TxIn CreateCoinbase(int height)
		{
			var txin = new TxIn();
			txin.ScriptSig = new Script(Op.GetPushOp(height)) + OpcodeType.OP_0;
			return txin;
		}
	}

	public class TxOutCompressor : IBitcoinSerializable
	{
		// Amount compression:
		// * If the amount is 0, output 0
		// * first, divide the amount (in base units) by the largest power of 10 possible; call the exponent e (e is max 9)
		// * if e<9, the last digit of the resulting number cannot be 0; store it as d, and drop it (divide by 10)
		//   * call the result n
		//   * output 1 + 10*(9*n + d - 1) + e
		// * if e==9, we only know the resulting number is not zero, so output 1 + 10*(n - 1) + 9
		// (this is decodable, as d is in [1-9] and e is in [0-9])

		ulong CompressAmount(ulong n)
		{
			if(n == 0)
				return 0;
			int e = 0;
			while(((n % 10) == 0) && e < 9)
			{
				n /= 10;
				e++;
			}
			if(e < 9)
			{
				int d = (int)(n % 10);
				n /= 10;
				return 1 + (n * 9 + (ulong)(d - 1)) * 10 + (ulong)e;
			}
			else
			{
				return 1 + (n - 1) * 10 + 9;
			}
		}

		ulong DecompressAmount(ulong x)
		{
			// x = 0  OR  x = 1+10*(9*n + d - 1) + e  OR  x = 1+10*(n - 1) + 9
			if(x == 0)
				return 0;
			x--;
			// x = 10*(9*n + d - 1) + e
			int e = (int)(x % 10);
			x /= 10;
			ulong n = 0;
			if(e < 9)
			{
				// x = 9*n + d - 1
				int d = (int)((x % 9) + 1);
				x /= 9;
				// x = n
				n = (x * 10 + (ulong)d);
			}
			else
			{
				n = x + 1;
			}
			while(e != 0)
			{
				n *= 10;
				e--;
			}
			return n;
		}


		private TxOut _TxOut = new TxOut();
		public TxOut TxOut
		{
			get
			{
				return _TxOut;
			}
		}
		public TxOutCompressor()
		{

		}
		public TxOutCompressor(TxOut txOut)
		{
			_TxOut = txOut;
		}

		#region IBitcoinSerializable Members

		public void ReadWrite(BitcoinStream stream)
		{
			if(stream.Serializing)
			{
				ulong val = CompressAmount((ulong)_TxOut.Value.Satoshi);
				stream.ReadWriteAsCompactVarInt(ref val);
			}
			else
			{
				ulong val = 0;
				stream.ReadWriteAsCompactVarInt(ref val);
				_TxOut.Value = new Money(DecompressAmount(val));
			}
			ScriptCompressor cscript = new ScriptCompressor(_TxOut.ScriptPubKey);
			stream.ReadWrite(ref cscript);
			if(!stream.Serializing)
				_TxOut.ScriptPubKey = new Script(cscript.ScriptBytes);
		}

		#endregion
	}

	public class ScriptCompressor : IBitcoinSerializable
	{
		// make this static for now (there are only 6 special scripts defined)
		// this can potentially be extended together with a new nVersion for
		// transactions, in which case this value becomes dependent on nVersion
		// and nHeight of the enclosing transaction.
		const uint nSpecialScripts = 6;
		byte[] _Script;
		public byte[] ScriptBytes
		{
			get
			{
				return _Script;
			}
		}
		public ScriptCompressor(Script script)
		{
			_Script = script.ToBytes(true);
		}
		public ScriptCompressor()
		{

		}

		public Script GetScript()
		{
			return new Script(_Script);
		}

		private KeyId GetKeyId()
		{
			if(_Script.Length == 25 && _Script[0] == (byte)OpcodeType.OP_DUP && _Script[1] == (byte)OpcodeType.OP_HASH160
								&& _Script[2] == 20 && _Script[23] == (byte)OpcodeType.OP_EQUALVERIFY
								&& _Script[24] == (byte)OpcodeType.OP_CHECKSIG)
			{
				return new KeyId(_Script.SafeSubarray(3, 20));
			}
			return null;
		}

		private ScriptId GetScriptId()
		{
			if(_Script.Length == 23 && _Script[0] == (byte)OpcodeType.OP_HASH160 && _Script[1] == 20
								&& _Script[22] == (byte)OpcodeType.OP_EQUAL)
			{
				return new ScriptId(_Script.SafeSubarray(2, 20));
			}
			return null;
		}

		private PubKey GetPubKey()
		{
			return PayToPubkeyTemplate.Instance.ExtractScriptPubKeyParameters(new Script(_Script));
		}

		byte[] Compress()
		{
			byte[] result = null;
			KeyId keyID = GetKeyId();
			if(keyID != null)
			{
				result = new byte[21];
				result[0] = 0x00;
				Array.Copy(keyID.ToBytes(), 0, result, 1, 20);
				return result;
			}
			ScriptId scriptID = GetScriptId();
			if(scriptID != null)
			{
				result = new byte[21];
				result[0] = 0x01;
				Array.Copy(scriptID.ToBytes(), 0, result, 1, 20);
				return result;
			}
			PubKey pubkey = GetPubKey();
			if(pubkey != null)
			{
				result = new byte[33];
				var pubBytes = pubkey.ToBytes();
				Array.Copy(pubBytes, 1, result, 1, 32);
				if(pubBytes[0] == 0x02 || pubBytes[0] == 0x03)
				{
					result[0] = pubBytes[0];
					return result;
				}
				else if(pubBytes[0] == 0x04)
				{
					result[0] = (byte)(0x04 | (pubBytes[64] & 0x01));
					return result;
				}
			}
			return null;
		}

		Script Decompress(uint nSize, byte[] data)
		{
			switch(nSize)
			{
				case 0x00:
					return new Script(OpcodeType.OP_DUP, OpcodeType.OP_HASH160, Op.GetPushOp(data.SafeSubarray(0, 20)), OpcodeType.OP_EQUALVERIFY, OpcodeType.OP_CHECKSIG);
				case 0x01:
					return new Script(OpcodeType.OP_HASH160, Op.GetPushOp(data.SafeSubarray(0, 20)), OpcodeType.OP_EQUAL);
				case 0x02:
				case 0x03:
					return new Script(Op.GetPushOp(new byte[] { (byte)nSize }.Concat(data.SafeSubarray(0, 32)).ToArray()), OpcodeType.OP_CHECKSIG);
				case 0x04:
				case 0x05:
					byte[] vch = new byte[33];
					vch[0] = (byte)(nSize - 2);
					Array.Copy(data, 0, vch, 1, 32);
					PubKey pubkey = new PubKey(vch);
					pubkey = pubkey.Decompress();
					return new Script(Op.GetPushOp(pubkey.ToBytes()), OpcodeType.OP_CHECKSIG);
			}
			return null;
		}





		#region IBitcoinSerializable Members

		public void ReadWrite(BitcoinStream stream)
		{
			if(stream.Serializing)
			{
				var compr = Compress();
				if(compr != null)
				{
					stream.ReadWrite(ref compr);
					return;
				}
				uint nSize = (uint)_Script.Length + nSpecialScripts;
				stream.ReadWriteAsCompactVarInt(ref nSize);
				stream.ReadWrite(ref _Script);
			}
			else
			{
				uint nSize = 0;
				stream.ReadWriteAsCompactVarInt(ref nSize);
				if(nSize < nSpecialScripts)
				{
					byte[] vch = new byte[GetSpecialSize(nSize)];
					stream.ReadWrite(ref vch);
					_Script = Decompress(nSize, vch).ToBytes();
					return;
				}
				nSize -= nSpecialScripts;
				_Script = new byte[nSize];
				stream.ReadWrite(ref _Script);
			}
		}

		private int GetSpecialSize(uint nSize)
		{
			if(nSize == 0 || nSize == 1)
				return 20;
			if(nSize == 2 || nSize == 3 || nSize == 4 || nSize == 5)
				return 32;
			return 0;
		}



		#endregion
	}

	public class TxOut : IBitcoinSerializable, IDestination
	{
		Script publicKey = Script.Empty;
		public Script ScriptPubKey
		{
			get
			{
				return this.publicKey;
			}
			set
			{
				this.publicKey = value;
			}
		}

		private long value = -1;
		Money _MoneyValue;
		public bool IsNull
		{
			get
			{
				return value == -1;
			}
		}

        public bool IsEmpty => (this.value == 0 && this.ScriptPubKey.Length == 0);

	    public TxOut()
		{

		}

		public TxOut(Money value, IDestination destination)
		{
			Value = value;
			if(destination != null)
				ScriptPubKey = destination.ScriptPubKey;
		}

		public TxOut(Money value, Script scriptPubKey)
		{
			Value = value;
			ScriptPubKey = scriptPubKey;
		}

		public Money Value
		{
			get
			{
				if(_MoneyValue == null)
					_MoneyValue = new Money(value);
				return _MoneyValue;
			}
			set
			{
				if(value == null)
					throw new ArgumentNullException("value");
				_MoneyValue = value;
				this.value = (long)_MoneyValue.Satoshi;
			}
		}


		public bool IsDust(FeeRate minRelayTxFee)
		{
			return (Value < GetDustThreshold(minRelayTxFee));
		}

		public Money GetDustThreshold(FeeRate minRelayTxFee)
		{
			if(minRelayTxFee == null)
				throw new ArgumentNullException("minRelayTxFee");
			int nSize = this.GetSerializedSize() + 148;
			return 3 * minRelayTxFee.GetFee(nSize);
		}

		#region IBitcoinSerializable Members

		public void ReadWrite(BitcoinStream stream)
		{
			stream.ReadWrite(ref value);
			stream.ReadWrite(ref publicKey);
			_MoneyValue = null; //Might been updated
		}

		#endregion

		public bool IsTo(IDestination destination)
		{
			return ScriptPubKey == destination.ScriptPubKey;
		}

		internal void SetNull()
		{
			value = -1;
		}

		public static TxOut Parse(string hex)
		{
			var ret = new TxOut();
			ret.FromBytes(Encoders.Hex.DecodeData(hex));
			return ret;
		}
	}

	public class IndexedTxIn
	{
		public TxIn TxIn
		{
			get;
			set;
		}

		/// <summary>
		/// The index of this TxIn in its transaction
		/// </summary>
		public uint Index
		{
			get;
			set;
		}

		public OutPoint PrevOut
		{
			get
			{
				return TxIn.PrevOut;
			}
			set
			{
				TxIn.PrevOut = value;
			}
		}

		public Script ScriptSig
		{
			get
			{
				return TxIn.ScriptSig;
			}
			set
			{
				TxIn.ScriptSig = value;
			}
		}


		public WitScript WitScript
		{
			get
			{
				return TxIn.WitScript;
			}
			set
			{
				TxIn.WitScript = value;
			}
		}
		public Transaction Transaction
		{
			get;
			set;
		}

		public bool VerifyScript(Script scriptPubKey, ScriptVerify scriptVerify = ScriptVerify.Standard)
		{
			ScriptError unused;
			return VerifyScript(scriptPubKey, scriptVerify, out unused);
		}
		public bool VerifyScript(Script scriptPubKey, out ScriptError error)
		{
			return Script.VerifyScript(scriptPubKey, Transaction, (int)Index, null, out error);
		}
		public bool VerifyScript(Script scriptPubKey, ScriptVerify scriptVerify, out ScriptError error)
		{
			return Script.VerifyScript(scriptPubKey, Transaction, (int)Index, null, scriptVerify, SigHash.Undefined, out error);
		}
		public bool VerifyScript(Script scriptPubKey, Money value, ScriptVerify scriptVerify, out ScriptError error)
		{
			return Script.VerifyScript(scriptPubKey, Transaction, (int)Index, value, scriptVerify, SigHash.Undefined, out error);
		}

		public bool VerifyScript(ICoin coin, ScriptVerify scriptVerify = ScriptVerify.Standard)
		{
			ScriptError error;
			return VerifyScript(coin, scriptVerify, out error);
		}

		public bool VerifyScript(ICoin coin, ScriptVerify scriptVerify, out ScriptError error)
		{
			return Script.VerifyScript(coin.TxOut.ScriptPubKey, Transaction, (int)Index, coin.TxOut.Value, scriptVerify, SigHash.Undefined, out error);
		}
		public bool VerifyScript(ICoin coin, out ScriptError error)
		{
			return VerifyScript(coin, ScriptVerify.Standard, out error);
		}

		public TransactionSignature Sign(Key key, ICoin coin, SigHash sigHash)
		{
			var hash = GetSignatureHash(coin, sigHash);
			return key.Sign(hash, sigHash);
		}

		public uint256 GetSignatureHash(ICoin coin, SigHash sigHash = SigHash.All)
		{
			return Script.SignatureHash(coin.GetScriptCode(), Transaction, (int)Index, sigHash, coin.TxOut.Value, coin.GetHashVersion());
		}

	}
	public class TxInList : UnsignedList<TxIn>
	{
		public TxInList()
		{

		}
		public TxInList(Transaction parent)
			: base(parent)
		{

		}
		public TxIn this[OutPoint outpoint]
		{
			get
			{
				return this[outpoint.N];
			}
			set
			{
				this[outpoint.N] = value;
			}
		}

		public IEnumerable<IndexedTxIn> AsIndexedInputs()
		{
			// We want i as the index of txIn in Intputs[], not index in enumerable after where filter
			return this.Select((r, i) => new IndexedTxIn()
			{
				TxIn = r,
				Index = (uint)i,
				Transaction = Transaction
			});
		}
	}

	public class IndexedTxOut
	{
		public TxOut TxOut
		{
			get;
			set;
		}
		public uint N
		{
			get;
			set;
		}

		public Transaction Transaction
		{
			get;
			set;
		}
		public Coin ToCoin()
		{
			return new Coin(this);
		}
	}

	public class TxOutList : UnsignedList<TxOut>
	{
		public TxOutList()
		{

		}
		public TxOutList(Transaction parent)
			: base(parent)
		{

		}
		public IEnumerable<TxOut> To(IDestination destination)
		{
			return this.Where(r => r.IsTo(destination));
		}
		public IEnumerable<TxOut> To(Script scriptPubKey)
		{
			return this.Where(r => r.ScriptPubKey == scriptPubKey);
		}

		public IEnumerable<IndexedTxOut> AsIndexedOutputs()
		{
			// We want i as the index of txOut in Outputs[], not index in enumerable after where filter
			return this.Select((r, i) => new IndexedTxOut()
			{
				TxOut = r,
				N = (uint)i,
				Transaction = Transaction
			});
		}

		public IEnumerable<Coin> AsCoins()
		{
			var txId = Transaction.GetHash();
			for(int i = 0; i < Count; i++)
			{
				yield return new Coin(new OutPoint(txId, i), this[i]);
			}
		}
	}

	public enum RawFormat
	{
		Satoshi,
		BlockExplorer,
	}

	public class WitScript
	{
		byte[][] _Pushes;
		public WitScript(string script)
		{
			var parts = script.Split(new[] { '\t', ' ' }, StringSplitOptions.RemoveEmptyEntries);
			_Pushes = new byte[parts.Length][];
			for(int i = 0; i < parts.Length; i++)
			{
				_Pushes[i] = Encoders.Hex.DecodeData(parts[i]);
			}
		}

		/// <summary>
		/// Create a new WitnessScript
		/// </summary>
		/// <param name="script">Scripts</param>
		/// <param name="unsafe">If false, make a copy of the input script array</param>
		public WitScript(byte[][] script, bool @unsafe = false)
		{
			if(@unsafe)
				_Pushes = script;
			else
			{
				_Pushes = script.ToArray();
				for(int i = 0; i < _Pushes.Length; i++)
					_Pushes[i] = script[i].ToArray();
			}
		}

		/// <summary>
		/// Create a new WitnessScript
		/// </summary>
		/// <param name="script">Scripts</param>
		public WitScript(IEnumerable<byte[]> script, bool @unsafe = false)
			: this(script.ToArray(), @unsafe)
		{

		}

		public WitScript(params Op[] ops)
		{
			List<byte[]> pushes = new List<byte[]>();
			foreach(var op in ops)
			{
				if(op.PushData == null)
					throw new ArgumentException("Non push operation unsupported in WitScript", "ops");
				pushes.Add(op.PushData);
			}
			_Pushes = pushes.ToArray();
		}

		public WitScript(byte[] script)
		{
			if(script == null)
				throw new ArgumentNullException("script");
			var ms = new MemoryStream(script);
			BitcoinStream stream = new BitcoinStream(ms, false);
			ReadCore(stream);
		}
		WitScript()
		{

		}

		public WitScript(Script scriptSig)
		{
			List<byte[]> pushes = new List<byte[]>();
			foreach(var op in scriptSig.ToOps())
			{
				if(op.PushData == null)
					throw new ArgumentException("A WitScript can only contains push operations", "script");
				pushes.Add(op.PushData);
			}
			_Pushes = pushes.ToArray();
		}

		public static WitScript Load(BitcoinStream stream)
		{
			WitScript script = new WitScript();
			script.ReadCore(stream);
			return script;
		}
		void ReadCore(BitcoinStream stream)
		{
			List<byte[]> pushes = new List<byte[]>();
			uint pushCount = 0;
			stream.ReadWriteAsVarInt(ref pushCount);
			for(int i = 0; i < (int)pushCount; i++)
			{
				byte[] push = ReadPush(stream);
				pushes.Add(push);
			}
			_Pushes = pushes.ToArray();
		}
		private static byte[] ReadPush(BitcoinStream stream)
		{
			byte[] push = null;
			stream.ReadWriteAsVarString(ref push);
			return push;
		}

		public byte[] this[int index]
		{
			get
			{
				return _Pushes[index];
			}
		}

		public IEnumerable<byte[]> Pushes
		{
			get
			{
				return _Pushes;
			}
		}

		static WitScript _Empty = new WitScript(new byte[0][], true);

		public static WitScript Empty
		{
			get
			{
				return _Empty;
			}
		}

		public override bool Equals(object obj)
		{
			WitScript item = obj as WitScript;
			if(item == null)
				return false;
			return EqualsCore(item);
		}

		private bool EqualsCore(WitScript item)
		{
			if(_Pushes.Length != item._Pushes.Length)
				return false;
			for(int i = 0; i < _Pushes.Length; i++)
			{
				if(!Utils.ArrayEqual(_Pushes[i], item._Pushes[i]))
					return false;
			}
			return true;
		}
		public static bool operator ==(WitScript a, WitScript b)
		{
			if(System.Object.ReferenceEquals(a, b))
				return true;
			if(((object)a == null) || ((object)b == null))
				return false;
			return a.EqualsCore(b);
		}

		public static bool operator !=(WitScript a, WitScript b)
		{
			return !(a == b);
		}
		public static WitScript operator +(WitScript a, WitScript b)
		{
			if(a == null)
				return b;
			if(b == null)
				return a;
			return new WitScript(a._Pushes.Concat(b._Pushes).ToArray());
		}
		public static implicit operator Script(WitScript witScript)
		{
			if(witScript == null)
				return null;
			return witScript.ToScript();
		}
		public override int GetHashCode()
		{
			return Utils.GetHashCode(ToBytes());
		}

		public byte[] ToBytes()
		{
			var ms = new MemoryStream();
			BitcoinStream stream = new BitcoinStream(ms, true);
			uint pushCount = (uint)_Pushes.Length;
			stream.ReadWriteAsVarInt(ref pushCount);
			foreach(var push in Pushes)
			{
				var localpush = push;
				stream.ReadWriteAsVarString(ref localpush);
			}
			return ms.ToArrayEfficient();
		}

		public override string ToString()
		{
			return ToScript().ToString();
		}

		public Script ToScript()
		{
			return new Script(_Pushes.Select(p => Op.GetPushOp(p)).ToArray());
		}

		public int PushCount
		{
			get
			{
				return _Pushes.Length;
			}
		}

		public byte[] GetUnsafePush(int i)
		{
			return _Pushes[i];
		}

		public WitScript Clone()
		{
			return new WitScript(ToBytes());
		}
	}

	[Flags]
	public enum TransactionOptions : uint
	{
		None = 0x00000000,
		Witness = 0x40000000,
		All = Witness
	}
	class Witness
	{
		TxInList _Inputs;
		public Witness(TxInList inputs)
		{
			_Inputs = inputs;
		}

		internal bool IsNull()
		{
			return _Inputs.All(i => i.WitScript.PushCount == 0);
		}

		internal void ReadWrite(BitcoinStream stream)
		{
			for(int i = 0; i < _Inputs.Count; i++)
			{
				if(stream.Serializing)
				{
					var bytes = (_Inputs[i].WitScript ?? WitScript.Empty).ToBytes();
					stream.ReadWrite(ref bytes);
				}
				else
				{
					_Inputs[i].WitScript = WitScript.Load(stream);
				}
			}

			if(IsNull())
				throw new FormatException("Superfluous witness record");
		}
	}

	//https://en.bitcoin.it/wiki/Transactions
	//https://en.bitcoin.it/wiki/Protocol_specification
	public class Transaction : IBitcoinSerializable
	{
		public bool RBF
		{
			get
			{
				return this.Inputs.Any(i => i.Sequence < 0xffffffff - 1);
			}
		}

	    private uint nVersion = 1;

		public uint Version
		{
			get
			{
				return this.nVersion;
			}
			set
			{
			    this.nVersion = value;
			}
		}

        private uint nTime = Utils.DateTimeToUnixTime(DateTime.UtcNow);

        public uint Time
        {
            get
            {
                return this.nTime;
            }
            set
            {
                this.nTime = value;
            }
        }

        TxInList vin;
		TxOutList vout;
		LockTime nLockTime;

		public Transaction()
		{
			vin = new TxInList(this);
			vout = new TxOutList(this);
		}

		public Transaction(string hex, ProtocolVersion version = ProtocolVersion.PROTOCOL_VERSION)
			: this()
		{
			this.FromBytes(Encoders.Hex.DecodeData(hex), version);
		}

		public Transaction(byte[] bytes)
			: this()
		{
			this.FromBytes(bytes);
		}

		public Money TotalOut
		{
			get
			{
				return Outputs.Sum(v => v.Value);
			}
		}

		public LockTime LockTime
		{
			get
			{
				return nLockTime;
			}
			set
			{
				nLockTime = value;
			}
		}

		public TxInList Inputs
		{
			get
			{
				return vin;
			}
		}
		public TxOutList Outputs
		{
			get
			{
				return vout;
			}
		}

		//Since it is impossible to serialize a transaction with 0 input without problems during deserialization with wit activated, we fit a flag in the version to workaround it
		const uint NoDummyInput = (1 << 27);

		#region IBitcoinSerializable Members

		public virtual void ReadWrite(BitcoinStream stream)
		{
			var witSupported = (((uint)stream.TransactionOptions & (uint)TransactionOptions.Witness) != 0) &&
								stream.ProtocolVersion >= ProtocolVersion.WITNESS_VERSION;

			byte flags = 0;
			if(!stream.Serializing)
			{
				stream.ReadWrite(ref nVersion);

                // the POS time stamp
                stream.ReadWrite(ref this.nTime);

                /* Try to read the vin. In case the dummy is there, this will be read as an empty vector. */
                stream.ReadWrite<TxInList, TxIn>(ref vin);

				var hasNoDummy = (nVersion & NoDummyInput) != 0 && vin.Count == 0;
				if(hasNoDummy)
					nVersion = nVersion & ~NoDummyInput;

				if(vin.Count == 0 && witSupported && !hasNoDummy)
				{
					/* We read a dummy or an empty vin. */
					stream.ReadWrite(ref flags);
					if(flags != 0)
					{
						/* Assume we read a dummy and a flag. */
						stream.ReadWrite<TxInList, TxIn>(ref vin);
						vin.Transaction = this;
						stream.ReadWrite<TxOutList, TxOut>(ref vout);
						vout.Transaction = this;
					}
					else
					{
						/* Assume read a transaction without output. */
						vout = new TxOutList();
						vout.Transaction = this;
					}
				}
				else
				{
					/* We read a non-empty vin. Assume a normal vout follows. */
					stream.ReadWrite<TxOutList, TxOut>(ref vout);
					vout.Transaction = this;
				}
				if(((flags & 1) != 0) && witSupported)
				{
					/* The witness flag is present, and we support witnesses. */
					flags ^= 1;
					Witness wit = new Witness(Inputs);
					wit.ReadWrite(stream);
				}
				if(flags != 0)
				{
					/* Unknown flag in the serialization */
					throw new FormatException("Unknown transaction optional data");
				}
			}
			else
			{
				var version = vin.Count == 0 && vout.Count > 0 ? nVersion | NoDummyInput : nVersion;
				stream.ReadWrite(ref version);
             
                // the POS time stamp
                stream.ReadWrite(ref this.nTime);

                if (witSupported)
				{
					/* Check whether witnesses need to be serialized. */
					if(HasWitness)
					{
						flags |= 1;
					}
				}
				if(flags != 0)
				{
					/* Use extended format in case witnesses are to be serialized. */
					TxInList vinDummy = new TxInList();
					stream.ReadWrite<TxInList, TxIn>(ref vinDummy);
					stream.ReadWrite(ref flags);
				}
				stream.ReadWrite<TxInList, TxIn>(ref vin);
				vin.Transaction = this;
				stream.ReadWrite<TxOutList, TxOut>(ref vout);
				vout.Transaction = this;
				if((flags & 1) != 0)
				{
					Witness wit = new Witness(this.Inputs);
					wit.ReadWrite(stream);
				}
			}
			stream.ReadWriteStruct(ref nLockTime);
		}

		#endregion


		public uint256 GetHash()
		{
			if(_Hashes != null && _Hashes[0] != null)
			{
				return _Hashes[0];
			}
			MemoryStream ms = new MemoryStream();
			this.ReadWrite(new BitcoinStream(ms, true)
			{
				TransactionOptions = TransactionOptions.None
			});
			var h = Hashes.Hash256(ms.ToArrayEfficient());
			if(_Hashes != null)
			{
				_Hashes[0] = h;
			}
			return h;
		}

		/// <summary>
		/// If called, GetHash and GetWitHash become cached, only use if you believe the instance will not be modified after calculation. Calling it a second type invalidate the cache.
		/// </summary>
		public void CacheHashes()
		{
			_Hashes = new uint256[2];
		}

		public Transaction Clone(bool cloneCache)
		{
			var clone = BitcoinSerializableExtensions.Clone(this);
			if(cloneCache)
				clone._Hashes = _Hashes.ToArray();
			return clone;
		}

		uint256[] _Hashes = null;

		public uint256 GetWitHash()
		{
			if(!HasWitness)
				return GetHash();
			if(_Hashes != null && _Hashes[1] != null)
			{
				return _Hashes[1];
			}
			MemoryStream ms = new MemoryStream();
			this.ReadWrite(new BitcoinStream(ms, true)
			{
				TransactionOptions = TransactionOptions.Witness
			});
			var h = Hashes.Hash256(ms.ToArrayEfficient());
			if(_Hashes != null)
			{
				_Hashes[1] = h;
			}
			return h;
		}
		public uint256 GetSignatureHash(ICoin coin, SigHash sigHash = SigHash.All)
		{
			return Inputs.AsIndexedInputs().ToArray()[GetIndex(coin)].GetSignatureHash(coin, sigHash);
		}
		public TransactionSignature SignInput(ISecret secret, ICoin coin, SigHash sigHash = SigHash.All)
		{
			return SignInput(secret.PrivateKey, coin, sigHash);
		}
		public TransactionSignature SignInput(Key key, ICoin coin, SigHash sigHash = SigHash.All)
		{
			return Inputs.AsIndexedInputs().ToArray()[GetIndex(coin)].Sign(key, coin, sigHash);
		}

		private int GetIndex(ICoin coin)
		{
			for(int i = 0; i < Inputs.Count; i++)
			{
				if(this.Inputs[i].PrevOut == coin.Outpoint)
					return i;
			}
			throw new ArgumentException("The coin is not being spent by this transaction", "coin");
		}

		public bool IsCoinBase
		{
			get
			{
				return this.Inputs.Count == 1 
                    && this.Inputs.First().PrevOut.IsNull 
                    && this.Outputs.Count >= 1;
			}
		}

	    public bool IsCoinStake
	    {
	        get
	        {
	            // ppcoin: the coin stake transaction is marked with the first output empty
	            return this.Inputs.Any() 
                    && !this.Inputs.First().PrevOut.IsNull 
                    && this.Outputs.Count() >= 2 
                    && this.Outputs.First().IsEmpty;
	        }
	    }

	    public static uint CURRENT_VERSION = 2;
		public static uint MAX_STANDARD_TX_SIZE = 100000;

		public TxOut AddOutput(Money money, IDestination destination)
		{
			return AddOutput(new TxOut(money, destination));
		}
		public TxOut AddOutput(Money money, Script scriptPubKey)
		{
			return AddOutput(new TxOut(money, scriptPubKey));
		}
		public TxOut AddOutput(TxOut @out)
		{
			this.vout.Add(@out);
			return @out;
		}
		public TxIn AddInput(TxIn @in)
		{
			this.vin.Add(@in);
			return @in;
		}

		internal static readonly int WITNESS_SCALE_FACTOR = 4;
		/// <summary>
		/// Size of the transaction discounting the witness (Used for fee calculation)
		/// </summary>
		/// <returns>Transaction size</returns>
		public int GetVirtualSize()
		{
			var totalSize = this.GetSerializedSize(TransactionOptions.Witness);
			var strippedSize = this.GetSerializedSize(TransactionOptions.None);
			// This implements the weight = (stripped_size * 4) + witness_size formula,
			// using only serialization with and without witness data. As witness_size
			// is equal to total_size - stripped_size, this formula is identical to:
			// weight = (stripped_size * 3) + total_size.
			var weight = strippedSize * (WITNESS_SCALE_FACTOR - 1) + totalSize;
			return (weight + WITNESS_SCALE_FACTOR - 1) / WITNESS_SCALE_FACTOR;
		}

		public TxIn AddInput(Transaction prevTx, int outIndex)
		{
			if(outIndex >= prevTx.Outputs.Count)
				throw new InvalidOperationException("Output " + outIndex + " is not present in the prevTx");
			var @in = new TxIn();
			@in.PrevOut.Hash = prevTx.GetHash();
			@in.PrevOut.N = (uint)outIndex;
			AddInput(@in);
			return @in;
		}


		/// <summary>
		/// Sign a specific coin with the given secret
		/// </summary>
		/// <param name="secrets">Secrets</param>
		/// <param name="coins">Coins to sign</param>
		public void Sign(ISecret[] secrets, params ICoin[] coins)
		{
			Sign(secrets.Select(s => s.PrivateKey).ToArray(), coins);
		}

		/// <summary>
		/// Sign a specific coin with the given secret
		/// </summary>
		/// <param name="key">Private keys</param>
		/// <param name="coins">Coins to sign</param>
		public void Sign(Key[] keys, params ICoin[] coins)
		{
			TransactionBuilder builder = new TransactionBuilder();
			builder.AddKeys(keys);
			builder.AddCoins(coins);
			builder.SignTransactionInPlace(this);
		}
		/// <summary>
		/// Sign a specific coin with the given secret
		/// </summary>
		/// <param name="secret">Secret</param>
		/// <param name="coins">Coins to sign</param>
		public void Sign(ISecret secret, params ICoin[] coins)
		{
			Sign(new[] { secret }, coins);
		}

		/// <summary>
		/// Sign a specific coin with the given secret
		/// </summary>
		/// <param name="key">Private key</param>
		/// <param name="coins">Coins to sign</param>
		public void Sign(Key key, params ICoin[] coins)
		{
			Sign(new[] { key }, coins);
		}

		/// <summary>
		/// Sign the transaction with a private key
		/// <para>ScriptSigs should be filled with previous ScriptPubKeys</para>
		/// <para>For more complex scenario, use TransactionBuilder</para>
		/// </summary>
		/// <param name="secret"></param>
		public void Sign(ISecret secret, bool assumeP2SH)
		{
			Sign(secret.PrivateKey, assumeP2SH);
		}

		/// <summary>
		/// Sign the transaction with a private key
		/// <para>ScriptSigs should be filled with either previous scriptPubKeys or redeem script (for P2SH)</para>
		/// <para>For more complex scenario, use TransactionBuilder</para>
		/// </summary>
		/// <param name="secret"></param>
		public void Sign(Key key, bool assumeP2SH)
		{
			List<Coin> coins = new List<Coin>();
			for(int i = 0; i < Inputs.Count; i++)
			{
				var txin = Inputs[i];
				if(Script.IsNullOrEmpty(txin.ScriptSig))
					throw new InvalidOperationException("ScriptSigs should be filled with either previous scriptPubKeys or redeem script (for P2SH)");
				if(assumeP2SH)
				{
					var p2shSig = PayToScriptHashTemplate.Instance.ExtractScriptSigParameters(txin.ScriptSig);
					if(p2shSig == null)
					{
						coins.Add(new ScriptCoin(txin.PrevOut, new TxOut()
						{
							ScriptPubKey = txin.ScriptSig.PaymentScript,
						}, txin.ScriptSig));
					}
					else
					{
						coins.Add(new ScriptCoin(txin.PrevOut, new TxOut()
						{
							ScriptPubKey = p2shSig.RedeemScript.PaymentScript
						}, p2shSig.RedeemScript));
					}
				}
				else
				{
					coins.Add(new Coin(txin.PrevOut, new TxOut()
					{
						ScriptPubKey = txin.ScriptSig
					}));
				}

			}
			Sign(key, coins.ToArray());
		}

		public TxPayload CreatePayload()
		{
			return new TxPayload(this.Clone());
		}


		public static Transaction Parse(string tx, RawFormat format, Network network = null)
		{
			return GetFormatter(format, network).ParseJson(tx);
		}

		public static Transaction Parse(string hex)
		{
			return new Transaction(Encoders.Hex.DecodeData(hex));
		}

		public string ToHex()
		{
			return Encoders.Hex.EncodeData(this.ToBytes());
		}

		public override string ToString()
		{
			return ToString(RawFormat.BlockExplorer);
		}

		public string ToString(RawFormat rawFormat, Network network = null)
		{
			var formatter = GetFormatter(rawFormat, network);
			return ToString(formatter);
		}

		static private RawFormatter GetFormatter(RawFormat rawFormat, Network network)
		{
			RawFormatter formatter = null;
			switch(rawFormat)
			{
				case RawFormat.Satoshi:
					formatter = new SatoshiFormatter();
					break;
				case RawFormat.BlockExplorer:
					formatter = new BlockExplorerFormatter();
					break;
				default:
					throw new NotSupportedException(rawFormat.ToString());
			}
			formatter.Network = network ?? formatter.Network;
			return formatter;
		}

		internal string ToString(RawFormatter formatter)
		{
			if(formatter == null)
				throw new ArgumentNullException("formatter");
			return formatter.ToString(this);
		}

		/// <summary>
		/// Calculate the fee of the transaction
		/// </summary>
		/// <param name="spentCoins">Coins being spent</param>
		/// <returns>Fee or null if some spent coins are missing or if spentCoins is null</returns>
		public Money GetFee(ICoin[] spentCoins)
		{
			if(IsCoinBase)
				return Money.Zero;
			spentCoins = spentCoins ?? new ICoin[0];

			Money fees = -TotalOut;
			foreach(var input in this.Inputs)
			{
				var coin = spentCoins.FirstOrDefault(s => s.Outpoint == input.PrevOut);
				if(coin == null)
					return null;
				fees += coin.TxOut.Value;
			}
			return fees;
		}

		/// <summary>
		/// Calculate the fee rate of the transaction
		/// </summary>
		/// <param name="spentCoins">Coins being spent</param>
		/// <returns>Fee or null if some spent coins are missing or if spentCoins is null</returns>
		public FeeRate GetFeeRate(ICoin[] spentCoins)
		{
			var fee = GetFee(spentCoins);
			if(fee == null)
				return null;
			return new FeeRate(fee, this.GetSerializedSize());
		}

		public bool IsFinal(ChainedBlock block)
		{
			if(block == null)
				return IsFinal(Utils.UnixTimeToDateTime(0), 0);
			return IsFinal(block.Header.BlockTime, block.Height);
		}
		public bool IsFinal(DateTimeOffset blockTime, int blockHeight)
		{
			var nBlockTime = Utils.DateTimeToUnixTime(blockTime);
			if(nLockTime == 0)
				return true;
			if((long)nLockTime < ((long)nLockTime < LockTime.LOCKTIME_THRESHOLD ? (long)blockHeight : nBlockTime))
				return true;
			foreach(var txin in Inputs)
				if(!txin.IsFinal)
					return false;
			return true;
		}

		[Flags]
		public enum LockTimeFlags : int
		{
			None = 0,
			/// <summary>
			/// Interpret sequence numbers as relative lock-time constraints.
			/// </summary>
			VerifySequence = (1 << 0),

			/// <summary>
			///  Use GetMedianTimePast() instead of nTime for end point timestamp.
			/// </summary>
			MedianTimePast = (1 << 1),
		}


		/// <summary>
		/// Calculates the block height and time which the transaction must be later than
		/// in order to be considered final in the context of BIP 68.  It also removes
		/// from the vector of input heights any entries which did not correspond to sequence
		/// locked inputs as they do not affect the calculation.
		/// </summary>		
		/// <param name="prevHeights">Previous Height</param>
		/// <param name="block">The block being evaluated</param>
		/// <param name="flags">If VerifySequence is not set, returns always true SequenceLock</param>
		/// <returns>Sequence lock of minimum SequenceLock to satisfy</returns>
		public bool CheckSequenceLocks(int[] prevHeights, ChainedBlock block, LockTimeFlags flags = LockTimeFlags.VerifySequence)
		{
			return CalculateSequenceLocks(prevHeights, block, flags).Evaluate(block);
		}

		/// <summary>
		/// Calculates the block height and time which the transaction must be later than
		/// in order to be considered final in the context of BIP 68.  It also removes
		/// from the vector of input heights any entries which did not correspond to sequence
		/// locked inputs as they do not affect the calculation.
		/// </summary>		
		/// <param name="prevHeights">Previous Height</param>
		/// <param name="block">The block being evaluated</param>
		/// <param name="flags">If VerifySequence is not set, returns always true SequenceLock</param>
		/// <returns>Sequence lock of minimum SequenceLock to satisfy</returns>
		public SequenceLock CalculateSequenceLocks(int[] prevHeights, ChainedBlock block, LockTimeFlags flags = LockTimeFlags.VerifySequence)
		{
			if(prevHeights.Length != Inputs.Count)
				throw new ArgumentException("The number of element in prevHeights should be equal to the number of inputs", "prevHeights");

			// Will be set to the equivalent height- and time-based nLockTime
			// values that would be necessary to satisfy all relative lock-
			// time constraints given our view of block chain history.
			// The semantics of nLockTime are the last invalid height/time, so
			// use -1 to have the effect of any height or time being valid.
			int nMinHeight = -1;
			long nMinTime = -1;

			// tx.nVersion is signed integer so requires cast to unsigned otherwise
			// we would be doing a signed comparison and half the range of nVersion
			// wouldn't support BIP 68.
			bool fEnforceBIP68 = Version >= 2
							  && (flags & LockTimeFlags.VerifySequence) != 0;

			// Do not enforce sequence numbers as a relative lock time
			// unless we have been instructed to
			if(!fEnforceBIP68)
			{
				return new SequenceLock(nMinHeight, nMinTime);
			}

			for(var txinIndex = 0; txinIndex < Inputs.Count; txinIndex++)
			{
				TxIn txin = Inputs[txinIndex];

				// Sequence numbers with the most significant bit set are not
				// treated as relative lock-times, nor are they given any
				// consensus-enforced meaning at this point.
				if((txin.Sequence & Sequence.SEQUENCE_LOCKTIME_DISABLE_FLAG) != 0)
				{
					// The height of this input is not relevant for sequence locks
					prevHeights[txinIndex] = 0;
					continue;
				}

				int nCoinHeight = prevHeights[txinIndex];

				if((txin.Sequence & Sequence.SEQUENCE_LOCKTIME_TYPE_FLAG) != 0)
				{
					long nCoinTime = (long)Utils.DateTimeToUnixTimeLong(block.GetAncestor(Math.Max(nCoinHeight - 1, 0)).GetMedianTimePast());

					// Time-based relative lock-times are measured from the
					// smallest allowed timestamp of the block containing the
					// txout being spent, which is the median time past of the
					// block prior.
					nMinTime = Math.Max(nMinTime, nCoinTime + (long)((txin.Sequence & Sequence.SEQUENCE_LOCKTIME_MASK) << Sequence.SEQUENCE_LOCKTIME_GRANULARITY) - 1);
				}
				else
				{
					// We subtract 1 from relative lock-times because a lock-
					// time of 0 has the semantics of "same block," so a lock-
					// time of 1 should mean "next block," but nLockTime has
					// the semantics of "last invalid block height."
					nMinHeight = Math.Max(nMinHeight, nCoinHeight + (int)(txin.Sequence & Sequence.SEQUENCE_LOCKTIME_MASK) - 1);
				}
			}

			return new SequenceLock(nMinHeight, nMinTime);
		}


		private DateTimeOffset Max(DateTimeOffset a, DateTimeOffset b)
		{
			return a > b ? a : b;
		}

		/// <summary>
		/// Create a transaction with the specified option only. (useful for stripping data from a transaction)
		/// </summary>
		/// <param name="options">Options to keep</param>
		/// <returns>A new transaction with only the options wanted</returns>
		public Transaction WithOptions(TransactionOptions options)
		{
			var instance = new Transaction();
			var ms = new MemoryStream();
			var bms = new BitcoinStream(ms, true);
			bms.TransactionOptions = options;
			this.ReadWrite(bms);
			ms.Position = 0;
			bms = new BitcoinStream(ms, false);
			bms.TransactionOptions = options;
			instance.ReadWrite(bms);
			return instance;
		}

		public bool HasWitness
		{
			get
			{
				return Inputs.Any(i => i.WitScript != WitScript.Empty && i.WitScript != null);
			}
		}

		private static readonly uint MAX_BLOCK_SIZE = 1000000;
		private static readonly ulong MAX_MONEY = long.MaxValue; // 21000000ul * Money.COIN;

		/// <summary>
		/// Context free transaction check
		/// </summary>
		/// <returns>The error or success of the check</returns>
		public TransactionCheckResult Check()
		{
			// Basic checks that don't depend on any context
			if(Inputs.Count == 0)
				return TransactionCheckResult.NoInput;
			if(Outputs.Count == 0)
				return TransactionCheckResult.NoOutput;
			// Size limits
			if(this.GetSerializedSize() > MAX_BLOCK_SIZE)
				return TransactionCheckResult.TransactionTooLarge;

			// Check for negative or overflow output values
			long nValueOut = 0;
			foreach(var txout in Outputs)
			{
				if(txout.Value < 0)
					return TransactionCheckResult.NegativeOutput;
				if(txout.Value > MAX_MONEY)
					return TransactionCheckResult.OutputTooLarge;
				nValueOut += txout.Value;
				if(!((nValueOut >= 0 && nValueOut <= (long)MAX_MONEY)))
					return TransactionCheckResult.OutputTotalTooLarge;
			}

			// Check for duplicate inputs
			var vInOutPoints = new HashSet<OutPoint>();
			foreach(var txin in Inputs)
			{
				if(vInOutPoints.Contains(txin.PrevOut))
					return TransactionCheckResult.DuplicateInputs;
				vInOutPoints.Add(txin.PrevOut);
			}

			if(IsCoinBase)
			{
				if(Inputs[0].ScriptSig.Length < 2 || Inputs[0].ScriptSig.Length > 100)
					return TransactionCheckResult.CoinbaseScriptTooLarge;
			}
			else
			{
				foreach(var txin in Inputs)
					if(txin.PrevOut.IsNull)
						return TransactionCheckResult.NullInputPrevOut;
			}

			return TransactionCheckResult.Success;
		}
	}

	public enum TransactionCheckResult
	{
		Success,
		NoInput,
		NoOutput,
		NegativeOutput,
		OutputTooLarge,
		OutputTotalTooLarge,
		TransactionTooLarge,
		DuplicateInputs,
		NullInputPrevOut,
		CoinbaseScriptTooLarge,
	}
}
=======
﻿using NBitcoin.Crypto;
using NBitcoin.DataEncoders;
using NBitcoin.Protocol;
using NBitcoin.RPC;
using System;
using System.Collections.Generic;
using System.IO;
using System.Linq;
using System.Text;
using System.Threading.Tasks;

namespace NBitcoin
{
	public class OutPoint : IBitcoinSerializable
	{
		public bool IsNull
		{
			get
			{
				return (hash == uint256.Zero && n == uint.MaxValue);
			}
		}
		private uint256 hash = uint256.Zero;
		private uint n;


		public uint256 Hash
		{
			get
			{
				return hash;
			}
			set
			{
				hash = value;
			}
		}
		public uint N
		{
			get
			{
				return n;
			}
			set
			{
				n = value;
			}
		}

		public static bool TryParse(string str, out OutPoint result)
		{
			result = null;
			if(str == null)
				throw new ArgumentNullException("str");
			var splitted = str.Split('-');
			if(splitted.Length != 2)
				return false;

			uint256 hash;
			if(!uint256.TryParse(splitted[0], out hash))
				return false;

			uint index;
			if(!uint.TryParse(splitted[1], out index))
				return false;
			result = new OutPoint(hash, index);
			return true;
		}

		public static OutPoint Parse(string str)
		{
			OutPoint result;
			if(TryParse(str, out result))
				return result;
			throw new FormatException("The format of the outpoint is incorrect");
		}

		public OutPoint()
		{
			SetNull();
		}
		public OutPoint(uint256 hashIn, uint nIn)
		{
			hash = hashIn;
			n = nIn;
		}
		public OutPoint(uint256 hashIn, int nIn)
		{
			hash = hashIn;
			this.n = nIn == -1 ? n = uint.MaxValue : (uint)nIn;
		}

		public OutPoint(Transaction tx, uint i)
			: this(tx.GetHash(), i)
		{
		}

		public OutPoint(Transaction tx, int i)
			: this(tx.GetHash(), i)
		{
		}

		public OutPoint(OutPoint outpoint)
		{
			this.FromBytes(outpoint.ToBytes());
		}
		//IMPLEMENT_SERIALIZE( READWRITE(FLATDATA(*this)); )

		public void ReadWrite(BitcoinStream stream)
		{
			stream.ReadWrite(ref hash);
			stream.ReadWrite(ref n);
		}


		void SetNull()
		{
			hash = uint256.Zero;
			n = uint.MaxValue;
		}

		public static bool operator <(OutPoint a, OutPoint b)
		{
			return (a.hash < b.hash || (a.hash == b.hash && a.n < b.n));
		}
		public static bool operator >(OutPoint a, OutPoint b)
		{
			return (a.hash > b.hash || (a.hash == b.hash && a.n > b.n));
		}

		public static bool operator ==(OutPoint a, OutPoint b)
		{
			if(Object.ReferenceEquals(a, null))
			{
				return Object.ReferenceEquals(b, null);
			}
			if(Object.ReferenceEquals(b, null))
			{
				return false;
			}
			return (a.hash == b.hash && a.n == b.n);
		}

		public static bool operator !=(OutPoint a, OutPoint b)
		{
			return !(a == b);
		}
		public override bool Equals(object obj)
		{
			OutPoint item = obj as OutPoint;
			if(object.ReferenceEquals(null, item))
				return false;
			return item == this;
		}

		public override int GetHashCode()
		{
			unchecked
			{
				return 17 + hash.GetHashCode() * 31 + n.GetHashCode() * 31 * 31;
			}
		}

		public override string ToString()
		{
			return Hash + "-" + N;
		}
	}


	public class TxIn : IBitcoinSerializable
	{
		public TxIn()
		{

		}
		public TxIn(Script scriptSig)
		{
			this.scriptSig = scriptSig;
		}
		public TxIn(OutPoint prevout, Script scriptSig)
		{
			this.prevout = prevout;
			this.scriptSig = scriptSig;
		}
		public TxIn(OutPoint prevout)
		{
			this.prevout = prevout;
		}
		OutPoint prevout = new OutPoint();
		Script scriptSig = Script.Empty;
		uint nSequence = uint.MaxValue;

		public Sequence Sequence
		{
			get
			{
				return nSequence;
			}
			set
			{
				nSequence = value.Value;
			}
		}
		public OutPoint PrevOut
		{
			get
			{
				return prevout;
			}
			set
			{
				prevout = value;
			}
		}


		public Script ScriptSig
		{
			get
			{
				return scriptSig;
			}
			set
			{
				scriptSig = value;
			}
		}

		WitScript witScript = WitScript.Empty;

		/// <summary>
		/// The witness script (Witness script is not serialized and deserialized at the TxIn level, but at the Transaction level)
		/// </summary>
		public WitScript WitScript
		{
			get
			{
				return witScript;
			}
			set
			{
				witScript = value;
			}
		}

		#region IBitcoinSerializable Members

		public void ReadWrite(BitcoinStream stream)
		{
			stream.ReadWrite(ref prevout);
			stream.ReadWrite(ref scriptSig);
			stream.ReadWrite(ref nSequence);
		}

		#endregion

		public bool IsFrom(PubKey pubKey)
		{
			var result = PayToPubkeyHashTemplate.Instance.ExtractScriptSigParameters(ScriptSig);
			return result != null && result.PublicKey == pubKey;
		}

		public bool IsFinal
		{
			get
			{
				return (nSequence == uint.MaxValue);
			}
		}

		public TxIn Clone()
		{
			var txin = BitcoinSerializableExtensions.Clone(this);
			txin.WitScript = (witScript ?? WitScript.Empty).Clone();
			return txin;
		}

		public static TxIn CreateCoinbase(int height)
		{
			var txin = new TxIn();
			txin.ScriptSig = new Script(Op.GetPushOp(height)) + OpcodeType.OP_0;
			return txin;
		}
	}

	public class TxOutCompressor : IBitcoinSerializable
	{
		// Amount compression:
		// * If the amount is 0, output 0
		// * first, divide the amount (in base units) by the largest power of 10 possible; call the exponent e (e is max 9)
		// * if e<9, the last digit of the resulting number cannot be 0; store it as d, and drop it (divide by 10)
		//   * call the result n
		//   * output 1 + 10*(9*n + d - 1) + e
		// * if e==9, we only know the resulting number is not zero, so output 1 + 10*(n - 1) + 9
		// (this is decodable, as d is in [1-9] and e is in [0-9])

		ulong CompressAmount(ulong n)
		{
			if(n == 0)
				return 0;
			int e = 0;
			while(((n % 10) == 0) && e < 9)
			{
				n /= 10;
				e++;
			}
			if(e < 9)
			{
				int d = (int)(n % 10);
				n /= 10;
				return 1 + (n * 9 + (ulong)(d - 1)) * 10 + (ulong)e;
			}
			else
			{
				return 1 + (n - 1) * 10 + 9;
			}
		}

		ulong DecompressAmount(ulong x)
		{
			// x = 0  OR  x = 1+10*(9*n + d - 1) + e  OR  x = 1+10*(n - 1) + 9
			if(x == 0)
				return 0;
			x--;
			// x = 10*(9*n + d - 1) + e
			int e = (int)(x % 10);
			x /= 10;
			ulong n = 0;
			if(e < 9)
			{
				// x = 9*n + d - 1
				int d = (int)((x % 9) + 1);
				x /= 9;
				// x = n
				n = (x * 10 + (ulong)d);
			}
			else
			{
				n = x + 1;
			}
			while(e != 0)
			{
				n *= 10;
				e--;
			}
			return n;
		}


		private TxOut _TxOut = new TxOut();
		public TxOut TxOut
		{
			get
			{
				return _TxOut;
			}
		}
		public TxOutCompressor()
		{

		}
		public TxOutCompressor(TxOut txOut)
		{
			_TxOut = txOut;
		}

		#region IBitcoinSerializable Members

		public void ReadWrite(BitcoinStream stream)
		{
			if(stream.Serializing)
			{
				ulong val = CompressAmount((ulong)_TxOut.Value.Satoshi);
				stream.ReadWriteAsCompactVarInt(ref val);
			}
			else
			{
				ulong val = 0;
				stream.ReadWriteAsCompactVarInt(ref val);
				_TxOut.Value = new Money(DecompressAmount(val));
			}
			ScriptCompressor cscript = new ScriptCompressor(_TxOut.ScriptPubKey);
			stream.ReadWrite(ref cscript);
			if(!stream.Serializing)
				_TxOut.ScriptPubKey = new Script(cscript.ScriptBytes);
		}

		#endregion
	}

	public class ScriptCompressor : IBitcoinSerializable
	{
		// make this static for now (there are only 6 special scripts defined)
		// this can potentially be extended together with a new nVersion for
		// transactions, in which case this value becomes dependent on nVersion
		// and nHeight of the enclosing transaction.
		const uint nSpecialScripts = 6;
		byte[] _Script;
		public byte[] ScriptBytes
		{
			get
			{
				return _Script;
			}
		}
		public ScriptCompressor(Script script)
		{
			_Script = script.ToBytes(true);
		}
		public ScriptCompressor()
		{

		}

		public Script GetScript()
		{
			return new Script(_Script);
		}

		byte[] Compress()
		{
			byte[] result = null;
			var script = Script.FromBytesUnsafe(_Script);
			KeyId keyID = PayToPubkeyHashTemplate.Instance.ExtractScriptPubKeyParameters(script);
			if(keyID != null)
			{
				result = new byte[21];
				result[0] = 0x00;
				Array.Copy(keyID.ToBytes(true), 0, result, 1, 20);
				return result;
			}
			ScriptId scriptID = PayToScriptHashTemplate.Instance.ExtractScriptPubKeyParameters(script);
			if(scriptID != null)
			{
				result = new byte[21];
				result[0] = 0x01;
				Array.Copy(scriptID.ToBytes(true), 0, result, 1, 20);
				return result;
			}
			PubKey pubkey = PayToPubkeyTemplate.Instance.ExtractScriptPubKeyParameters(script, true);
			if(pubkey != null)
			{
				result = new byte[33];
				var pubBytes = pubkey.ToBytes(true);
				Array.Copy(pubBytes, 1, result, 1, 32);
				if(pubBytes[0] == 0x02 || pubBytes[0] == 0x03)
				{
					result[0] = pubBytes[0];
					return result;
				}
				else if(pubBytes[0] == 0x04)
				{
					result[0] = (byte)(0x04 | (pubBytes[64] & 0x01));
					return result;
				}
			}
			return null;
		}

		Script Decompress(uint nSize, byte[] data)
		{
			switch(nSize)
			{
				case 0x00:
					return PayToPubkeyHashTemplate.Instance.GenerateScriptPubKey(new KeyId(data.SafeSubarray(0, 20)));
				case 0x01:
					return PayToScriptHashTemplate.Instance.GenerateScriptPubKey(new ScriptId(data.SafeSubarray(0, 20)));
				case 0x02:
				case 0x03:
					var keyPart = data.SafeSubarray(0, 32);
					var keyBytes = new byte[33];
					keyBytes[0] = (byte)nSize;
					Array.Copy(keyPart, 0, keyBytes, 1, 32);
					return PayToPubkeyTemplate.Instance.GenerateScriptPubKey(keyBytes);
				case 0x04:
				case 0x05:
					byte[] vch = new byte[33];
					vch[0] = (byte)(nSize - 2);
					Array.Copy(data, 0, vch, 1, 32);
					PubKey pubkey = new PubKey(vch, true);
					pubkey = pubkey.Decompress();
					return PayToPubkeyTemplate.Instance.GenerateScriptPubKey(pubkey);
			}
			return null;
		}





		#region IBitcoinSerializable Members

		public void ReadWrite(BitcoinStream stream)
		{
			if(stream.Serializing)
			{
				var compr = Compress();
				if(compr != null)
				{
					stream.ReadWrite(ref compr);
					return;
				}
				uint nSize = (uint)_Script.Length + nSpecialScripts;
				stream.ReadWriteAsCompactVarInt(ref nSize);
				stream.ReadWrite(ref _Script);
			}
			else
			{
				uint nSize = 0;
				stream.ReadWriteAsCompactVarInt(ref nSize);
				if(nSize < nSpecialScripts)
				{
					byte[] vch = new byte[GetSpecialSize(nSize)];
					stream.ReadWrite(ref vch);
					_Script = Decompress(nSize, vch).ToBytes();
					return;
				}
				nSize -= nSpecialScripts;
				_Script = new byte[nSize];
				stream.ReadWrite(ref _Script);
			}
		}

		private int GetSpecialSize(uint nSize)
		{
			if(nSize == 0 || nSize == 1)
				return 20;
			if(nSize == 2 || nSize == 3 || nSize == 4 || nSize == 5)
				return 32;
			return 0;
		}



		#endregion
	}

	public class TxOut : IBitcoinSerializable, IDestination
	{
		Script publicKey = Script.Empty;
		public Script ScriptPubKey
		{
			get
			{
				return this.publicKey;
			}
			set
			{
				this.publicKey = value;
			}
		}

		public TxOut()
		{

		}

		public TxOut(Money value, IDestination destination)
		{
			Value = value;
			if(destination != null)
				ScriptPubKey = destination.ScriptPubKey;
		}

		public TxOut(Money value, Script scriptPubKey)
		{
			Value = value;
			ScriptPubKey = scriptPubKey;
		}

		readonly static Money NullMoney = new Money(-1);
		Money _Value = NullMoney;
		public Money Value
		{
			get
			{
				return _Value;
			}
			set
			{
				if(value == null)
					throw new ArgumentNullException("value");
				_Value = value;
			}
		}


		public bool IsDust(FeeRate minRelayTxFee)
		{
			return (Value < GetDustThreshold(minRelayTxFee));
		}

		public Money GetDustThreshold(FeeRate minRelayTxFee)
		{
			if(minRelayTxFee == null)
				throw new ArgumentNullException("minRelayTxFee");
			int nSize = this.GetSerializedSize() + 148;
			return 3 * minRelayTxFee.GetFee(nSize);
		}

		#region IBitcoinSerializable Members

		public void ReadWrite(BitcoinStream stream)
		{
			long value = Value.Satoshi;
			stream.ReadWrite(ref value);
			if(!stream.Serializing)
				_Value = new Money(value);
			stream.ReadWrite(ref publicKey);
		}

		#endregion

		public bool IsTo(IDestination destination)
		{
			return ScriptPubKey == destination.ScriptPubKey;
		}

		public static TxOut Parse(string hex)
		{
			var ret = new TxOut();
			ret.FromBytes(Encoders.Hex.DecodeData(hex));
			return ret;
		}
	}

	public class IndexedTxIn
	{
		public TxIn TxIn
		{
			get;
			set;
		}

		/// <summary>
		/// The index of this TxIn in its transaction
		/// </summary>
		public uint Index
		{
			get;
			set;
		}

		public OutPoint PrevOut
		{
			get
			{
				return TxIn.PrevOut;
			}
			set
			{
				TxIn.PrevOut = value;
			}
		}

		public Script ScriptSig
		{
			get
			{
				return TxIn.ScriptSig;
			}
			set
			{
				TxIn.ScriptSig = value;
			}
		}


		public WitScript WitScript
		{
			get
			{
				return TxIn.WitScript;
			}
			set
			{
				TxIn.WitScript = value;
			}
		}
		public Transaction Transaction
		{
			get;
			set;
		}

		public bool VerifyScript(Script scriptPubKey, ScriptVerify scriptVerify = ScriptVerify.Standard)
		{
			ScriptError unused;
			return VerifyScript(scriptPubKey, scriptVerify, out unused);
		}
		public bool VerifyScript(Script scriptPubKey, out ScriptError error)
		{
			return Script.VerifyScript(scriptPubKey, Transaction, (int)Index, null, out error);
		}
		public bool VerifyScript(Script scriptPubKey, ScriptVerify scriptVerify, out ScriptError error)
		{
			return Script.VerifyScript(scriptPubKey, Transaction, (int)Index, null, scriptVerify, SigHash.Undefined, out error);
		}
		public bool VerifyScript(Script scriptPubKey, Money value, ScriptVerify scriptVerify, out ScriptError error)
		{
			return Script.VerifyScript(scriptPubKey, Transaction, (int)Index, value, scriptVerify, SigHash.Undefined, out error);
		}

		public bool VerifyScript(ICoin coin, ScriptVerify scriptVerify = ScriptVerify.Standard)
		{
			ScriptError error;
			return VerifyScript(coin, scriptVerify, out error);
		}

		public bool VerifyScript(ICoin coin, ScriptVerify scriptVerify, out ScriptError error)
		{
			return Script.VerifyScript(coin.TxOut.ScriptPubKey, Transaction, (int)Index, coin.TxOut.Value, scriptVerify, SigHash.Undefined, out error);
		}
		public bool VerifyScript(ICoin coin, out ScriptError error)
		{
			return VerifyScript(coin, ScriptVerify.Standard, out error);
		}

		public TransactionSignature Sign(Key key, ICoin coin, SigHash sigHash)
		{
			var hash = GetSignatureHash(coin, sigHash);
			return key.Sign(hash, sigHash);
		}

		public uint256 GetSignatureHash(ICoin coin, SigHash sigHash = SigHash.All)
		{
			return Script.SignatureHash(coin.GetScriptCode(), Transaction, (int)Index, sigHash, coin.TxOut.Value, coin.GetHashVersion());
		}

	}
	public class TxInList : UnsignedList<TxIn>
	{
		public TxInList()
		{

		}
		public TxInList(Transaction parent)
			: base(parent)
		{

		}
		public TxIn this[OutPoint outpoint]
		{
			get
			{
				return this[outpoint.N];
			}
			set
			{
				this[outpoint.N] = value;
			}
		}

		public IEnumerable<IndexedTxIn> AsIndexedInputs()
		{
			// We want i as the index of txIn in Intputs[], not index in enumerable after where filter
			return this.Select((r, i) => new IndexedTxIn()
			{
				TxIn = r,
				Index = (uint)i,
				Transaction = Transaction
			});
		}
	}

	public class IndexedTxOut
	{
		public TxOut TxOut
		{
			get;
			set;
		}
		public uint N
		{
			get;
			set;
		}

		public Transaction Transaction
		{
			get;
			set;
		}
		public Coin ToCoin()
		{
			return new Coin(this);
		}
	}

	public class TxOutList : UnsignedList<TxOut>
	{
		public TxOutList()
		{

		}
		public TxOutList(Transaction parent)
			: base(parent)
		{

		}
		public IEnumerable<TxOut> To(IDestination destination)
		{
			return this.Where(r => r.IsTo(destination));
		}
		public IEnumerable<TxOut> To(Script scriptPubKey)
		{
			return this.Where(r => r.ScriptPubKey == scriptPubKey);
		}

		public IEnumerable<IndexedTxOut> AsIndexedOutputs()
		{
			// We want i as the index of txOut in Outputs[], not index in enumerable after where filter
			return this.Select((r, i) => new IndexedTxOut()
			{
				TxOut = r,
				N = (uint)i,
				Transaction = Transaction
			});
		}

		public IEnumerable<Coin> AsCoins()
		{
			var txId = Transaction.GetHash();
			for(int i = 0; i < Count; i++)
			{
				yield return new Coin(new OutPoint(txId, i), this[i]);
			}
		}
	}

	public enum RawFormat
	{
		Satoshi,
		BlockExplorer,
	}

	public class WitScript
	{
		byte[][] _Pushes;
		public WitScript(string script)
		{
			var parts = script.Split(new[] { '\t', ' ' }, StringSplitOptions.RemoveEmptyEntries);
			_Pushes = new byte[parts.Length][];
			for(int i = 0; i < parts.Length; i++)
			{
				_Pushes[i] = Encoders.Hex.DecodeData(parts[i]);
			}
		}

		/// <summary>
		/// Create a new WitnessScript
		/// </summary>
		/// <param name="script">Scripts</param>
		/// <param name="unsafe">If false, make a copy of the input script array</param>
		public WitScript(byte[][] script, bool @unsafe = false)
		{
			if(@unsafe)
				_Pushes = script;
			else
			{
				_Pushes = script.ToArray();
				for(int i = 0; i < _Pushes.Length; i++)
					_Pushes[i] = script[i].ToArray();
			}
		}

		/// <summary>
		/// Create a new WitnessScript
		/// </summary>
		/// <param name="script">Scripts</param>
		public WitScript(IEnumerable<byte[]> script, bool @unsafe = false)
			: this(script.ToArray(), @unsafe)
		{

		}

		public WitScript(params Op[] ops)
		{
			List<byte[]> pushes = new List<byte[]>();
			foreach(var op in ops)
			{
				if(op.PushData == null)
					throw new ArgumentException("Non push operation unsupported in WitScript", "ops");
				pushes.Add(op.PushData);
			}
			_Pushes = pushes.ToArray();
		}

		public WitScript(byte[] script)
		{
			if(script == null)
				throw new ArgumentNullException("script");
			var ms = new MemoryStream(script);
			BitcoinStream stream = new BitcoinStream(ms, false);
			ReadCore(stream);
		}
		WitScript()
		{

		}

		public WitScript(Script scriptSig)
		{
			List<byte[]> pushes = new List<byte[]>();
			foreach(var op in scriptSig.ToOps())
			{
				if(op.PushData == null)
					throw new ArgumentException("A WitScript can only contains push operations", "script");
				pushes.Add(op.PushData);
			}
			_Pushes = pushes.ToArray();
		}

		public static WitScript Load(BitcoinStream stream)
		{
			WitScript script = new WitScript();
			script.ReadCore(stream);
			return script;
		}
		void ReadCore(BitcoinStream stream)
		{
			List<byte[]> pushes = new List<byte[]>();
			uint pushCount = 0;
			stream.ReadWriteAsVarInt(ref pushCount);
			for(int i = 0; i < (int)pushCount; i++)
			{
				byte[] push = ReadPush(stream);
				pushes.Add(push);
			}
			_Pushes = pushes.ToArray();
		}
		private static byte[] ReadPush(BitcoinStream stream)
		{
			byte[] push = null;
			stream.ReadWriteAsVarString(ref push);
			return push;
		}

		public byte[] this[int index]
		{
			get
			{
				return _Pushes[index];
			}
		}

		public IEnumerable<byte[]> Pushes
		{
			get
			{
				return _Pushes;
			}
		}

		static WitScript _Empty = new WitScript(new byte[0][], true);

		public static WitScript Empty
		{
			get
			{
				return _Empty;
			}
		}

		public override bool Equals(object obj)
		{
			WitScript item = obj as WitScript;
			if(item == null)
				return false;
			return EqualsCore(item);
		}

		private bool EqualsCore(WitScript item)
		{
			if(_Pushes.Length != item._Pushes.Length)
				return false;
			for(int i = 0; i < _Pushes.Length; i++)
			{
				if(!Utils.ArrayEqual(_Pushes[i], item._Pushes[i]))
					return false;
			}
			return true;
		}
		public static bool operator ==(WitScript a, WitScript b)
		{
			if(System.Object.ReferenceEquals(a, b))
				return true;
			if(((object)a == null) || ((object)b == null))
				return false;
			return a.EqualsCore(b);
		}

		public static bool operator !=(WitScript a, WitScript b)
		{
			return !(a == b);
		}
		public static WitScript operator +(WitScript a, WitScript b)
		{
			if(a == null)
				return b;
			if(b == null)
				return a;
			return new WitScript(a._Pushes.Concat(b._Pushes).ToArray());
		}
		public static implicit operator Script(WitScript witScript)
		{
			if(witScript == null)
				return null;
			return witScript.ToScript();
		}
		public override int GetHashCode()
		{
			return Utils.GetHashCode(ToBytes());
		}

		public byte[] ToBytes()
		{
			var ms = new MemoryStream();
			BitcoinStream stream = new BitcoinStream(ms, true);
			uint pushCount = (uint)_Pushes.Length;
			stream.ReadWriteAsVarInt(ref pushCount);
			foreach(var push in Pushes)
			{
				var localpush = push;
				stream.ReadWriteAsVarString(ref localpush);
			}
			return ms.ToArrayEfficient();
		}

		public override string ToString()
		{
			return ToScript().ToString();
		}

		public Script ToScript()
		{
			return new Script(_Pushes.Select(p => Op.GetPushOp(p)).ToArray());
		}

		public int PushCount
		{
			get
			{
				return _Pushes.Length;
			}
		}

		public byte[] GetUnsafePush(int i)
		{
			return _Pushes[i];
		}

		public WitScript Clone()
		{
			return new WitScript(ToBytes());
		}
	}

	[Flags]
	public enum TransactionOptions : uint
	{
		None = 0x00000000,
		Witness = 0x40000000,
		All = Witness
	}
	class Witness
	{
		TxInList _Inputs;
		public Witness(TxInList inputs)
		{
			_Inputs = inputs;
		}

		internal bool IsNull()
		{
			return _Inputs.All(i => i.WitScript.PushCount == 0);
		}

		internal void ReadWrite(BitcoinStream stream)
		{
			for(int i = 0; i < _Inputs.Count; i++)
			{
				if(stream.Serializing)
				{
					var bytes = (_Inputs[i].WitScript ?? WitScript.Empty).ToBytes();
					stream.ReadWrite(ref bytes);
				}
				else
				{
					_Inputs[i].WitScript = WitScript.Load(stream);
				}
			}

			if(IsNull())
				throw new FormatException("Superfluous witness record");
		}
	}

	//https://en.bitcoin.it/wiki/Transactions
	//https://en.bitcoin.it/wiki/Protocol_specification
	public class Transaction : IBitcoinSerializable
	{
		public bool RBF
		{
			get
			{
				return Inputs.Any(i => i.Sequence < 0xffffffff - 1);
			}
		}

		uint nVersion = 1;

		public uint Version
		{
			get
			{
				return nVersion;
			}
			set
			{
				nVersion = value;
			}
		}
		TxInList vin;
		TxOutList vout;
		LockTime nLockTime;

		public Transaction()
		{
			vin = new TxInList(this);
			vout = new TxOutList(this);
		}

		public Transaction(string hex, ProtocolVersion version = ProtocolVersion.PROTOCOL_VERSION)
			: this()
		{
			this.FromBytes(Encoders.Hex.DecodeData(hex), version);
		}

		public Transaction(byte[] bytes)
			: this()
		{
			this.FromBytes(bytes);
		}

		public Money TotalOut
		{
			get
			{
				return Outputs.Sum(v => v.Value);
			}
		}

		public LockTime LockTime
		{
			get
			{
				return nLockTime;
			}
			set
			{
				nLockTime = value;
			}
		}

		public TxInList Inputs
		{
			get
			{
				return vin;
			}
		}
		public TxOutList Outputs
		{
			get
			{
				return vout;
			}
		}

		//Since it is impossible to serialize a transaction with 0 input without problems during deserialization with wit activated, we fit a flag in the version to workaround it
		const uint NoDummyInput = (1 << 27);

		#region IBitcoinSerializable Members

		public virtual void ReadWrite(BitcoinStream stream)
		{
			var witSupported = (((uint)stream.TransactionOptions & (uint)TransactionOptions.Witness) != 0) &&
								stream.ProtocolVersion >= ProtocolVersion.WITNESS_VERSION;

			byte flags = 0;
			if(!stream.Serializing)
			{
				stream.ReadWrite(ref nVersion);
				/* Try to read the vin. In case the dummy is there, this will be read as an empty vector. */
				stream.ReadWrite<TxInList, TxIn>(ref vin);

				var hasNoDummy = (nVersion & NoDummyInput) != 0 && vin.Count == 0;
				if(witSupported && hasNoDummy)
					nVersion = nVersion & ~NoDummyInput;

				if(vin.Count == 0 && witSupported && !hasNoDummy)
				{
					/* We read a dummy or an empty vin. */
					stream.ReadWrite(ref flags);
					if(flags != 0)
					{
						/* Assume we read a dummy and a flag. */
						stream.ReadWrite<TxInList, TxIn>(ref vin);
						vin.Transaction = this;
						stream.ReadWrite<TxOutList, TxOut>(ref vout);
						vout.Transaction = this;
					}
					else
					{
						/* Assume read a transaction without output. */
						vout = new TxOutList();
						vout.Transaction = this;
					}
				}
				else
				{
					/* We read a non-empty vin. Assume a normal vout follows. */
					stream.ReadWrite<TxOutList, TxOut>(ref vout);
					vout.Transaction = this;
				}
				if(((flags & 1) != 0) && witSupported)
				{
					/* The witness flag is present, and we support witnesses. */
					flags ^= 1;
					Witness wit = new Witness(Inputs);
					wit.ReadWrite(stream);
				}
				if(flags != 0)
				{
					/* Unknown flag in the serialization */
					throw new FormatException("Unknown transaction optional data");
				}
			}
			else
			{
				var version = (witSupported && (vin.Count == 0 && vout.Count > 0)) ? nVersion | NoDummyInput : nVersion;
				stream.ReadWrite(ref version);

				if(witSupported)
				{
					/* Check whether witnesses need to be serialized. */
					if(HasWitness)
					{
						flags |= 1;
					}
				}
				if(flags != 0)
				{
					/* Use extended format in case witnesses are to be serialized. */
					TxInList vinDummy = new TxInList();
					stream.ReadWrite<TxInList, TxIn>(ref vinDummy);
					stream.ReadWrite(ref flags);
				}
				stream.ReadWrite<TxInList, TxIn>(ref vin);
				vin.Transaction = this;
				stream.ReadWrite<TxOutList, TxOut>(ref vout);
				vout.Transaction = this;
				if((flags & 1) != 0)
				{
					Witness wit = new Witness(this.Inputs);
					wit.ReadWrite(stream);
				}
			}
			stream.ReadWriteStruct(ref nLockTime);
		}

		#endregion

		public uint256 GetHash()
		{
			uint256 h = null;
			var hashes = _Hashes;
			if(hashes != null)
			{
				h = hashes[0];
			}
			if(h != null)
				return h;

			MemoryStream ms = new MemoryStream();
			this.ReadWrite(new BitcoinStream(ms, true)
			{
				TransactionOptions = TransactionOptions.None
			});
			h = Hashes.Hash256(ms.ToArrayEfficient());

			hashes = _Hashes;
			if(hashes != null)
			{
				hashes[0] = h;
			}
			return h;
		}

		/// <summary>
		/// If called, GetHash and GetWitHash become cached, only use if you believe the instance will not be modified after calculation. Calling it a second type invalidate the cache.
		/// </summary>
		public void CacheHashes()
		{
			_Hashes = new uint256[2];
		}

		public Transaction Clone(bool cloneCache)
		{
			var clone = BitcoinSerializableExtensions.Clone(this);
			if(cloneCache)
				clone._Hashes = _Hashes.ToArray();
			return clone;
		}

		uint256[] _Hashes = null;

		public uint256 GetWitHash()
		{
			if(!HasWitness)
				return GetHash();

			uint256 h = null;
			var hashes = _Hashes;
			if(hashes != null)
			{
				h = hashes[1];
			}
			if(h != null)
				return h;

			MemoryStream ms = new MemoryStream();
			this.ReadWrite(new BitcoinStream(ms, true)
			{
				TransactionOptions = TransactionOptions.Witness
			});
			h = Hashes.Hash256(ms.ToArrayEfficient());

			hashes = _Hashes;
			if(hashes != null)
			{
				hashes[1] = h;
			}
			return h;
		}
		public uint256 GetSignatureHash(ICoin coin, SigHash sigHash = SigHash.All)
		{
			return Inputs.AsIndexedInputs().ToArray()[GetIndex(coin)].GetSignatureHash(coin, sigHash);
		}
		public TransactionSignature SignInput(ISecret secret, ICoin coin, SigHash sigHash = SigHash.All)
		{
			return SignInput(secret.PrivateKey, coin, sigHash);
		}
		public TransactionSignature SignInput(Key key, ICoin coin, SigHash sigHash = SigHash.All)
		{
			return Inputs.AsIndexedInputs().ToArray()[GetIndex(coin)].Sign(key, coin, sigHash);
		}

		private int GetIndex(ICoin coin)
		{
			for(int i = 0; i < Inputs.Count; i++)
			{
				if(Inputs[i].PrevOut == coin.Outpoint)
					return i;
			}
			throw new ArgumentException("The coin is not being spent by this transaction", "coin");
		}

		public bool IsCoinBase
		{
			get
			{
				return (Inputs.Count == 1 && Inputs[0].PrevOut.IsNull);
			}
		}

		public static uint CURRENT_VERSION = 2;
		public static uint MAX_STANDARD_TX_SIZE = 100000;

		public TxOut AddOutput(Money money, IDestination destination)
		{
			return AddOutput(new TxOut(money, destination));
		}
		public TxOut AddOutput(Money money, Script scriptPubKey)
		{
			return AddOutput(new TxOut(money, scriptPubKey));
		}
		public TxOut AddOutput(TxOut @out)
		{
			this.vout.Add(@out);
			return @out;
		}
		public TxIn AddInput(TxIn @in)
		{
			this.vin.Add(@in);
			return @in;
		}

		internal static readonly int WITNESS_SCALE_FACTOR = 4;
		/// <summary>
		/// Size of the transaction discounting the witness (Used for fee calculation)
		/// </summary>
		/// <returns>Transaction size</returns>
		public int GetVirtualSize()
		{
			var totalSize = this.GetSerializedSize(TransactionOptions.Witness);
			var strippedSize = this.GetSerializedSize(TransactionOptions.None);
			// This implements the weight = (stripped_size * 4) + witness_size formula,
			// using only serialization with and without witness data. As witness_size
			// is equal to total_size - stripped_size, this formula is identical to:
			// weight = (stripped_size * 3) + total_size.
			var weight = strippedSize * (WITNESS_SCALE_FACTOR - 1) + totalSize;
			return (weight + WITNESS_SCALE_FACTOR - 1) / WITNESS_SCALE_FACTOR;
		}

		public TxIn AddInput(Transaction prevTx, int outIndex)
		{
			if(outIndex >= prevTx.Outputs.Count)
				throw new InvalidOperationException("Output " + outIndex + " is not present in the prevTx");
			var @in = new TxIn();
			@in.PrevOut.Hash = prevTx.GetHash();
			@in.PrevOut.N = (uint)outIndex;
			AddInput(@in);
			return @in;
		}


		/// <summary>
		/// Sign a specific coin with the given secret
		/// </summary>
		/// <param name="secrets">Secrets</param>
		/// <param name="coins">Coins to sign</param>
		public void Sign(ISecret[] secrets, params ICoin[] coins)
		{
			Sign(secrets.Select(s => s.PrivateKey).ToArray(), coins);
		}

		/// <summary>
		/// Sign a specific coin with the given secret
		/// </summary>
		/// <param name="key">Private keys</param>
		/// <param name="coins">Coins to sign</param>
		public void Sign(Key[] keys, params ICoin[] coins)
		{
			TransactionBuilder builder = new TransactionBuilder();
			builder.AddKeys(keys);
			builder.AddCoins(coins);
			builder.SignTransactionInPlace(this);
		}
		/// <summary>
		/// Sign a specific coin with the given secret
		/// </summary>
		/// <param name="secret">Secret</param>
		/// <param name="coins">Coins to sign</param>
		public void Sign(ISecret secret, params ICoin[] coins)
		{
			Sign(new[] { secret }, coins);
		}

		/// <summary>
		/// Sign a specific coin with the given secret
		/// </summary>
		/// <param name="key">Private key</param>
		/// <param name="coins">Coins to sign</param>
		public void Sign(Key key, params ICoin[] coins)
		{
			Sign(new[] { key }, coins);
		}

		/// <summary>
		/// Sign the transaction with a private key
		/// <para>ScriptSigs should be filled with previous ScriptPubKeys</para>
		/// <para>For more complex scenario, use TransactionBuilder</para>
		/// </summary>
		/// <param name="secret"></param>
		public void Sign(ISecret secret, bool assumeP2SH)
		{
			Sign(secret.PrivateKey, assumeP2SH);
		}

		/// <summary>
		/// Sign the transaction with a private key
		/// <para>ScriptSigs should be filled with either previous scriptPubKeys or redeem script (for P2SH)</para>
		/// <para>For more complex scenario, use TransactionBuilder</para>
		/// </summary>
		/// <param name="secret"></param>
		public void Sign(Key key, bool assumeP2SH)
		{
			List<Coin> coins = new List<Coin>();
			for(int i = 0; i < Inputs.Count; i++)
			{
				var txin = Inputs[i];
				if(Script.IsNullOrEmpty(txin.ScriptSig))
					throw new InvalidOperationException("ScriptSigs should be filled with either previous scriptPubKeys or redeem script (for P2SH)");
				if(assumeP2SH)
				{
					var p2shSig = PayToScriptHashTemplate.Instance.ExtractScriptSigParameters(txin.ScriptSig);
					if(p2shSig == null)
					{
						coins.Add(new ScriptCoin(txin.PrevOut, new TxOut()
						{
							ScriptPubKey = txin.ScriptSig.PaymentScript,
						}, txin.ScriptSig));
					}
					else
					{
						coins.Add(new ScriptCoin(txin.PrevOut, new TxOut()
						{
							ScriptPubKey = p2shSig.RedeemScript.PaymentScript
						}, p2shSig.RedeemScript));
					}
				}
				else
				{
					coins.Add(new Coin(txin.PrevOut, new TxOut()
					{
						ScriptPubKey = txin.ScriptSig
					}));
				}

			}
			Sign(key, coins.ToArray());
		}

		public TxPayload CreatePayload()
		{
			return new TxPayload(this.Clone());
		}

#if !NOJSONNET
		public static Transaction Parse(string tx, RawFormat format, Network network = null)
		{
			return GetFormatter(format, network).ParseJson(tx);
		}
#endif

		public static Transaction Parse(string hex)
		{
			return new Transaction(Encoders.Hex.DecodeData(hex));
		}

		public string ToHex()
		{
			return Encoders.Hex.EncodeData(this.ToBytes());
		}
#if !NOJSONNET
		public override string ToString()
		{
			return ToString(RawFormat.BlockExplorer);
		}

		public string ToString(RawFormat rawFormat, Network network = null)
		{
			var formatter = GetFormatter(rawFormat, network);
			return ToString(formatter);
		}

		static private RawFormatter GetFormatter(RawFormat rawFormat, Network network)
		{
			RawFormatter formatter = null;
			switch(rawFormat)
			{
				case RawFormat.Satoshi:
					formatter = new SatoshiFormatter();
					break;
				case RawFormat.BlockExplorer:
					formatter = new BlockExplorerFormatter();
					break;
				default:
					throw new NotSupportedException(rawFormat.ToString());
			}
			formatter.Network = network ?? formatter.Network;
			return formatter;
		}

		internal string ToString(RawFormatter formatter)
		{
			if(formatter == null)
				throw new ArgumentNullException("formatter");
			return formatter.ToString(this);
		}
#endif
		/// <summary>
		/// Calculate the fee of the transaction
		/// </summary>
		/// <param name="spentCoins">Coins being spent</param>
		/// <returns>Fee or null if some spent coins are missing or if spentCoins is null</returns>
		public Money GetFee(ICoin[] spentCoins)
		{
			if(IsCoinBase)
				return Money.Zero;
			spentCoins = spentCoins ?? new ICoin[0];

			Money fees = -TotalOut;
			foreach(var input in this.Inputs)
			{
				var coin = spentCoins.FirstOrDefault(s => s.Outpoint == input.PrevOut);
				if(coin == null)
					return null;
				fees += coin.TxOut.Value;
			}
			return fees;
		}

		/// <summary>
		/// Calculate the fee rate of the transaction
		/// </summary>
		/// <param name="spentCoins">Coins being spent</param>
		/// <returns>Fee or null if some spent coins are missing or if spentCoins is null</returns>
		public FeeRate GetFeeRate(ICoin[] spentCoins)
		{
			var fee = GetFee(spentCoins);
			if(fee == null)
				return null;
			return new FeeRate(fee, this.GetSerializedSize());
		}

		public bool IsFinal(ChainedBlock block)
		{
			if(block == null)
				return IsFinal(Utils.UnixTimeToDateTime(0), 0);
			return IsFinal(block.Header.BlockTime, block.Height);
		}
		public bool IsFinal(DateTimeOffset blockTime, int blockHeight)
		{
			var nBlockTime = Utils.DateTimeToUnixTime(blockTime);
			if(nLockTime == 0)
				return true;
			if((long)nLockTime < ((long)nLockTime < LockTime.LOCKTIME_THRESHOLD ? (long)blockHeight : nBlockTime))
				return true;
			foreach(var txin in Inputs)
				if(!txin.IsFinal)
					return false;
			return true;
		}

		[Flags]
		public enum LockTimeFlags : int
		{
			None = 0,
			/// <summary>
			/// Interpret sequence numbers as relative lock-time constraints.
			/// </summary>
			VerifySequence = (1 << 0),

			/// <summary>
			///  Use GetMedianTimePast() instead of nTime for end point timestamp.
			/// </summary>
			MedianTimePast = (1 << 1),
		}


		/// <summary>
		/// Calculates the block height and time which the transaction must be later than
		/// in order to be considered final in the context of BIP 68.  It also removes
		/// from the vector of input heights any entries which did not correspond to sequence
		/// locked inputs as they do not affect the calculation.
		/// </summary>		
		/// <param name="prevHeights">Previous Height</param>
		/// <param name="block">The block being evaluated</param>
		/// <param name="flags">If VerifySequence is not set, returns always true SequenceLock</param>
		/// <returns>Sequence lock of minimum SequenceLock to satisfy</returns>
		public bool CheckSequenceLocks(int[] prevHeights, ChainedBlock block, LockTimeFlags flags = LockTimeFlags.VerifySequence)
		{
			return CalculateSequenceLocks(prevHeights, block, flags).Evaluate(block);
		}

		/// <summary>
		/// Calculates the block height and time which the transaction must be later than
		/// in order to be considered final in the context of BIP 68.  It also removes
		/// from the vector of input heights any entries which did not correspond to sequence
		/// locked inputs as they do not affect the calculation.
		/// </summary>		
		/// <param name="prevHeights">Previous Height</param>
		/// <param name="block">The block being evaluated</param>
		/// <param name="flags">If VerifySequence is not set, returns always true SequenceLock</param>
		/// <returns>Sequence lock of minimum SequenceLock to satisfy</returns>
		public SequenceLock CalculateSequenceLocks(int[] prevHeights, ChainedBlock block, LockTimeFlags flags = LockTimeFlags.VerifySequence)
		{
			if(prevHeights.Length != Inputs.Count)
				throw new ArgumentException("The number of element in prevHeights should be equal to the number of inputs", "prevHeights");

			// Will be set to the equivalent height- and time-based nLockTime
			// values that would be necessary to satisfy all relative lock-
			// time constraints given our view of block chain history.
			// The semantics of nLockTime are the last invalid height/time, so
			// use -1 to have the effect of any height or time being valid.
			int nMinHeight = -1;
			long nMinTime = -1;

			// tx.nVersion is signed integer so requires cast to unsigned otherwise
			// we would be doing a signed comparison and half the range of nVersion
			// wouldn't support BIP 68.
			bool fEnforceBIP68 = Version >= 2
							  && (flags & LockTimeFlags.VerifySequence) != 0;

			// Do not enforce sequence numbers as a relative lock time
			// unless we have been instructed to
			if(!fEnforceBIP68)
			{
				return new SequenceLock(nMinHeight, nMinTime);
			}

			for(var txinIndex = 0; txinIndex < Inputs.Count; txinIndex++)
			{
				TxIn txin = Inputs[txinIndex];

				// Sequence numbers with the most significant bit set are not
				// treated as relative lock-times, nor are they given any
				// consensus-enforced meaning at this point.
				if((txin.Sequence & Sequence.SEQUENCE_LOCKTIME_DISABLE_FLAG) != 0)
				{
					// The height of this input is not relevant for sequence locks
					prevHeights[txinIndex] = 0;
					continue;
				}

				int nCoinHeight = prevHeights[txinIndex];

				if((txin.Sequence & Sequence.SEQUENCE_LOCKTIME_TYPE_FLAG) != 0)
				{
					long nCoinTime = (long)Utils.DateTimeToUnixTimeLong(block.GetAncestor(Math.Max(nCoinHeight - 1, 0)).GetMedianTimePast());

					// Time-based relative lock-times are measured from the
					// smallest allowed timestamp of the block containing the
					// txout being spent, which is the median time past of the
					// block prior.
					nMinTime = Math.Max(nMinTime, nCoinTime + (long)((txin.Sequence & Sequence.SEQUENCE_LOCKTIME_MASK) << Sequence.SEQUENCE_LOCKTIME_GRANULARITY) - 1);
				}
				else
				{
					// We subtract 1 from relative lock-times because a lock-
					// time of 0 has the semantics of "same block," so a lock-
					// time of 1 should mean "next block," but nLockTime has
					// the semantics of "last invalid block height."
					nMinHeight = Math.Max(nMinHeight, nCoinHeight + (int)(txin.Sequence & Sequence.SEQUENCE_LOCKTIME_MASK) - 1);
				}
			}

			return new SequenceLock(nMinHeight, nMinTime);
		}


		private DateTimeOffset Max(DateTimeOffset a, DateTimeOffset b)
		{
			return a > b ? a : b;
		}

		/// <summary>
		/// Create a transaction with the specified option only. (useful for stripping data from a transaction)
		/// </summary>
		/// <param name="options">Options to keep</param>
		/// <returns>A new transaction with only the options wanted</returns>
		public Transaction WithOptions(TransactionOptions options)
		{
			if(options == TransactionOptions.Witness && HasWitness)
				return this;
			if(options == TransactionOptions.None && !HasWitness)
				return this;
			var instance = new Transaction();
			var ms = new MemoryStream();
			var bms = new BitcoinStream(ms, true);
			bms.TransactionOptions = options;
			this.ReadWrite(bms);
			ms.Position = 0;
			bms = new BitcoinStream(ms, false);
			bms.TransactionOptions = options;
			instance.ReadWrite(bms);
			return instance;
		}

		public bool HasWitness
		{
			get
			{
				return Inputs.Any(i => i.WitScript != WitScript.Empty && i.WitScript != null);
			}
		}

		private static readonly uint MAX_BLOCK_SIZE = 1000000;
		private static readonly ulong MAX_MONEY = 21000000ul * Money.COIN;

		/// <summary>
		/// Context free transaction check
		/// </summary>
		/// <returns>The error or success of the check</returns>
		public TransactionCheckResult Check()
		{
			// Basic checks that don't depend on any context
			if(Inputs.Count == 0)
				return TransactionCheckResult.NoInput;
			if(Outputs.Count == 0)
				return TransactionCheckResult.NoOutput;
			// Size limits
			if(this.GetSerializedSize() > MAX_BLOCK_SIZE)
				return TransactionCheckResult.TransactionTooLarge;

			// Check for negative or overflow output values
			long nValueOut = 0;
			foreach(var txout in Outputs)
			{
				if(txout.Value < 0)
					return TransactionCheckResult.NegativeOutput;
				if(txout.Value > MAX_MONEY)
					return TransactionCheckResult.OutputTooLarge;
				nValueOut += txout.Value;
				if(!((nValueOut >= 0 && nValueOut <= (long)MAX_MONEY)))
					return TransactionCheckResult.OutputTotalTooLarge;
			}

			// Check for duplicate inputs
			var vInOutPoints = new HashSet<OutPoint>();
			foreach(var txin in Inputs)
			{
				if(vInOutPoints.Contains(txin.PrevOut))
					return TransactionCheckResult.DuplicateInputs;
				vInOutPoints.Add(txin.PrevOut);
			}

			if(IsCoinBase)
			{
				if(Inputs[0].ScriptSig.Length < 2 || Inputs[0].ScriptSig.Length > 100)
					return TransactionCheckResult.CoinbaseScriptTooLarge;
			}
			else
			{
				foreach(var txin in Inputs)
					if(txin.PrevOut.IsNull)
						return TransactionCheckResult.NullInputPrevOut;
			}

			return TransactionCheckResult.Success;
		}
	}

	public enum TransactionCheckResult
	{
		Success,
		NoInput,
		NoOutput,
		NegativeOutput,
		OutputTooLarge,
		OutputTotalTooLarge,
		TransactionTooLarge,
		DuplicateInputs,
		NullInputPrevOut,
		CoinbaseScriptTooLarge,
	}
}
>>>>>>> d3cbf392
<|MERGE_RESOLUTION|>--- conflicted
+++ resolved
@@ -1,3758 +1,1889 @@
-<<<<<<< HEAD
-﻿using System;
-using System.Collections.Generic;
-using System.IO;
-using System.Linq;
-using NBitcoin.Crypto;
-using NBitcoin.DataEncoders;
-using NBitcoin.Protocol;
-using NBitcoin.Protocol.Payloads;
-using NBitcoin.RPC;
-
-namespace NBitcoin
-{
-	public class OutPoint : IBitcoinSerializable
-	{
-		public bool IsNull
-		{
-			get
-			{
-				return (hash == 0 && n == uint.MaxValue);
-			}
-		}
-		private uint256 hash;
-		private uint n;
-
-
-		public uint256 Hash
-		{
-			get
-			{
-				return hash;
-			}
-			set
-			{
-				hash = value;
-			}
-		}
-		public uint N
-		{
-			get
-			{
-				return n;
-			}
-			set
-			{
-				n = value;
-			}
-		}
-
-		public static bool TryParse(string str, out OutPoint result)
-		{
-			result = null;
-			if(str == null)
-				throw new ArgumentNullException("str");
-			var splitted = str.Split('-');
-			if(splitted.Length != 2)
-				return false;
-
-			uint256 hash;
-			if(!uint256.TryParse(splitted[0], out hash))
-				return false;
-
-			uint index;
-			if(!uint.TryParse(splitted[1], out index))
-				return false;
-			result = new OutPoint(hash, index);
-			return true;
-		}
-
-		public static OutPoint Parse(string str)
-		{
-			OutPoint result;
-			if(TryParse(str, out result))
-				return result;
-			throw new FormatException("The format of the outpoint is incorrect");
-		}
-
-		public OutPoint()
-		{
-			SetNull();
-		}
-		public OutPoint(uint256 hashIn, uint nIn)
-		{
-			hash = hashIn;
-			n = nIn;
-		}
-		public OutPoint(uint256 hashIn, int nIn)
-		{
-			hash = hashIn;
-			this.n = nIn == -1 ? n = uint.MaxValue : (uint)nIn;
-		}
-
-		public OutPoint(Transaction tx, uint i)
-			: this(tx.GetHash(), i)
-		{
-		}
-
-		public OutPoint(Transaction tx, int i)
-			: this(tx.GetHash(), i)
-		{
-		}
-
-		public OutPoint(OutPoint outpoint)
-		{
-			this.FromBytes(outpoint.ToBytes());
-		}
-		//IMPLEMENT_SERIALIZE( READWRITE(FLATDATA(*this)); )
-
-		public void ReadWrite(BitcoinStream stream)
-		{
-			stream.ReadWrite(ref hash);
-			stream.ReadWrite(ref n);
-		}
-
-
-		void SetNull()
-		{
-			hash = 0;
-			n = uint.MaxValue;
-		}
-
-		public static bool operator <(OutPoint a, OutPoint b)
-		{
-			return (a.hash < b.hash || (a.hash == b.hash && a.n < b.n));
-		}
-		public static bool operator >(OutPoint a, OutPoint b)
-		{
-			return (a.hash > b.hash || (a.hash == b.hash && a.n > b.n));
-		}
-
-		public static bool operator ==(OutPoint a, OutPoint b)
-		{
-			if(Object.ReferenceEquals(a, null))
-			{
-				return Object.ReferenceEquals(b, null);
-			}
-			if(Object.ReferenceEquals(b, null))
-			{
-				return false;
-			}
-			return (a.hash == b.hash && a.n == b.n);
-		}
-
-		public static bool operator !=(OutPoint a, OutPoint b)
-		{
-			return !(a == b);
-		}
-		public override bool Equals(object obj)
-		{
-			OutPoint item = obj as OutPoint;
-			if(object.ReferenceEquals(null, item))
-				return false;
-			return item == this;
-		}
-
-		public override int GetHashCode()
-		{
-			unchecked
-			{
-				return 17 + hash.GetHashCode() * 31 + n.GetHashCode() * 31 * 31;
-			}
-		}
-
-		public override string ToString()
-		{
-			return Hash + "-" + N;
-		}
-	}
-
-
-	public class TxIn : IBitcoinSerializable
-	{
-		public TxIn()
-		{
-
-		}
-		public TxIn(Script scriptSig)
-		{
-			this.scriptSig = scriptSig;
-		}
-		public TxIn(OutPoint prevout, Script scriptSig)
-		{
-			this.prevout = prevout;
-			this.scriptSig = scriptSig;
-		}
-		public TxIn(OutPoint prevout)
-		{
-			this.prevout = prevout;
-		}
-		OutPoint prevout = new OutPoint();
-		Script scriptSig = Script.Empty;
-		uint nSequence = uint.MaxValue;
-
-		public Sequence Sequence
-		{
-			get
-			{
-				return nSequence;
-			}
-			set
-			{
-				nSequence = value.Value;
-			}
-		}
-		public OutPoint PrevOut
-		{
-			get
-			{
-				return prevout;
-			}
-			set
-			{
-				prevout = value;
-			}
-		}
-
-
-		public Script ScriptSig
-		{
-			get
-			{
-				return scriptSig;
-			}
-			set
-			{
-				scriptSig = value;
-			}
-		}
-
-		WitScript witScript = WitScript.Empty;
-
-		/// <summary>
-		/// The witness script (Witness script is not serialized and deserialized at the TxIn level, but at the Transaction level)
-		/// </summary>
-		public WitScript WitScript
-		{
-			get
-			{
-				return witScript;
-			}
-			set
-			{
-				witScript = value;
-			}
-		}
-
-		#region IBitcoinSerializable Members
-
-		public void ReadWrite(BitcoinStream stream)
-		{
-			stream.ReadWrite(ref prevout);
-			stream.ReadWrite(ref scriptSig);
-			stream.ReadWrite(ref nSequence);
-		}
-
-		#endregion
-
-		public bool IsFrom(PubKey pubKey)
-		{
-			var result = PayToPubkeyHashTemplate.Instance.ExtractScriptSigParameters(ScriptSig);
-			return result != null && result.PublicKey == pubKey;
-		}
-
-		public bool IsFinal
-		{
-			get
-			{
-				return (nSequence == uint.MaxValue);
-			}
-		}
-
-		public TxIn Clone()
-		{
-			var txin = BitcoinSerializableExtensions.Clone(this);
-			txin.WitScript = (witScript ?? WitScript.Empty).Clone();
-			return txin;
-		}
-
-		public static TxIn CreateCoinbase(int height)
-		{
-			var txin = new TxIn();
-			txin.ScriptSig = new Script(Op.GetPushOp(height)) + OpcodeType.OP_0;
-			return txin;
-		}
-	}
-
-	public class TxOutCompressor : IBitcoinSerializable
-	{
-		// Amount compression:
-		// * If the amount is 0, output 0
-		// * first, divide the amount (in base units) by the largest power of 10 possible; call the exponent e (e is max 9)
-		// * if e<9, the last digit of the resulting number cannot be 0; store it as d, and drop it (divide by 10)
-		//   * call the result n
-		//   * output 1 + 10*(9*n + d - 1) + e
-		// * if e==9, we only know the resulting number is not zero, so output 1 + 10*(n - 1) + 9
-		// (this is decodable, as d is in [1-9] and e is in [0-9])
-
-		ulong CompressAmount(ulong n)
-		{
-			if(n == 0)
-				return 0;
-			int e = 0;
-			while(((n % 10) == 0) && e < 9)
-			{
-				n /= 10;
-				e++;
-			}
-			if(e < 9)
-			{
-				int d = (int)(n % 10);
-				n /= 10;
-				return 1 + (n * 9 + (ulong)(d - 1)) * 10 + (ulong)e;
-			}
-			else
-			{
-				return 1 + (n - 1) * 10 + 9;
-			}
-		}
-
-		ulong DecompressAmount(ulong x)
-		{
-			// x = 0  OR  x = 1+10*(9*n + d - 1) + e  OR  x = 1+10*(n - 1) + 9
-			if(x == 0)
-				return 0;
-			x--;
-			// x = 10*(9*n + d - 1) + e
-			int e = (int)(x % 10);
-			x /= 10;
-			ulong n = 0;
-			if(e < 9)
-			{
-				// x = 9*n + d - 1
-				int d = (int)((x % 9) + 1);
-				x /= 9;
-				// x = n
-				n = (x * 10 + (ulong)d);
-			}
-			else
-			{
-				n = x + 1;
-			}
-			while(e != 0)
-			{
-				n *= 10;
-				e--;
-			}
-			return n;
-		}
-
-
-		private TxOut _TxOut = new TxOut();
-		public TxOut TxOut
-		{
-			get
-			{
-				return _TxOut;
-			}
-		}
-		public TxOutCompressor()
-		{
-
-		}
-		public TxOutCompressor(TxOut txOut)
-		{
-			_TxOut = txOut;
-		}
-
-		#region IBitcoinSerializable Members
-
-		public void ReadWrite(BitcoinStream stream)
-		{
-			if(stream.Serializing)
-			{
-				ulong val = CompressAmount((ulong)_TxOut.Value.Satoshi);
-				stream.ReadWriteAsCompactVarInt(ref val);
-			}
-			else
-			{
-				ulong val = 0;
-				stream.ReadWriteAsCompactVarInt(ref val);
-				_TxOut.Value = new Money(DecompressAmount(val));
-			}
-			ScriptCompressor cscript = new ScriptCompressor(_TxOut.ScriptPubKey);
-			stream.ReadWrite(ref cscript);
-			if(!stream.Serializing)
-				_TxOut.ScriptPubKey = new Script(cscript.ScriptBytes);
-		}
-
-		#endregion
-	}
-
-	public class ScriptCompressor : IBitcoinSerializable
-	{
-		// make this static for now (there are only 6 special scripts defined)
-		// this can potentially be extended together with a new nVersion for
-		// transactions, in which case this value becomes dependent on nVersion
-		// and nHeight of the enclosing transaction.
-		const uint nSpecialScripts = 6;
-		byte[] _Script;
-		public byte[] ScriptBytes
-		{
-			get
-			{
-				return _Script;
-			}
-		}
-		public ScriptCompressor(Script script)
-		{
-			_Script = script.ToBytes(true);
-		}
-		public ScriptCompressor()
-		{
-
-		}
-
-		public Script GetScript()
-		{
-			return new Script(_Script);
-		}
-
-		private KeyId GetKeyId()
-		{
-			if(_Script.Length == 25 && _Script[0] == (byte)OpcodeType.OP_DUP && _Script[1] == (byte)OpcodeType.OP_HASH160
-								&& _Script[2] == 20 && _Script[23] == (byte)OpcodeType.OP_EQUALVERIFY
-								&& _Script[24] == (byte)OpcodeType.OP_CHECKSIG)
-			{
-				return new KeyId(_Script.SafeSubarray(3, 20));
-			}
-			return null;
-		}
-
-		private ScriptId GetScriptId()
-		{
-			if(_Script.Length == 23 && _Script[0] == (byte)OpcodeType.OP_HASH160 && _Script[1] == 20
-								&& _Script[22] == (byte)OpcodeType.OP_EQUAL)
-			{
-				return new ScriptId(_Script.SafeSubarray(2, 20));
-			}
-			return null;
-		}
-
-		private PubKey GetPubKey()
-		{
-			return PayToPubkeyTemplate.Instance.ExtractScriptPubKeyParameters(new Script(_Script));
-		}
-
-		byte[] Compress()
-		{
-			byte[] result = null;
-			KeyId keyID = GetKeyId();
-			if(keyID != null)
-			{
-				result = new byte[21];
-				result[0] = 0x00;
-				Array.Copy(keyID.ToBytes(), 0, result, 1, 20);
-				return result;
-			}
-			ScriptId scriptID = GetScriptId();
-			if(scriptID != null)
-			{
-				result = new byte[21];
-				result[0] = 0x01;
-				Array.Copy(scriptID.ToBytes(), 0, result, 1, 20);
-				return result;
-			}
-			PubKey pubkey = GetPubKey();
-			if(pubkey != null)
-			{
-				result = new byte[33];
-				var pubBytes = pubkey.ToBytes();
-				Array.Copy(pubBytes, 1, result, 1, 32);
-				if(pubBytes[0] == 0x02 || pubBytes[0] == 0x03)
-				{
-					result[0] = pubBytes[0];
-					return result;
-				}
-				else if(pubBytes[0] == 0x04)
-				{
-					result[0] = (byte)(0x04 | (pubBytes[64] & 0x01));
-					return result;
-				}
-			}
-			return null;
-		}
-
-		Script Decompress(uint nSize, byte[] data)
-		{
-			switch(nSize)
-			{
-				case 0x00:
-					return new Script(OpcodeType.OP_DUP, OpcodeType.OP_HASH160, Op.GetPushOp(data.SafeSubarray(0, 20)), OpcodeType.OP_EQUALVERIFY, OpcodeType.OP_CHECKSIG);
-				case 0x01:
-					return new Script(OpcodeType.OP_HASH160, Op.GetPushOp(data.SafeSubarray(0, 20)), OpcodeType.OP_EQUAL);
-				case 0x02:
-				case 0x03:
-					return new Script(Op.GetPushOp(new byte[] { (byte)nSize }.Concat(data.SafeSubarray(0, 32)).ToArray()), OpcodeType.OP_CHECKSIG);
-				case 0x04:
-				case 0x05:
-					byte[] vch = new byte[33];
-					vch[0] = (byte)(nSize - 2);
-					Array.Copy(data, 0, vch, 1, 32);
-					PubKey pubkey = new PubKey(vch);
-					pubkey = pubkey.Decompress();
-					return new Script(Op.GetPushOp(pubkey.ToBytes()), OpcodeType.OP_CHECKSIG);
-			}
-			return null;
-		}
-
-
-
-
-
-		#region IBitcoinSerializable Members
-
-		public void ReadWrite(BitcoinStream stream)
-		{
-			if(stream.Serializing)
-			{
-				var compr = Compress();
-				if(compr != null)
-				{
-					stream.ReadWrite(ref compr);
-					return;
-				}
-				uint nSize = (uint)_Script.Length + nSpecialScripts;
-				stream.ReadWriteAsCompactVarInt(ref nSize);
-				stream.ReadWrite(ref _Script);
-			}
-			else
-			{
-				uint nSize = 0;
-				stream.ReadWriteAsCompactVarInt(ref nSize);
-				if(nSize < nSpecialScripts)
-				{
-					byte[] vch = new byte[GetSpecialSize(nSize)];
-					stream.ReadWrite(ref vch);
-					_Script = Decompress(nSize, vch).ToBytes();
-					return;
-				}
-				nSize -= nSpecialScripts;
-				_Script = new byte[nSize];
-				stream.ReadWrite(ref _Script);
-			}
-		}
-
-		private int GetSpecialSize(uint nSize)
-		{
-			if(nSize == 0 || nSize == 1)
-				return 20;
-			if(nSize == 2 || nSize == 3 || nSize == 4 || nSize == 5)
-				return 32;
-			return 0;
-		}
-
-
-
-		#endregion
-	}
-
-	public class TxOut : IBitcoinSerializable, IDestination
-	{
-		Script publicKey = Script.Empty;
-		public Script ScriptPubKey
-		{
-			get
-			{
-				return this.publicKey;
-			}
-			set
-			{
-				this.publicKey = value;
-			}
-		}
-
-		private long value = -1;
-		Money _MoneyValue;
-		public bool IsNull
-		{
-			get
-			{
-				return value == -1;
-			}
-		}
-
-        public bool IsEmpty => (this.value == 0 && this.ScriptPubKey.Length == 0);
-
-	    public TxOut()
-		{
-
-		}
-
-		public TxOut(Money value, IDestination destination)
-		{
-			Value = value;
-			if(destination != null)
-				ScriptPubKey = destination.ScriptPubKey;
-		}
-
-		public TxOut(Money value, Script scriptPubKey)
-		{
-			Value = value;
-			ScriptPubKey = scriptPubKey;
-		}
-
-		public Money Value
-		{
-			get
-			{
-				if(_MoneyValue == null)
-					_MoneyValue = new Money(value);
-				return _MoneyValue;
-			}
-			set
-			{
-				if(value == null)
-					throw new ArgumentNullException("value");
-				_MoneyValue = value;
-				this.value = (long)_MoneyValue.Satoshi;
-			}
-		}
-
-
-		public bool IsDust(FeeRate minRelayTxFee)
-		{
-			return (Value < GetDustThreshold(minRelayTxFee));
-		}
-
-		public Money GetDustThreshold(FeeRate minRelayTxFee)
-		{
-			if(minRelayTxFee == null)
-				throw new ArgumentNullException("minRelayTxFee");
-			int nSize = this.GetSerializedSize() + 148;
-			return 3 * minRelayTxFee.GetFee(nSize);
-		}
-
-		#region IBitcoinSerializable Members
-
-		public void ReadWrite(BitcoinStream stream)
-		{
-			stream.ReadWrite(ref value);
-			stream.ReadWrite(ref publicKey);
-			_MoneyValue = null; //Might been updated
-		}
-
-		#endregion
-
-		public bool IsTo(IDestination destination)
-		{
-			return ScriptPubKey == destination.ScriptPubKey;
-		}
-
-		internal void SetNull()
-		{
-			value = -1;
-		}
-
-		public static TxOut Parse(string hex)
-		{
-			var ret = new TxOut();
-			ret.FromBytes(Encoders.Hex.DecodeData(hex));
-			return ret;
-		}
-	}
-
-	public class IndexedTxIn
-	{
-		public TxIn TxIn
-		{
-			get;
-			set;
-		}
-
-		/// <summary>
-		/// The index of this TxIn in its transaction
-		/// </summary>
-		public uint Index
-		{
-			get;
-			set;
-		}
-
-		public OutPoint PrevOut
-		{
-			get
-			{
-				return TxIn.PrevOut;
-			}
-			set
-			{
-				TxIn.PrevOut = value;
-			}
-		}
-
-		public Script ScriptSig
-		{
-			get
-			{
-				return TxIn.ScriptSig;
-			}
-			set
-			{
-				TxIn.ScriptSig = value;
-			}
-		}
-
-
-		public WitScript WitScript
-		{
-			get
-			{
-				return TxIn.WitScript;
-			}
-			set
-			{
-				TxIn.WitScript = value;
-			}
-		}
-		public Transaction Transaction
-		{
-			get;
-			set;
-		}
-
-		public bool VerifyScript(Script scriptPubKey, ScriptVerify scriptVerify = ScriptVerify.Standard)
-		{
-			ScriptError unused;
-			return VerifyScript(scriptPubKey, scriptVerify, out unused);
-		}
-		public bool VerifyScript(Script scriptPubKey, out ScriptError error)
-		{
-			return Script.VerifyScript(scriptPubKey, Transaction, (int)Index, null, out error);
-		}
-		public bool VerifyScript(Script scriptPubKey, ScriptVerify scriptVerify, out ScriptError error)
-		{
-			return Script.VerifyScript(scriptPubKey, Transaction, (int)Index, null, scriptVerify, SigHash.Undefined, out error);
-		}
-		public bool VerifyScript(Script scriptPubKey, Money value, ScriptVerify scriptVerify, out ScriptError error)
-		{
-			return Script.VerifyScript(scriptPubKey, Transaction, (int)Index, value, scriptVerify, SigHash.Undefined, out error);
-		}
-
-		public bool VerifyScript(ICoin coin, ScriptVerify scriptVerify = ScriptVerify.Standard)
-		{
-			ScriptError error;
-			return VerifyScript(coin, scriptVerify, out error);
-		}
-
-		public bool VerifyScript(ICoin coin, ScriptVerify scriptVerify, out ScriptError error)
-		{
-			return Script.VerifyScript(coin.TxOut.ScriptPubKey, Transaction, (int)Index, coin.TxOut.Value, scriptVerify, SigHash.Undefined, out error);
-		}
-		public bool VerifyScript(ICoin coin, out ScriptError error)
-		{
-			return VerifyScript(coin, ScriptVerify.Standard, out error);
-		}
-
-		public TransactionSignature Sign(Key key, ICoin coin, SigHash sigHash)
-		{
-			var hash = GetSignatureHash(coin, sigHash);
-			return key.Sign(hash, sigHash);
-		}
-
-		public uint256 GetSignatureHash(ICoin coin, SigHash sigHash = SigHash.All)
-		{
-			return Script.SignatureHash(coin.GetScriptCode(), Transaction, (int)Index, sigHash, coin.TxOut.Value, coin.GetHashVersion());
-		}
-
-	}
-	public class TxInList : UnsignedList<TxIn>
-	{
-		public TxInList()
-		{
-
-		}
-		public TxInList(Transaction parent)
-			: base(parent)
-		{
-
-		}
-		public TxIn this[OutPoint outpoint]
-		{
-			get
-			{
-				return this[outpoint.N];
-			}
-			set
-			{
-				this[outpoint.N] = value;
-			}
-		}
-
-		public IEnumerable<IndexedTxIn> AsIndexedInputs()
-		{
-			// We want i as the index of txIn in Intputs[], not index in enumerable after where filter
-			return this.Select((r, i) => new IndexedTxIn()
-			{
-				TxIn = r,
-				Index = (uint)i,
-				Transaction = Transaction
-			});
-		}
-	}
-
-	public class IndexedTxOut
-	{
-		public TxOut TxOut
-		{
-			get;
-			set;
-		}
-		public uint N
-		{
-			get;
-			set;
-		}
-
-		public Transaction Transaction
-		{
-			get;
-			set;
-		}
-		public Coin ToCoin()
-		{
-			return new Coin(this);
-		}
-	}
-
-	public class TxOutList : UnsignedList<TxOut>
-	{
-		public TxOutList()
-		{
-
-		}
-		public TxOutList(Transaction parent)
-			: base(parent)
-		{
-
-		}
-		public IEnumerable<TxOut> To(IDestination destination)
-		{
-			return this.Where(r => r.IsTo(destination));
-		}
-		public IEnumerable<TxOut> To(Script scriptPubKey)
-		{
-			return this.Where(r => r.ScriptPubKey == scriptPubKey);
-		}
-
-		public IEnumerable<IndexedTxOut> AsIndexedOutputs()
-		{
-			// We want i as the index of txOut in Outputs[], not index in enumerable after where filter
-			return this.Select((r, i) => new IndexedTxOut()
-			{
-				TxOut = r,
-				N = (uint)i,
-				Transaction = Transaction
-			});
-		}
-
-		public IEnumerable<Coin> AsCoins()
-		{
-			var txId = Transaction.GetHash();
-			for(int i = 0; i < Count; i++)
-			{
-				yield return new Coin(new OutPoint(txId, i), this[i]);
-			}
-		}
-	}
-
-	public enum RawFormat
-	{
-		Satoshi,
-		BlockExplorer,
-	}
-
-	public class WitScript
-	{
-		byte[][] _Pushes;
-		public WitScript(string script)
-		{
-			var parts = script.Split(new[] { '\t', ' ' }, StringSplitOptions.RemoveEmptyEntries);
-			_Pushes = new byte[parts.Length][];
-			for(int i = 0; i < parts.Length; i++)
-			{
-				_Pushes[i] = Encoders.Hex.DecodeData(parts[i]);
-			}
-		}
-
-		/// <summary>
-		/// Create a new WitnessScript
-		/// </summary>
-		/// <param name="script">Scripts</param>
-		/// <param name="unsafe">If false, make a copy of the input script array</param>
-		public WitScript(byte[][] script, bool @unsafe = false)
-		{
-			if(@unsafe)
-				_Pushes = script;
-			else
-			{
-				_Pushes = script.ToArray();
-				for(int i = 0; i < _Pushes.Length; i++)
-					_Pushes[i] = script[i].ToArray();
-			}
-		}
-
-		/// <summary>
-		/// Create a new WitnessScript
-		/// </summary>
-		/// <param name="script">Scripts</param>
-		public WitScript(IEnumerable<byte[]> script, bool @unsafe = false)
-			: this(script.ToArray(), @unsafe)
-		{
-
-		}
-
-		public WitScript(params Op[] ops)
-		{
-			List<byte[]> pushes = new List<byte[]>();
-			foreach(var op in ops)
-			{
-				if(op.PushData == null)
-					throw new ArgumentException("Non push operation unsupported in WitScript", "ops");
-				pushes.Add(op.PushData);
-			}
-			_Pushes = pushes.ToArray();
-		}
-
-		public WitScript(byte[] script)
-		{
-			if(script == null)
-				throw new ArgumentNullException("script");
-			var ms = new MemoryStream(script);
-			BitcoinStream stream = new BitcoinStream(ms, false);
-			ReadCore(stream);
-		}
-		WitScript()
-		{
-
-		}
-
-		public WitScript(Script scriptSig)
-		{
-			List<byte[]> pushes = new List<byte[]>();
-			foreach(var op in scriptSig.ToOps())
-			{
-				if(op.PushData == null)
-					throw new ArgumentException("A WitScript can only contains push operations", "script");
-				pushes.Add(op.PushData);
-			}
-			_Pushes = pushes.ToArray();
-		}
-
-		public static WitScript Load(BitcoinStream stream)
-		{
-			WitScript script = new WitScript();
-			script.ReadCore(stream);
-			return script;
-		}
-		void ReadCore(BitcoinStream stream)
-		{
-			List<byte[]> pushes = new List<byte[]>();
-			uint pushCount = 0;
-			stream.ReadWriteAsVarInt(ref pushCount);
-			for(int i = 0; i < (int)pushCount; i++)
-			{
-				byte[] push = ReadPush(stream);
-				pushes.Add(push);
-			}
-			_Pushes = pushes.ToArray();
-		}
-		private static byte[] ReadPush(BitcoinStream stream)
-		{
-			byte[] push = null;
-			stream.ReadWriteAsVarString(ref push);
-			return push;
-		}
-
-		public byte[] this[int index]
-		{
-			get
-			{
-				return _Pushes[index];
-			}
-		}
-
-		public IEnumerable<byte[]> Pushes
-		{
-			get
-			{
-				return _Pushes;
-			}
-		}
-
-		static WitScript _Empty = new WitScript(new byte[0][], true);
-
-		public static WitScript Empty
-		{
-			get
-			{
-				return _Empty;
-			}
-		}
-
-		public override bool Equals(object obj)
-		{
-			WitScript item = obj as WitScript;
-			if(item == null)
-				return false;
-			return EqualsCore(item);
-		}
-
-		private bool EqualsCore(WitScript item)
-		{
-			if(_Pushes.Length != item._Pushes.Length)
-				return false;
-			for(int i = 0; i < _Pushes.Length; i++)
-			{
-				if(!Utils.ArrayEqual(_Pushes[i], item._Pushes[i]))
-					return false;
-			}
-			return true;
-		}
-		public static bool operator ==(WitScript a, WitScript b)
-		{
-			if(System.Object.ReferenceEquals(a, b))
-				return true;
-			if(((object)a == null) || ((object)b == null))
-				return false;
-			return a.EqualsCore(b);
-		}
-
-		public static bool operator !=(WitScript a, WitScript b)
-		{
-			return !(a == b);
-		}
-		public static WitScript operator +(WitScript a, WitScript b)
-		{
-			if(a == null)
-				return b;
-			if(b == null)
-				return a;
-			return new WitScript(a._Pushes.Concat(b._Pushes).ToArray());
-		}
-		public static implicit operator Script(WitScript witScript)
-		{
-			if(witScript == null)
-				return null;
-			return witScript.ToScript();
-		}
-		public override int GetHashCode()
-		{
-			return Utils.GetHashCode(ToBytes());
-		}
-
-		public byte[] ToBytes()
-		{
-			var ms = new MemoryStream();
-			BitcoinStream stream = new BitcoinStream(ms, true);
-			uint pushCount = (uint)_Pushes.Length;
-			stream.ReadWriteAsVarInt(ref pushCount);
-			foreach(var push in Pushes)
-			{
-				var localpush = push;
-				stream.ReadWriteAsVarString(ref localpush);
-			}
-			return ms.ToArrayEfficient();
-		}
-
-		public override string ToString()
-		{
-			return ToScript().ToString();
-		}
-
-		public Script ToScript()
-		{
-			return new Script(_Pushes.Select(p => Op.GetPushOp(p)).ToArray());
-		}
-
-		public int PushCount
-		{
-			get
-			{
-				return _Pushes.Length;
-			}
-		}
-
-		public byte[] GetUnsafePush(int i)
-		{
-			return _Pushes[i];
-		}
-
-		public WitScript Clone()
-		{
-			return new WitScript(ToBytes());
-		}
-	}
-
-	[Flags]
-	public enum TransactionOptions : uint
-	{
-		None = 0x00000000,
-		Witness = 0x40000000,
-		All = Witness
-	}
-	class Witness
-	{
-		TxInList _Inputs;
-		public Witness(TxInList inputs)
-		{
-			_Inputs = inputs;
-		}
-
-		internal bool IsNull()
-		{
-			return _Inputs.All(i => i.WitScript.PushCount == 0);
-		}
-
-		internal void ReadWrite(BitcoinStream stream)
-		{
-			for(int i = 0; i < _Inputs.Count; i++)
-			{
-				if(stream.Serializing)
-				{
-					var bytes = (_Inputs[i].WitScript ?? WitScript.Empty).ToBytes();
-					stream.ReadWrite(ref bytes);
-				}
-				else
-				{
-					_Inputs[i].WitScript = WitScript.Load(stream);
-				}
-			}
-
-			if(IsNull())
-				throw new FormatException("Superfluous witness record");
-		}
-	}
-
-	//https://en.bitcoin.it/wiki/Transactions
-	//https://en.bitcoin.it/wiki/Protocol_specification
-	public class Transaction : IBitcoinSerializable
-	{
-		public bool RBF
-		{
-			get
-			{
-				return this.Inputs.Any(i => i.Sequence < 0xffffffff - 1);
-			}
-		}
-
-	    private uint nVersion = 1;
-
-		public uint Version
-		{
-			get
-			{
-				return this.nVersion;
-			}
-			set
-			{
-			    this.nVersion = value;
-			}
-		}
-
-        private uint nTime = Utils.DateTimeToUnixTime(DateTime.UtcNow);
-
-        public uint Time
-        {
-            get
-            {
-                return this.nTime;
-            }
-            set
-            {
-                this.nTime = value;
-            }
-        }
-
-        TxInList vin;
-		TxOutList vout;
-		LockTime nLockTime;
-
-		public Transaction()
-		{
-			vin = new TxInList(this);
-			vout = new TxOutList(this);
-		}
-
-		public Transaction(string hex, ProtocolVersion version = ProtocolVersion.PROTOCOL_VERSION)
-			: this()
-		{
-			this.FromBytes(Encoders.Hex.DecodeData(hex), version);
-		}
-
-		public Transaction(byte[] bytes)
-			: this()
-		{
-			this.FromBytes(bytes);
-		}
-
-		public Money TotalOut
-		{
-			get
-			{
-				return Outputs.Sum(v => v.Value);
-			}
-		}
-
-		public LockTime LockTime
-		{
-			get
-			{
-				return nLockTime;
-			}
-			set
-			{
-				nLockTime = value;
-			}
-		}
-
-		public TxInList Inputs
-		{
-			get
-			{
-				return vin;
-			}
-		}
-		public TxOutList Outputs
-		{
-			get
-			{
-				return vout;
-			}
-		}
-
-		//Since it is impossible to serialize a transaction with 0 input without problems during deserialization with wit activated, we fit a flag in the version to workaround it
-		const uint NoDummyInput = (1 << 27);
-
-		#region IBitcoinSerializable Members
-
-		public virtual void ReadWrite(BitcoinStream stream)
-		{
-			var witSupported = (((uint)stream.TransactionOptions & (uint)TransactionOptions.Witness) != 0) &&
-								stream.ProtocolVersion >= ProtocolVersion.WITNESS_VERSION;
-
-			byte flags = 0;
-			if(!stream.Serializing)
-			{
-				stream.ReadWrite(ref nVersion);
-
-                // the POS time stamp
-                stream.ReadWrite(ref this.nTime);
-
-                /* Try to read the vin. In case the dummy is there, this will be read as an empty vector. */
-                stream.ReadWrite<TxInList, TxIn>(ref vin);
-
-				var hasNoDummy = (nVersion & NoDummyInput) != 0 && vin.Count == 0;
-				if(hasNoDummy)
-					nVersion = nVersion & ~NoDummyInput;
-
-				if(vin.Count == 0 && witSupported && !hasNoDummy)
-				{
-					/* We read a dummy or an empty vin. */
-					stream.ReadWrite(ref flags);
-					if(flags != 0)
-					{
-						/* Assume we read a dummy and a flag. */
-						stream.ReadWrite<TxInList, TxIn>(ref vin);
-						vin.Transaction = this;
-						stream.ReadWrite<TxOutList, TxOut>(ref vout);
-						vout.Transaction = this;
-					}
-					else
-					{
-						/* Assume read a transaction without output. */
-						vout = new TxOutList();
-						vout.Transaction = this;
-					}
-				}
-				else
-				{
-					/* We read a non-empty vin. Assume a normal vout follows. */
-					stream.ReadWrite<TxOutList, TxOut>(ref vout);
-					vout.Transaction = this;
-				}
-				if(((flags & 1) != 0) && witSupported)
-				{
-					/* The witness flag is present, and we support witnesses. */
-					flags ^= 1;
-					Witness wit = new Witness(Inputs);
-					wit.ReadWrite(stream);
-				}
-				if(flags != 0)
-				{
-					/* Unknown flag in the serialization */
-					throw new FormatException("Unknown transaction optional data");
-				}
-			}
-			else
-			{
-				var version = vin.Count == 0 && vout.Count > 0 ? nVersion | NoDummyInput : nVersion;
-				stream.ReadWrite(ref version);
-             
-                // the POS time stamp
-                stream.ReadWrite(ref this.nTime);
-
-                if (witSupported)
-				{
-					/* Check whether witnesses need to be serialized. */
-					if(HasWitness)
-					{
-						flags |= 1;
-					}
-				}
-				if(flags != 0)
-				{
-					/* Use extended format in case witnesses are to be serialized. */
-					TxInList vinDummy = new TxInList();
-					stream.ReadWrite<TxInList, TxIn>(ref vinDummy);
-					stream.ReadWrite(ref flags);
-				}
-				stream.ReadWrite<TxInList, TxIn>(ref vin);
-				vin.Transaction = this;
-				stream.ReadWrite<TxOutList, TxOut>(ref vout);
-				vout.Transaction = this;
-				if((flags & 1) != 0)
-				{
-					Witness wit = new Witness(this.Inputs);
-					wit.ReadWrite(stream);
-				}
-			}
-			stream.ReadWriteStruct(ref nLockTime);
-		}
-
-		#endregion
-
-
-		public uint256 GetHash()
-		{
-			if(_Hashes != null && _Hashes[0] != null)
-			{
-				return _Hashes[0];
-			}
-			MemoryStream ms = new MemoryStream();
-			this.ReadWrite(new BitcoinStream(ms, true)
-			{
-				TransactionOptions = TransactionOptions.None
-			});
-			var h = Hashes.Hash256(ms.ToArrayEfficient());
-			if(_Hashes != null)
-			{
-				_Hashes[0] = h;
-			}
-			return h;
-		}
-
-		/// <summary>
-		/// If called, GetHash and GetWitHash become cached, only use if you believe the instance will not be modified after calculation. Calling it a second type invalidate the cache.
-		/// </summary>
-		public void CacheHashes()
-		{
-			_Hashes = new uint256[2];
-		}
-
-		public Transaction Clone(bool cloneCache)
-		{
-			var clone = BitcoinSerializableExtensions.Clone(this);
-			if(cloneCache)
-				clone._Hashes = _Hashes.ToArray();
-			return clone;
-		}
-
-		uint256[] _Hashes = null;
-
-		public uint256 GetWitHash()
-		{
-			if(!HasWitness)
-				return GetHash();
-			if(_Hashes != null && _Hashes[1] != null)
-			{
-				return _Hashes[1];
-			}
-			MemoryStream ms = new MemoryStream();
-			this.ReadWrite(new BitcoinStream(ms, true)
-			{
-				TransactionOptions = TransactionOptions.Witness
-			});
-			var h = Hashes.Hash256(ms.ToArrayEfficient());
-			if(_Hashes != null)
-			{
-				_Hashes[1] = h;
-			}
-			return h;
-		}
-		public uint256 GetSignatureHash(ICoin coin, SigHash sigHash = SigHash.All)
-		{
-			return Inputs.AsIndexedInputs().ToArray()[GetIndex(coin)].GetSignatureHash(coin, sigHash);
-		}
-		public TransactionSignature SignInput(ISecret secret, ICoin coin, SigHash sigHash = SigHash.All)
-		{
-			return SignInput(secret.PrivateKey, coin, sigHash);
-		}
-		public TransactionSignature SignInput(Key key, ICoin coin, SigHash sigHash = SigHash.All)
-		{
-			return Inputs.AsIndexedInputs().ToArray()[GetIndex(coin)].Sign(key, coin, sigHash);
-		}
-
-		private int GetIndex(ICoin coin)
-		{
-			for(int i = 0; i < Inputs.Count; i++)
-			{
-				if(this.Inputs[i].PrevOut == coin.Outpoint)
-					return i;
-			}
-			throw new ArgumentException("The coin is not being spent by this transaction", "coin");
-		}
-
-		public bool IsCoinBase
-		{
-			get
-			{
-				return this.Inputs.Count == 1 
-                    && this.Inputs.First().PrevOut.IsNull 
-                    && this.Outputs.Count >= 1;
-			}
-		}
-
-	    public bool IsCoinStake
-	    {
-	        get
-	        {
-	            // ppcoin: the coin stake transaction is marked with the first output empty
-	            return this.Inputs.Any() 
-                    && !this.Inputs.First().PrevOut.IsNull 
-                    && this.Outputs.Count() >= 2 
-                    && this.Outputs.First().IsEmpty;
-	        }
-	    }
-
-	    public static uint CURRENT_VERSION = 2;
-		public static uint MAX_STANDARD_TX_SIZE = 100000;
-
-		public TxOut AddOutput(Money money, IDestination destination)
-		{
-			return AddOutput(new TxOut(money, destination));
-		}
-		public TxOut AddOutput(Money money, Script scriptPubKey)
-		{
-			return AddOutput(new TxOut(money, scriptPubKey));
-		}
-		public TxOut AddOutput(TxOut @out)
-		{
-			this.vout.Add(@out);
-			return @out;
-		}
-		public TxIn AddInput(TxIn @in)
-		{
-			this.vin.Add(@in);
-			return @in;
-		}
-
-		internal static readonly int WITNESS_SCALE_FACTOR = 4;
-		/// <summary>
-		/// Size of the transaction discounting the witness (Used for fee calculation)
-		/// </summary>
-		/// <returns>Transaction size</returns>
-		public int GetVirtualSize()
-		{
-			var totalSize = this.GetSerializedSize(TransactionOptions.Witness);
-			var strippedSize = this.GetSerializedSize(TransactionOptions.None);
-			// This implements the weight = (stripped_size * 4) + witness_size formula,
-			// using only serialization with and without witness data. As witness_size
-			// is equal to total_size - stripped_size, this formula is identical to:
-			// weight = (stripped_size * 3) + total_size.
-			var weight = strippedSize * (WITNESS_SCALE_FACTOR - 1) + totalSize;
-			return (weight + WITNESS_SCALE_FACTOR - 1) / WITNESS_SCALE_FACTOR;
-		}
-
-		public TxIn AddInput(Transaction prevTx, int outIndex)
-		{
-			if(outIndex >= prevTx.Outputs.Count)
-				throw new InvalidOperationException("Output " + outIndex + " is not present in the prevTx");
-			var @in = new TxIn();
-			@in.PrevOut.Hash = prevTx.GetHash();
-			@in.PrevOut.N = (uint)outIndex;
-			AddInput(@in);
-			return @in;
-		}
-
-
-		/// <summary>
-		/// Sign a specific coin with the given secret
-		/// </summary>
-		/// <param name="secrets">Secrets</param>
-		/// <param name="coins">Coins to sign</param>
-		public void Sign(ISecret[] secrets, params ICoin[] coins)
-		{
-			Sign(secrets.Select(s => s.PrivateKey).ToArray(), coins);
-		}
-
-		/// <summary>
-		/// Sign a specific coin with the given secret
-		/// </summary>
-		/// <param name="key">Private keys</param>
-		/// <param name="coins">Coins to sign</param>
-		public void Sign(Key[] keys, params ICoin[] coins)
-		{
-			TransactionBuilder builder = new TransactionBuilder();
-			builder.AddKeys(keys);
-			builder.AddCoins(coins);
-			builder.SignTransactionInPlace(this);
-		}
-		/// <summary>
-		/// Sign a specific coin with the given secret
-		/// </summary>
-		/// <param name="secret">Secret</param>
-		/// <param name="coins">Coins to sign</param>
-		public void Sign(ISecret secret, params ICoin[] coins)
-		{
-			Sign(new[] { secret }, coins);
-		}
-
-		/// <summary>
-		/// Sign a specific coin with the given secret
-		/// </summary>
-		/// <param name="key">Private key</param>
-		/// <param name="coins">Coins to sign</param>
-		public void Sign(Key key, params ICoin[] coins)
-		{
-			Sign(new[] { key }, coins);
-		}
-
-		/// <summary>
-		/// Sign the transaction with a private key
-		/// <para>ScriptSigs should be filled with previous ScriptPubKeys</para>
-		/// <para>For more complex scenario, use TransactionBuilder</para>
-		/// </summary>
-		/// <param name="secret"></param>
-		public void Sign(ISecret secret, bool assumeP2SH)
-		{
-			Sign(secret.PrivateKey, assumeP2SH);
-		}
-
-		/// <summary>
-		/// Sign the transaction with a private key
-		/// <para>ScriptSigs should be filled with either previous scriptPubKeys or redeem script (for P2SH)</para>
-		/// <para>For more complex scenario, use TransactionBuilder</para>
-		/// </summary>
-		/// <param name="secret"></param>
-		public void Sign(Key key, bool assumeP2SH)
-		{
-			List<Coin> coins = new List<Coin>();
-			for(int i = 0; i < Inputs.Count; i++)
-			{
-				var txin = Inputs[i];
-				if(Script.IsNullOrEmpty(txin.ScriptSig))
-					throw new InvalidOperationException("ScriptSigs should be filled with either previous scriptPubKeys or redeem script (for P2SH)");
-				if(assumeP2SH)
-				{
-					var p2shSig = PayToScriptHashTemplate.Instance.ExtractScriptSigParameters(txin.ScriptSig);
-					if(p2shSig == null)
-					{
-						coins.Add(new ScriptCoin(txin.PrevOut, new TxOut()
-						{
-							ScriptPubKey = txin.ScriptSig.PaymentScript,
-						}, txin.ScriptSig));
-					}
-					else
-					{
-						coins.Add(new ScriptCoin(txin.PrevOut, new TxOut()
-						{
-							ScriptPubKey = p2shSig.RedeemScript.PaymentScript
-						}, p2shSig.RedeemScript));
-					}
-				}
-				else
-				{
-					coins.Add(new Coin(txin.PrevOut, new TxOut()
-					{
-						ScriptPubKey = txin.ScriptSig
-					}));
-				}
-
-			}
-			Sign(key, coins.ToArray());
-		}
-
-		public TxPayload CreatePayload()
-		{
-			return new TxPayload(this.Clone());
-		}
-
-
-		public static Transaction Parse(string tx, RawFormat format, Network network = null)
-		{
-			return GetFormatter(format, network).ParseJson(tx);
-		}
-
-		public static Transaction Parse(string hex)
-		{
-			return new Transaction(Encoders.Hex.DecodeData(hex));
-		}
-
-		public string ToHex()
-		{
-			return Encoders.Hex.EncodeData(this.ToBytes());
-		}
-
-		public override string ToString()
-		{
-			return ToString(RawFormat.BlockExplorer);
-		}
-
-		public string ToString(RawFormat rawFormat, Network network = null)
-		{
-			var formatter = GetFormatter(rawFormat, network);
-			return ToString(formatter);
-		}
-
-		static private RawFormatter GetFormatter(RawFormat rawFormat, Network network)
-		{
-			RawFormatter formatter = null;
-			switch(rawFormat)
-			{
-				case RawFormat.Satoshi:
-					formatter = new SatoshiFormatter();
-					break;
-				case RawFormat.BlockExplorer:
-					formatter = new BlockExplorerFormatter();
-					break;
-				default:
-					throw new NotSupportedException(rawFormat.ToString());
-			}
-			formatter.Network = network ?? formatter.Network;
-			return formatter;
-		}
-
-		internal string ToString(RawFormatter formatter)
-		{
-			if(formatter == null)
-				throw new ArgumentNullException("formatter");
-			return formatter.ToString(this);
-		}
-
-		/// <summary>
-		/// Calculate the fee of the transaction
-		/// </summary>
-		/// <param name="spentCoins">Coins being spent</param>
-		/// <returns>Fee or null if some spent coins are missing or if spentCoins is null</returns>
-		public Money GetFee(ICoin[] spentCoins)
-		{
-			if(IsCoinBase)
-				return Money.Zero;
-			spentCoins = spentCoins ?? new ICoin[0];
-
-			Money fees = -TotalOut;
-			foreach(var input in this.Inputs)
-			{
-				var coin = spentCoins.FirstOrDefault(s => s.Outpoint == input.PrevOut);
-				if(coin == null)
-					return null;
-				fees += coin.TxOut.Value;
-			}
-			return fees;
-		}
-
-		/// <summary>
-		/// Calculate the fee rate of the transaction
-		/// </summary>
-		/// <param name="spentCoins">Coins being spent</param>
-		/// <returns>Fee or null if some spent coins are missing or if spentCoins is null</returns>
-		public FeeRate GetFeeRate(ICoin[] spentCoins)
-		{
-			var fee = GetFee(spentCoins);
-			if(fee == null)
-				return null;
-			return new FeeRate(fee, this.GetSerializedSize());
-		}
-
-		public bool IsFinal(ChainedBlock block)
-		{
-			if(block == null)
-				return IsFinal(Utils.UnixTimeToDateTime(0), 0);
-			return IsFinal(block.Header.BlockTime, block.Height);
-		}
-		public bool IsFinal(DateTimeOffset blockTime, int blockHeight)
-		{
-			var nBlockTime = Utils.DateTimeToUnixTime(blockTime);
-			if(nLockTime == 0)
-				return true;
-			if((long)nLockTime < ((long)nLockTime < LockTime.LOCKTIME_THRESHOLD ? (long)blockHeight : nBlockTime))
-				return true;
-			foreach(var txin in Inputs)
-				if(!txin.IsFinal)
-					return false;
-			return true;
-		}
-
-		[Flags]
-		public enum LockTimeFlags : int
-		{
-			None = 0,
-			/// <summary>
-			/// Interpret sequence numbers as relative lock-time constraints.
-			/// </summary>
-			VerifySequence = (1 << 0),
-
-			/// <summary>
-			///  Use GetMedianTimePast() instead of nTime for end point timestamp.
-			/// </summary>
-			MedianTimePast = (1 << 1),
-		}
-
-
-		/// <summary>
-		/// Calculates the block height and time which the transaction must be later than
-		/// in order to be considered final in the context of BIP 68.  It also removes
-		/// from the vector of input heights any entries which did not correspond to sequence
-		/// locked inputs as they do not affect the calculation.
-		/// </summary>		
-		/// <param name="prevHeights">Previous Height</param>
-		/// <param name="block">The block being evaluated</param>
-		/// <param name="flags">If VerifySequence is not set, returns always true SequenceLock</param>
-		/// <returns>Sequence lock of minimum SequenceLock to satisfy</returns>
-		public bool CheckSequenceLocks(int[] prevHeights, ChainedBlock block, LockTimeFlags flags = LockTimeFlags.VerifySequence)
-		{
-			return CalculateSequenceLocks(prevHeights, block, flags).Evaluate(block);
-		}
-
-		/// <summary>
-		/// Calculates the block height and time which the transaction must be later than
-		/// in order to be considered final in the context of BIP 68.  It also removes
-		/// from the vector of input heights any entries which did not correspond to sequence
-		/// locked inputs as they do not affect the calculation.
-		/// </summary>		
-		/// <param name="prevHeights">Previous Height</param>
-		/// <param name="block">The block being evaluated</param>
-		/// <param name="flags">If VerifySequence is not set, returns always true SequenceLock</param>
-		/// <returns>Sequence lock of minimum SequenceLock to satisfy</returns>
-		public SequenceLock CalculateSequenceLocks(int[] prevHeights, ChainedBlock block, LockTimeFlags flags = LockTimeFlags.VerifySequence)
-		{
-			if(prevHeights.Length != Inputs.Count)
-				throw new ArgumentException("The number of element in prevHeights should be equal to the number of inputs", "prevHeights");
-
-			// Will be set to the equivalent height- and time-based nLockTime
-			// values that would be necessary to satisfy all relative lock-
-			// time constraints given our view of block chain history.
-			// The semantics of nLockTime are the last invalid height/time, so
-			// use -1 to have the effect of any height or time being valid.
-			int nMinHeight = -1;
-			long nMinTime = -1;
-
-			// tx.nVersion is signed integer so requires cast to unsigned otherwise
-			// we would be doing a signed comparison and half the range of nVersion
-			// wouldn't support BIP 68.
-			bool fEnforceBIP68 = Version >= 2
-							  && (flags & LockTimeFlags.VerifySequence) != 0;
-
-			// Do not enforce sequence numbers as a relative lock time
-			// unless we have been instructed to
-			if(!fEnforceBIP68)
-			{
-				return new SequenceLock(nMinHeight, nMinTime);
-			}
-
-			for(var txinIndex = 0; txinIndex < Inputs.Count; txinIndex++)
-			{
-				TxIn txin = Inputs[txinIndex];
-
-				// Sequence numbers with the most significant bit set are not
-				// treated as relative lock-times, nor are they given any
-				// consensus-enforced meaning at this point.
-				if((txin.Sequence & Sequence.SEQUENCE_LOCKTIME_DISABLE_FLAG) != 0)
-				{
-					// The height of this input is not relevant for sequence locks
-					prevHeights[txinIndex] = 0;
-					continue;
-				}
-
-				int nCoinHeight = prevHeights[txinIndex];
-
-				if((txin.Sequence & Sequence.SEQUENCE_LOCKTIME_TYPE_FLAG) != 0)
-				{
-					long nCoinTime = (long)Utils.DateTimeToUnixTimeLong(block.GetAncestor(Math.Max(nCoinHeight - 1, 0)).GetMedianTimePast());
-
-					// Time-based relative lock-times are measured from the
-					// smallest allowed timestamp of the block containing the
-					// txout being spent, which is the median time past of the
-					// block prior.
-					nMinTime = Math.Max(nMinTime, nCoinTime + (long)((txin.Sequence & Sequence.SEQUENCE_LOCKTIME_MASK) << Sequence.SEQUENCE_LOCKTIME_GRANULARITY) - 1);
-				}
-				else
-				{
-					// We subtract 1 from relative lock-times because a lock-
-					// time of 0 has the semantics of "same block," so a lock-
-					// time of 1 should mean "next block," but nLockTime has
-					// the semantics of "last invalid block height."
-					nMinHeight = Math.Max(nMinHeight, nCoinHeight + (int)(txin.Sequence & Sequence.SEQUENCE_LOCKTIME_MASK) - 1);
-				}
-			}
-
-			return new SequenceLock(nMinHeight, nMinTime);
-		}
-
-
-		private DateTimeOffset Max(DateTimeOffset a, DateTimeOffset b)
-		{
-			return a > b ? a : b;
-		}
-
-		/// <summary>
-		/// Create a transaction with the specified option only. (useful for stripping data from a transaction)
-		/// </summary>
-		/// <param name="options">Options to keep</param>
-		/// <returns>A new transaction with only the options wanted</returns>
-		public Transaction WithOptions(TransactionOptions options)
-		{
-			var instance = new Transaction();
-			var ms = new MemoryStream();
-			var bms = new BitcoinStream(ms, true);
-			bms.TransactionOptions = options;
-			this.ReadWrite(bms);
-			ms.Position = 0;
-			bms = new BitcoinStream(ms, false);
-			bms.TransactionOptions = options;
-			instance.ReadWrite(bms);
-			return instance;
-		}
-
-		public bool HasWitness
-		{
-			get
-			{
-				return Inputs.Any(i => i.WitScript != WitScript.Empty && i.WitScript != null);
-			}
-		}
-
-		private static readonly uint MAX_BLOCK_SIZE = 1000000;
-		private static readonly ulong MAX_MONEY = long.MaxValue; // 21000000ul * Money.COIN;
-
-		/// <summary>
-		/// Context free transaction check
-		/// </summary>
-		/// <returns>The error or success of the check</returns>
-		public TransactionCheckResult Check()
-		{
-			// Basic checks that don't depend on any context
-			if(Inputs.Count == 0)
-				return TransactionCheckResult.NoInput;
-			if(Outputs.Count == 0)
-				return TransactionCheckResult.NoOutput;
-			// Size limits
-			if(this.GetSerializedSize() > MAX_BLOCK_SIZE)
-				return TransactionCheckResult.TransactionTooLarge;
-
-			// Check for negative or overflow output values
-			long nValueOut = 0;
-			foreach(var txout in Outputs)
-			{
-				if(txout.Value < 0)
-					return TransactionCheckResult.NegativeOutput;
-				if(txout.Value > MAX_MONEY)
-					return TransactionCheckResult.OutputTooLarge;
-				nValueOut += txout.Value;
-				if(!((nValueOut >= 0 && nValueOut <= (long)MAX_MONEY)))
-					return TransactionCheckResult.OutputTotalTooLarge;
-			}
-
-			// Check for duplicate inputs
-			var vInOutPoints = new HashSet<OutPoint>();
-			foreach(var txin in Inputs)
-			{
-				if(vInOutPoints.Contains(txin.PrevOut))
-					return TransactionCheckResult.DuplicateInputs;
-				vInOutPoints.Add(txin.PrevOut);
-			}
-
-			if(IsCoinBase)
-			{
-				if(Inputs[0].ScriptSig.Length < 2 || Inputs[0].ScriptSig.Length > 100)
-					return TransactionCheckResult.CoinbaseScriptTooLarge;
-			}
-			else
-			{
-				foreach(var txin in Inputs)
-					if(txin.PrevOut.IsNull)
-						return TransactionCheckResult.NullInputPrevOut;
-			}
-
-			return TransactionCheckResult.Success;
-		}
-	}
-
-	public enum TransactionCheckResult
-	{
-		Success,
-		NoInput,
-		NoOutput,
-		NegativeOutput,
-		OutputTooLarge,
-		OutputTotalTooLarge,
-		TransactionTooLarge,
-		DuplicateInputs,
-		NullInputPrevOut,
-		CoinbaseScriptTooLarge,
-	}
-}
-=======
-﻿using NBitcoin.Crypto;
-using NBitcoin.DataEncoders;
-using NBitcoin.Protocol;
-using NBitcoin.RPC;
-using System;
-using System.Collections.Generic;
-using System.IO;
-using System.Linq;
-using System.Text;
-using System.Threading.Tasks;
-
-namespace NBitcoin
-{
-	public class OutPoint : IBitcoinSerializable
-	{
-		public bool IsNull
-		{
-			get
-			{
-				return (hash == uint256.Zero && n == uint.MaxValue);
-			}
-		}
-		private uint256 hash = uint256.Zero;
-		private uint n;
-
-
-		public uint256 Hash
-		{
-			get
-			{
-				return hash;
-			}
-			set
-			{
-				hash = value;
-			}
-		}
-		public uint N
-		{
-			get
-			{
-				return n;
-			}
-			set
-			{
-				n = value;
-			}
-		}
-
-		public static bool TryParse(string str, out OutPoint result)
-		{
-			result = null;
-			if(str == null)
-				throw new ArgumentNullException("str");
-			var splitted = str.Split('-');
-			if(splitted.Length != 2)
-				return false;
-
-			uint256 hash;
-			if(!uint256.TryParse(splitted[0], out hash))
-				return false;
-
-			uint index;
-			if(!uint.TryParse(splitted[1], out index))
-				return false;
-			result = new OutPoint(hash, index);
-			return true;
-		}
-
-		public static OutPoint Parse(string str)
-		{
-			OutPoint result;
-			if(TryParse(str, out result))
-				return result;
-			throw new FormatException("The format of the outpoint is incorrect");
-		}
-
-		public OutPoint()
-		{
-			SetNull();
-		}
-		public OutPoint(uint256 hashIn, uint nIn)
-		{
-			hash = hashIn;
-			n = nIn;
-		}
-		public OutPoint(uint256 hashIn, int nIn)
-		{
-			hash = hashIn;
-			this.n = nIn == -1 ? n = uint.MaxValue : (uint)nIn;
-		}
-
-		public OutPoint(Transaction tx, uint i)
-			: this(tx.GetHash(), i)
-		{
-		}
-
-		public OutPoint(Transaction tx, int i)
-			: this(tx.GetHash(), i)
-		{
-		}
-
-		public OutPoint(OutPoint outpoint)
-		{
-			this.FromBytes(outpoint.ToBytes());
-		}
-		//IMPLEMENT_SERIALIZE( READWRITE(FLATDATA(*this)); )
-
-		public void ReadWrite(BitcoinStream stream)
-		{
-			stream.ReadWrite(ref hash);
-			stream.ReadWrite(ref n);
-		}
-
-
-		void SetNull()
-		{
-			hash = uint256.Zero;
-			n = uint.MaxValue;
-		}
-
-		public static bool operator <(OutPoint a, OutPoint b)
-		{
-			return (a.hash < b.hash || (a.hash == b.hash && a.n < b.n));
-		}
-		public static bool operator >(OutPoint a, OutPoint b)
-		{
-			return (a.hash > b.hash || (a.hash == b.hash && a.n > b.n));
-		}
-
-		public static bool operator ==(OutPoint a, OutPoint b)
-		{
-			if(Object.ReferenceEquals(a, null))
-			{
-				return Object.ReferenceEquals(b, null);
-			}
-			if(Object.ReferenceEquals(b, null))
-			{
-				return false;
-			}
-			return (a.hash == b.hash && a.n == b.n);
-		}
-
-		public static bool operator !=(OutPoint a, OutPoint b)
-		{
-			return !(a == b);
-		}
-		public override bool Equals(object obj)
-		{
-			OutPoint item = obj as OutPoint;
-			if(object.ReferenceEquals(null, item))
-				return false;
-			return item == this;
-		}
-
-		public override int GetHashCode()
-		{
-			unchecked
-			{
-				return 17 + hash.GetHashCode() * 31 + n.GetHashCode() * 31 * 31;
-			}
-		}
-
-		public override string ToString()
-		{
-			return Hash + "-" + N;
-		}
-	}
-
-
-	public class TxIn : IBitcoinSerializable
-	{
-		public TxIn()
-		{
-
-		}
-		public TxIn(Script scriptSig)
-		{
-			this.scriptSig = scriptSig;
-		}
-		public TxIn(OutPoint prevout, Script scriptSig)
-		{
-			this.prevout = prevout;
-			this.scriptSig = scriptSig;
-		}
-		public TxIn(OutPoint prevout)
-		{
-			this.prevout = prevout;
-		}
-		OutPoint prevout = new OutPoint();
-		Script scriptSig = Script.Empty;
-		uint nSequence = uint.MaxValue;
-
-		public Sequence Sequence
-		{
-			get
-			{
-				return nSequence;
-			}
-			set
-			{
-				nSequence = value.Value;
-			}
-		}
-		public OutPoint PrevOut
-		{
-			get
-			{
-				return prevout;
-			}
-			set
-			{
-				prevout = value;
-			}
-		}
-
-
-		public Script ScriptSig
-		{
-			get
-			{
-				return scriptSig;
-			}
-			set
-			{
-				scriptSig = value;
-			}
-		}
-
-		WitScript witScript = WitScript.Empty;
-
-		/// <summary>
-		/// The witness script (Witness script is not serialized and deserialized at the TxIn level, but at the Transaction level)
-		/// </summary>
-		public WitScript WitScript
-		{
-			get
-			{
-				return witScript;
-			}
-			set
-			{
-				witScript = value;
-			}
-		}
-
-		#region IBitcoinSerializable Members
-
-		public void ReadWrite(BitcoinStream stream)
-		{
-			stream.ReadWrite(ref prevout);
-			stream.ReadWrite(ref scriptSig);
-			stream.ReadWrite(ref nSequence);
-		}
-
-		#endregion
-
-		public bool IsFrom(PubKey pubKey)
-		{
-			var result = PayToPubkeyHashTemplate.Instance.ExtractScriptSigParameters(ScriptSig);
-			return result != null && result.PublicKey == pubKey;
-		}
-
-		public bool IsFinal
-		{
-			get
-			{
-				return (nSequence == uint.MaxValue);
-			}
-		}
-
-		public TxIn Clone()
-		{
-			var txin = BitcoinSerializableExtensions.Clone(this);
-			txin.WitScript = (witScript ?? WitScript.Empty).Clone();
-			return txin;
-		}
-
-		public static TxIn CreateCoinbase(int height)
-		{
-			var txin = new TxIn();
-			txin.ScriptSig = new Script(Op.GetPushOp(height)) + OpcodeType.OP_0;
-			return txin;
-		}
-	}
-
-	public class TxOutCompressor : IBitcoinSerializable
-	{
-		// Amount compression:
-		// * If the amount is 0, output 0
-		// * first, divide the amount (in base units) by the largest power of 10 possible; call the exponent e (e is max 9)
-		// * if e<9, the last digit of the resulting number cannot be 0; store it as d, and drop it (divide by 10)
-		//   * call the result n
-		//   * output 1 + 10*(9*n + d - 1) + e
-		// * if e==9, we only know the resulting number is not zero, so output 1 + 10*(n - 1) + 9
-		// (this is decodable, as d is in [1-9] and e is in [0-9])
-
-		ulong CompressAmount(ulong n)
-		{
-			if(n == 0)
-				return 0;
-			int e = 0;
-			while(((n % 10) == 0) && e < 9)
-			{
-				n /= 10;
-				e++;
-			}
-			if(e < 9)
-			{
-				int d = (int)(n % 10);
-				n /= 10;
-				return 1 + (n * 9 + (ulong)(d - 1)) * 10 + (ulong)e;
-			}
-			else
-			{
-				return 1 + (n - 1) * 10 + 9;
-			}
-		}
-
-		ulong DecompressAmount(ulong x)
-		{
-			// x = 0  OR  x = 1+10*(9*n + d - 1) + e  OR  x = 1+10*(n - 1) + 9
-			if(x == 0)
-				return 0;
-			x--;
-			// x = 10*(9*n + d - 1) + e
-			int e = (int)(x % 10);
-			x /= 10;
-			ulong n = 0;
-			if(e < 9)
-			{
-				// x = 9*n + d - 1
-				int d = (int)((x % 9) + 1);
-				x /= 9;
-				// x = n
-				n = (x * 10 + (ulong)d);
-			}
-			else
-			{
-				n = x + 1;
-			}
-			while(e != 0)
-			{
-				n *= 10;
-				e--;
-			}
-			return n;
-		}
-
-
-		private TxOut _TxOut = new TxOut();
-		public TxOut TxOut
-		{
-			get
-			{
-				return _TxOut;
-			}
-		}
-		public TxOutCompressor()
-		{
-
-		}
-		public TxOutCompressor(TxOut txOut)
-		{
-			_TxOut = txOut;
-		}
-
-		#region IBitcoinSerializable Members
-
-		public void ReadWrite(BitcoinStream stream)
-		{
-			if(stream.Serializing)
-			{
-				ulong val = CompressAmount((ulong)_TxOut.Value.Satoshi);
-				stream.ReadWriteAsCompactVarInt(ref val);
-			}
-			else
-			{
-				ulong val = 0;
-				stream.ReadWriteAsCompactVarInt(ref val);
-				_TxOut.Value = new Money(DecompressAmount(val));
-			}
-			ScriptCompressor cscript = new ScriptCompressor(_TxOut.ScriptPubKey);
-			stream.ReadWrite(ref cscript);
-			if(!stream.Serializing)
-				_TxOut.ScriptPubKey = new Script(cscript.ScriptBytes);
-		}
-
-		#endregion
-	}
-
-	public class ScriptCompressor : IBitcoinSerializable
-	{
-		// make this static for now (there are only 6 special scripts defined)
-		// this can potentially be extended together with a new nVersion for
-		// transactions, in which case this value becomes dependent on nVersion
-		// and nHeight of the enclosing transaction.
-		const uint nSpecialScripts = 6;
-		byte[] _Script;
-		public byte[] ScriptBytes
-		{
-			get
-			{
-				return _Script;
-			}
-		}
-		public ScriptCompressor(Script script)
-		{
-			_Script = script.ToBytes(true);
-		}
-		public ScriptCompressor()
-		{
-
-		}
-
-		public Script GetScript()
-		{
-			return new Script(_Script);
-		}
-
-		byte[] Compress()
-		{
-			byte[] result = null;
-			var script = Script.FromBytesUnsafe(_Script);
-			KeyId keyID = PayToPubkeyHashTemplate.Instance.ExtractScriptPubKeyParameters(script);
-			if(keyID != null)
-			{
-				result = new byte[21];
-				result[0] = 0x00;
-				Array.Copy(keyID.ToBytes(true), 0, result, 1, 20);
-				return result;
-			}
-			ScriptId scriptID = PayToScriptHashTemplate.Instance.ExtractScriptPubKeyParameters(script);
-			if(scriptID != null)
-			{
-				result = new byte[21];
-				result[0] = 0x01;
-				Array.Copy(scriptID.ToBytes(true), 0, result, 1, 20);
-				return result;
-			}
-			PubKey pubkey = PayToPubkeyTemplate.Instance.ExtractScriptPubKeyParameters(script, true);
-			if(pubkey != null)
-			{
-				result = new byte[33];
-				var pubBytes = pubkey.ToBytes(true);
-				Array.Copy(pubBytes, 1, result, 1, 32);
-				if(pubBytes[0] == 0x02 || pubBytes[0] == 0x03)
-				{
-					result[0] = pubBytes[0];
-					return result;
-				}
-				else if(pubBytes[0] == 0x04)
-				{
-					result[0] = (byte)(0x04 | (pubBytes[64] & 0x01));
-					return result;
-				}
-			}
-			return null;
-		}
-
-		Script Decompress(uint nSize, byte[] data)
-		{
-			switch(nSize)
-			{
-				case 0x00:
-					return PayToPubkeyHashTemplate.Instance.GenerateScriptPubKey(new KeyId(data.SafeSubarray(0, 20)));
-				case 0x01:
-					return PayToScriptHashTemplate.Instance.GenerateScriptPubKey(new ScriptId(data.SafeSubarray(0, 20)));
-				case 0x02:
-				case 0x03:
-					var keyPart = data.SafeSubarray(0, 32);
-					var keyBytes = new byte[33];
-					keyBytes[0] = (byte)nSize;
-					Array.Copy(keyPart, 0, keyBytes, 1, 32);
-					return PayToPubkeyTemplate.Instance.GenerateScriptPubKey(keyBytes);
-				case 0x04:
-				case 0x05:
-					byte[] vch = new byte[33];
-					vch[0] = (byte)(nSize - 2);
-					Array.Copy(data, 0, vch, 1, 32);
-					PubKey pubkey = new PubKey(vch, true);
-					pubkey = pubkey.Decompress();
-					return PayToPubkeyTemplate.Instance.GenerateScriptPubKey(pubkey);
-			}
-			return null;
-		}
-
-
-
-
-
-		#region IBitcoinSerializable Members
-
-		public void ReadWrite(BitcoinStream stream)
-		{
-			if(stream.Serializing)
-			{
-				var compr = Compress();
-				if(compr != null)
-				{
-					stream.ReadWrite(ref compr);
-					return;
-				}
-				uint nSize = (uint)_Script.Length + nSpecialScripts;
-				stream.ReadWriteAsCompactVarInt(ref nSize);
-				stream.ReadWrite(ref _Script);
-			}
-			else
-			{
-				uint nSize = 0;
-				stream.ReadWriteAsCompactVarInt(ref nSize);
-				if(nSize < nSpecialScripts)
-				{
-					byte[] vch = new byte[GetSpecialSize(nSize)];
-					stream.ReadWrite(ref vch);
-					_Script = Decompress(nSize, vch).ToBytes();
-					return;
-				}
-				nSize -= nSpecialScripts;
-				_Script = new byte[nSize];
-				stream.ReadWrite(ref _Script);
-			}
-		}
-
-		private int GetSpecialSize(uint nSize)
-		{
-			if(nSize == 0 || nSize == 1)
-				return 20;
-			if(nSize == 2 || nSize == 3 || nSize == 4 || nSize == 5)
-				return 32;
-			return 0;
-		}
-
-
-
-		#endregion
-	}
-
-	public class TxOut : IBitcoinSerializable, IDestination
-	{
-		Script publicKey = Script.Empty;
-		public Script ScriptPubKey
-		{
-			get
-			{
-				return this.publicKey;
-			}
-			set
-			{
-				this.publicKey = value;
-			}
-		}
-
-		public TxOut()
-		{
-
-		}
-
-		public TxOut(Money value, IDestination destination)
-		{
-			Value = value;
-			if(destination != null)
-				ScriptPubKey = destination.ScriptPubKey;
-		}
-
-		public TxOut(Money value, Script scriptPubKey)
-		{
-			Value = value;
-			ScriptPubKey = scriptPubKey;
-		}
-
-		readonly static Money NullMoney = new Money(-1);
-		Money _Value = NullMoney;
-		public Money Value
-		{
-			get
-			{
-				return _Value;
-			}
-			set
-			{
-				if(value == null)
-					throw new ArgumentNullException("value");
-				_Value = value;
-			}
-		}
-
-
-		public bool IsDust(FeeRate minRelayTxFee)
-		{
-			return (Value < GetDustThreshold(minRelayTxFee));
-		}
-
-		public Money GetDustThreshold(FeeRate minRelayTxFee)
-		{
-			if(minRelayTxFee == null)
-				throw new ArgumentNullException("minRelayTxFee");
-			int nSize = this.GetSerializedSize() + 148;
-			return 3 * minRelayTxFee.GetFee(nSize);
-		}
-
-		#region IBitcoinSerializable Members
-
-		public void ReadWrite(BitcoinStream stream)
-		{
-			long value = Value.Satoshi;
-			stream.ReadWrite(ref value);
-			if(!stream.Serializing)
-				_Value = new Money(value);
-			stream.ReadWrite(ref publicKey);
-		}
-
-		#endregion
-
-		public bool IsTo(IDestination destination)
-		{
-			return ScriptPubKey == destination.ScriptPubKey;
-		}
-
-		public static TxOut Parse(string hex)
-		{
-			var ret = new TxOut();
-			ret.FromBytes(Encoders.Hex.DecodeData(hex));
-			return ret;
-		}
-	}
-
-	public class IndexedTxIn
-	{
-		public TxIn TxIn
-		{
-			get;
-			set;
-		}
-
-		/// <summary>
-		/// The index of this TxIn in its transaction
-		/// </summary>
-		public uint Index
-		{
-			get;
-			set;
-		}
-
-		public OutPoint PrevOut
-		{
-			get
-			{
-				return TxIn.PrevOut;
-			}
-			set
-			{
-				TxIn.PrevOut = value;
-			}
-		}
-
-		public Script ScriptSig
-		{
-			get
-			{
-				return TxIn.ScriptSig;
-			}
-			set
-			{
-				TxIn.ScriptSig = value;
-			}
-		}
-
-
-		public WitScript WitScript
-		{
-			get
-			{
-				return TxIn.WitScript;
-			}
-			set
-			{
-				TxIn.WitScript = value;
-			}
-		}
-		public Transaction Transaction
-		{
-			get;
-			set;
-		}
-
-		public bool VerifyScript(Script scriptPubKey, ScriptVerify scriptVerify = ScriptVerify.Standard)
-		{
-			ScriptError unused;
-			return VerifyScript(scriptPubKey, scriptVerify, out unused);
-		}
-		public bool VerifyScript(Script scriptPubKey, out ScriptError error)
-		{
-			return Script.VerifyScript(scriptPubKey, Transaction, (int)Index, null, out error);
-		}
-		public bool VerifyScript(Script scriptPubKey, ScriptVerify scriptVerify, out ScriptError error)
-		{
-			return Script.VerifyScript(scriptPubKey, Transaction, (int)Index, null, scriptVerify, SigHash.Undefined, out error);
-		}
-		public bool VerifyScript(Script scriptPubKey, Money value, ScriptVerify scriptVerify, out ScriptError error)
-		{
-			return Script.VerifyScript(scriptPubKey, Transaction, (int)Index, value, scriptVerify, SigHash.Undefined, out error);
-		}
-
-		public bool VerifyScript(ICoin coin, ScriptVerify scriptVerify = ScriptVerify.Standard)
-		{
-			ScriptError error;
-			return VerifyScript(coin, scriptVerify, out error);
-		}
-
-		public bool VerifyScript(ICoin coin, ScriptVerify scriptVerify, out ScriptError error)
-		{
-			return Script.VerifyScript(coin.TxOut.ScriptPubKey, Transaction, (int)Index, coin.TxOut.Value, scriptVerify, SigHash.Undefined, out error);
-		}
-		public bool VerifyScript(ICoin coin, out ScriptError error)
-		{
-			return VerifyScript(coin, ScriptVerify.Standard, out error);
-		}
-
-		public TransactionSignature Sign(Key key, ICoin coin, SigHash sigHash)
-		{
-			var hash = GetSignatureHash(coin, sigHash);
-			return key.Sign(hash, sigHash);
-		}
-
-		public uint256 GetSignatureHash(ICoin coin, SigHash sigHash = SigHash.All)
-		{
-			return Script.SignatureHash(coin.GetScriptCode(), Transaction, (int)Index, sigHash, coin.TxOut.Value, coin.GetHashVersion());
-		}
-
-	}
-	public class TxInList : UnsignedList<TxIn>
-	{
-		public TxInList()
-		{
-
-		}
-		public TxInList(Transaction parent)
-			: base(parent)
-		{
-
-		}
-		public TxIn this[OutPoint outpoint]
-		{
-			get
-			{
-				return this[outpoint.N];
-			}
-			set
-			{
-				this[outpoint.N] = value;
-			}
-		}
-
-		public IEnumerable<IndexedTxIn> AsIndexedInputs()
-		{
-			// We want i as the index of txIn in Intputs[], not index in enumerable after where filter
-			return this.Select((r, i) => new IndexedTxIn()
-			{
-				TxIn = r,
-				Index = (uint)i,
-				Transaction = Transaction
-			});
-		}
-	}
-
-	public class IndexedTxOut
-	{
-		public TxOut TxOut
-		{
-			get;
-			set;
-		}
-		public uint N
-		{
-			get;
-			set;
-		}
-
-		public Transaction Transaction
-		{
-			get;
-			set;
-		}
-		public Coin ToCoin()
-		{
-			return new Coin(this);
-		}
-	}
-
-	public class TxOutList : UnsignedList<TxOut>
-	{
-		public TxOutList()
-		{
-
-		}
-		public TxOutList(Transaction parent)
-			: base(parent)
-		{
-
-		}
-		public IEnumerable<TxOut> To(IDestination destination)
-		{
-			return this.Where(r => r.IsTo(destination));
-		}
-		public IEnumerable<TxOut> To(Script scriptPubKey)
-		{
-			return this.Where(r => r.ScriptPubKey == scriptPubKey);
-		}
-
-		public IEnumerable<IndexedTxOut> AsIndexedOutputs()
-		{
-			// We want i as the index of txOut in Outputs[], not index in enumerable after where filter
-			return this.Select((r, i) => new IndexedTxOut()
-			{
-				TxOut = r,
-				N = (uint)i,
-				Transaction = Transaction
-			});
-		}
-
-		public IEnumerable<Coin> AsCoins()
-		{
-			var txId = Transaction.GetHash();
-			for(int i = 0; i < Count; i++)
-			{
-				yield return new Coin(new OutPoint(txId, i), this[i]);
-			}
-		}
-	}
-
-	public enum RawFormat
-	{
-		Satoshi,
-		BlockExplorer,
-	}
-
-	public class WitScript
-	{
-		byte[][] _Pushes;
-		public WitScript(string script)
-		{
-			var parts = script.Split(new[] { '\t', ' ' }, StringSplitOptions.RemoveEmptyEntries);
-			_Pushes = new byte[parts.Length][];
-			for(int i = 0; i < parts.Length; i++)
-			{
-				_Pushes[i] = Encoders.Hex.DecodeData(parts[i]);
-			}
-		}
-
-		/// <summary>
-		/// Create a new WitnessScript
-		/// </summary>
-		/// <param name="script">Scripts</param>
-		/// <param name="unsafe">If false, make a copy of the input script array</param>
-		public WitScript(byte[][] script, bool @unsafe = false)
-		{
-			if(@unsafe)
-				_Pushes = script;
-			else
-			{
-				_Pushes = script.ToArray();
-				for(int i = 0; i < _Pushes.Length; i++)
-					_Pushes[i] = script[i].ToArray();
-			}
-		}
-
-		/// <summary>
-		/// Create a new WitnessScript
-		/// </summary>
-		/// <param name="script">Scripts</param>
-		public WitScript(IEnumerable<byte[]> script, bool @unsafe = false)
-			: this(script.ToArray(), @unsafe)
-		{
-
-		}
-
-		public WitScript(params Op[] ops)
-		{
-			List<byte[]> pushes = new List<byte[]>();
-			foreach(var op in ops)
-			{
-				if(op.PushData == null)
-					throw new ArgumentException("Non push operation unsupported in WitScript", "ops");
-				pushes.Add(op.PushData);
-			}
-			_Pushes = pushes.ToArray();
-		}
-
-		public WitScript(byte[] script)
-		{
-			if(script == null)
-				throw new ArgumentNullException("script");
-			var ms = new MemoryStream(script);
-			BitcoinStream stream = new BitcoinStream(ms, false);
-			ReadCore(stream);
-		}
-		WitScript()
-		{
-
-		}
-
-		public WitScript(Script scriptSig)
-		{
-			List<byte[]> pushes = new List<byte[]>();
-			foreach(var op in scriptSig.ToOps())
-			{
-				if(op.PushData == null)
-					throw new ArgumentException("A WitScript can only contains push operations", "script");
-				pushes.Add(op.PushData);
-			}
-			_Pushes = pushes.ToArray();
-		}
-
-		public static WitScript Load(BitcoinStream stream)
-		{
-			WitScript script = new WitScript();
-			script.ReadCore(stream);
-			return script;
-		}
-		void ReadCore(BitcoinStream stream)
-		{
-			List<byte[]> pushes = new List<byte[]>();
-			uint pushCount = 0;
-			stream.ReadWriteAsVarInt(ref pushCount);
-			for(int i = 0; i < (int)pushCount; i++)
-			{
-				byte[] push = ReadPush(stream);
-				pushes.Add(push);
-			}
-			_Pushes = pushes.ToArray();
-		}
-		private static byte[] ReadPush(BitcoinStream stream)
-		{
-			byte[] push = null;
-			stream.ReadWriteAsVarString(ref push);
-			return push;
-		}
-
-		public byte[] this[int index]
-		{
-			get
-			{
-				return _Pushes[index];
-			}
-		}
-
-		public IEnumerable<byte[]> Pushes
-		{
-			get
-			{
-				return _Pushes;
-			}
-		}
-
-		static WitScript _Empty = new WitScript(new byte[0][], true);
-
-		public static WitScript Empty
-		{
-			get
-			{
-				return _Empty;
-			}
-		}
-
-		public override bool Equals(object obj)
-		{
-			WitScript item = obj as WitScript;
-			if(item == null)
-				return false;
-			return EqualsCore(item);
-		}
-
-		private bool EqualsCore(WitScript item)
-		{
-			if(_Pushes.Length != item._Pushes.Length)
-				return false;
-			for(int i = 0; i < _Pushes.Length; i++)
-			{
-				if(!Utils.ArrayEqual(_Pushes[i], item._Pushes[i]))
-					return false;
-			}
-			return true;
-		}
-		public static bool operator ==(WitScript a, WitScript b)
-		{
-			if(System.Object.ReferenceEquals(a, b))
-				return true;
-			if(((object)a == null) || ((object)b == null))
-				return false;
-			return a.EqualsCore(b);
-		}
-
-		public static bool operator !=(WitScript a, WitScript b)
-		{
-			return !(a == b);
-		}
-		public static WitScript operator +(WitScript a, WitScript b)
-		{
-			if(a == null)
-				return b;
-			if(b == null)
-				return a;
-			return new WitScript(a._Pushes.Concat(b._Pushes).ToArray());
-		}
-		public static implicit operator Script(WitScript witScript)
-		{
-			if(witScript == null)
-				return null;
-			return witScript.ToScript();
-		}
-		public override int GetHashCode()
-		{
-			return Utils.GetHashCode(ToBytes());
-		}
-
-		public byte[] ToBytes()
-		{
-			var ms = new MemoryStream();
-			BitcoinStream stream = new BitcoinStream(ms, true);
-			uint pushCount = (uint)_Pushes.Length;
-			stream.ReadWriteAsVarInt(ref pushCount);
-			foreach(var push in Pushes)
-			{
-				var localpush = push;
-				stream.ReadWriteAsVarString(ref localpush);
-			}
-			return ms.ToArrayEfficient();
-		}
-
-		public override string ToString()
-		{
-			return ToScript().ToString();
-		}
-
-		public Script ToScript()
-		{
-			return new Script(_Pushes.Select(p => Op.GetPushOp(p)).ToArray());
-		}
-
-		public int PushCount
-		{
-			get
-			{
-				return _Pushes.Length;
-			}
-		}
-
-		public byte[] GetUnsafePush(int i)
-		{
-			return _Pushes[i];
-		}
-
-		public WitScript Clone()
-		{
-			return new WitScript(ToBytes());
-		}
-	}
-
-	[Flags]
-	public enum TransactionOptions : uint
-	{
-		None = 0x00000000,
-		Witness = 0x40000000,
-		All = Witness
-	}
-	class Witness
-	{
-		TxInList _Inputs;
-		public Witness(TxInList inputs)
-		{
-			_Inputs = inputs;
-		}
-
-		internal bool IsNull()
-		{
-			return _Inputs.All(i => i.WitScript.PushCount == 0);
-		}
-
-		internal void ReadWrite(BitcoinStream stream)
-		{
-			for(int i = 0; i < _Inputs.Count; i++)
-			{
-				if(stream.Serializing)
-				{
-					var bytes = (_Inputs[i].WitScript ?? WitScript.Empty).ToBytes();
-					stream.ReadWrite(ref bytes);
-				}
-				else
-				{
-					_Inputs[i].WitScript = WitScript.Load(stream);
-				}
-			}
-
-			if(IsNull())
-				throw new FormatException("Superfluous witness record");
-		}
-	}
-
-	//https://en.bitcoin.it/wiki/Transactions
-	//https://en.bitcoin.it/wiki/Protocol_specification
-	public class Transaction : IBitcoinSerializable
-	{
-		public bool RBF
-		{
-			get
-			{
-				return Inputs.Any(i => i.Sequence < 0xffffffff - 1);
-			}
-		}
-
-		uint nVersion = 1;
-
-		public uint Version
-		{
-			get
-			{
-				return nVersion;
-			}
-			set
-			{
-				nVersion = value;
-			}
-		}
-		TxInList vin;
-		TxOutList vout;
-		LockTime nLockTime;
-
-		public Transaction()
-		{
-			vin = new TxInList(this);
-			vout = new TxOutList(this);
-		}
-
-		public Transaction(string hex, ProtocolVersion version = ProtocolVersion.PROTOCOL_VERSION)
-			: this()
-		{
-			this.FromBytes(Encoders.Hex.DecodeData(hex), version);
-		}
-
-		public Transaction(byte[] bytes)
-			: this()
-		{
-			this.FromBytes(bytes);
-		}
-
-		public Money TotalOut
-		{
-			get
-			{
-				return Outputs.Sum(v => v.Value);
-			}
-		}
-
-		public LockTime LockTime
-		{
-			get
-			{
-				return nLockTime;
-			}
-			set
-			{
-				nLockTime = value;
-			}
-		}
-
-		public TxInList Inputs
-		{
-			get
-			{
-				return vin;
-			}
-		}
-		public TxOutList Outputs
-		{
-			get
-			{
-				return vout;
-			}
-		}
-
-		//Since it is impossible to serialize a transaction with 0 input without problems during deserialization with wit activated, we fit a flag in the version to workaround it
-		const uint NoDummyInput = (1 << 27);
-
-		#region IBitcoinSerializable Members
-
-		public virtual void ReadWrite(BitcoinStream stream)
-		{
-			var witSupported = (((uint)stream.TransactionOptions & (uint)TransactionOptions.Witness) != 0) &&
-								stream.ProtocolVersion >= ProtocolVersion.WITNESS_VERSION;
-
-			byte flags = 0;
-			if(!stream.Serializing)
-			{
-				stream.ReadWrite(ref nVersion);
-				/* Try to read the vin. In case the dummy is there, this will be read as an empty vector. */
-				stream.ReadWrite<TxInList, TxIn>(ref vin);
-
-				var hasNoDummy = (nVersion & NoDummyInput) != 0 && vin.Count == 0;
-				if(witSupported && hasNoDummy)
-					nVersion = nVersion & ~NoDummyInput;
-
-				if(vin.Count == 0 && witSupported && !hasNoDummy)
-				{
-					/* We read a dummy or an empty vin. */
-					stream.ReadWrite(ref flags);
-					if(flags != 0)
-					{
-						/* Assume we read a dummy and a flag. */
-						stream.ReadWrite<TxInList, TxIn>(ref vin);
-						vin.Transaction = this;
-						stream.ReadWrite<TxOutList, TxOut>(ref vout);
-						vout.Transaction = this;
-					}
-					else
-					{
-						/* Assume read a transaction without output. */
-						vout = new TxOutList();
-						vout.Transaction = this;
-					}
-				}
-				else
-				{
-					/* We read a non-empty vin. Assume a normal vout follows. */
-					stream.ReadWrite<TxOutList, TxOut>(ref vout);
-					vout.Transaction = this;
-				}
-				if(((flags & 1) != 0) && witSupported)
-				{
-					/* The witness flag is present, and we support witnesses. */
-					flags ^= 1;
-					Witness wit = new Witness(Inputs);
-					wit.ReadWrite(stream);
-				}
-				if(flags != 0)
-				{
-					/* Unknown flag in the serialization */
-					throw new FormatException("Unknown transaction optional data");
-				}
-			}
-			else
-			{
-				var version = (witSupported && (vin.Count == 0 && vout.Count > 0)) ? nVersion | NoDummyInput : nVersion;
-				stream.ReadWrite(ref version);
-
-				if(witSupported)
-				{
-					/* Check whether witnesses need to be serialized. */
-					if(HasWitness)
-					{
-						flags |= 1;
-					}
-				}
-				if(flags != 0)
-				{
-					/* Use extended format in case witnesses are to be serialized. */
-					TxInList vinDummy = new TxInList();
-					stream.ReadWrite<TxInList, TxIn>(ref vinDummy);
-					stream.ReadWrite(ref flags);
-				}
-				stream.ReadWrite<TxInList, TxIn>(ref vin);
-				vin.Transaction = this;
-				stream.ReadWrite<TxOutList, TxOut>(ref vout);
-				vout.Transaction = this;
-				if((flags & 1) != 0)
-				{
-					Witness wit = new Witness(this.Inputs);
-					wit.ReadWrite(stream);
-				}
-			}
-			stream.ReadWriteStruct(ref nLockTime);
-		}
-
-		#endregion
-
-		public uint256 GetHash()
-		{
-			uint256 h = null;
-			var hashes = _Hashes;
-			if(hashes != null)
-			{
-				h = hashes[0];
-			}
-			if(h != null)
-				return h;
-
-			MemoryStream ms = new MemoryStream();
-			this.ReadWrite(new BitcoinStream(ms, true)
-			{
-				TransactionOptions = TransactionOptions.None
-			});
-			h = Hashes.Hash256(ms.ToArrayEfficient());
-
-			hashes = _Hashes;
-			if(hashes != null)
-			{
-				hashes[0] = h;
-			}
-			return h;
-		}
-
-		/// <summary>
-		/// If called, GetHash and GetWitHash become cached, only use if you believe the instance will not be modified after calculation. Calling it a second type invalidate the cache.
-		/// </summary>
-		public void CacheHashes()
-		{
-			_Hashes = new uint256[2];
-		}
-
-		public Transaction Clone(bool cloneCache)
-		{
-			var clone = BitcoinSerializableExtensions.Clone(this);
-			if(cloneCache)
-				clone._Hashes = _Hashes.ToArray();
-			return clone;
-		}
-
-		uint256[] _Hashes = null;
-
-		public uint256 GetWitHash()
-		{
-			if(!HasWitness)
-				return GetHash();
-
-			uint256 h = null;
-			var hashes = _Hashes;
-			if(hashes != null)
-			{
-				h = hashes[1];
-			}
-			if(h != null)
-				return h;
-
-			MemoryStream ms = new MemoryStream();
-			this.ReadWrite(new BitcoinStream(ms, true)
-			{
-				TransactionOptions = TransactionOptions.Witness
-			});
-			h = Hashes.Hash256(ms.ToArrayEfficient());
-
-			hashes = _Hashes;
-			if(hashes != null)
-			{
-				hashes[1] = h;
-			}
-			return h;
-		}
-		public uint256 GetSignatureHash(ICoin coin, SigHash sigHash = SigHash.All)
-		{
-			return Inputs.AsIndexedInputs().ToArray()[GetIndex(coin)].GetSignatureHash(coin, sigHash);
-		}
-		public TransactionSignature SignInput(ISecret secret, ICoin coin, SigHash sigHash = SigHash.All)
-		{
-			return SignInput(secret.PrivateKey, coin, sigHash);
-		}
-		public TransactionSignature SignInput(Key key, ICoin coin, SigHash sigHash = SigHash.All)
-		{
-			return Inputs.AsIndexedInputs().ToArray()[GetIndex(coin)].Sign(key, coin, sigHash);
-		}
-
-		private int GetIndex(ICoin coin)
-		{
-			for(int i = 0; i < Inputs.Count; i++)
-			{
-				if(Inputs[i].PrevOut == coin.Outpoint)
-					return i;
-			}
-			throw new ArgumentException("The coin is not being spent by this transaction", "coin");
-		}
-
-		public bool IsCoinBase
-		{
-			get
-			{
-				return (Inputs.Count == 1 && Inputs[0].PrevOut.IsNull);
-			}
-		}
-
-		public static uint CURRENT_VERSION = 2;
-		public static uint MAX_STANDARD_TX_SIZE = 100000;
-
-		public TxOut AddOutput(Money money, IDestination destination)
-		{
-			return AddOutput(new TxOut(money, destination));
-		}
-		public TxOut AddOutput(Money money, Script scriptPubKey)
-		{
-			return AddOutput(new TxOut(money, scriptPubKey));
-		}
-		public TxOut AddOutput(TxOut @out)
-		{
-			this.vout.Add(@out);
-			return @out;
-		}
-		public TxIn AddInput(TxIn @in)
-		{
-			this.vin.Add(@in);
-			return @in;
-		}
-
-		internal static readonly int WITNESS_SCALE_FACTOR = 4;
-		/// <summary>
-		/// Size of the transaction discounting the witness (Used for fee calculation)
-		/// </summary>
-		/// <returns>Transaction size</returns>
-		public int GetVirtualSize()
-		{
-			var totalSize = this.GetSerializedSize(TransactionOptions.Witness);
-			var strippedSize = this.GetSerializedSize(TransactionOptions.None);
-			// This implements the weight = (stripped_size * 4) + witness_size formula,
-			// using only serialization with and without witness data. As witness_size
-			// is equal to total_size - stripped_size, this formula is identical to:
-			// weight = (stripped_size * 3) + total_size.
-			var weight = strippedSize * (WITNESS_SCALE_FACTOR - 1) + totalSize;
-			return (weight + WITNESS_SCALE_FACTOR - 1) / WITNESS_SCALE_FACTOR;
-		}
-
-		public TxIn AddInput(Transaction prevTx, int outIndex)
-		{
-			if(outIndex >= prevTx.Outputs.Count)
-				throw new InvalidOperationException("Output " + outIndex + " is not present in the prevTx");
-			var @in = new TxIn();
-			@in.PrevOut.Hash = prevTx.GetHash();
-			@in.PrevOut.N = (uint)outIndex;
-			AddInput(@in);
-			return @in;
-		}
-
-
-		/// <summary>
-		/// Sign a specific coin with the given secret
-		/// </summary>
-		/// <param name="secrets">Secrets</param>
-		/// <param name="coins">Coins to sign</param>
-		public void Sign(ISecret[] secrets, params ICoin[] coins)
-		{
-			Sign(secrets.Select(s => s.PrivateKey).ToArray(), coins);
-		}
-
-		/// <summary>
-		/// Sign a specific coin with the given secret
-		/// </summary>
-		/// <param name="key">Private keys</param>
-		/// <param name="coins">Coins to sign</param>
-		public void Sign(Key[] keys, params ICoin[] coins)
-		{
-			TransactionBuilder builder = new TransactionBuilder();
-			builder.AddKeys(keys);
-			builder.AddCoins(coins);
-			builder.SignTransactionInPlace(this);
-		}
-		/// <summary>
-		/// Sign a specific coin with the given secret
-		/// </summary>
-		/// <param name="secret">Secret</param>
-		/// <param name="coins">Coins to sign</param>
-		public void Sign(ISecret secret, params ICoin[] coins)
-		{
-			Sign(new[] { secret }, coins);
-		}
-
-		/// <summary>
-		/// Sign a specific coin with the given secret
-		/// </summary>
-		/// <param name="key">Private key</param>
-		/// <param name="coins">Coins to sign</param>
-		public void Sign(Key key, params ICoin[] coins)
-		{
-			Sign(new[] { key }, coins);
-		}
-
-		/// <summary>
-		/// Sign the transaction with a private key
-		/// <para>ScriptSigs should be filled with previous ScriptPubKeys</para>
-		/// <para>For more complex scenario, use TransactionBuilder</para>
-		/// </summary>
-		/// <param name="secret"></param>
-		public void Sign(ISecret secret, bool assumeP2SH)
-		{
-			Sign(secret.PrivateKey, assumeP2SH);
-		}
-
-		/// <summary>
-		/// Sign the transaction with a private key
-		/// <para>ScriptSigs should be filled with either previous scriptPubKeys or redeem script (for P2SH)</para>
-		/// <para>For more complex scenario, use TransactionBuilder</para>
-		/// </summary>
-		/// <param name="secret"></param>
-		public void Sign(Key key, bool assumeP2SH)
-		{
-			List<Coin> coins = new List<Coin>();
-			for(int i = 0; i < Inputs.Count; i++)
-			{
-				var txin = Inputs[i];
-				if(Script.IsNullOrEmpty(txin.ScriptSig))
-					throw new InvalidOperationException("ScriptSigs should be filled with either previous scriptPubKeys or redeem script (for P2SH)");
-				if(assumeP2SH)
-				{
-					var p2shSig = PayToScriptHashTemplate.Instance.ExtractScriptSigParameters(txin.ScriptSig);
-					if(p2shSig == null)
-					{
-						coins.Add(new ScriptCoin(txin.PrevOut, new TxOut()
-						{
-							ScriptPubKey = txin.ScriptSig.PaymentScript,
-						}, txin.ScriptSig));
-					}
-					else
-					{
-						coins.Add(new ScriptCoin(txin.PrevOut, new TxOut()
-						{
-							ScriptPubKey = p2shSig.RedeemScript.PaymentScript
-						}, p2shSig.RedeemScript));
-					}
-				}
-				else
-				{
-					coins.Add(new Coin(txin.PrevOut, new TxOut()
-					{
-						ScriptPubKey = txin.ScriptSig
-					}));
-				}
-
-			}
-			Sign(key, coins.ToArray());
-		}
-
-		public TxPayload CreatePayload()
-		{
-			return new TxPayload(this.Clone());
-		}
-
-#if !NOJSONNET
-		public static Transaction Parse(string tx, RawFormat format, Network network = null)
-		{
-			return GetFormatter(format, network).ParseJson(tx);
-		}
-#endif
-
-		public static Transaction Parse(string hex)
-		{
-			return new Transaction(Encoders.Hex.DecodeData(hex));
-		}
-
-		public string ToHex()
-		{
-			return Encoders.Hex.EncodeData(this.ToBytes());
-		}
-#if !NOJSONNET
-		public override string ToString()
-		{
-			return ToString(RawFormat.BlockExplorer);
-		}
-
-		public string ToString(RawFormat rawFormat, Network network = null)
-		{
-			var formatter = GetFormatter(rawFormat, network);
-			return ToString(formatter);
-		}
-
-		static private RawFormatter GetFormatter(RawFormat rawFormat, Network network)
-		{
-			RawFormatter formatter = null;
-			switch(rawFormat)
-			{
-				case RawFormat.Satoshi:
-					formatter = new SatoshiFormatter();
-					break;
-				case RawFormat.BlockExplorer:
-					formatter = new BlockExplorerFormatter();
-					break;
-				default:
-					throw new NotSupportedException(rawFormat.ToString());
-			}
-			formatter.Network = network ?? formatter.Network;
-			return formatter;
-		}
-
-		internal string ToString(RawFormatter formatter)
-		{
-			if(formatter == null)
-				throw new ArgumentNullException("formatter");
-			return formatter.ToString(this);
-		}
-#endif
-		/// <summary>
-		/// Calculate the fee of the transaction
-		/// </summary>
-		/// <param name="spentCoins">Coins being spent</param>
-		/// <returns>Fee or null if some spent coins are missing or if spentCoins is null</returns>
-		public Money GetFee(ICoin[] spentCoins)
-		{
-			if(IsCoinBase)
-				return Money.Zero;
-			spentCoins = spentCoins ?? new ICoin[0];
-
-			Money fees = -TotalOut;
-			foreach(var input in this.Inputs)
-			{
-				var coin = spentCoins.FirstOrDefault(s => s.Outpoint == input.PrevOut);
-				if(coin == null)
-					return null;
-				fees += coin.TxOut.Value;
-			}
-			return fees;
-		}
-
-		/// <summary>
-		/// Calculate the fee rate of the transaction
-		/// </summary>
-		/// <param name="spentCoins">Coins being spent</param>
-		/// <returns>Fee or null if some spent coins are missing or if spentCoins is null</returns>
-		public FeeRate GetFeeRate(ICoin[] spentCoins)
-		{
-			var fee = GetFee(spentCoins);
-			if(fee == null)
-				return null;
-			return new FeeRate(fee, this.GetSerializedSize());
-		}
-
-		public bool IsFinal(ChainedBlock block)
-		{
-			if(block == null)
-				return IsFinal(Utils.UnixTimeToDateTime(0), 0);
-			return IsFinal(block.Header.BlockTime, block.Height);
-		}
-		public bool IsFinal(DateTimeOffset blockTime, int blockHeight)
-		{
-			var nBlockTime = Utils.DateTimeToUnixTime(blockTime);
-			if(nLockTime == 0)
-				return true;
-			if((long)nLockTime < ((long)nLockTime < LockTime.LOCKTIME_THRESHOLD ? (long)blockHeight : nBlockTime))
-				return true;
-			foreach(var txin in Inputs)
-				if(!txin.IsFinal)
-					return false;
-			return true;
-		}
-
-		[Flags]
-		public enum LockTimeFlags : int
-		{
-			None = 0,
-			/// <summary>
-			/// Interpret sequence numbers as relative lock-time constraints.
-			/// </summary>
-			VerifySequence = (1 << 0),
-
-			/// <summary>
-			///  Use GetMedianTimePast() instead of nTime for end point timestamp.
-			/// </summary>
-			MedianTimePast = (1 << 1),
-		}
-
-
-		/// <summary>
-		/// Calculates the block height and time which the transaction must be later than
-		/// in order to be considered final in the context of BIP 68.  It also removes
-		/// from the vector of input heights any entries which did not correspond to sequence
-		/// locked inputs as they do not affect the calculation.
-		/// </summary>		
-		/// <param name="prevHeights">Previous Height</param>
-		/// <param name="block">The block being evaluated</param>
-		/// <param name="flags">If VerifySequence is not set, returns always true SequenceLock</param>
-		/// <returns>Sequence lock of minimum SequenceLock to satisfy</returns>
-		public bool CheckSequenceLocks(int[] prevHeights, ChainedBlock block, LockTimeFlags flags = LockTimeFlags.VerifySequence)
-		{
-			return CalculateSequenceLocks(prevHeights, block, flags).Evaluate(block);
-		}
-
-		/// <summary>
-		/// Calculates the block height and time which the transaction must be later than
-		/// in order to be considered final in the context of BIP 68.  It also removes
-		/// from the vector of input heights any entries which did not correspond to sequence
-		/// locked inputs as they do not affect the calculation.
-		/// </summary>		
-		/// <param name="prevHeights">Previous Height</param>
-		/// <param name="block">The block being evaluated</param>
-		/// <param name="flags">If VerifySequence is not set, returns always true SequenceLock</param>
-		/// <returns>Sequence lock of minimum SequenceLock to satisfy</returns>
-		public SequenceLock CalculateSequenceLocks(int[] prevHeights, ChainedBlock block, LockTimeFlags flags = LockTimeFlags.VerifySequence)
-		{
-			if(prevHeights.Length != Inputs.Count)
-				throw new ArgumentException("The number of element in prevHeights should be equal to the number of inputs", "prevHeights");
-
-			// Will be set to the equivalent height- and time-based nLockTime
-			// values that would be necessary to satisfy all relative lock-
-			// time constraints given our view of block chain history.
-			// The semantics of nLockTime are the last invalid height/time, so
-			// use -1 to have the effect of any height or time being valid.
-			int nMinHeight = -1;
-			long nMinTime = -1;
-
-			// tx.nVersion is signed integer so requires cast to unsigned otherwise
-			// we would be doing a signed comparison and half the range of nVersion
-			// wouldn't support BIP 68.
-			bool fEnforceBIP68 = Version >= 2
-							  && (flags & LockTimeFlags.VerifySequence) != 0;
-
-			// Do not enforce sequence numbers as a relative lock time
-			// unless we have been instructed to
-			if(!fEnforceBIP68)
-			{
-				return new SequenceLock(nMinHeight, nMinTime);
-			}
-
-			for(var txinIndex = 0; txinIndex < Inputs.Count; txinIndex++)
-			{
-				TxIn txin = Inputs[txinIndex];
-
-				// Sequence numbers with the most significant bit set are not
-				// treated as relative lock-times, nor are they given any
-				// consensus-enforced meaning at this point.
-				if((txin.Sequence & Sequence.SEQUENCE_LOCKTIME_DISABLE_FLAG) != 0)
-				{
-					// The height of this input is not relevant for sequence locks
-					prevHeights[txinIndex] = 0;
-					continue;
-				}
-
-				int nCoinHeight = prevHeights[txinIndex];
-
-				if((txin.Sequence & Sequence.SEQUENCE_LOCKTIME_TYPE_FLAG) != 0)
-				{
-					long nCoinTime = (long)Utils.DateTimeToUnixTimeLong(block.GetAncestor(Math.Max(nCoinHeight - 1, 0)).GetMedianTimePast());
-
-					// Time-based relative lock-times are measured from the
-					// smallest allowed timestamp of the block containing the
-					// txout being spent, which is the median time past of the
-					// block prior.
-					nMinTime = Math.Max(nMinTime, nCoinTime + (long)((txin.Sequence & Sequence.SEQUENCE_LOCKTIME_MASK) << Sequence.SEQUENCE_LOCKTIME_GRANULARITY) - 1);
-				}
-				else
-				{
-					// We subtract 1 from relative lock-times because a lock-
-					// time of 0 has the semantics of "same block," so a lock-
-					// time of 1 should mean "next block," but nLockTime has
-					// the semantics of "last invalid block height."
-					nMinHeight = Math.Max(nMinHeight, nCoinHeight + (int)(txin.Sequence & Sequence.SEQUENCE_LOCKTIME_MASK) - 1);
-				}
-			}
-
-			return new SequenceLock(nMinHeight, nMinTime);
-		}
-
-
-		private DateTimeOffset Max(DateTimeOffset a, DateTimeOffset b)
-		{
-			return a > b ? a : b;
-		}
-
-		/// <summary>
-		/// Create a transaction with the specified option only. (useful for stripping data from a transaction)
-		/// </summary>
-		/// <param name="options">Options to keep</param>
-		/// <returns>A new transaction with only the options wanted</returns>
-		public Transaction WithOptions(TransactionOptions options)
-		{
-			if(options == TransactionOptions.Witness && HasWitness)
-				return this;
-			if(options == TransactionOptions.None && !HasWitness)
-				return this;
-			var instance = new Transaction();
-			var ms = new MemoryStream();
-			var bms = new BitcoinStream(ms, true);
-			bms.TransactionOptions = options;
-			this.ReadWrite(bms);
-			ms.Position = 0;
-			bms = new BitcoinStream(ms, false);
-			bms.TransactionOptions = options;
-			instance.ReadWrite(bms);
-			return instance;
-		}
-
-		public bool HasWitness
-		{
-			get
-			{
-				return Inputs.Any(i => i.WitScript != WitScript.Empty && i.WitScript != null);
-			}
-		}
-
-		private static readonly uint MAX_BLOCK_SIZE = 1000000;
-		private static readonly ulong MAX_MONEY = 21000000ul * Money.COIN;
-
-		/// <summary>
-		/// Context free transaction check
-		/// </summary>
-		/// <returns>The error or success of the check</returns>
-		public TransactionCheckResult Check()
-		{
-			// Basic checks that don't depend on any context
-			if(Inputs.Count == 0)
-				return TransactionCheckResult.NoInput;
-			if(Outputs.Count == 0)
-				return TransactionCheckResult.NoOutput;
-			// Size limits
-			if(this.GetSerializedSize() > MAX_BLOCK_SIZE)
-				return TransactionCheckResult.TransactionTooLarge;
-
-			// Check for negative or overflow output values
-			long nValueOut = 0;
-			foreach(var txout in Outputs)
-			{
-				if(txout.Value < 0)
-					return TransactionCheckResult.NegativeOutput;
-				if(txout.Value > MAX_MONEY)
-					return TransactionCheckResult.OutputTooLarge;
-				nValueOut += txout.Value;
-				if(!((nValueOut >= 0 && nValueOut <= (long)MAX_MONEY)))
-					return TransactionCheckResult.OutputTotalTooLarge;
-			}
-
-			// Check for duplicate inputs
-			var vInOutPoints = new HashSet<OutPoint>();
-			foreach(var txin in Inputs)
-			{
-				if(vInOutPoints.Contains(txin.PrevOut))
-					return TransactionCheckResult.DuplicateInputs;
-				vInOutPoints.Add(txin.PrevOut);
-			}
-
-			if(IsCoinBase)
-			{
-				if(Inputs[0].ScriptSig.Length < 2 || Inputs[0].ScriptSig.Length > 100)
-					return TransactionCheckResult.CoinbaseScriptTooLarge;
-			}
-			else
-			{
-				foreach(var txin in Inputs)
-					if(txin.PrevOut.IsNull)
-						return TransactionCheckResult.NullInputPrevOut;
-			}
-
-			return TransactionCheckResult.Success;
-		}
-	}
-
-	public enum TransactionCheckResult
-	{
-		Success,
-		NoInput,
-		NoOutput,
-		NegativeOutput,
-		OutputTooLarge,
-		OutputTotalTooLarge,
-		TransactionTooLarge,
-		DuplicateInputs,
-		NullInputPrevOut,
-		CoinbaseScriptTooLarge,
-	}
-}
->>>>>>> d3cbf392
+﻿using System;
+using System.Collections.Generic;
+using System.IO;
+using System.Linq;
+using NBitcoin.Crypto;
+using NBitcoin.DataEncoders;
+using NBitcoin.Protocol;
+using NBitcoin.Protocol.Payloads;
+using NBitcoin.RPC;
+
+namespace NBitcoin
+{
+	public class OutPoint : IBitcoinSerializable
+	{
+		public bool IsNull
+		{
+			get
+			{
+				return (hash == uint256.Zero && n == uint.MaxValue);
+			}
+		}
+		private uint256 hash = uint256.Zero;
+		private uint n;
+
+
+		public uint256 Hash
+		{
+			get
+			{
+				return hash;
+			}
+			set
+			{
+				hash = value;
+			}
+		}
+		public uint N
+		{
+			get
+			{
+				return n;
+			}
+			set
+			{
+				n = value;
+			}
+		}
+
+		public static bool TryParse(string str, out OutPoint result)
+		{
+			result = null;
+			if(str == null)
+				throw new ArgumentNullException("str");
+			var splitted = str.Split('-');
+			if(splitted.Length != 2)
+				return false;
+
+			uint256 hash;
+			if(!uint256.TryParse(splitted[0], out hash))
+				return false;
+
+			uint index;
+			if(!uint.TryParse(splitted[1], out index))
+				return false;
+			result = new OutPoint(hash, index);
+			return true;
+		}
+
+		public static OutPoint Parse(string str)
+		{
+			OutPoint result;
+			if(TryParse(str, out result))
+				return result;
+			throw new FormatException("The format of the outpoint is incorrect");
+		}
+
+		public OutPoint()
+		{
+			SetNull();
+		}
+		public OutPoint(uint256 hashIn, uint nIn)
+		{
+			hash = hashIn;
+			n = nIn;
+		}
+		public OutPoint(uint256 hashIn, int nIn)
+		{
+			hash = hashIn;
+			this.n = nIn == -1 ? n = uint.MaxValue : (uint)nIn;
+		}
+
+		public OutPoint(Transaction tx, uint i)
+			: this(tx.GetHash(), i)
+		{
+		}
+
+		public OutPoint(Transaction tx, int i)
+			: this(tx.GetHash(), i)
+		{
+		}
+
+		public OutPoint(OutPoint outpoint)
+		{
+			this.FromBytes(outpoint.ToBytes());
+		}
+		//IMPLEMENT_SERIALIZE( READWRITE(FLATDATA(*this)); )
+
+		public void ReadWrite(BitcoinStream stream)
+		{
+			stream.ReadWrite(ref hash);
+			stream.ReadWrite(ref n);
+		}
+
+
+		void SetNull()
+		{
+			hash = uint256.Zero;
+			n = uint.MaxValue;
+		}
+
+		public static bool operator <(OutPoint a, OutPoint b)
+		{
+			return (a.hash < b.hash || (a.hash == b.hash && a.n < b.n));
+		}
+		public static bool operator >(OutPoint a, OutPoint b)
+		{
+			return (a.hash > b.hash || (a.hash == b.hash && a.n > b.n));
+		}
+
+		public static bool operator ==(OutPoint a, OutPoint b)
+		{
+			if(Object.ReferenceEquals(a, null))
+			{
+				return Object.ReferenceEquals(b, null);
+			}
+			if(Object.ReferenceEquals(b, null))
+			{
+				return false;
+			}
+			return (a.hash == b.hash && a.n == b.n);
+		}
+
+		public static bool operator !=(OutPoint a, OutPoint b)
+		{
+			return !(a == b);
+		}
+		public override bool Equals(object obj)
+		{
+			OutPoint item = obj as OutPoint;
+			if(object.ReferenceEquals(null, item))
+				return false;
+			return item == this;
+		}
+
+		public override int GetHashCode()
+		{
+			unchecked
+			{
+				return 17 + hash.GetHashCode() * 31 + n.GetHashCode() * 31 * 31;
+			}
+		}
+
+		public override string ToString()
+		{
+			return Hash + "-" + N;
+		}
+	}
+
+
+	public class TxIn : IBitcoinSerializable
+	{
+		public TxIn()
+		{
+
+		}
+		public TxIn(Script scriptSig)
+		{
+			this.scriptSig = scriptSig;
+		}
+		public TxIn(OutPoint prevout, Script scriptSig)
+		{
+			this.prevout = prevout;
+			this.scriptSig = scriptSig;
+		}
+		public TxIn(OutPoint prevout)
+		{
+			this.prevout = prevout;
+		}
+		OutPoint prevout = new OutPoint();
+		Script scriptSig = Script.Empty;
+		uint nSequence = uint.MaxValue;
+
+		public Sequence Sequence
+		{
+			get
+			{
+				return nSequence;
+			}
+			set
+			{
+				nSequence = value.Value;
+			}
+		}
+		public OutPoint PrevOut
+		{
+			get
+			{
+				return prevout;
+			}
+			set
+			{
+				prevout = value;
+			}
+		}
+
+
+		public Script ScriptSig
+		{
+			get
+			{
+				return scriptSig;
+			}
+			set
+			{
+				scriptSig = value;
+			}
+		}
+
+		WitScript witScript = WitScript.Empty;
+
+		/// <summary>
+		/// The witness script (Witness script is not serialized and deserialized at the TxIn level, but at the Transaction level)
+		/// </summary>
+		public WitScript WitScript
+		{
+			get
+			{
+				return witScript;
+			}
+			set
+			{
+				witScript = value;
+			}
+		}
+
+		#region IBitcoinSerializable Members
+
+		public void ReadWrite(BitcoinStream stream)
+		{
+			stream.ReadWrite(ref prevout);
+			stream.ReadWrite(ref scriptSig);
+			stream.ReadWrite(ref nSequence);
+		}
+
+		#endregion
+
+		public bool IsFrom(PubKey pubKey)
+		{
+			var result = PayToPubkeyHashTemplate.Instance.ExtractScriptSigParameters(ScriptSig);
+			return result != null && result.PublicKey == pubKey;
+		}
+
+		public bool IsFinal
+		{
+			get
+			{
+				return (nSequence == uint.MaxValue);
+			}
+		}
+
+		public TxIn Clone()
+		{
+			var txin = BitcoinSerializableExtensions.Clone(this);
+			txin.WitScript = (witScript ?? WitScript.Empty).Clone();
+			return txin;
+		}
+
+		public static TxIn CreateCoinbase(int height)
+		{
+			var txin = new TxIn();
+			txin.ScriptSig = new Script(Op.GetPushOp(height)) + OpcodeType.OP_0;
+			return txin;
+		}
+	}
+
+	public class TxOutCompressor : IBitcoinSerializable
+	{
+		// Amount compression:
+		// * If the amount is 0, output 0
+		// * first, divide the amount (in base units) by the largest power of 10 possible; call the exponent e (e is max 9)
+		// * if e<9, the last digit of the resulting number cannot be 0; store it as d, and drop it (divide by 10)
+		//   * call the result n
+		//   * output 1 + 10*(9*n + d - 1) + e
+		// * if e==9, we only know the resulting number is not zero, so output 1 + 10*(n - 1) + 9
+		// (this is decodable, as d is in [1-9] and e is in [0-9])
+
+		ulong CompressAmount(ulong n)
+		{
+			if(n == 0)
+				return 0;
+			int e = 0;
+			while(((n % 10) == 0) && e < 9)
+			{
+				n /= 10;
+				e++;
+			}
+			if(e < 9)
+			{
+				int d = (int)(n % 10);
+				n /= 10;
+				return 1 + (n * 9 + (ulong)(d - 1)) * 10 + (ulong)e;
+			}
+			else
+			{
+				return 1 + (n - 1) * 10 + 9;
+			}
+		}
+
+		ulong DecompressAmount(ulong x)
+		{
+			// x = 0  OR  x = 1+10*(9*n + d - 1) + e  OR  x = 1+10*(n - 1) + 9
+			if(x == 0)
+				return 0;
+			x--;
+			// x = 10*(9*n + d - 1) + e
+			int e = (int)(x % 10);
+			x /= 10;
+			ulong n = 0;
+			if(e < 9)
+			{
+				// x = 9*n + d - 1
+				int d = (int)((x % 9) + 1);
+				x /= 9;
+				// x = n
+				n = (x * 10 + (ulong)d);
+			}
+			else
+			{
+				n = x + 1;
+			}
+			while(e != 0)
+			{
+				n *= 10;
+				e--;
+			}
+			return n;
+		}
+
+
+		private TxOut _TxOut = new TxOut();
+		public TxOut TxOut
+		{
+			get
+			{
+				return _TxOut;
+			}
+		}
+		public TxOutCompressor()
+		{
+
+		}
+		public TxOutCompressor(TxOut txOut)
+		{
+			_TxOut = txOut;
+		}
+
+		#region IBitcoinSerializable Members
+
+		public void ReadWrite(BitcoinStream stream)
+		{
+			if(stream.Serializing)
+			{
+				ulong val = CompressAmount((ulong)_TxOut.Value.Satoshi);
+				stream.ReadWriteAsCompactVarInt(ref val);
+			}
+			else
+			{
+				ulong val = 0;
+				stream.ReadWriteAsCompactVarInt(ref val);
+				_TxOut.Value = new Money(DecompressAmount(val));
+			}
+			ScriptCompressor cscript = new ScriptCompressor(_TxOut.ScriptPubKey);
+			stream.ReadWrite(ref cscript);
+			if(!stream.Serializing)
+				_TxOut.ScriptPubKey = new Script(cscript.ScriptBytes);
+		}
+
+		#endregion
+	}
+
+	public class ScriptCompressor : IBitcoinSerializable
+	{
+		// make this static for now (there are only 6 special scripts defined)
+		// this can potentially be extended together with a new nVersion for
+		// transactions, in which case this value becomes dependent on nVersion
+		// and nHeight of the enclosing transaction.
+		const uint nSpecialScripts = 6;
+		byte[] _Script;
+		public byte[] ScriptBytes
+		{
+			get
+			{
+				return _Script;
+			}
+		}
+		public ScriptCompressor(Script script)
+		{
+			_Script = script.ToBytes(true);
+		}
+		public ScriptCompressor()
+		{
+
+		}
+
+		public Script GetScript()
+		{
+			return new Script(_Script);
+		}
+
+		byte[] Compress()
+		{
+			byte[] result = null;
+			var script = Script.FromBytesUnsafe(_Script);
+			KeyId keyID = PayToPubkeyHashTemplate.Instance.ExtractScriptPubKeyParameters(script);
+			if(keyID != null)
+			{
+				result = new byte[21];
+				result[0] = 0x00;
+				Array.Copy(keyID.ToBytes(true), 0, result, 1, 20);
+				return result;
+			}
+			ScriptId scriptID = PayToScriptHashTemplate.Instance.ExtractScriptPubKeyParameters(script);
+			if(scriptID != null)
+			{
+				result = new byte[21];
+				result[0] = 0x01;
+				Array.Copy(scriptID.ToBytes(true), 0, result, 1, 20);
+				return result;
+			}
+			PubKey pubkey = PayToPubkeyTemplate.Instance.ExtractScriptPubKeyParameters(script, true);
+			if(pubkey != null)
+			{
+				result = new byte[33];
+				var pubBytes = pubkey.ToBytes(true);
+				Array.Copy(pubBytes, 1, result, 1, 32);
+				if(pubBytes[0] == 0x02 || pubBytes[0] == 0x03)
+				{
+					result[0] = pubBytes[0];
+					return result;
+				}
+				else if(pubBytes[0] == 0x04)
+				{
+					result[0] = (byte)(0x04 | (pubBytes[64] & 0x01));
+					return result;
+				}
+			}
+			return null;
+		}
+
+		Script Decompress(uint nSize, byte[] data)
+		{
+			switch(nSize)
+			{
+				case 0x00:
+					return PayToPubkeyHashTemplate.Instance.GenerateScriptPubKey(new KeyId(data.SafeSubarray(0, 20)));
+				case 0x01:
+					return PayToScriptHashTemplate.Instance.GenerateScriptPubKey(new ScriptId(data.SafeSubarray(0, 20)));
+				case 0x02:
+				case 0x03:
+					var keyPart = data.SafeSubarray(0, 32);
+					var keyBytes = new byte[33];
+					keyBytes[0] = (byte)nSize;
+					Array.Copy(keyPart, 0, keyBytes, 1, 32);
+					return PayToPubkeyTemplate.Instance.GenerateScriptPubKey(keyBytes);
+				case 0x04:
+				case 0x05:
+					byte[] vch = new byte[33];
+					vch[0] = (byte)(nSize - 2);
+					Array.Copy(data, 0, vch, 1, 32);
+					PubKey pubkey = new PubKey(vch, true);
+					pubkey = pubkey.Decompress();
+					return PayToPubkeyTemplate.Instance.GenerateScriptPubKey(pubkey);
+			}
+			return null;
+		}
+
+
+
+
+
+		#region IBitcoinSerializable Members
+
+		public void ReadWrite(BitcoinStream stream)
+		{
+			if(stream.Serializing)
+			{
+				var compr = Compress();
+				if(compr != null)
+				{
+					stream.ReadWrite(ref compr);
+					return;
+				}
+				uint nSize = (uint)_Script.Length + nSpecialScripts;
+				stream.ReadWriteAsCompactVarInt(ref nSize);
+				stream.ReadWrite(ref _Script);
+			}
+			else
+			{
+				uint nSize = 0;
+				stream.ReadWriteAsCompactVarInt(ref nSize);
+				if(nSize < nSpecialScripts)
+				{
+					byte[] vch = new byte[GetSpecialSize(nSize)];
+					stream.ReadWrite(ref vch);
+					_Script = Decompress(nSize, vch).ToBytes();
+					return;
+				}
+				nSize -= nSpecialScripts;
+				_Script = new byte[nSize];
+				stream.ReadWrite(ref _Script);
+			}
+		}
+
+		private int GetSpecialSize(uint nSize)
+		{
+			if(nSize == 0 || nSize == 1)
+				return 20;
+			if(nSize == 2 || nSize == 3 || nSize == 4 || nSize == 5)
+				return 32;
+			return 0;
+		}
+
+
+
+		#endregion
+	}
+
+	public class TxOut : IBitcoinSerializable, IDestination
+	{
+		Script publicKey = Script.Empty;
+		public Script ScriptPubKey
+		{
+			get
+			{
+				return this.publicKey;
+			}
+			set
+			{
+				this.publicKey = value;
+			}
+		}
+
+        public bool IsEmpty => (this.value == 0 && this.ScriptPubKey.Length == 0);
+
+	    public TxOut()
+		{
+
+		}
+
+		public TxOut(Money value, IDestination destination)
+		{
+			Value = value;
+			if(destination != null)
+				ScriptPubKey = destination.ScriptPubKey;
+		}
+
+		public TxOut(Money value, Script scriptPubKey)
+		{
+			Value = value;
+			ScriptPubKey = scriptPubKey;
+		}
+
+		readonly static Money NullMoney = new Money(-1);
+		Money _Value = NullMoney;
+		public Money Value
+		{
+			get
+			{
+				return _Value;
+			}
+			set
+			{
+				if(value == null)
+					throw new ArgumentNullException("value");
+				_Value = value;
+			}
+		}
+
+
+		public bool IsDust(FeeRate minRelayTxFee)
+		{
+			return (Value < GetDustThreshold(minRelayTxFee));
+		}
+
+		public Money GetDustThreshold(FeeRate minRelayTxFee)
+		{
+			if(minRelayTxFee == null)
+				throw new ArgumentNullException("minRelayTxFee");
+			int nSize = this.GetSerializedSize() + 148;
+			return 3 * minRelayTxFee.GetFee(nSize);
+		}
+
+		#region IBitcoinSerializable Members
+
+		public void ReadWrite(BitcoinStream stream)
+		{
+			long value = Value.Satoshi;
+			stream.ReadWrite(ref value);
+			if(!stream.Serializing)
+				_Value = new Money(value);
+			stream.ReadWrite(ref publicKey);
+		}
+
+		#endregion
+
+		public bool IsTo(IDestination destination)
+		{
+			return ScriptPubKey == destination.ScriptPubKey;
+		}
+
+		public static TxOut Parse(string hex)
+		{
+			var ret = new TxOut();
+			ret.FromBytes(Encoders.Hex.DecodeData(hex));
+			return ret;
+		}
+	}
+
+	public class IndexedTxIn
+	{
+		public TxIn TxIn
+		{
+			get;
+			set;
+		}
+
+		/// <summary>
+		/// The index of this TxIn in its transaction
+		/// </summary>
+		public uint Index
+		{
+			get;
+			set;
+		}
+
+		public OutPoint PrevOut
+		{
+			get
+			{
+				return TxIn.PrevOut;
+			}
+			set
+			{
+				TxIn.PrevOut = value;
+			}
+		}
+
+		public Script ScriptSig
+		{
+			get
+			{
+				return TxIn.ScriptSig;
+			}
+			set
+			{
+				TxIn.ScriptSig = value;
+			}
+		}
+
+
+		public WitScript WitScript
+		{
+			get
+			{
+				return TxIn.WitScript;
+			}
+			set
+			{
+				TxIn.WitScript = value;
+			}
+		}
+		public Transaction Transaction
+		{
+			get;
+			set;
+		}
+
+		public bool VerifyScript(Script scriptPubKey, ScriptVerify scriptVerify = ScriptVerify.Standard)
+		{
+			ScriptError unused;
+			return VerifyScript(scriptPubKey, scriptVerify, out unused);
+		}
+		public bool VerifyScript(Script scriptPubKey, out ScriptError error)
+		{
+			return Script.VerifyScript(scriptPubKey, Transaction, (int)Index, null, out error);
+		}
+		public bool VerifyScript(Script scriptPubKey, ScriptVerify scriptVerify, out ScriptError error)
+		{
+			return Script.VerifyScript(scriptPubKey, Transaction, (int)Index, null, scriptVerify, SigHash.Undefined, out error);
+		}
+		public bool VerifyScript(Script scriptPubKey, Money value, ScriptVerify scriptVerify, out ScriptError error)
+		{
+			return Script.VerifyScript(scriptPubKey, Transaction, (int)Index, value, scriptVerify, SigHash.Undefined, out error);
+		}
+
+		public bool VerifyScript(ICoin coin, ScriptVerify scriptVerify = ScriptVerify.Standard)
+		{
+			ScriptError error;
+			return VerifyScript(coin, scriptVerify, out error);
+		}
+
+		public bool VerifyScript(ICoin coin, ScriptVerify scriptVerify, out ScriptError error)
+		{
+			return Script.VerifyScript(coin.TxOut.ScriptPubKey, Transaction, (int)Index, coin.TxOut.Value, scriptVerify, SigHash.Undefined, out error);
+		}
+		public bool VerifyScript(ICoin coin, out ScriptError error)
+		{
+			return VerifyScript(coin, ScriptVerify.Standard, out error);
+		}
+
+		public TransactionSignature Sign(Key key, ICoin coin, SigHash sigHash)
+		{
+			var hash = GetSignatureHash(coin, sigHash);
+			return key.Sign(hash, sigHash);
+		}
+
+		public uint256 GetSignatureHash(ICoin coin, SigHash sigHash = SigHash.All)
+		{
+			return Script.SignatureHash(coin.GetScriptCode(), Transaction, (int)Index, sigHash, coin.TxOut.Value, coin.GetHashVersion());
+		}
+
+	}
+	public class TxInList : UnsignedList<TxIn>
+	{
+		public TxInList()
+		{
+
+		}
+		public TxInList(Transaction parent)
+			: base(parent)
+		{
+
+		}
+		public TxIn this[OutPoint outpoint]
+		{
+			get
+			{
+				return this[outpoint.N];
+			}
+			set
+			{
+				this[outpoint.N] = value;
+			}
+		}
+
+		public IEnumerable<IndexedTxIn> AsIndexedInputs()
+		{
+			// We want i as the index of txIn in Intputs[], not index in enumerable after where filter
+			return this.Select((r, i) => new IndexedTxIn()
+			{
+				TxIn = r,
+				Index = (uint)i,
+				Transaction = Transaction
+			});
+		}
+	}
+
+	public class IndexedTxOut
+	{
+		public TxOut TxOut
+		{
+			get;
+			set;
+		}
+		public uint N
+		{
+			get;
+			set;
+		}
+
+		public Transaction Transaction
+		{
+			get;
+			set;
+		}
+		public Coin ToCoin()
+		{
+			return new Coin(this);
+		}
+	}
+
+	public class TxOutList : UnsignedList<TxOut>
+	{
+		public TxOutList()
+		{
+
+		}
+		public TxOutList(Transaction parent)
+			: base(parent)
+		{
+
+		}
+		public IEnumerable<TxOut> To(IDestination destination)
+		{
+			return this.Where(r => r.IsTo(destination));
+		}
+		public IEnumerable<TxOut> To(Script scriptPubKey)
+		{
+			return this.Where(r => r.ScriptPubKey == scriptPubKey);
+		}
+
+		public IEnumerable<IndexedTxOut> AsIndexedOutputs()
+		{
+			// We want i as the index of txOut in Outputs[], not index in enumerable after where filter
+			return this.Select((r, i) => new IndexedTxOut()
+			{
+				TxOut = r,
+				N = (uint)i,
+				Transaction = Transaction
+			});
+		}
+
+		public IEnumerable<Coin> AsCoins()
+		{
+			var txId = Transaction.GetHash();
+			for(int i = 0; i < Count; i++)
+			{
+				yield return new Coin(new OutPoint(txId, i), this[i]);
+			}
+		}
+	}
+
+	public enum RawFormat
+	{
+		Satoshi,
+		BlockExplorer,
+	}
+
+	public class WitScript
+	{
+		byte[][] _Pushes;
+		public WitScript(string script)
+		{
+			var parts = script.Split(new[] { '\t', ' ' }, StringSplitOptions.RemoveEmptyEntries);
+			_Pushes = new byte[parts.Length][];
+			for(int i = 0; i < parts.Length; i++)
+			{
+				_Pushes[i] = Encoders.Hex.DecodeData(parts[i]);
+			}
+		}
+
+		/// <summary>
+		/// Create a new WitnessScript
+		/// </summary>
+		/// <param name="script">Scripts</param>
+		/// <param name="unsafe">If false, make a copy of the input script array</param>
+		public WitScript(byte[][] script, bool @unsafe = false)
+		{
+			if(@unsafe)
+				_Pushes = script;
+			else
+			{
+				_Pushes = script.ToArray();
+				for(int i = 0; i < _Pushes.Length; i++)
+					_Pushes[i] = script[i].ToArray();
+			}
+		}
+
+		/// <summary>
+		/// Create a new WitnessScript
+		/// </summary>
+		/// <param name="script">Scripts</param>
+		public WitScript(IEnumerable<byte[]> script, bool @unsafe = false)
+			: this(script.ToArray(), @unsafe)
+		{
+
+		}
+
+		public WitScript(params Op[] ops)
+		{
+			List<byte[]> pushes = new List<byte[]>();
+			foreach(var op in ops)
+			{
+				if(op.PushData == null)
+					throw new ArgumentException("Non push operation unsupported in WitScript", "ops");
+				pushes.Add(op.PushData);
+			}
+			_Pushes = pushes.ToArray();
+		}
+
+		public WitScript(byte[] script)
+		{
+			if(script == null)
+				throw new ArgumentNullException("script");
+			var ms = new MemoryStream(script);
+			BitcoinStream stream = new BitcoinStream(ms, false);
+			ReadCore(stream);
+		}
+		WitScript()
+		{
+
+		}
+
+		public WitScript(Script scriptSig)
+		{
+			List<byte[]> pushes = new List<byte[]>();
+			foreach(var op in scriptSig.ToOps())
+			{
+				if(op.PushData == null)
+					throw new ArgumentException("A WitScript can only contains push operations", "script");
+				pushes.Add(op.PushData);
+			}
+			_Pushes = pushes.ToArray();
+		}
+
+		public static WitScript Load(BitcoinStream stream)
+		{
+			WitScript script = new WitScript();
+			script.ReadCore(stream);
+			return script;
+		}
+		void ReadCore(BitcoinStream stream)
+		{
+			List<byte[]> pushes = new List<byte[]>();
+			uint pushCount = 0;
+			stream.ReadWriteAsVarInt(ref pushCount);
+			for(int i = 0; i < (int)pushCount; i++)
+			{
+				byte[] push = ReadPush(stream);
+				pushes.Add(push);
+			}
+			_Pushes = pushes.ToArray();
+		}
+		private static byte[] ReadPush(BitcoinStream stream)
+		{
+			byte[] push = null;
+			stream.ReadWriteAsVarString(ref push);
+			return push;
+		}
+
+		public byte[] this[int index]
+		{
+			get
+			{
+				return _Pushes[index];
+			}
+		}
+
+		public IEnumerable<byte[]> Pushes
+		{
+			get
+			{
+				return _Pushes;
+			}
+		}
+
+		static WitScript _Empty = new WitScript(new byte[0][], true);
+
+		public static WitScript Empty
+		{
+			get
+			{
+				return _Empty;
+			}
+		}
+
+		public override bool Equals(object obj)
+		{
+			WitScript item = obj as WitScript;
+			if(item == null)
+				return false;
+			return EqualsCore(item);
+		}
+
+		private bool EqualsCore(WitScript item)
+		{
+			if(_Pushes.Length != item._Pushes.Length)
+				return false;
+			for(int i = 0; i < _Pushes.Length; i++)
+			{
+				if(!Utils.ArrayEqual(_Pushes[i], item._Pushes[i]))
+					return false;
+			}
+			return true;
+		}
+		public static bool operator ==(WitScript a, WitScript b)
+		{
+			if(System.Object.ReferenceEquals(a, b))
+				return true;
+			if(((object)a == null) || ((object)b == null))
+				return false;
+			return a.EqualsCore(b);
+		}
+
+		public static bool operator !=(WitScript a, WitScript b)
+		{
+			return !(a == b);
+		}
+		public static WitScript operator +(WitScript a, WitScript b)
+		{
+			if(a == null)
+				return b;
+			if(b == null)
+				return a;
+			return new WitScript(a._Pushes.Concat(b._Pushes).ToArray());
+		}
+		public static implicit operator Script(WitScript witScript)
+		{
+			if(witScript == null)
+				return null;
+			return witScript.ToScript();
+		}
+		public override int GetHashCode()
+		{
+			return Utils.GetHashCode(ToBytes());
+		}
+
+		public byte[] ToBytes()
+		{
+			var ms = new MemoryStream();
+			BitcoinStream stream = new BitcoinStream(ms, true);
+			uint pushCount = (uint)_Pushes.Length;
+			stream.ReadWriteAsVarInt(ref pushCount);
+			foreach(var push in Pushes)
+			{
+				var localpush = push;
+				stream.ReadWriteAsVarString(ref localpush);
+			}
+			return ms.ToArrayEfficient();
+		}
+
+		public override string ToString()
+		{
+			return ToScript().ToString();
+		}
+
+		public Script ToScript()
+		{
+			return new Script(_Pushes.Select(p => Op.GetPushOp(p)).ToArray());
+		}
+
+		public int PushCount
+		{
+			get
+			{
+				return _Pushes.Length;
+			}
+		}
+
+		public byte[] GetUnsafePush(int i)
+		{
+			return _Pushes[i];
+		}
+
+		public WitScript Clone()
+		{
+			return new WitScript(ToBytes());
+		}
+	}
+
+	[Flags]
+	public enum TransactionOptions : uint
+	{
+		None = 0x00000000,
+		Witness = 0x40000000,
+		All = Witness
+	}
+	class Witness
+	{
+		TxInList _Inputs;
+		public Witness(TxInList inputs)
+		{
+			_Inputs = inputs;
+		}
+
+		internal bool IsNull()
+		{
+			return _Inputs.All(i => i.WitScript.PushCount == 0);
+		}
+
+		internal void ReadWrite(BitcoinStream stream)
+		{
+			for(int i = 0; i < _Inputs.Count; i++)
+			{
+				if(stream.Serializing)
+				{
+					var bytes = (_Inputs[i].WitScript ?? WitScript.Empty).ToBytes();
+					stream.ReadWrite(ref bytes);
+				}
+				else
+				{
+					_Inputs[i].WitScript = WitScript.Load(stream);
+				}
+			}
+
+			if(IsNull())
+				throw new FormatException("Superfluous witness record");
+		}
+	}
+
+	//https://en.bitcoin.it/wiki/Transactions
+	//https://en.bitcoin.it/wiki/Protocol_specification
+	public class Transaction : IBitcoinSerializable
+	{
+		public bool RBF
+		{
+			get
+			{
+				return this.Inputs.Any(i => i.Sequence < 0xffffffff - 1);
+			}
+		}
+
+		uint nVersion = 1;
+
+		public uint Version
+		{
+			get
+			{
+				return nVersion;
+			}
+			set
+			{
+			    this.nVersion = value;
+			}
+		}
+
+        private uint nTime = Utils.DateTimeToUnixTime(DateTime.UtcNow);
+
+        public uint Time
+        {
+            get
+            {
+                return this.nTime;
+            }
+            set
+            {
+                this.nTime = value;
+            }
+        }
+
+        TxInList vin;
+		TxOutList vout;
+		LockTime nLockTime;
+
+		public Transaction()
+		{
+			vin = new TxInList(this);
+			vout = new TxOutList(this);
+		}
+
+		public Transaction(string hex, ProtocolVersion version = ProtocolVersion.PROTOCOL_VERSION)
+			: this()
+		{
+			this.FromBytes(Encoders.Hex.DecodeData(hex), version);
+		}
+
+		public Transaction(byte[] bytes)
+			: this()
+		{
+			this.FromBytes(bytes);
+		}
+
+		public Money TotalOut
+		{
+			get
+			{
+				return Outputs.Sum(v => v.Value);
+			}
+		}
+
+		public LockTime LockTime
+		{
+			get
+			{
+				return nLockTime;
+			}
+			set
+			{
+				nLockTime = value;
+			}
+		}
+
+		public TxInList Inputs
+		{
+			get
+			{
+				return vin;
+			}
+		}
+		public TxOutList Outputs
+		{
+			get
+			{
+				return vout;
+			}
+		}
+
+		//Since it is impossible to serialize a transaction with 0 input without problems during deserialization with wit activated, we fit a flag in the version to workaround it
+		const uint NoDummyInput = (1 << 27);
+
+		#region IBitcoinSerializable Members
+
+		public virtual void ReadWrite(BitcoinStream stream)
+		{
+			var witSupported = (((uint)stream.TransactionOptions & (uint)TransactionOptions.Witness) != 0) &&
+								stream.ProtocolVersion >= ProtocolVersion.WITNESS_VERSION;
+
+			byte flags = 0;
+			if(!stream.Serializing)
+			{
+				stream.ReadWrite(ref nVersion);
+
+                // the POS time stamp
+                stream.ReadWrite(ref this.nTime);
+
+                /* Try to read the vin. In case the dummy is there, this will be read as an empty vector. */
+                stream.ReadWrite<TxInList, TxIn>(ref vin);
+
+				var hasNoDummy = (nVersion & NoDummyInput) != 0 && vin.Count == 0;
+				if(witSupported && hasNoDummy)
+					nVersion = nVersion & ~NoDummyInput;
+
+				if(vin.Count == 0 && witSupported && !hasNoDummy)
+				{
+					/* We read a dummy or an empty vin. */
+					stream.ReadWrite(ref flags);
+					if(flags != 0)
+					{
+						/* Assume we read a dummy and a flag. */
+						stream.ReadWrite<TxInList, TxIn>(ref vin);
+						vin.Transaction = this;
+						stream.ReadWrite<TxOutList, TxOut>(ref vout);
+						vout.Transaction = this;
+					}
+					else
+					{
+						/* Assume read a transaction without output. */
+						vout = new TxOutList();
+						vout.Transaction = this;
+					}
+				}
+				else
+				{
+					/* We read a non-empty vin. Assume a normal vout follows. */
+					stream.ReadWrite<TxOutList, TxOut>(ref vout);
+					vout.Transaction = this;
+				}
+				if(((flags & 1) != 0) && witSupported)
+				{
+					/* The witness flag is present, and we support witnesses. */
+					flags ^= 1;
+					Witness wit = new Witness(Inputs);
+					wit.ReadWrite(stream);
+				}
+				if(flags != 0)
+				{
+					/* Unknown flag in the serialization */
+					throw new FormatException("Unknown transaction optional data");
+				}
+			}
+			else
+			{
+				var version = (witSupported && (vin.Count == 0 && vout.Count > 0)) ? nVersion | NoDummyInput : nVersion;
+				stream.ReadWrite(ref version);
+             
+                // the POS time stamp
+                stream.ReadWrite(ref this.nTime);
+
+                if (witSupported)
+				{
+					/* Check whether witnesses need to be serialized. */
+					if(HasWitness)
+					{
+						flags |= 1;
+					}
+				}
+				if(flags != 0)
+				{
+					/* Use extended format in case witnesses are to be serialized. */
+					TxInList vinDummy = new TxInList();
+					stream.ReadWrite<TxInList, TxIn>(ref vinDummy);
+					stream.ReadWrite(ref flags);
+				}
+				stream.ReadWrite<TxInList, TxIn>(ref vin);
+				vin.Transaction = this;
+				stream.ReadWrite<TxOutList, TxOut>(ref vout);
+				vout.Transaction = this;
+				if((flags & 1) != 0)
+				{
+					Witness wit = new Witness(this.Inputs);
+					wit.ReadWrite(stream);
+				}
+			}
+			stream.ReadWriteStruct(ref nLockTime);
+		}
+
+		#endregion
+
+
+		public uint256 GetHash()
+		{
+			uint256 h = null;
+			var hashes = _Hashes;
+			if(hashes != null)
+			{
+				h = hashes[0];
+			}
+			if(h != null)
+				return h;
+
+			MemoryStream ms = new MemoryStream();
+			this.ReadWrite(new BitcoinStream(ms, true)
+			{
+				TransactionOptions = TransactionOptions.None
+			});
+			h = Hashes.Hash256(ms.ToArrayEfficient());
+
+			hashes = _Hashes;
+			if(hashes != null)
+			{
+				hashes[0] = h;
+			}
+			return h;
+		}
+
+		/// <summary>
+		/// If called, GetHash and GetWitHash become cached, only use if you believe the instance will not be modified after calculation. Calling it a second type invalidate the cache.
+		/// </summary>
+		public void CacheHashes()
+		{
+			_Hashes = new uint256[2];
+		}
+
+		public Transaction Clone(bool cloneCache)
+		{
+			var clone = BitcoinSerializableExtensions.Clone(this);
+			if(cloneCache)
+				clone._Hashes = _Hashes.ToArray();
+			return clone;
+		}
+
+		uint256[] _Hashes = null;
+
+		public uint256 GetWitHash()
+		{
+			if(!HasWitness)
+				return GetHash();
+
+			uint256 h = null;
+			var hashes = _Hashes;
+			if(hashes != null)
+			{
+				h = hashes[1];
+			}
+			if(h != null)
+				return h;
+
+			MemoryStream ms = new MemoryStream();
+			this.ReadWrite(new BitcoinStream(ms, true)
+			{
+				TransactionOptions = TransactionOptions.Witness
+			});
+			h = Hashes.Hash256(ms.ToArrayEfficient());
+
+			hashes = _Hashes;
+			if(hashes != null)
+			{
+				hashes[1] = h;
+			}
+			return h;
+		}
+		public uint256 GetSignatureHash(ICoin coin, SigHash sigHash = SigHash.All)
+		{
+			return Inputs.AsIndexedInputs().ToArray()[GetIndex(coin)].GetSignatureHash(coin, sigHash);
+		}
+		public TransactionSignature SignInput(ISecret secret, ICoin coin, SigHash sigHash = SigHash.All)
+		{
+			return SignInput(secret.PrivateKey, coin, sigHash);
+		}
+		public TransactionSignature SignInput(Key key, ICoin coin, SigHash sigHash = SigHash.All)
+		{
+			return Inputs.AsIndexedInputs().ToArray()[GetIndex(coin)].Sign(key, coin, sigHash);
+		}
+
+		private int GetIndex(ICoin coin)
+		{
+			for(int i = 0; i < Inputs.Count; i++)
+			{
+				if(Inputs[i].PrevOut == coin.Outpoint)
+					return i;
+			}
+			throw new ArgumentException("The coin is not being spent by this transaction", "coin");
+		}
+
+		public bool IsCoinBase
+		{
+			get
+			{
+				return this.Inputs.Count == 1 
+                    && this.Inputs.First().PrevOut.IsNull 
+                    && this.Outputs.Count >= 1;
+			}
+		}
+
+	    public bool IsCoinStake
+	    {
+	        get
+	        {
+	            // ppcoin: the coin stake transaction is marked with the first output empty
+	            return this.Inputs.Any() 
+                    && !this.Inputs.First().PrevOut.IsNull 
+                    && this.Outputs.Count() >= 2 
+                    && this.Outputs.First().IsEmpty;
+	        }
+	    }
+
+	    public static uint CURRENT_VERSION = 2;
+		public static uint MAX_STANDARD_TX_SIZE = 100000;
+
+		public TxOut AddOutput(Money money, IDestination destination)
+		{
+			return AddOutput(new TxOut(money, destination));
+		}
+		public TxOut AddOutput(Money money, Script scriptPubKey)
+		{
+			return AddOutput(new TxOut(money, scriptPubKey));
+		}
+		public TxOut AddOutput(TxOut @out)
+		{
+			this.vout.Add(@out);
+			return @out;
+		}
+		public TxIn AddInput(TxIn @in)
+		{
+			this.vin.Add(@in);
+			return @in;
+		}
+
+		internal static readonly int WITNESS_SCALE_FACTOR = 4;
+		/// <summary>
+		/// Size of the transaction discounting the witness (Used for fee calculation)
+		/// </summary>
+		/// <returns>Transaction size</returns>
+		public int GetVirtualSize()
+		{
+			var totalSize = this.GetSerializedSize(TransactionOptions.Witness);
+			var strippedSize = this.GetSerializedSize(TransactionOptions.None);
+			// This implements the weight = (stripped_size * 4) + witness_size formula,
+			// using only serialization with and without witness data. As witness_size
+			// is equal to total_size - stripped_size, this formula is identical to:
+			// weight = (stripped_size * 3) + total_size.
+			var weight = strippedSize * (WITNESS_SCALE_FACTOR - 1) + totalSize;
+			return (weight + WITNESS_SCALE_FACTOR - 1) / WITNESS_SCALE_FACTOR;
+		}
+
+		public TxIn AddInput(Transaction prevTx, int outIndex)
+		{
+			if(outIndex >= prevTx.Outputs.Count)
+				throw new InvalidOperationException("Output " + outIndex + " is not present in the prevTx");
+			var @in = new TxIn();
+			@in.PrevOut.Hash = prevTx.GetHash();
+			@in.PrevOut.N = (uint)outIndex;
+			AddInput(@in);
+			return @in;
+		}
+
+
+		/// <summary>
+		/// Sign a specific coin with the given secret
+		/// </summary>
+		/// <param name="secrets">Secrets</param>
+		/// <param name="coins">Coins to sign</param>
+		public void Sign(ISecret[] secrets, params ICoin[] coins)
+		{
+			Sign(secrets.Select(s => s.PrivateKey).ToArray(), coins);
+		}
+
+		/// <summary>
+		/// Sign a specific coin with the given secret
+		/// </summary>
+		/// <param name="key">Private keys</param>
+		/// <param name="coins">Coins to sign</param>
+		public void Sign(Key[] keys, params ICoin[] coins)
+		{
+			TransactionBuilder builder = new TransactionBuilder();
+			builder.AddKeys(keys);
+			builder.AddCoins(coins);
+			builder.SignTransactionInPlace(this);
+		}
+		/// <summary>
+		/// Sign a specific coin with the given secret
+		/// </summary>
+		/// <param name="secret">Secret</param>
+		/// <param name="coins">Coins to sign</param>
+		public void Sign(ISecret secret, params ICoin[] coins)
+		{
+			Sign(new[] { secret }, coins);
+		}
+
+		/// <summary>
+		/// Sign a specific coin with the given secret
+		/// </summary>
+		/// <param name="key">Private key</param>
+		/// <param name="coins">Coins to sign</param>
+		public void Sign(Key key, params ICoin[] coins)
+		{
+			Sign(new[] { key }, coins);
+		}
+
+		/// <summary>
+		/// Sign the transaction with a private key
+		/// <para>ScriptSigs should be filled with previous ScriptPubKeys</para>
+		/// <para>For more complex scenario, use TransactionBuilder</para>
+		/// </summary>
+		/// <param name="secret"></param>
+		public void Sign(ISecret secret, bool assumeP2SH)
+		{
+			Sign(secret.PrivateKey, assumeP2SH);
+		}
+
+		/// <summary>
+		/// Sign the transaction with a private key
+		/// <para>ScriptSigs should be filled with either previous scriptPubKeys or redeem script (for P2SH)</para>
+		/// <para>For more complex scenario, use TransactionBuilder</para>
+		/// </summary>
+		/// <param name="secret"></param>
+		public void Sign(Key key, bool assumeP2SH)
+		{
+			List<Coin> coins = new List<Coin>();
+			for(int i = 0; i < Inputs.Count; i++)
+			{
+				var txin = Inputs[i];
+				if(Script.IsNullOrEmpty(txin.ScriptSig))
+					throw new InvalidOperationException("ScriptSigs should be filled with either previous scriptPubKeys or redeem script (for P2SH)");
+				if(assumeP2SH)
+				{
+					var p2shSig = PayToScriptHashTemplate.Instance.ExtractScriptSigParameters(txin.ScriptSig);
+					if(p2shSig == null)
+					{
+						coins.Add(new ScriptCoin(txin.PrevOut, new TxOut()
+						{
+							ScriptPubKey = txin.ScriptSig.PaymentScript,
+						}, txin.ScriptSig));
+					}
+					else
+					{
+						coins.Add(new ScriptCoin(txin.PrevOut, new TxOut()
+						{
+							ScriptPubKey = p2shSig.RedeemScript.PaymentScript
+						}, p2shSig.RedeemScript));
+					}
+				}
+				else
+				{
+					coins.Add(new Coin(txin.PrevOut, new TxOut()
+					{
+						ScriptPubKey = txin.ScriptSig
+					}));
+				}
+
+			}
+			Sign(key, coins.ToArray());
+		}
+
+		public TxPayload CreatePayload()
+		{
+			return new TxPayload(this.Clone());
+		}
+
+#if !NOJSONNET
+		public static Transaction Parse(string tx, RawFormat format, Network network = null)
+		{
+			return GetFormatter(format, network).ParseJson(tx);
+		}
+#endif
+
+		public static Transaction Parse(string hex)
+		{
+			return new Transaction(Encoders.Hex.DecodeData(hex));
+		}
+
+		public string ToHex()
+		{
+			return Encoders.Hex.EncodeData(this.ToBytes());
+		}
+#if !NOJSONNET
+		public override string ToString()
+		{
+			return ToString(RawFormat.BlockExplorer);
+		}
+
+		public string ToString(RawFormat rawFormat, Network network = null)
+		{
+			var formatter = GetFormatter(rawFormat, network);
+			return ToString(formatter);
+		}
+
+		static private RawFormatter GetFormatter(RawFormat rawFormat, Network network)
+		{
+			RawFormatter formatter = null;
+			switch(rawFormat)
+			{
+				case RawFormat.Satoshi:
+					formatter = new SatoshiFormatter();
+					break;
+				case RawFormat.BlockExplorer:
+					formatter = new BlockExplorerFormatter();
+					break;
+				default:
+					throw new NotSupportedException(rawFormat.ToString());
+			}
+			formatter.Network = network ?? formatter.Network;
+			return formatter;
+		}
+
+		internal string ToString(RawFormatter formatter)
+		{
+			if(formatter == null)
+				throw new ArgumentNullException("formatter");
+			return formatter.ToString(this);
+		}
+#endif
+		/// <summary>
+		/// Calculate the fee of the transaction
+		/// </summary>
+		/// <param name="spentCoins">Coins being spent</param>
+		/// <returns>Fee or null if some spent coins are missing or if spentCoins is null</returns>
+		public Money GetFee(ICoin[] spentCoins)
+		{
+			if(IsCoinBase)
+				return Money.Zero;
+			spentCoins = spentCoins ?? new ICoin[0];
+
+			Money fees = -TotalOut;
+			foreach(var input in this.Inputs)
+			{
+				var coin = spentCoins.FirstOrDefault(s => s.Outpoint == input.PrevOut);
+				if(coin == null)
+					return null;
+				fees += coin.TxOut.Value;
+			}
+			return fees;
+		}
+
+		/// <summary>
+		/// Calculate the fee rate of the transaction
+		/// </summary>
+		/// <param name="spentCoins">Coins being spent</param>
+		/// <returns>Fee or null if some spent coins are missing or if spentCoins is null</returns>
+		public FeeRate GetFeeRate(ICoin[] spentCoins)
+		{
+			var fee = GetFee(spentCoins);
+			if(fee == null)
+				return null;
+			return new FeeRate(fee, this.GetSerializedSize());
+		}
+
+		public bool IsFinal(ChainedBlock block)
+		{
+			if(block == null)
+				return IsFinal(Utils.UnixTimeToDateTime(0), 0);
+			return IsFinal(block.Header.BlockTime, block.Height);
+		}
+		public bool IsFinal(DateTimeOffset blockTime, int blockHeight)
+		{
+			var nBlockTime = Utils.DateTimeToUnixTime(blockTime);
+			if(nLockTime == 0)
+				return true;
+			if((long)nLockTime < ((long)nLockTime < LockTime.LOCKTIME_THRESHOLD ? (long)blockHeight : nBlockTime))
+				return true;
+			foreach(var txin in Inputs)
+				if(!txin.IsFinal)
+					return false;
+			return true;
+		}
+
+		[Flags]
+		public enum LockTimeFlags : int
+		{
+			None = 0,
+			/// <summary>
+			/// Interpret sequence numbers as relative lock-time constraints.
+			/// </summary>
+			VerifySequence = (1 << 0),
+
+			/// <summary>
+			///  Use GetMedianTimePast() instead of nTime for end point timestamp.
+			/// </summary>
+			MedianTimePast = (1 << 1),
+		}
+
+
+		/// <summary>
+		/// Calculates the block height and time which the transaction must be later than
+		/// in order to be considered final in the context of BIP 68.  It also removes
+		/// from the vector of input heights any entries which did not correspond to sequence
+		/// locked inputs as they do not affect the calculation.
+		/// </summary>		
+		/// <param name="prevHeights">Previous Height</param>
+		/// <param name="block">The block being evaluated</param>
+		/// <param name="flags">If VerifySequence is not set, returns always true SequenceLock</param>
+		/// <returns>Sequence lock of minimum SequenceLock to satisfy</returns>
+		public bool CheckSequenceLocks(int[] prevHeights, ChainedBlock block, LockTimeFlags flags = LockTimeFlags.VerifySequence)
+		{
+			return CalculateSequenceLocks(prevHeights, block, flags).Evaluate(block);
+		}
+
+		/// <summary>
+		/// Calculates the block height and time which the transaction must be later than
+		/// in order to be considered final in the context of BIP 68.  It also removes
+		/// from the vector of input heights any entries which did not correspond to sequence
+		/// locked inputs as they do not affect the calculation.
+		/// </summary>		
+		/// <param name="prevHeights">Previous Height</param>
+		/// <param name="block">The block being evaluated</param>
+		/// <param name="flags">If VerifySequence is not set, returns always true SequenceLock</param>
+		/// <returns>Sequence lock of minimum SequenceLock to satisfy</returns>
+		public SequenceLock CalculateSequenceLocks(int[] prevHeights, ChainedBlock block, LockTimeFlags flags = LockTimeFlags.VerifySequence)
+		{
+			if(prevHeights.Length != Inputs.Count)
+				throw new ArgumentException("The number of element in prevHeights should be equal to the number of inputs", "prevHeights");
+
+			// Will be set to the equivalent height- and time-based nLockTime
+			// values that would be necessary to satisfy all relative lock-
+			// time constraints given our view of block chain history.
+			// The semantics of nLockTime are the last invalid height/time, so
+			// use -1 to have the effect of any height or time being valid.
+			int nMinHeight = -1;
+			long nMinTime = -1;
+
+			// tx.nVersion is signed integer so requires cast to unsigned otherwise
+			// we would be doing a signed comparison and half the range of nVersion
+			// wouldn't support BIP 68.
+			bool fEnforceBIP68 = Version >= 2
+							  && (flags & LockTimeFlags.VerifySequence) != 0;
+
+			// Do not enforce sequence numbers as a relative lock time
+			// unless we have been instructed to
+			if(!fEnforceBIP68)
+			{
+				return new SequenceLock(nMinHeight, nMinTime);
+			}
+
+			for(var txinIndex = 0; txinIndex < Inputs.Count; txinIndex++)
+			{
+				TxIn txin = Inputs[txinIndex];
+
+				// Sequence numbers with the most significant bit set are not
+				// treated as relative lock-times, nor are they given any
+				// consensus-enforced meaning at this point.
+				if((txin.Sequence & Sequence.SEQUENCE_LOCKTIME_DISABLE_FLAG) != 0)
+				{
+					// The height of this input is not relevant for sequence locks
+					prevHeights[txinIndex] = 0;
+					continue;
+				}
+
+				int nCoinHeight = prevHeights[txinIndex];
+
+				if((txin.Sequence & Sequence.SEQUENCE_LOCKTIME_TYPE_FLAG) != 0)
+				{
+					long nCoinTime = (long)Utils.DateTimeToUnixTimeLong(block.GetAncestor(Math.Max(nCoinHeight - 1, 0)).GetMedianTimePast());
+
+					// Time-based relative lock-times are measured from the
+					// smallest allowed timestamp of the block containing the
+					// txout being spent, which is the median time past of the
+					// block prior.
+					nMinTime = Math.Max(nMinTime, nCoinTime + (long)((txin.Sequence & Sequence.SEQUENCE_LOCKTIME_MASK) << Sequence.SEQUENCE_LOCKTIME_GRANULARITY) - 1);
+				}
+				else
+				{
+					// We subtract 1 from relative lock-times because a lock-
+					// time of 0 has the semantics of "same block," so a lock-
+					// time of 1 should mean "next block," but nLockTime has
+					// the semantics of "last invalid block height."
+					nMinHeight = Math.Max(nMinHeight, nCoinHeight + (int)(txin.Sequence & Sequence.SEQUENCE_LOCKTIME_MASK) - 1);
+				}
+			}
+
+			return new SequenceLock(nMinHeight, nMinTime);
+		}
+
+
+		private DateTimeOffset Max(DateTimeOffset a, DateTimeOffset b)
+		{
+			return a > b ? a : b;
+		}
+
+		/// <summary>
+		/// Create a transaction with the specified option only. (useful for stripping data from a transaction)
+		/// </summary>
+		/// <param name="options">Options to keep</param>
+		/// <returns>A new transaction with only the options wanted</returns>
+		public Transaction WithOptions(TransactionOptions options)
+		{
+			if(options == TransactionOptions.Witness && HasWitness)
+				return this;
+			if(options == TransactionOptions.None && !HasWitness)
+				return this;
+			var instance = new Transaction();
+			var ms = new MemoryStream();
+			var bms = new BitcoinStream(ms, true);
+			bms.TransactionOptions = options;
+			this.ReadWrite(bms);
+			ms.Position = 0;
+			bms = new BitcoinStream(ms, false);
+			bms.TransactionOptions = options;
+			instance.ReadWrite(bms);
+			return instance;
+		}
+
+		public bool HasWitness
+		{
+			get
+			{
+				return Inputs.Any(i => i.WitScript != WitScript.Empty && i.WitScript != null);
+			}
+		}
+
+		private static readonly uint MAX_BLOCK_SIZE = 1000000;
+		private static readonly ulong MAX_MONEY = long.MaxValue; // 21000000ul * Money.COIN;
+
+		/// <summary>
+		/// Context free transaction check
+		/// </summary>
+		/// <returns>The error or success of the check</returns>
+		public TransactionCheckResult Check()
+		{
+			// Basic checks that don't depend on any context
+			if(Inputs.Count == 0)
+				return TransactionCheckResult.NoInput;
+			if(Outputs.Count == 0)
+				return TransactionCheckResult.NoOutput;
+			// Size limits
+			if(this.GetSerializedSize() > MAX_BLOCK_SIZE)
+				return TransactionCheckResult.TransactionTooLarge;
+
+			// Check for negative or overflow output values
+			long nValueOut = 0;
+			foreach(var txout in Outputs)
+			{
+				if(txout.Value < 0)
+					return TransactionCheckResult.NegativeOutput;
+				if(txout.Value > MAX_MONEY)
+					return TransactionCheckResult.OutputTooLarge;
+				nValueOut += txout.Value;
+				if(!((nValueOut >= 0 && nValueOut <= (long)MAX_MONEY)))
+					return TransactionCheckResult.OutputTotalTooLarge;
+			}
+
+			// Check for duplicate inputs
+			var vInOutPoints = new HashSet<OutPoint>();
+			foreach(var txin in Inputs)
+			{
+				if(vInOutPoints.Contains(txin.PrevOut))
+					return TransactionCheckResult.DuplicateInputs;
+				vInOutPoints.Add(txin.PrevOut);
+			}
+
+			if(IsCoinBase)
+			{
+				if(Inputs[0].ScriptSig.Length < 2 || Inputs[0].ScriptSig.Length > 100)
+					return TransactionCheckResult.CoinbaseScriptTooLarge;
+			}
+			else
+			{
+				foreach(var txin in Inputs)
+					if(txin.PrevOut.IsNull)
+						return TransactionCheckResult.NullInputPrevOut;
+			}
+
+			return TransactionCheckResult.Success;
+		}
+	}
+
+	public enum TransactionCheckResult
+	{
+		Success,
+		NoInput,
+		NoOutput,
+		NegativeOutput,
+		OutputTooLarge,
+		OutputTotalTooLarge,
+		TransactionTooLarge,
+		DuplicateInputs,
+		NullInputPrevOut,
+		CoinbaseScriptTooLarge,
+	}
+}