﻿#if !NOJSONNET
using NBitcoin.DataEncoders;
using NBitcoin.Protocol;
using Newtonsoft.Json;
using Newtonsoft.Json.Linq;
using System;
using System.Collections.Concurrent;
using System.Collections.Generic;
using System.Globalization;
using System.IO;
using System.Linq;
using System.Net;
using System.Runtime.ExceptionServices;
using System.Text;
using System.Threading;
using System.Threading.Tasks;

namespace NBitcoin.RPC
{
	/*
		Category			Name						Implemented 
		------------------ --------------------------- -----------------------
		------------------ Overall control/query calls 
		control			getinfo
		control			help
		control			stop

		------------------ P2P networking
		network			getnetworkinfo
		network			addnode					  Yes
		network			disconnectnode
		network			getaddednodeinfo			 Yes
		network			getconnectioncount
		network			getnettotals
		network			getpeerinfo				  Yes
		network			ping
		network			setban
		network			listbanned
		network			clearbanned

		------------------ Block chain and UTXO
		blockchain		 getblockchaininfo
		blockchain		 getbestblockhash			 Yes
		blockchain		 getblockcount				Yes
		blockchain		 getblock					 Yes
		blockchain		 getblockhash				 Yes
		blockchain		 getchaintips
		blockchain		 getdifficulty
		blockchain		 getmempoolinfo
		blockchain		 getrawmempool				Yes
		blockchain		 gettxout
		blockchain		 gettxoutproof
		blockchain		 verifytxoutproof
		blockchain		 gettxoutsetinfo
		blockchain		 verifychain

		------------------ Mining
		mining			 getblocktemplate
		mining			 getmininginfo
		mining			 getnetworkhashps
		mining			 prioritisetransaction
		mining			 submitblock

		------------------ Coin generation
		generating		 getgenerate
		generating		 setgenerate
		generating		 generate

		------------------ Raw transactions
		rawtransactions	createrawtransaction
		rawtransactions	decoderawtransaction
		rawtransactions	decodescript
		rawtransactions	getrawtransaction
		rawtransactions	sendrawtransaction
		rawtransactions	signrawtransaction
		rawtransactions	fundrawtransaction

		------------------ Utility functions
		util			   createmultisig
		util			   validateaddress
		util			   verifymessage
		util			   estimatefee				  Yes
<<<<<<< HEAD
		util			   estimatesmartfee			  Yes
		util			   estimatepriority			 Yes
=======
>>>>>>> 171af250

		------------------ Not shown in help
		hidden			 invalidateblock
		hidden			 reconsiderblock
		hidden			 setmocktime
		hidden			 resendwallettransactions

		------------------ Wallet
		wallet			 addmultisigaddress
		wallet			 backupwallet				 Yes
		wallet			 dumpprivkey				  Yes
		wallet			 dumpwallet
		wallet			 encryptwallet
		wallet			 getaccountaddress			Yes
		wallet			 getaccount
		wallet			 getaddressesbyaccount
		wallet			 getbalance
		wallet			 getnewaddress
		wallet			 getrawchangeaddress
		wallet			 getreceivedbyaccount
		wallet			 getreceivedbyaddress
		wallet			 gettransaction
		wallet			 getunconfirmedbalance
		wallet			 getwalletinfo
		wallet			 importprivkey				Yes
		wallet			 importwallet
		wallet			 importaddress				Yes
		wallet			 keypoolrefill
		wallet			 listaccounts				 Yes
		wallet			 listaddressgroupings		 Yes
		wallet			 listlockunspent
		wallet			 listreceivedbyaccount
		wallet			 listreceivedbyaddress
		wallet			 listsinceblock
		wallet			 listtransactions
		wallet			 listunspent				  Yes
		wallet			 lockunspent				  Yes
		wallet			 move
		wallet			 sendfrom
		wallet			 sendmany
		wallet			 sendtoaddress
		wallet			 setaccount
		wallet			 settxfee
		wallet			 signmessage
		wallet			 walletlock
		wallet			 walletpassphrasechange
		wallet			 walletpassphrase			yes
	*/
	public partial class RPCClient : IBlockRepository
	{
		private string _Authentication;
		private readonly Uri _address;
		public Uri Address
		{
			get
			{
				return _address;
			}
		}


		RPCCredentialString _CredentialString;
		public RPCCredentialString CredentialString
		{
			get
			{
				return _CredentialString;
			}
		}

		private readonly Network _network;
		public Network Network
		{
			get
			{
				return _network;
			}
		}

		/// <summary>
		/// Use default bitcoin parameters to configure a RPCClient.
		/// </summary>
		/// <param name="network">The network used by the node. Must not be null.</param>
		public RPCClient(Network network) : this(null as string, BuildUri(null, null, network.RPCPort), network)
		{
		}

		[Obsolete("Use RPCClient(ConnectionString, string, Network)")]
		public RPCClient(NetworkCredential credentials, string host, Network network)
			: this(credentials, BuildUri(host, null, network.RPCPort), network)
		{
		}

		public RPCClient(RPCCredentialString credentials, Network network)
			: this(credentials, null as String, network)
		{
		}

		public RPCClient(RPCCredentialString credentials, string host, Network network)
			: this(credentials, BuildUri(host, credentials.ToString(), network.RPCPort), network)
		{
		}

		public RPCClient(RPCCredentialString credentials, Uri address, Network network)
		{
			credentials = credentials ?? new RPCCredentialString();

			if(address != null && network == null)
			{
				network = Network.GetNetworks().FirstOrDefault(n => n.RPCPort == address.Port);
				if(network == null)
					throw new ArgumentNullException("network");
			}

			if(credentials.UseDefault && network == null)
				throw new ArgumentException("network parameter is required if you use default credentials");
			if(address == null && network == null)
				throw new ArgumentException("network parameter is required if you use default uri");

			if(address == null)
				address = new Uri("http://127.0.0.1:" + network.RPCPort + "/");


			if(credentials.UseDefault)
			{
				//will throw impossible to get the cookie path
				GetDefaultCookieFilePath(network);
			}

			_CredentialString = credentials;
			_address = address;
			_network = network;

			if(credentials.UserPassword != null)
			{
				_Authentication = $"{credentials.UserPassword.UserName}:{credentials.UserPassword.Password}";
			}

			if(_Authentication == null)
				RenewCookie();

			if(_Authentication == null)
				throw new ArgumentException("Impossible to infer the authentication of the RPCClient");
		}


		static ConcurrentDictionary<Network, string> _DefaultPaths = new ConcurrentDictionary<Network, string>();
		static RPCClient()
		{
#if !NOFILEIO
			var home = Environment.GetEnvironmentVariable("HOME");
			var localAppData = Environment.GetEnvironmentVariable("APPDATA");

			if(string.IsNullOrEmpty(home) && string.IsNullOrEmpty(localAppData))
				return;

			if(!string.IsNullOrEmpty(home))
			{
				var bitcoinFolder = Path.Combine(home, ".bitcoin");

				var mainnet = Path.Combine(bitcoinFolder, ".cookie");
				RegisterDefaultCookiePath(Network.Main, mainnet);

				var testnet = Path.Combine(bitcoinFolder, "testnet3", ".cookie");
				RegisterDefaultCookiePath(Network.TestNet, testnet);

				var regtest = Path.Combine(bitcoinFolder, "regtest", ".cookie");
				RegisterDefaultCookiePath(Network.RegTest, regtest);
			}
			else if(!string.IsNullOrEmpty(localAppData))
			{
				var bitcoinFolder = Path.Combine(localAppData, "Bitcoin");

				var mainnet = Path.Combine(bitcoinFolder, ".cookie");
				RegisterDefaultCookiePath(Network.Main, mainnet);

				var testnet = Path.Combine(bitcoinFolder, "testnet3", ".cookie");
				RegisterDefaultCookiePath(Network.TestNet, testnet);

				var regtest = Path.Combine(bitcoinFolder, "regtest", ".cookie");
				RegisterDefaultCookiePath(Network.RegTest, regtest);
			}
#endif
		}
		public static void RegisterDefaultCookiePath(Network network, string path)
		{
			_DefaultPaths.TryAdd(network, path);
		}


		private string GetCookiePath()
		{
			if(CredentialString.UseDefault && Network == null)
				throw new InvalidOperationException("NBitcoin bug, report to the developers");
			if(CredentialString.UseDefault)
				return GetDefaultCookieFilePath(Network);
			if(CredentialString.CookieFile != null)
				return CredentialString.CookieFile;
			return null;
		}

		public static string GetDefaultCookieFilePath(Network network)
		{
			string path = null;
			if(!_DefaultPaths.TryGetValue(network, out path))
				throw new ArgumentException("This network has no default cookie file path registered, use RPCClient.RegisterDefaultCookiePath to register", "network");
			return path;
		}

		public static string TryGetDefaultCookieFilePath(Network network)
		{
			string path = null;
			if(!_DefaultPaths.TryGetValue(network, out path))
				return null;
			return path;
		}

		/// <summary>
		/// Create a new RPCClient instance
		/// </summary>
		/// <param name="authenticationString">username:password, the content of the .cookie file, or cookiefile=pathToCookieFile</param>
		/// <param name="hostOrUri"></param>
		/// <param name="network"></param>
		public RPCClient(string authenticationString, string hostOrUri, Network network)
			: this(authenticationString, BuildUri(hostOrUri, authenticationString, network.RPCPort), network)
		{
		}

		private static Uri BuildUri(string hostOrUri, string connectionString, int port)
		{
			RPCCredentialString connString;
			if(connectionString != null && RPCCredentialString.TryParse(connectionString, out connString))
			{
				if(connString.Server != null)
					hostOrUri = connString.Server;
			}
			if(hostOrUri != null)
			{
				hostOrUri = hostOrUri.Trim();
				try
				{
					if(hostOrUri.StartsWith("https://", StringComparison.OrdinalIgnoreCase) ||
					   hostOrUri.StartsWith("http://", StringComparison.OrdinalIgnoreCase))
						return new Uri(hostOrUri, UriKind.Absolute);
				}
				catch { }
			}
			hostOrUri = hostOrUri ?? "127.0.0.1";
			var indexOfPort = hostOrUri.IndexOf(":");
			if(indexOfPort != -1)
			{
				port = int.Parse(hostOrUri.Substring(indexOfPort + 1));
				hostOrUri = hostOrUri.Substring(0, indexOfPort);
			}
			UriBuilder builder = new UriBuilder();
			builder.Host = hostOrUri;
			builder.Scheme = "http";
			builder.Port = port;
			return builder.Uri;
		}
		public RPCClient(NetworkCredential credentials, Uri address, Network network = null)
			: this(credentials == null ? null : (credentials.UserName + ":" + credentials.Password), address, network)
		{
		}

		/// <summary>
		/// Create a new RPCClient instance
		/// </summary>
		/// <param name="authenticationString">username:password or the content of the .cookie file or null to auto configure</param>
		/// <param name="address"></param>
		/// <param name="network"></param>
		public RPCClient(string authenticationString, Uri address, Network network = null)
			: this(authenticationString == null ? null as RPCCredentialString : RPCCredentialString.Parse(authenticationString), address, network)
		{
		}

		public string Authentication
		{
			get
			{
				return _Authentication;
			}
		}

		ConcurrentQueue<Tuple<RPCRequest, TaskCompletionSource<RPCResponse>>> _BatchedRequests;

		public RPCClient PrepareBatch()
		{
			return new RPCClient(CredentialString, Address, Network)
			{
				_BatchedRequests = new ConcurrentQueue<Tuple<RPCRequest, TaskCompletionSource<RPCResponse>>>()
			};
		}

		public RPCResponse SendCommand(RPCOperations commandName, params object[] parameters)
		{
			return SendCommand(commandName.ToString(), parameters);
		}

		public BitcoinAddress GetNewAddress()
		{
			return BitcoinAddress.Create(SendCommand(RPCOperations.getnewaddress).Result.ToString(), Network);
		}

		public async Task<BitcoinAddress> GetNewAddressAsync()
		{
			var result = await SendCommandAsync(RPCOperations.getnewaddress).ConfigureAwait(false);
			return BitcoinAddress.Create(result.Result.ToString(), Network);
		}

		public BitcoinAddress GetRawChangeAddress()
		{
			return GetRawChangeAddressAsync().GetAwaiter().GetResult();
		}

		public async Task<BitcoinAddress> GetRawChangeAddressAsync()
		{
			var result = await SendCommandAsync(RPCOperations.getrawchangeaddress).ConfigureAwait(false);
			return BitcoinAddress.Create(result.Result.ToString(), Network);
		}

		public Task<RPCResponse> SendCommandAsync(RPCOperations commandName, params object[] parameters)
		{
			return SendCommandAsync(commandName, parameters);
		}

		/// <summary>
		/// Send a command
		/// </summary>
		/// <param name="commandName">https://en.bitcoin.it/wiki/Original_Bitcoin_client/API_calls_list</param>
		/// <param name="parameters"></param>
		/// <returns></returns>
		public RPCResponse SendCommand(string commandName, params object[] parameters)
		{
			return SendCommand(new RPCRequest(commandName, parameters));
		}

		public Task<RPCResponse> SendCommandAsync(string commandName, params object[] parameters)
		{
			return SendCommandAsync(new RPCRequest(commandName, parameters));
		}

		public RPCResponse SendCommand(RPCRequest request, bool throwIfRPCError = true)
		{
			return SendCommandAsync(request, throwIfRPCError).GetAwaiter().GetResult();
		}

		/// <summary>
		///	Send all commands in one batch
		/// </summary>
		public void SendBatch()
		{
			SendBatchAsync().GetAwaiter().GetResult();
		}

		/// <summary>
		///	Cancel all commands
		/// </summary>
		public void CancelBatch()
		{
			var batches = _BatchedRequests;
			if(batches == null)
				throw new InvalidOperationException("This RPCClient instance is not a batch, use PrepareBatch");
			_BatchedRequests = null;
			Tuple<RPCRequest, TaskCompletionSource<RPCResponse>> req;
			while(batches.TryDequeue(out req))
			{
				req.Item2.TrySetCanceled();
			}
		}

		/// <summary>
		///	Send all commands in one batch
		/// </summary>
		public async Task SendBatchAsync()
		{
			Tuple<RPCRequest, TaskCompletionSource<RPCResponse>> req;
			List<Tuple<RPCRequest, TaskCompletionSource<RPCResponse>>> requests = new List<Tuple<RPCRequest, TaskCompletionSource<RPCResponse>>>();
			var batches = _BatchedRequests;
			if(batches == null)
				throw new InvalidOperationException("This RPCClient instance is not a batch, use PrepareBatch");
			_BatchedRequests = null;
			while(batches.TryDequeue(out req))
			{
				requests.Add(req);
			}
			if(requests.Count == 0)
				return;

			try
			{
				await SendBatchAsyncCore(requests).ConfigureAwait(false);
			}
			catch(WebException ex)
			{
				if(!IsUnauthorized(ex))
					throw;
				if(GetCookiePath() == null)
					throw;
				TryRenewCookie(ex);
				await SendBatchAsyncCore(requests).ConfigureAwait(false);
			}
		}
		private async Task SendBatchAsyncCore(List<Tuple<RPCRequest, TaskCompletionSource<RPCResponse>>> requests)
		{
			var writer = new StringWriter();
			writer.Write("[");
			bool first = true;
			foreach(var item in requests)
			{
				if(!first)
				{
					writer.Write(",");
				}
				first = false;
				item.Item1.WriteJSON(writer);
			}
			writer.Write("]");
			writer.Flush();

			var json = writer.ToString();
			var bytes = Encoding.UTF8.GetBytes(json);

			var webRequest = CreateWebRequest();
#if !(PORTABLE || NETCORE)
			webRequest.ContentLength = bytes.Length;
#endif

			int responseIndex = 0;
			var dataStream = await webRequest.GetRequestStreamAsync().ConfigureAwait(false);
			await dataStream.WriteAsync(bytes, 0, bytes.Length).ConfigureAwait(false);
			await dataStream.FlushAsync().ConfigureAwait(false);
			dataStream.Dispose();
			JArray response;
			WebResponse webResponse = null;
			WebResponse errorResponse = null;
			try
			{
				webResponse = await webRequest.GetResponseAsync().ConfigureAwait(false);
				response = JArray.Load(new JsonTextReader(
						new StreamReader(
								await ToMemoryStreamAsync(webResponse.GetResponseStream()).ConfigureAwait(false), Encoding.UTF8)));
				foreach(var jobj in response.OfType<JObject>())
				{
					try
					{
						RPCResponse rpcResponse = new RPCResponse(jobj);
						requests[responseIndex].Item2.TrySetResult(rpcResponse);
					}
					catch(Exception ex)
					{
						requests[responseIndex].Item2.TrySetException(ex);
					}
					responseIndex++;
				}
			}
			catch(WebException ex)
			{
				if(IsUnauthorized(ex))
					throw;
				if(ex.Response == null || ex.Response.ContentLength == 0
					|| !ex.Response.ContentType.Equals("application/json", StringComparison.Ordinal))
				{
					foreach(var item in requests)
					{
						item.Item2.TrySetException(ex);
					}
				}
				else
				{
					errorResponse = ex.Response;
					try
					{

						RPCResponse rpcResponse = RPCResponse.Load(await ToMemoryStreamAsync(errorResponse.GetResponseStream()).ConfigureAwait(false));
						foreach(var item in requests)
						{
							item.Item2.TrySetResult(rpcResponse);
						}
					}
					catch(Exception)
					{
						foreach(var item in requests)
						{
							item.Item2.TrySetException(ex);
						}
					}
				}
			}
			catch(Exception ex)
			{
				foreach(var item in requests)
				{
					item.Item2.TrySetException(ex);
				}
			}
			finally
			{
				if(errorResponse != null)
				{
					errorResponse.Dispose();
					errorResponse = null;
				}
				if(webResponse != null)
				{
					webResponse.Dispose();
					webResponse = null;
				}
			}
		}

		private static bool IsUnauthorized(WebException ex)
		{
			var httpResp = ex.Response as HttpWebResponse;
			var isUnauthorized = httpResp != null && httpResp.StatusCode == HttpStatusCode.Unauthorized;
			return isUnauthorized;
		}
		
		public async Task<RPCResponse> SendCommandAsync(RPCRequest request, bool throwIfRPCError = true)
		{
			try
			{
				return await SendCommandAsyncCore(request, throwIfRPCError).ConfigureAwait(false);
			}
			catch(WebException ex)
			{
				if(!IsUnauthorized(ex))
					throw;
				if(GetCookiePath() == null)
					throw;
				TryRenewCookie(ex);
				return await SendCommandAsyncCore(request, throwIfRPCError).ConfigureAwait(false);
			}
		}

		private void RenewCookie()
		{
			if(GetCookiePath() == null)
				throw new InvalidOperationException("Bug in NBitcoin notify the developers");
#if !NOFILEIO
			var auth = File.ReadAllText(GetCookiePath());
			if(!auth.StartsWith("__cookie__:", StringComparison.OrdinalIgnoreCase))
				throw new ArgumentException("The authentication string to RPC is not provided and can't be inferred");
			_Authentication = auth;
#else
			throw new NotSupportedException("Cookie authentication is not supported for this plateform");
#endif
		}
		private void TryRenewCookie(WebException ex)
		{
			if(GetCookiePath() == null)
				throw new InvalidOperationException("Bug in NBitcoin notify the developers");

#if !NOFILEIO
			try
			{
				_Authentication = File.ReadAllText(GetCookiePath());
			}
			//We are only interested into the previous exception
			catch { ExceptionDispatchInfo.Capture(ex).Throw(); }
#else
			throw new NotSupportedException("Cookie authentication is not supported for this plateform");
#endif
		}

		async Task<RPCResponse> SendCommandAsyncCore(RPCRequest request, bool throwIfRPCError)
		{
			RPCResponse response = null;
			var batches = _BatchedRequests;
			if(batches != null)
			{
				TaskCompletionSource<RPCResponse> source = new TaskCompletionSource<RPCResponse>();
				batches.Enqueue(Tuple.Create(request, source));
				response = await source.Task.ConfigureAwait(false);
			}
			HttpWebRequest webRequest = response == null ? CreateWebRequest() : null;
			if(response == null)
			{
				var writer = new StringWriter();
				request.WriteJSON(writer);
				writer.Flush();
				var json = writer.ToString();
				var bytes = Encoding.UTF8.GetBytes(json);
#if !(PORTABLE || NETCORE)
				webRequest.ContentLength = bytes.Length;
#endif
				var dataStream = await webRequest.GetRequestStreamAsync().ConfigureAwait(false);
				await dataStream.WriteAsync(bytes, 0, bytes.Length).ConfigureAwait(false);
				await dataStream.FlushAsync().ConfigureAwait(false);
				dataStream.Dispose();
			}
			WebResponse webResponse = null;
			WebResponse errorResponse = null;
			try
			{
				webResponse = response == null ? await webRequest.GetResponseAsync().ConfigureAwait(false) : null;
				response = response ?? RPCResponse.Load(await ToMemoryStreamAsync(webResponse.GetResponseStream()).ConfigureAwait(false));

				if(throwIfRPCError)
					response.ThrowIfError();
			}
			catch(WebException ex)
			{
				if(ex.Response == null || ex.Response.ContentLength == 0 ||
					!ex.Response.ContentType.Equals("application/json", StringComparison.Ordinal))
					throw;
				errorResponse = ex.Response;
				response = RPCResponse.Load(await ToMemoryStreamAsync(errorResponse.GetResponseStream()).ConfigureAwait(false));
				if(throwIfRPCError)
					response.ThrowIfError();
			}
			finally
			{
				if(errorResponse != null)
				{
					errorResponse.Dispose();
					errorResponse = null;
				}
				if(webResponse != null)
				{
					webResponse.Dispose();
					webResponse = null;
				}
			}
			return response;
		}

		private HttpWebRequest CreateWebRequest()
		{
			var address = Address.AbsoluteUri;
			if(!string.IsNullOrEmpty(CredentialString.WalletName))
			{
				if(!address.EndsWith("/"))
					address = address + "/";
				address += "wallet/" + CredentialString.WalletName;
			}
			var webRequest = (HttpWebRequest)WebRequest.Create(address);
			webRequest.Headers[HttpRequestHeader.Authorization] = "Basic " + Encoders.Base64.EncodeData(Encoders.ASCII.DecodeData(_Authentication));
			webRequest.ContentType = "application/json-rpc";
			webRequest.Method = "POST";
			return webRequest;
		}

		private async Task<Stream> ToMemoryStreamAsync(Stream stream)
		{
			MemoryStream ms = new MemoryStream();
			await stream.CopyToAsync(ms).ConfigureAwait(false);
			ms.Position = 0;
			return ms;
		}

#region P2P Networking
#if !NOSOCKET
		public PeerInfo[] GetPeersInfo()
		{
			PeerInfo[] peers = null;
			
			peers = GetPeersInfoAsync().GetAwaiter().GetResult();
			return peers;
		}

		public async Task<PeerInfo[]> GetPeersInfoAsync()
		{
			var resp = await SendCommandAsync(RPCOperations.getpeerinfo).ConfigureAwait(false);
			var peers = resp.Result as JArray;
			var result = new PeerInfo[peers.Count];
			var i = 0;
			foreach(var peer in peers)
			{
				var localAddr = (string)peer["addrlocal"];
				var pingWait = peer["pingwait"] != null ? (double)peer["pingwait"] : 0;

				localAddr = string.IsNullOrEmpty(localAddr) ? "127.0.0.1:8333" : localAddr;

				result[i++] = new PeerInfo
				{
					Id = (int)peer["id"],
					Address = Utils.ParseIpEndpoint((string)peer["addr"], this.Network.DefaultPort),
					LocalAddress = Utils.ParseIpEndpoint(localAddr, this.Network.DefaultPort),
					Services = ulong.Parse((string)peer["services"]),
					LastSend = Utils.UnixTimeToDateTime((uint)peer["lastsend"]),
					LastReceive = Utils.UnixTimeToDateTime((uint)peer["lastrecv"]),
					BytesSent = (long)peer["bytessent"],
					BytesReceived = (long)peer["bytesrecv"],
					ConnectionTime = Utils.UnixTimeToDateTime((uint)peer["conntime"]),
					TimeOffset = TimeSpan.FromSeconds(Math.Min((long)int.MaxValue, (long)peer["timeoffset"])),
					PingTime = peer["pingtime"] == null ? (TimeSpan?)null : TimeSpan.FromSeconds((double)peer["pingtime"]),
					PingWait = TimeSpan.FromSeconds(pingWait),
					Blocks = peer["blocks"] != null ? (int)peer["blocks"] : -1,
					Version = (int)peer["version"],
					SubVersion = (string)peer["subver"],
					Inbound = (bool)peer["inbound"],
					StartingHeight = (int)peer["startingheight"],
					SynchronizedBlocks = (int)peer["synced_blocks"],
					SynchronizedHeaders = (int)peer["synced_headers"],
					IsWhiteListed = (bool)peer["whitelisted"],
					BanScore = peer["banscore"] == null ? 0 : (int)peer["banscore"],
					Inflight = peer["inflight"].Select(x => uint.Parse((string)x)).ToArray()
				};
			}
			return result;
		}

		public void AddNode(EndPoint nodeEndPoint, bool onetry = false)
		{
			if(nodeEndPoint == null)
				throw new ArgumentNullException("nodeEndPoint");
			SendCommand("addnode", nodeEndPoint.ToString(), onetry ? "onetry" : "add");
		}

		public async Task AddNodeAsync(EndPoint nodeEndPoint, bool onetry = false)
		{
			if(nodeEndPoint == null)
				throw new ArgumentNullException("nodeEndPoint");
			await SendCommandAsync(RPCOperations.addnode, nodeEndPoint.ToString(), onetry ? "onetry" : "add").ConfigureAwait(false);
		}

		public void RemoveNode(EndPoint nodeEndPoint)
		{
			if(nodeEndPoint == null)
				throw new ArgumentNullException("nodeEndPoint");
			SendCommandAsync(RPCOperations.addnode, nodeEndPoint.ToString(), "remove");
		}

		public async Task RemoveNodeAsync(EndPoint nodeEndPoint)
		{
			if(nodeEndPoint == null)
				throw new ArgumentNullException("nodeEndPoint");
			await SendCommandAsync(RPCOperations.addnode, nodeEndPoint.ToString(), "remove").ConfigureAwait(false);
		}

		public async Task<AddedNodeInfo[]> GetAddedNodeInfoAsync(bool detailed)
		{
			var result = await SendCommandAsync(RPCOperations.getaddednodeinfo, detailed).ConfigureAwait(false);
			var obj = result.Result;
			return obj.Select(entry => new AddedNodeInfo
			{
				AddedNode = Utils.ParseIpEndpoint((string)entry["addednode"], 8333),
				Connected = (bool)entry["connected"],
				Addresses = entry["addresses"].Select(x => new NodeAddressInfo
				{
					Address = Utils.ParseIpEndpoint((string)x["address"], 8333),
					Connected = (bool)x["connected"]
				})
			}).ToArray();
		}

		public AddedNodeInfo[] GetAddedNodeInfo(bool detailed)
		{
			AddedNodeInfo[] addedNodesInfo = null;
			
			addedNodesInfo = GetAddedNodeInfoAsync(detailed).GetAwaiter().GetResult();
			return addedNodesInfo;
		}

		public AddedNodeInfo GetAddedNodeInfo(bool detailed, EndPoint nodeEndPoint)
		{
			AddedNodeInfo addedNodeInfo = null;
			
			addedNodeInfo = GetAddedNodeInfoAync(detailed, nodeEndPoint).GetAwaiter().GetResult();
			return addedNodeInfo;
		}

		public async Task<AddedNodeInfo> GetAddedNodeInfoAync(bool detailed, EndPoint nodeEndPoint)
		{
			if(nodeEndPoint == null)
				throw new ArgumentNullException("nodeEndPoint");

			try
			{

				var result = await SendCommandAsync(RPCOperations.getaddednodeinfo, detailed, nodeEndPoint.ToString()).ConfigureAwait(false);
				var e = result.Result;
				return e.Select(entry => new AddedNodeInfo
				{
					AddedNode = Utils.ParseIpEndpoint((string)entry["addednode"], 8333),
					Connected = (bool)entry["connected"],
					Addresses = entry["addresses"].Select(x => new NodeAddressInfo
					{
						Address = Utils.ParseIpEndpoint((string)x["address"], 8333),
						Connected = (bool)x["connected"]
					})
				}).FirstOrDefault();
			}
			catch(RPCException ex)
			{
				if(ex.RPCCode == RPCErrorCode.RPC_CLIENT_NODE_NOT_ADDED)
					return null;
				throw;
			}
		}
#endif

#endregion

#region Block chain and UTXO

		public uint256 GetBestBlockHash()
		{
			return uint256.Parse((string)SendCommand(RPCOperations.getbestblockhash).Result);
		}

		public async Task<uint256> GetBestBlockHashAsync()
		{
			return uint256.Parse((string)(await SendCommandAsync(RPCOperations.getbestblockhash).ConfigureAwait(false)).Result);
		}

		public BlockHeader GetBlockHeader(int height)
		{
			var hash = GetBlockHash(height);
			return GetBlockHeader(hash);
		}

		public async Task<BlockHeader> GetBlockHeaderAsync(int height)
		{
			var hash = await GetBlockHashAsync(height).ConfigureAwait(false);
			return await GetBlockHeaderAsync(hash).ConfigureAwait(false);
		}

		/// <summary>
		/// Get the a whole block
		/// </summary>
		/// <param name="blockId"></param>
		/// <returns></returns>
		public async Task<Block> GetBlockAsync(uint256 blockId)
		{
			var resp = await SendCommandAsync(RPCOperations.getblock, blockId.ToString(), false).ConfigureAwait(false);
			return new Block(Encoders.Hex.DecodeData(resp.Result.ToString()));
		}

		/// <summary>
		/// Get the a whole block
		/// </summary>
		/// <param name="blockId"></param>
		/// <returns></returns>
		public Block GetBlock(uint256 blockId)
		{
			return GetBlockAsync(blockId).GetAwaiter().GetResult();
		}

		public Block GetBlock(int height)
		{
			return GetBlockAsync(height).GetAwaiter().GetResult();
		}

		public async Task<Block> GetBlockAsync(int height)
		{
			var hash = await GetBlockHashAsync(height).ConfigureAwait(false);
			return await GetBlockAsync(hash).ConfigureAwait(false);
		}

		public BlockHeader GetBlockHeader(uint256 blockHash)
		{
			var resp = SendCommand("getblockheader", blockHash.ToString());
			return ParseBlockHeader(resp);
		}

		public async Task<BlockHeader> GetBlockHeaderAsync(uint256 blockHash)
		{
			var resp = await SendCommandAsync("getblockheader", blockHash.ToString()).ConfigureAwait(false);
			return ParseBlockHeader(resp);
		}

		private static BlockHeader ParseBlockHeader(RPCResponse resp)
		{
			var header = new BlockHeader();
			header.Version = (int)resp.Result["version"];
			header.Nonce = (uint)resp.Result["nonce"];
			header.Bits = new Target(Encoders.Hex.DecodeData((string)resp.Result["bits"]));
			if(resp.Result["previousblockhash"] != null)
			{
				header.HashPrevBlock = uint256.Parse((string)resp.Result["previousblockhash"]);
			}
			if(resp.Result["time"] != null)
			{
				header.BlockTime = Utils.UnixTimeToDateTime((uint)resp.Result["time"]);
			}
			if(resp.Result["merkleroot"] != null)
			{
				header.HashMerkleRoot = uint256.Parse((string)resp.Result["merkleroot"]);
			}
			return header;
		}

		public uint256 GetBlockHash(int height)
		{
			var resp = SendCommand(RPCOperations.getblockhash, height);
			return uint256.Parse(resp.Result.ToString());
		}

		public async Task<uint256> GetBlockHashAsync(int height)
		{
			var resp = await SendCommandAsync(RPCOperations.getblockhash, height).ConfigureAwait(false);
			return uint256.Parse(resp.Result.ToString());
		}

		public int GetBlockCount()
		{
			return (int)SendCommand(RPCOperations.getblockcount).Result;
		}

		public async Task<int> GetBlockCountAsync()
		{
			return (int)(await SendCommandAsync(RPCOperations.getblockcount).ConfigureAwait(false)).Result;
		}

		public uint256[] GetRawMempool()
		{
			var result = SendCommand(RPCOperations.getrawmempool);
			var array = (JArray)result.Result;
			return array.Select(o => (string)o).Select(uint256.Parse).ToArray();
		}

		public async Task<uint256[]> GetRawMempoolAsync()
		{
			var result = await SendCommandAsync(RPCOperations.getrawmempool).ConfigureAwait(false);
			var array = (JArray)result.Result;
			return array.Select(o => (string)o).Select(uint256.Parse).ToArray();
		}

		/// <summary>
		/// GetTransactions only returns on txn which are not entirely spent unless you run bitcoinq with txindex=1.
		/// </summary>
		/// <param name="blockHash"></param>
		/// <returns></returns>
		public IEnumerable<Transaction> GetTransactions(uint256 blockHash)
		{
			if(blockHash == null)
				throw new ArgumentNullException("blockHash");

			var resp = SendCommand(RPCOperations.getblock, blockHash.ToString());

			var tx = resp.Result["tx"] as JArray;
			if(tx != null)
			{
				foreach(var item in tx)
				{
					var result = GetRawTransaction(uint256.Parse(item.ToString()), false);
					if(result != null)
						yield return result;
				}
			}
		}

		public IEnumerable<Transaction> GetTransactions(int height)
		{
			return GetTransactions(GetBlockHash(height));
		}

#endregion

#region Coin generation

#endregion

#region Raw Transaction

		public Transaction DecodeRawTransaction(string rawHex)
		{
			var response = SendCommand(RPCOperations.decoderawtransaction, rawHex);
			return Transaction.Parse(response.Result.ToString(), RawFormat.Satoshi);
		}

		public Transaction DecodeRawTransaction(byte[] raw)
		{

			return DecodeRawTransaction(Encoders.Hex.EncodeData(raw));
		}
		public async Task<Transaction> DecodeRawTransactionAsync(string rawHex)
		{
			var response = await SendCommandAsync(RPCOperations.decoderawtransaction, rawHex).ConfigureAwait(false);
			return Transaction.Parse(response.Result.ToString(), RawFormat.Satoshi);
		}

		public Task<Transaction> DecodeRawTransactionAsync(byte[] raw)
		{
			return DecodeRawTransactionAsync(Encoders.Hex.EncodeData(raw));
		}

		/// <summary>
		/// getrawtransaction only returns on txn which are not entirely spent unless you run bitcoinq with txindex=1.
		/// </summary>
		/// <param name="txid"></param>
		/// <returns></returns>
		public Transaction GetRawTransaction(uint256 txid, bool throwIfNotFound = true)
		{
			return GetRawTransactionAsync(txid, throwIfNotFound).GetAwaiter().GetResult();
		}

		public async Task<Transaction> GetRawTransactionAsync(uint256 txid, bool throwIfNotFound = true)
		{
			var response = await SendCommandAsync(new RPCRequest(RPCOperations.getrawtransaction, new[] { txid.ToString() }), throwIfNotFound).ConfigureAwait(false);
			if(throwIfNotFound)
				response.ThrowIfError();
			if(response.Error != null && response.Error.Code == RPCErrorCode.RPC_INVALID_ADDRESS_OR_KEY)
				return null;

			response.ThrowIfError();
			var tx = new Transaction();
			tx.ReadWrite(Encoders.Hex.DecodeData(response.Result.ToString()));
			return tx;
		}

		public void SendRawTransaction(Transaction tx)
		{
			SendRawTransaction(tx.ToBytes());
		}

		public void SendRawTransaction(byte[] bytes)
		{
			SendCommand(RPCOperations.sendrawtransaction, Encoders.Hex.EncodeData(bytes));
		}

		public Task SendRawTransactionAsync(Transaction tx)
		{
			return SendRawTransactionAsync(tx.ToBytes());
		}

		public Task SendRawTransactionAsync(byte[] bytes)
		{
			return SendCommandAsync(RPCOperations.sendrawtransaction, Encoders.Hex.EncodeData(bytes));
		}

		#endregion

		#region Utility functions

		// Estimates the approximate fee per kilobyte needed for a transaction to begin
		// confirmation within conf_target blocks if possible and return the number of blocks
		// for which the estimate is valid.Uses virtual transaction size as defined
		// in BIP 141 (witness data is discounted).
		#region Fee Estimation

		/// <summary>
		/// (>= Bitcoin Core v0.14) Get the estimated fee per kb for being confirmed in nblock
		/// </summary>
		/// <param name="confirmationTarget">Confirmation target in blocks (1 - 1008)</param>
		/// <param name="estimateMode">Whether to return a more conservative estimate which also satisfies a longer history. A conservative estimate potentially returns a higher feerate and is more likely to be sufficient for the desired target, but is not as responsive to short term drops in the prevailing fee market.</param>
		/// <returns>The estimated fee rate, block number where estimate was found</returns>
		/// <exception cref="NoEstimationException">The Fee rate couldn't be estimated because of insufficient data from Bitcoin Core</exception>
		public EstimateSmartFeeResponse EstimateSmartFeeRate(int confirmationTarget, EstimateSmartFeeMode estimateMode = EstimateSmartFeeMode.Conservative)
		{
			return EstimateSmartFeeRateAsync(confirmationTarget, estimateMode).GetAwaiter().GetResult();
		}

		/// <summary>
		/// (>= Bitcoin Core v0.14) Tries to get the estimated fee per kb for being confirmed in nblock
		/// </summary>
		/// <param name="confirmationTarget">Confirmation target in blocks (1 - 1008)</param>
		/// <param name="estimateMode">Whether to return a more conservative estimate which also satisfies a longer history. A conservative estimate potentially returns a higher feerate and is more likely to be sufficient for the desired target, but is not as responsive to short term drops in the prevailing fee market.</param>
		/// <returns>The estimated fee rate, block number where estimate was found or null</returns>
		public async Task<EstimateSmartFeeResponse> TryEstimateSmartFeeRateAsync(int confirmationTarget, EstimateSmartFeeMode estimateMode = EstimateSmartFeeMode.Conservative)
		{
			return await EstimateSmartFeeRateImplAsync(confirmationTarget, estimateMode).ConfigureAwait(false);
		}

		/// <summary>
		/// (>= Bitcoin Core v0.14) Tries to get the estimated fee per kb for being confirmed in nblock
		/// </summary>
		/// <param name="confirmationTarget">Confirmation target in blocks (1 - 1008)</param>
		/// <param name="estimateMode">Whether to return a more conservative estimate which also satisfies a longer history. A conservative estimate potentially returns a higher feerate and is more likely to be sufficient for the desired target, but is not as responsive to short term drops in the prevailing fee market.</param>
		/// <returns>The estimated fee rate, block number where estimate was found or null</returns>
		public EstimateSmartFeeResponse TryEstimateSmartFeeRate(int confirmationTarget, EstimateSmartFeeMode estimateMode = EstimateSmartFeeMode.Conservative)
		{
			return TryEstimateSmartFeeRateAsync(confirmationTarget, estimateMode).GetAwaiter().GetResult();
		}

		/// <summary>
		/// (>= Bitcoin Core v0.14) Get the estimated fee per kb for being confirmed in nblock
		/// </summary>
		/// <param name="confirmationTarget">Confirmation target in blocks (1 - 1008)</param>
		/// <param name="estimateMode">Whether to return a more conservative estimate which also satisfies a longer history. A conservative estimate potentially returns a higher feerate and is more likely to be sufficient for the desired target, but is not as responsive to short term drops in the prevailing fee market.</param>
		/// <returns>The estimated fee rate, block number where estimate was found</returns>
		/// <exception cref="NoEstimationException">when fee couldn't be estimated</exception>
		public async Task<EstimateSmartFeeResponse> EstimateSmartFeeRateAsync(int confirmationTarget, EstimateSmartFeeMode estimateMode = EstimateSmartFeeMode.Conservative)
		{
			var feeRate = await EstimateSmartFeeRateImplAsync(confirmationTarget, estimateMode);
			if (feeRate == null)
				throw new NoEstimationException(confirmationTarget);
			return feeRate;
		}

		/// <summary>
		/// (>= Bitcoin Core v0.14)
		/// </summary>
		private async Task<EstimateSmartFeeResponse> EstimateSmartFeeRateImplAsync(int confirmationTarget, EstimateSmartFeeMode estimateMode = EstimateSmartFeeMode.Conservative)
		{
			var request = new RPCRequest(RPCOperations.estimatesmartfee.ToString(), new object[] { confirmationTarget, estimateMode.ToString().ToUpperInvariant() });

			var response = await SendCommandAsync(request, throwIfRPCError: false).ConfigureAwait(false);

			if (response?.Error != null)
			{
				return null;
			}
			var resultJToken = response.Result;
			var feeRateDecimal = resultJToken.Value<decimal>("feerate"); // estimate fee-per-kilobyte (in BTC)
			var blocks = resultJToken.Value<int>("blocks"); // block number where estimate was found
			var money = Money.Coins(feeRateDecimal);
			if (money.Satoshi < 0)
			{
				return null;
			}
			return new EstimateSmartFeeResponse
			{
				FeeRate = new FeeRate(money),
				Blocks = blocks
			};
		}

		#endregion

		// DEPRECATED. Please use estimatesmartfee for more intelligent estimates.
		// Estimates the approximate fee per kilobyte needed for a transaction to begin
		// confirmation within nblocks blocks.Uses virtual transaction size of transaction
		// as defined in BIP 141 (witness data is discounted).
		#region Obsoleted Fee Estimation

		/// <summary>
		/// Get the estimated fee per kb for being confirmed in nblock
		/// </summary>
		/// <param name="nblock"></param>
		/// <returns></returns>
		[Obsolete("Use EstimateSmartFeeRate or TryEstimateSmartFeeRate instead")]
		public FeeRate EstimateFee(int nblock)
		{
			var response = SendCommand(RPCOperations.estimatefee, nblock);
			var result = response.Result.Value<decimal>();
			var money = Money.Coins(result);
			if (money.Satoshi < 0)
				money = Money.Zero;
			return new FeeRate(money);
		}

		/// <summary>
		/// Get the estimated fee per kb for being confirmed in nblock
		/// </summary>
		/// <param name="nblock"></param>
		/// <returns></returns>
		[Obsolete("Use EstimateSmartFeeRateAsync instead")]
		public async Task<Money> EstimateFeeAsync(int nblock)
		{
			var response = await SendCommandAsync(RPCOperations.estimatefee, nblock).ConfigureAwait(false);
			return Money.Parse(response.Result.ToString());
		}

		/// <summary>
		/// Get the estimated fee per kb for being confirmed in nblock
		/// </summary>
		/// <param name="nblock">The time expected, in block, before getting confirmed</param>
		/// <returns>The estimated fee rate</returns>
		/// <exception cref="NoEstimationException">The Fee rate couldn't be estimated because of insufficient data from Bitcoin Core</exception>
		[Obsolete("Use EstimateSmartFeeRate instead")]
		public FeeRate EstimateFeeRate(int nblock)
		{
			return EstimateFeeRateAsync(nblock).GetAwaiter().GetResult();
		}

		/// <summary>
		/// Tries to get the estimated fee per kb for being confirmed in nblock
		/// </summary>
		/// <param name="nblock">The time expected, in block, before getting confirmed</param>
		/// <returns>The estimated fee rate or null</returns>
		[Obsolete("Use TryEstimateSmartFeeRateAsync instead")]
		public async Task<FeeRate> TryEstimateFeeRateAsync(int nblock)
		{
			return await EstimateFeeRateImplAsync(nblock).ConfigureAwait(false);
		}

		/// <summary>
		/// Tries to get the estimated fee per kb for being confirmed in nblock
		/// </summary>
		/// <param name="nblock">The time expected, in block, before getting confirmed</param>
		/// <returns>The estimated fee rate or null</returns>
		[Obsolete("Use TryEstimateSmartFeeRate instead")]
		public FeeRate TryEstimateFeeRate(int nblock)
		{
			return TryEstimateFeeRateAsync(nblock).GetAwaiter().GetResult();
		}

		/// <summary>
		/// Get the estimated fee per kb for being confirmed in nblock
		/// </summary>
		/// <param name="nblock">The time expected, in block, before getting confirmed</param>
		/// <returns>The estimated fee rate</returns>
		/// <exception cref="NoEstimationException">when fee couldn't be estimated</exception>
		[Obsolete("Use EstimateSmartFeeRateAsync instead")]
		public async Task<FeeRate> EstimateFeeRateAsync(int nblock)
		{
			var feeRate = await EstimateFeeRateImplAsync(nblock);
			if (feeRate == null)
				throw new NoEstimationException(nblock);
			return feeRate;
		}

		[Obsolete("Use EstimateSmartFeeRateImplAsync instead")]
		private async Task<FeeRate> EstimateFeeRateImplAsync(int nblock)
		{
			var response = await SendCommandAsync(RPCOperations.estimatefee, nblock).ConfigureAwait(false);
			var result = response.Result.Value<decimal>();
			var money = Money.Coins(result);
			if (money.Satoshi < 0)
				return null;
			return new FeeRate(money);
		}

<<<<<<< HEAD
		#endregion

=======
		[Obsolete("Removed by Bitcoin Core v0.15.0 Release")]
>>>>>>> 171af250
		public decimal EstimatePriority(int nblock)
		{
			decimal priority = 0;
			priority = EstimatePriorityAsync(nblock).GetAwaiter().GetResult();
			return priority;
		}

		[Obsolete("Removed by Bitcoin Core v0.15.0 Release")]
		public async Task<decimal> EstimatePriorityAsync(int nblock)
		{
			if(nblock < 0)
				throw new ArgumentOutOfRangeException("nblock", "nblock must be greater or equal to zero");
			var response = await SendCommandAsync("estimatepriority", nblock).ConfigureAwait(false);
			return response.Result.Value<decimal>();
		}

		/// <summary>
		/// Requires wallet support. Requires an unlocked wallet or an unencrypted wallet.
		/// </summary>
		/// <param name="address">A P2PKH or P2SH address to which the bitcoins should be sent</param>
		/// <param name="amount">The amount to spend</param>
		/// <param name="commentTx">A locally-stored (not broadcast) comment assigned to this transaction. Default is no comment</param>
		/// <param name="commentDest">A locally-stored (not broadcast) comment assigned to this transaction. Meant to be used for describing who the payment was sent to. Default is no comment</param>
		/// <returns>The TXID of the sent transaction</returns>
		public uint256 SendToAddress(BitcoinAddress address, Money amount, string commentTx = null, string commentDest = null)
		{
			uint256 txid = null;

			txid = SendToAddressAsync(address, amount, commentTx, commentDest).GetAwaiter().GetResult();
			return txid;
		}

		/// <summary>
		/// Requires wallet support. Requires an unlocked wallet or an unencrypted wallet.
		/// </summary>
		/// <param name="address">A P2PKH or P2SH address to which the bitcoins should be sent</param>
		/// <param name="amount">The amount to spend</param>
		/// <param name="commentTx">A locally-stored (not broadcast) comment assigned to this transaction. Default is no comment</param>
		/// <param name="commentDest">A locally-stored (not broadcast) comment assigned to this transaction. Meant to be used for describing who the payment was sent to. Default is no comment</param>
		/// <returns>The TXID of the sent transaction</returns>
		public async Task<uint256> SendToAddressAsync(BitcoinAddress address, Money amount, string commentTx = null, string commentDest = null)
		{
			List<object> parameters = new List<object>();
			parameters.Add(address.ToString());
			parameters.Add(amount.ToString());
			if(commentTx != null)
				parameters.Add(commentTx);
			if(commentDest != null)
				parameters.Add(commentDest);
			var resp = await SendCommandAsync(RPCOperations.sendtoaddress, parameters.ToArray()).ConfigureAwait(false);
			return uint256.Parse(resp.Result.ToString());
		}

		public bool SetTxFee(FeeRate feeRate)
		{
			return SendCommand(RPCOperations.settxfee, new[] { feeRate.FeePerK.ToString() }).Result.ToString() == "true";
		}

#endregion

		public async Task<uint256[]> GenerateAsync(int nBlocks)
		{
			if(nBlocks < 0)
				throw new ArgumentOutOfRangeException("nBlocks");
			var result = (JArray)(await SendCommandAsync(RPCOperations.generate, nBlocks).ConfigureAwait(false)).Result;
			return result.Select(r => new uint256(r.Value<string>())).ToArray();
		}

		public uint256[] Generate(int nBlocks)
		{
			return GenerateAsync(nBlocks).GetAwaiter().GetResult();
		}
	}

#if !NOSOCKET
	public class PeerInfo
	{
		public int Id
		{
			get; internal set;
		}
		public IPEndPoint Address
		{
			get; internal set;
		}
		public IPEndPoint LocalAddress
		{
			get; internal set;
		}
		public ulong Services
		{
			get; internal set;
		}
		public DateTimeOffset LastSend
		{
			get; internal set;
		}
		public DateTimeOffset LastReceive
		{
			get; internal set;
		}
		public long BytesSent
		{
			get; internal set;
		}
		public long BytesReceived
		{
			get; internal set;
		}
		public DateTimeOffset ConnectionTime
		{
			get; internal set;
		}
		public TimeSpan? PingTime
		{
			get; internal set;
		}
		public int Version
		{
			get; internal set;
		}
		public string SubVersion
		{
			get; internal set;
		}
		public bool Inbound
		{
			get; internal set;
		}
		public int StartingHeight
		{
			get; internal set;
		}
		public int BanScore
		{
			get; internal set;
		}
		public int SynchronizedHeaders
		{
			get; internal set;
		}
		public int SynchronizedBlocks
		{
			get; internal set;
		}
		public uint[] Inflight
		{
			get; internal set;
		}
		public bool IsWhiteListed
		{
			get; internal set;
		}
		public TimeSpan PingWait
		{
			get; internal set;
		}
		public int Blocks
		{
			get; internal set;
		}
		public TimeSpan TimeOffset
		{
			get; internal set;
		}
	}

	public class AddedNodeInfo
	{
		public EndPoint AddedNode
		{
			get; internal set;
		}
		public bool Connected
		{
			get; internal set;
		}
		public IEnumerable<NodeAddressInfo> Addresses
		{
			get; internal set;
		}
	}

	public class NodeAddressInfo
	{
		public IPEndPoint Address
		{
			get; internal set;
		}
		public bool Connected
		{
			get; internal set;
		}
	}
#endif

	public class NoEstimationException : Exception
	{
		public NoEstimationException(int nblock)
			: base("The FeeRate couldn't be estimated because of insufficient data from Bitcoin Core. Try to use smaller nBlock, or wait Bitcoin Core to gather more data.")
		{
		}
	}

}
#endif<|MERGE_RESOLUTION|>--- conflicted
+++ resolved
@@ -1,1505 +1,1496 @@
-﻿#if !NOJSONNET
-using NBitcoin.DataEncoders;
-using NBitcoin.Protocol;
-using Newtonsoft.Json;
-using Newtonsoft.Json.Linq;
-using System;
-using System.Collections.Concurrent;
-using System.Collections.Generic;
-using System.Globalization;
-using System.IO;
-using System.Linq;
-using System.Net;
-using System.Runtime.ExceptionServices;
-using System.Text;
-using System.Threading;
-using System.Threading.Tasks;
-
-namespace NBitcoin.RPC
-{
-	/*
-		Category			Name						Implemented 
-		------------------ --------------------------- -----------------------
-		------------------ Overall control/query calls 
-		control			getinfo
-		control			help
-		control			stop
-
-		------------------ P2P networking
-		network			getnetworkinfo
-		network			addnode					  Yes
-		network			disconnectnode
-		network			getaddednodeinfo			 Yes
-		network			getconnectioncount
-		network			getnettotals
-		network			getpeerinfo				  Yes
-		network			ping
-		network			setban
-		network			listbanned
-		network			clearbanned
-
-		------------------ Block chain and UTXO
-		blockchain		 getblockchaininfo
-		blockchain		 getbestblockhash			 Yes
-		blockchain		 getblockcount				Yes
-		blockchain		 getblock					 Yes
-		blockchain		 getblockhash				 Yes
-		blockchain		 getchaintips
-		blockchain		 getdifficulty
-		blockchain		 getmempoolinfo
-		blockchain		 getrawmempool				Yes
-		blockchain		 gettxout
-		blockchain		 gettxoutproof
-		blockchain		 verifytxoutproof
-		blockchain		 gettxoutsetinfo
-		blockchain		 verifychain
-
-		------------------ Mining
-		mining			 getblocktemplate
-		mining			 getmininginfo
-		mining			 getnetworkhashps
-		mining			 prioritisetransaction
-		mining			 submitblock
-
-		------------------ Coin generation
-		generating		 getgenerate
-		generating		 setgenerate
-		generating		 generate
-
-		------------------ Raw transactions
-		rawtransactions	createrawtransaction
-		rawtransactions	decoderawtransaction
-		rawtransactions	decodescript
-		rawtransactions	getrawtransaction
-		rawtransactions	sendrawtransaction
-		rawtransactions	signrawtransaction
-		rawtransactions	fundrawtransaction
-
-		------------------ Utility functions
-		util			   createmultisig
-		util			   validateaddress
-		util			   verifymessage
-		util			   estimatefee				  Yes
-<<<<<<< HEAD
-		util			   estimatesmartfee			  Yes
-		util			   estimatepriority			 Yes
-=======
->>>>>>> 171af250
-
-		------------------ Not shown in help
-		hidden			 invalidateblock
-		hidden			 reconsiderblock
-		hidden			 setmocktime
-		hidden			 resendwallettransactions
-
-		------------------ Wallet
-		wallet			 addmultisigaddress
-		wallet			 backupwallet				 Yes
-		wallet			 dumpprivkey				  Yes
-		wallet			 dumpwallet
-		wallet			 encryptwallet
-		wallet			 getaccountaddress			Yes
-		wallet			 getaccount
-		wallet			 getaddressesbyaccount
-		wallet			 getbalance
-		wallet			 getnewaddress
-		wallet			 getrawchangeaddress
-		wallet			 getreceivedbyaccount
-		wallet			 getreceivedbyaddress
-		wallet			 gettransaction
-		wallet			 getunconfirmedbalance
-		wallet			 getwalletinfo
-		wallet			 importprivkey				Yes
-		wallet			 importwallet
-		wallet			 importaddress				Yes
-		wallet			 keypoolrefill
-		wallet			 listaccounts				 Yes
-		wallet			 listaddressgroupings		 Yes
-		wallet			 listlockunspent
-		wallet			 listreceivedbyaccount
-		wallet			 listreceivedbyaddress
-		wallet			 listsinceblock
-		wallet			 listtransactions
-		wallet			 listunspent				  Yes
-		wallet			 lockunspent				  Yes
-		wallet			 move
-		wallet			 sendfrom
-		wallet			 sendmany
-		wallet			 sendtoaddress
-		wallet			 setaccount
-		wallet			 settxfee
-		wallet			 signmessage
-		wallet			 walletlock
-		wallet			 walletpassphrasechange
-		wallet			 walletpassphrase			yes
-	*/
-	public partial class RPCClient : IBlockRepository
-	{
-		private string _Authentication;
-		private readonly Uri _address;
-		public Uri Address
-		{
-			get
-			{
-				return _address;
-			}
-		}
-
-
-		RPCCredentialString _CredentialString;
-		public RPCCredentialString CredentialString
-		{
-			get
-			{
-				return _CredentialString;
-			}
-		}
-
-		private readonly Network _network;
-		public Network Network
-		{
-			get
-			{
-				return _network;
-			}
-		}
-
-		/// <summary>
-		/// Use default bitcoin parameters to configure a RPCClient.
-		/// </summary>
-		/// <param name="network">The network used by the node. Must not be null.</param>
-		public RPCClient(Network network) : this(null as string, BuildUri(null, null, network.RPCPort), network)
-		{
-		}
-
-		[Obsolete("Use RPCClient(ConnectionString, string, Network)")]
-		public RPCClient(NetworkCredential credentials, string host, Network network)
-			: this(credentials, BuildUri(host, null, network.RPCPort), network)
-		{
-		}
-
-		public RPCClient(RPCCredentialString credentials, Network network)
-			: this(credentials, null as String, network)
-		{
-		}
-
-		public RPCClient(RPCCredentialString credentials, string host, Network network)
-			: this(credentials, BuildUri(host, credentials.ToString(), network.RPCPort), network)
-		{
-		}
-
-		public RPCClient(RPCCredentialString credentials, Uri address, Network network)
-		{
-			credentials = credentials ?? new RPCCredentialString();
-
-			if(address != null && network == null)
-			{
-				network = Network.GetNetworks().FirstOrDefault(n => n.RPCPort == address.Port);
-				if(network == null)
-					throw new ArgumentNullException("network");
-			}
-
-			if(credentials.UseDefault && network == null)
-				throw new ArgumentException("network parameter is required if you use default credentials");
-			if(address == null && network == null)
-				throw new ArgumentException("network parameter is required if you use default uri");
-
-			if(address == null)
-				address = new Uri("http://127.0.0.1:" + network.RPCPort + "/");
-
-
-			if(credentials.UseDefault)
-			{
-				//will throw impossible to get the cookie path
-				GetDefaultCookieFilePath(network);
-			}
-
-			_CredentialString = credentials;
-			_address = address;
-			_network = network;
-
-			if(credentials.UserPassword != null)
-			{
-				_Authentication = $"{credentials.UserPassword.UserName}:{credentials.UserPassword.Password}";
-			}
-
-			if(_Authentication == null)
-				RenewCookie();
-
-			if(_Authentication == null)
-				throw new ArgumentException("Impossible to infer the authentication of the RPCClient");
-		}
-
-
-		static ConcurrentDictionary<Network, string> _DefaultPaths = new ConcurrentDictionary<Network, string>();
-		static RPCClient()
-		{
-#if !NOFILEIO
-			var home = Environment.GetEnvironmentVariable("HOME");
-			var localAppData = Environment.GetEnvironmentVariable("APPDATA");
-
-			if(string.IsNullOrEmpty(home) && string.IsNullOrEmpty(localAppData))
-				return;
-
-			if(!string.IsNullOrEmpty(home))
-			{
-				var bitcoinFolder = Path.Combine(home, ".bitcoin");
-
-				var mainnet = Path.Combine(bitcoinFolder, ".cookie");
-				RegisterDefaultCookiePath(Network.Main, mainnet);
-
-				var testnet = Path.Combine(bitcoinFolder, "testnet3", ".cookie");
-				RegisterDefaultCookiePath(Network.TestNet, testnet);
-
-				var regtest = Path.Combine(bitcoinFolder, "regtest", ".cookie");
-				RegisterDefaultCookiePath(Network.RegTest, regtest);
-			}
-			else if(!string.IsNullOrEmpty(localAppData))
-			{
-				var bitcoinFolder = Path.Combine(localAppData, "Bitcoin");
-
-				var mainnet = Path.Combine(bitcoinFolder, ".cookie");
-				RegisterDefaultCookiePath(Network.Main, mainnet);
-
-				var testnet = Path.Combine(bitcoinFolder, "testnet3", ".cookie");
-				RegisterDefaultCookiePath(Network.TestNet, testnet);
-
-				var regtest = Path.Combine(bitcoinFolder, "regtest", ".cookie");
-				RegisterDefaultCookiePath(Network.RegTest, regtest);
-			}
-#endif
-		}
-		public static void RegisterDefaultCookiePath(Network network, string path)
-		{
-			_DefaultPaths.TryAdd(network, path);
-		}
-
-
-		private string GetCookiePath()
-		{
-			if(CredentialString.UseDefault && Network == null)
-				throw new InvalidOperationException("NBitcoin bug, report to the developers");
-			if(CredentialString.UseDefault)
-				return GetDefaultCookieFilePath(Network);
-			if(CredentialString.CookieFile != null)
-				return CredentialString.CookieFile;
-			return null;
-		}
-
-		public static string GetDefaultCookieFilePath(Network network)
-		{
-			string path = null;
-			if(!_DefaultPaths.TryGetValue(network, out path))
-				throw new ArgumentException("This network has no default cookie file path registered, use RPCClient.RegisterDefaultCookiePath to register", "network");
-			return path;
-		}
-
-		public static string TryGetDefaultCookieFilePath(Network network)
-		{
-			string path = null;
-			if(!_DefaultPaths.TryGetValue(network, out path))
-				return null;
-			return path;
-		}
-
-		/// <summary>
-		/// Create a new RPCClient instance
-		/// </summary>
-		/// <param name="authenticationString">username:password, the content of the .cookie file, or cookiefile=pathToCookieFile</param>
-		/// <param name="hostOrUri"></param>
-		/// <param name="network"></param>
-		public RPCClient(string authenticationString, string hostOrUri, Network network)
-			: this(authenticationString, BuildUri(hostOrUri, authenticationString, network.RPCPort), network)
-		{
-		}
-
-		private static Uri BuildUri(string hostOrUri, string connectionString, int port)
-		{
-			RPCCredentialString connString;
-			if(connectionString != null && RPCCredentialString.TryParse(connectionString, out connString))
-			{
-				if(connString.Server != null)
-					hostOrUri = connString.Server;
-			}
-			if(hostOrUri != null)
-			{
-				hostOrUri = hostOrUri.Trim();
-				try
-				{
-					if(hostOrUri.StartsWith("https://", StringComparison.OrdinalIgnoreCase) ||
-					   hostOrUri.StartsWith("http://", StringComparison.OrdinalIgnoreCase))
-						return new Uri(hostOrUri, UriKind.Absolute);
-				}
-				catch { }
-			}
-			hostOrUri = hostOrUri ?? "127.0.0.1";
-			var indexOfPort = hostOrUri.IndexOf(":");
-			if(indexOfPort != -1)
-			{
-				port = int.Parse(hostOrUri.Substring(indexOfPort + 1));
-				hostOrUri = hostOrUri.Substring(0, indexOfPort);
-			}
-			UriBuilder builder = new UriBuilder();
-			builder.Host = hostOrUri;
-			builder.Scheme = "http";
-			builder.Port = port;
-			return builder.Uri;
-		}
-		public RPCClient(NetworkCredential credentials, Uri address, Network network = null)
-			: this(credentials == null ? null : (credentials.UserName + ":" + credentials.Password), address, network)
-		{
-		}
-
-		/// <summary>
-		/// Create a new RPCClient instance
-		/// </summary>
-		/// <param name="authenticationString">username:password or the content of the .cookie file or null to auto configure</param>
-		/// <param name="address"></param>
-		/// <param name="network"></param>
-		public RPCClient(string authenticationString, Uri address, Network network = null)
-			: this(authenticationString == null ? null as RPCCredentialString : RPCCredentialString.Parse(authenticationString), address, network)
-		{
-		}
-
-		public string Authentication
-		{
-			get
-			{
-				return _Authentication;
-			}
-		}
-
-		ConcurrentQueue<Tuple<RPCRequest, TaskCompletionSource<RPCResponse>>> _BatchedRequests;
-
-		public RPCClient PrepareBatch()
-		{
-			return new RPCClient(CredentialString, Address, Network)
-			{
-				_BatchedRequests = new ConcurrentQueue<Tuple<RPCRequest, TaskCompletionSource<RPCResponse>>>()
-			};
-		}
-
-		public RPCResponse SendCommand(RPCOperations commandName, params object[] parameters)
-		{
-			return SendCommand(commandName.ToString(), parameters);
-		}
-
-		public BitcoinAddress GetNewAddress()
-		{
-			return BitcoinAddress.Create(SendCommand(RPCOperations.getnewaddress).Result.ToString(), Network);
-		}
-
-		public async Task<BitcoinAddress> GetNewAddressAsync()
-		{
-			var result = await SendCommandAsync(RPCOperations.getnewaddress).ConfigureAwait(false);
-			return BitcoinAddress.Create(result.Result.ToString(), Network);
-		}
-
-		public BitcoinAddress GetRawChangeAddress()
-		{
-			return GetRawChangeAddressAsync().GetAwaiter().GetResult();
-		}
-
-		public async Task<BitcoinAddress> GetRawChangeAddressAsync()
-		{
-			var result = await SendCommandAsync(RPCOperations.getrawchangeaddress).ConfigureAwait(false);
-			return BitcoinAddress.Create(result.Result.ToString(), Network);
-		}
-
-		public Task<RPCResponse> SendCommandAsync(RPCOperations commandName, params object[] parameters)
-		{
-			return SendCommandAsync(commandName, parameters);
-		}
-
-		/// <summary>
-		/// Send a command
-		/// </summary>
-		/// <param name="commandName">https://en.bitcoin.it/wiki/Original_Bitcoin_client/API_calls_list</param>
-		/// <param name="parameters"></param>
-		/// <returns></returns>
-		public RPCResponse SendCommand(string commandName, params object[] parameters)
-		{
-			return SendCommand(new RPCRequest(commandName, parameters));
-		}
-
-		public Task<RPCResponse> SendCommandAsync(string commandName, params object[] parameters)
-		{
-			return SendCommandAsync(new RPCRequest(commandName, parameters));
-		}
-
-		public RPCResponse SendCommand(RPCRequest request, bool throwIfRPCError = true)
-		{
-			return SendCommandAsync(request, throwIfRPCError).GetAwaiter().GetResult();
-		}
-
-		/// <summary>
-		///	Send all commands in one batch
-		/// </summary>
-		public void SendBatch()
-		{
-			SendBatchAsync().GetAwaiter().GetResult();
-		}
-
-		/// <summary>
-		///	Cancel all commands
-		/// </summary>
-		public void CancelBatch()
-		{
-			var batches = _BatchedRequests;
-			if(batches == null)
-				throw new InvalidOperationException("This RPCClient instance is not a batch, use PrepareBatch");
-			_BatchedRequests = null;
-			Tuple<RPCRequest, TaskCompletionSource<RPCResponse>> req;
-			while(batches.TryDequeue(out req))
-			{
-				req.Item2.TrySetCanceled();
-			}
-		}
-
-		/// <summary>
-		///	Send all commands in one batch
-		/// </summary>
-		public async Task SendBatchAsync()
-		{
-			Tuple<RPCRequest, TaskCompletionSource<RPCResponse>> req;
-			List<Tuple<RPCRequest, TaskCompletionSource<RPCResponse>>> requests = new List<Tuple<RPCRequest, TaskCompletionSource<RPCResponse>>>();
-			var batches = _BatchedRequests;
-			if(batches == null)
-				throw new InvalidOperationException("This RPCClient instance is not a batch, use PrepareBatch");
-			_BatchedRequests = null;
-			while(batches.TryDequeue(out req))
-			{
-				requests.Add(req);
-			}
-			if(requests.Count == 0)
-				return;
-
-			try
-			{
-				await SendBatchAsyncCore(requests).ConfigureAwait(false);
-			}
-			catch(WebException ex)
-			{
-				if(!IsUnauthorized(ex))
-					throw;
-				if(GetCookiePath() == null)
-					throw;
-				TryRenewCookie(ex);
-				await SendBatchAsyncCore(requests).ConfigureAwait(false);
-			}
-		}
-		private async Task SendBatchAsyncCore(List<Tuple<RPCRequest, TaskCompletionSource<RPCResponse>>> requests)
-		{
-			var writer = new StringWriter();
-			writer.Write("[");
-			bool first = true;
-			foreach(var item in requests)
-			{
-				if(!first)
-				{
-					writer.Write(",");
-				}
-				first = false;
-				item.Item1.WriteJSON(writer);
-			}
-			writer.Write("]");
-			writer.Flush();
-
-			var json = writer.ToString();
-			var bytes = Encoding.UTF8.GetBytes(json);
-
-			var webRequest = CreateWebRequest();
-#if !(PORTABLE || NETCORE)
-			webRequest.ContentLength = bytes.Length;
-#endif
-
-			int responseIndex = 0;
-			var dataStream = await webRequest.GetRequestStreamAsync().ConfigureAwait(false);
-			await dataStream.WriteAsync(bytes, 0, bytes.Length).ConfigureAwait(false);
-			await dataStream.FlushAsync().ConfigureAwait(false);
-			dataStream.Dispose();
-			JArray response;
-			WebResponse webResponse = null;
-			WebResponse errorResponse = null;
-			try
-			{
-				webResponse = await webRequest.GetResponseAsync().ConfigureAwait(false);
-				response = JArray.Load(new JsonTextReader(
-						new StreamReader(
-								await ToMemoryStreamAsync(webResponse.GetResponseStream()).ConfigureAwait(false), Encoding.UTF8)));
-				foreach(var jobj in response.OfType<JObject>())
-				{
-					try
-					{
-						RPCResponse rpcResponse = new RPCResponse(jobj);
-						requests[responseIndex].Item2.TrySetResult(rpcResponse);
-					}
-					catch(Exception ex)
-					{
-						requests[responseIndex].Item2.TrySetException(ex);
-					}
-					responseIndex++;
-				}
-			}
-			catch(WebException ex)
-			{
-				if(IsUnauthorized(ex))
-					throw;
-				if(ex.Response == null || ex.Response.ContentLength == 0
-					|| !ex.Response.ContentType.Equals("application/json", StringComparison.Ordinal))
-				{
-					foreach(var item in requests)
-					{
-						item.Item2.TrySetException(ex);
-					}
-				}
-				else
-				{
-					errorResponse = ex.Response;
-					try
-					{
-
-						RPCResponse rpcResponse = RPCResponse.Load(await ToMemoryStreamAsync(errorResponse.GetResponseStream()).ConfigureAwait(false));
-						foreach(var item in requests)
-						{
-							item.Item2.TrySetResult(rpcResponse);
-						}
-					}
-					catch(Exception)
-					{
-						foreach(var item in requests)
-						{
-							item.Item2.TrySetException(ex);
-						}
-					}
-				}
-			}
-			catch(Exception ex)
-			{
-				foreach(var item in requests)
-				{
-					item.Item2.TrySetException(ex);
-				}
-			}
-			finally
-			{
-				if(errorResponse != null)
-				{
-					errorResponse.Dispose();
-					errorResponse = null;
-				}
-				if(webResponse != null)
-				{
-					webResponse.Dispose();
-					webResponse = null;
-				}
-			}
-		}
-
-		private static bool IsUnauthorized(WebException ex)
-		{
-			var httpResp = ex.Response as HttpWebResponse;
-			var isUnauthorized = httpResp != null && httpResp.StatusCode == HttpStatusCode.Unauthorized;
-			return isUnauthorized;
-		}
-		
-		public async Task<RPCResponse> SendCommandAsync(RPCRequest request, bool throwIfRPCError = true)
-		{
-			try
-			{
-				return await SendCommandAsyncCore(request, throwIfRPCError).ConfigureAwait(false);
-			}
-			catch(WebException ex)
-			{
-				if(!IsUnauthorized(ex))
-					throw;
-				if(GetCookiePath() == null)
-					throw;
-				TryRenewCookie(ex);
-				return await SendCommandAsyncCore(request, throwIfRPCError).ConfigureAwait(false);
-			}
-		}
-
-		private void RenewCookie()
-		{
-			if(GetCookiePath() == null)
-				throw new InvalidOperationException("Bug in NBitcoin notify the developers");
-#if !NOFILEIO
-			var auth = File.ReadAllText(GetCookiePath());
-			if(!auth.StartsWith("__cookie__:", StringComparison.OrdinalIgnoreCase))
-				throw new ArgumentException("The authentication string to RPC is not provided and can't be inferred");
-			_Authentication = auth;
-#else
-			throw new NotSupportedException("Cookie authentication is not supported for this plateform");
-#endif
-		}
-		private void TryRenewCookie(WebException ex)
-		{
-			if(GetCookiePath() == null)
-				throw new InvalidOperationException("Bug in NBitcoin notify the developers");
-
-#if !NOFILEIO
-			try
-			{
-				_Authentication = File.ReadAllText(GetCookiePath());
-			}
-			//We are only interested into the previous exception
-			catch { ExceptionDispatchInfo.Capture(ex).Throw(); }
-#else
-			throw new NotSupportedException("Cookie authentication is not supported for this plateform");
-#endif
-		}
-
-		async Task<RPCResponse> SendCommandAsyncCore(RPCRequest request, bool throwIfRPCError)
-		{
-			RPCResponse response = null;
-			var batches = _BatchedRequests;
-			if(batches != null)
-			{
-				TaskCompletionSource<RPCResponse> source = new TaskCompletionSource<RPCResponse>();
-				batches.Enqueue(Tuple.Create(request, source));
-				response = await source.Task.ConfigureAwait(false);
-			}
-			HttpWebRequest webRequest = response == null ? CreateWebRequest() : null;
-			if(response == null)
-			{
-				var writer = new StringWriter();
-				request.WriteJSON(writer);
-				writer.Flush();
-				var json = writer.ToString();
-				var bytes = Encoding.UTF8.GetBytes(json);
-#if !(PORTABLE || NETCORE)
-				webRequest.ContentLength = bytes.Length;
-#endif
-				var dataStream = await webRequest.GetRequestStreamAsync().ConfigureAwait(false);
-				await dataStream.WriteAsync(bytes, 0, bytes.Length).ConfigureAwait(false);
-				await dataStream.FlushAsync().ConfigureAwait(false);
-				dataStream.Dispose();
-			}
-			WebResponse webResponse = null;
-			WebResponse errorResponse = null;
-			try
-			{
-				webResponse = response == null ? await webRequest.GetResponseAsync().ConfigureAwait(false) : null;
-				response = response ?? RPCResponse.Load(await ToMemoryStreamAsync(webResponse.GetResponseStream()).ConfigureAwait(false));
-
-				if(throwIfRPCError)
-					response.ThrowIfError();
-			}
-			catch(WebException ex)
-			{
-				if(ex.Response == null || ex.Response.ContentLength == 0 ||
-					!ex.Response.ContentType.Equals("application/json", StringComparison.Ordinal))
-					throw;
-				errorResponse = ex.Response;
-				response = RPCResponse.Load(await ToMemoryStreamAsync(errorResponse.GetResponseStream()).ConfigureAwait(false));
-				if(throwIfRPCError)
-					response.ThrowIfError();
-			}
-			finally
-			{
-				if(errorResponse != null)
-				{
-					errorResponse.Dispose();
-					errorResponse = null;
-				}
-				if(webResponse != null)
-				{
-					webResponse.Dispose();
-					webResponse = null;
-				}
-			}
-			return response;
-		}
-
-		private HttpWebRequest CreateWebRequest()
-		{
-			var address = Address.AbsoluteUri;
-			if(!string.IsNullOrEmpty(CredentialString.WalletName))
-			{
-				if(!address.EndsWith("/"))
-					address = address + "/";
-				address += "wallet/" + CredentialString.WalletName;
-			}
-			var webRequest = (HttpWebRequest)WebRequest.Create(address);
-			webRequest.Headers[HttpRequestHeader.Authorization] = "Basic " + Encoders.Base64.EncodeData(Encoders.ASCII.DecodeData(_Authentication));
-			webRequest.ContentType = "application/json-rpc";
-			webRequest.Method = "POST";
-			return webRequest;
-		}
-
-		private async Task<Stream> ToMemoryStreamAsync(Stream stream)
-		{
-			MemoryStream ms = new MemoryStream();
-			await stream.CopyToAsync(ms).ConfigureAwait(false);
-			ms.Position = 0;
-			return ms;
-		}
-
-#region P2P Networking
-#if !NOSOCKET
-		public PeerInfo[] GetPeersInfo()
-		{
-			PeerInfo[] peers = null;
-			
-			peers = GetPeersInfoAsync().GetAwaiter().GetResult();
-			return peers;
-		}
-
-		public async Task<PeerInfo[]> GetPeersInfoAsync()
-		{
-			var resp = await SendCommandAsync(RPCOperations.getpeerinfo).ConfigureAwait(false);
-			var peers = resp.Result as JArray;
-			var result = new PeerInfo[peers.Count];
-			var i = 0;
-			foreach(var peer in peers)
-			{
-				var localAddr = (string)peer["addrlocal"];
-				var pingWait = peer["pingwait"] != null ? (double)peer["pingwait"] : 0;
-
-				localAddr = string.IsNullOrEmpty(localAddr) ? "127.0.0.1:8333" : localAddr;
-
-				result[i++] = new PeerInfo
-				{
-					Id = (int)peer["id"],
-					Address = Utils.ParseIpEndpoint((string)peer["addr"], this.Network.DefaultPort),
-					LocalAddress = Utils.ParseIpEndpoint(localAddr, this.Network.DefaultPort),
-					Services = ulong.Parse((string)peer["services"]),
-					LastSend = Utils.UnixTimeToDateTime((uint)peer["lastsend"]),
-					LastReceive = Utils.UnixTimeToDateTime((uint)peer["lastrecv"]),
-					BytesSent = (long)peer["bytessent"],
-					BytesReceived = (long)peer["bytesrecv"],
-					ConnectionTime = Utils.UnixTimeToDateTime((uint)peer["conntime"]),
-					TimeOffset = TimeSpan.FromSeconds(Math.Min((long)int.MaxValue, (long)peer["timeoffset"])),
-					PingTime = peer["pingtime"] == null ? (TimeSpan?)null : TimeSpan.FromSeconds((double)peer["pingtime"]),
-					PingWait = TimeSpan.FromSeconds(pingWait),
-					Blocks = peer["blocks"] != null ? (int)peer["blocks"] : -1,
-					Version = (int)peer["version"],
-					SubVersion = (string)peer["subver"],
-					Inbound = (bool)peer["inbound"],
-					StartingHeight = (int)peer["startingheight"],
-					SynchronizedBlocks = (int)peer["synced_blocks"],
-					SynchronizedHeaders = (int)peer["synced_headers"],
-					IsWhiteListed = (bool)peer["whitelisted"],
-					BanScore = peer["banscore"] == null ? 0 : (int)peer["banscore"],
-					Inflight = peer["inflight"].Select(x => uint.Parse((string)x)).ToArray()
-				};
-			}
-			return result;
-		}
-
-		public void AddNode(EndPoint nodeEndPoint, bool onetry = false)
-		{
-			if(nodeEndPoint == null)
-				throw new ArgumentNullException("nodeEndPoint");
-			SendCommand("addnode", nodeEndPoint.ToString(), onetry ? "onetry" : "add");
-		}
-
-		public async Task AddNodeAsync(EndPoint nodeEndPoint, bool onetry = false)
-		{
-			if(nodeEndPoint == null)
-				throw new ArgumentNullException("nodeEndPoint");
-			await SendCommandAsync(RPCOperations.addnode, nodeEndPoint.ToString(), onetry ? "onetry" : "add").ConfigureAwait(false);
-		}
-
-		public void RemoveNode(EndPoint nodeEndPoint)
-		{
-			if(nodeEndPoint == null)
-				throw new ArgumentNullException("nodeEndPoint");
-			SendCommandAsync(RPCOperations.addnode, nodeEndPoint.ToString(), "remove");
-		}
-
-		public async Task RemoveNodeAsync(EndPoint nodeEndPoint)
-		{
-			if(nodeEndPoint == null)
-				throw new ArgumentNullException("nodeEndPoint");
-			await SendCommandAsync(RPCOperations.addnode, nodeEndPoint.ToString(), "remove").ConfigureAwait(false);
-		}
-
-		public async Task<AddedNodeInfo[]> GetAddedNodeInfoAsync(bool detailed)
-		{
-			var result = await SendCommandAsync(RPCOperations.getaddednodeinfo, detailed).ConfigureAwait(false);
-			var obj = result.Result;
-			return obj.Select(entry => new AddedNodeInfo
-			{
-				AddedNode = Utils.ParseIpEndpoint((string)entry["addednode"], 8333),
-				Connected = (bool)entry["connected"],
-				Addresses = entry["addresses"].Select(x => new NodeAddressInfo
-				{
-					Address = Utils.ParseIpEndpoint((string)x["address"], 8333),
-					Connected = (bool)x["connected"]
-				})
-			}).ToArray();
-		}
-
-		public AddedNodeInfo[] GetAddedNodeInfo(bool detailed)
-		{
-			AddedNodeInfo[] addedNodesInfo = null;
-			
-			addedNodesInfo = GetAddedNodeInfoAsync(detailed).GetAwaiter().GetResult();
-			return addedNodesInfo;
-		}
-
-		public AddedNodeInfo GetAddedNodeInfo(bool detailed, EndPoint nodeEndPoint)
-		{
-			AddedNodeInfo addedNodeInfo = null;
-			
-			addedNodeInfo = GetAddedNodeInfoAync(detailed, nodeEndPoint).GetAwaiter().GetResult();
-			return addedNodeInfo;
-		}
-
-		public async Task<AddedNodeInfo> GetAddedNodeInfoAync(bool detailed, EndPoint nodeEndPoint)
-		{
-			if(nodeEndPoint == null)
-				throw new ArgumentNullException("nodeEndPoint");
-
-			try
-			{
-
-				var result = await SendCommandAsync(RPCOperations.getaddednodeinfo, detailed, nodeEndPoint.ToString()).ConfigureAwait(false);
-				var e = result.Result;
-				return e.Select(entry => new AddedNodeInfo
-				{
-					AddedNode = Utils.ParseIpEndpoint((string)entry["addednode"], 8333),
-					Connected = (bool)entry["connected"],
-					Addresses = entry["addresses"].Select(x => new NodeAddressInfo
-					{
-						Address = Utils.ParseIpEndpoint((string)x["address"], 8333),
-						Connected = (bool)x["connected"]
-					})
-				}).FirstOrDefault();
-			}
-			catch(RPCException ex)
-			{
-				if(ex.RPCCode == RPCErrorCode.RPC_CLIENT_NODE_NOT_ADDED)
-					return null;
-				throw;
-			}
-		}
-#endif
-
-#endregion
-
-#region Block chain and UTXO
-
-		public uint256 GetBestBlockHash()
-		{
-			return uint256.Parse((string)SendCommand(RPCOperations.getbestblockhash).Result);
-		}
-
-		public async Task<uint256> GetBestBlockHashAsync()
-		{
-			return uint256.Parse((string)(await SendCommandAsync(RPCOperations.getbestblockhash).ConfigureAwait(false)).Result);
-		}
-
-		public BlockHeader GetBlockHeader(int height)
-		{
-			var hash = GetBlockHash(height);
-			return GetBlockHeader(hash);
-		}
-
-		public async Task<BlockHeader> GetBlockHeaderAsync(int height)
-		{
-			var hash = await GetBlockHashAsync(height).ConfigureAwait(false);
-			return await GetBlockHeaderAsync(hash).ConfigureAwait(false);
-		}
-
-		/// <summary>
-		/// Get the a whole block
-		/// </summary>
-		/// <param name="blockId"></param>
-		/// <returns></returns>
-		public async Task<Block> GetBlockAsync(uint256 blockId)
-		{
-			var resp = await SendCommandAsync(RPCOperations.getblock, blockId.ToString(), false).ConfigureAwait(false);
-			return new Block(Encoders.Hex.DecodeData(resp.Result.ToString()));
-		}
-
-		/// <summary>
-		/// Get the a whole block
-		/// </summary>
-		/// <param name="blockId"></param>
-		/// <returns></returns>
-		public Block GetBlock(uint256 blockId)
-		{
-			return GetBlockAsync(blockId).GetAwaiter().GetResult();
-		}
-
-		public Block GetBlock(int height)
-		{
-			return GetBlockAsync(height).GetAwaiter().GetResult();
-		}
-
-		public async Task<Block> GetBlockAsync(int height)
-		{
-			var hash = await GetBlockHashAsync(height).ConfigureAwait(false);
-			return await GetBlockAsync(hash).ConfigureAwait(false);
-		}
-
-		public BlockHeader GetBlockHeader(uint256 blockHash)
-		{
-			var resp = SendCommand("getblockheader", blockHash.ToString());
-			return ParseBlockHeader(resp);
-		}
-
-		public async Task<BlockHeader> GetBlockHeaderAsync(uint256 blockHash)
-		{
-			var resp = await SendCommandAsync("getblockheader", blockHash.ToString()).ConfigureAwait(false);
-			return ParseBlockHeader(resp);
-		}
-
-		private static BlockHeader ParseBlockHeader(RPCResponse resp)
-		{
-			var header = new BlockHeader();
-			header.Version = (int)resp.Result["version"];
-			header.Nonce = (uint)resp.Result["nonce"];
-			header.Bits = new Target(Encoders.Hex.DecodeData((string)resp.Result["bits"]));
-			if(resp.Result["previousblockhash"] != null)
-			{
-				header.HashPrevBlock = uint256.Parse((string)resp.Result["previousblockhash"]);
-			}
-			if(resp.Result["time"] != null)
-			{
-				header.BlockTime = Utils.UnixTimeToDateTime((uint)resp.Result["time"]);
-			}
-			if(resp.Result["merkleroot"] != null)
-			{
-				header.HashMerkleRoot = uint256.Parse((string)resp.Result["merkleroot"]);
-			}
-			return header;
-		}
-
-		public uint256 GetBlockHash(int height)
-		{
-			var resp = SendCommand(RPCOperations.getblockhash, height);
-			return uint256.Parse(resp.Result.ToString());
-		}
-
-		public async Task<uint256> GetBlockHashAsync(int height)
-		{
-			var resp = await SendCommandAsync(RPCOperations.getblockhash, height).ConfigureAwait(false);
-			return uint256.Parse(resp.Result.ToString());
-		}
-
-		public int GetBlockCount()
-		{
-			return (int)SendCommand(RPCOperations.getblockcount).Result;
-		}
-
-		public async Task<int> GetBlockCountAsync()
-		{
-			return (int)(await SendCommandAsync(RPCOperations.getblockcount).ConfigureAwait(false)).Result;
-		}
-
-		public uint256[] GetRawMempool()
-		{
-			var result = SendCommand(RPCOperations.getrawmempool);
-			var array = (JArray)result.Result;
-			return array.Select(o => (string)o).Select(uint256.Parse).ToArray();
-		}
-
-		public async Task<uint256[]> GetRawMempoolAsync()
-		{
-			var result = await SendCommandAsync(RPCOperations.getrawmempool).ConfigureAwait(false);
-			var array = (JArray)result.Result;
-			return array.Select(o => (string)o).Select(uint256.Parse).ToArray();
-		}
-
-		/// <summary>
-		/// GetTransactions only returns on txn which are not entirely spent unless you run bitcoinq with txindex=1.
-		/// </summary>
-		/// <param name="blockHash"></param>
-		/// <returns></returns>
-		public IEnumerable<Transaction> GetTransactions(uint256 blockHash)
-		{
-			if(blockHash == null)
-				throw new ArgumentNullException("blockHash");
-
-			var resp = SendCommand(RPCOperations.getblock, blockHash.ToString());
-
-			var tx = resp.Result["tx"] as JArray;
-			if(tx != null)
-			{
-				foreach(var item in tx)
-				{
-					var result = GetRawTransaction(uint256.Parse(item.ToString()), false);
-					if(result != null)
-						yield return result;
-				}
-			}
-		}
-
-		public IEnumerable<Transaction> GetTransactions(int height)
-		{
-			return GetTransactions(GetBlockHash(height));
-		}
-
-#endregion
-
-#region Coin generation
-
-#endregion
-
-#region Raw Transaction
-
-		public Transaction DecodeRawTransaction(string rawHex)
-		{
-			var response = SendCommand(RPCOperations.decoderawtransaction, rawHex);
-			return Transaction.Parse(response.Result.ToString(), RawFormat.Satoshi);
-		}
-
-		public Transaction DecodeRawTransaction(byte[] raw)
-		{
-
-			return DecodeRawTransaction(Encoders.Hex.EncodeData(raw));
-		}
-		public async Task<Transaction> DecodeRawTransactionAsync(string rawHex)
-		{
-			var response = await SendCommandAsync(RPCOperations.decoderawtransaction, rawHex).ConfigureAwait(false);
-			return Transaction.Parse(response.Result.ToString(), RawFormat.Satoshi);
-		}
-
-		public Task<Transaction> DecodeRawTransactionAsync(byte[] raw)
-		{
-			return DecodeRawTransactionAsync(Encoders.Hex.EncodeData(raw));
-		}
-
-		/// <summary>
-		/// getrawtransaction only returns on txn which are not entirely spent unless you run bitcoinq with txindex=1.
-		/// </summary>
-		/// <param name="txid"></param>
-		/// <returns></returns>
-		public Transaction GetRawTransaction(uint256 txid, bool throwIfNotFound = true)
-		{
-			return GetRawTransactionAsync(txid, throwIfNotFound).GetAwaiter().GetResult();
-		}
-
-		public async Task<Transaction> GetRawTransactionAsync(uint256 txid, bool throwIfNotFound = true)
-		{
-			var response = await SendCommandAsync(new RPCRequest(RPCOperations.getrawtransaction, new[] { txid.ToString() }), throwIfNotFound).ConfigureAwait(false);
-			if(throwIfNotFound)
-				response.ThrowIfError();
-			if(response.Error != null && response.Error.Code == RPCErrorCode.RPC_INVALID_ADDRESS_OR_KEY)
-				return null;
-
-			response.ThrowIfError();
-			var tx = new Transaction();
-			tx.ReadWrite(Encoders.Hex.DecodeData(response.Result.ToString()));
-			return tx;
-		}
-
-		public void SendRawTransaction(Transaction tx)
-		{
-			SendRawTransaction(tx.ToBytes());
-		}
-
-		public void SendRawTransaction(byte[] bytes)
-		{
-			SendCommand(RPCOperations.sendrawtransaction, Encoders.Hex.EncodeData(bytes));
-		}
-
-		public Task SendRawTransactionAsync(Transaction tx)
-		{
-			return SendRawTransactionAsync(tx.ToBytes());
-		}
-
-		public Task SendRawTransactionAsync(byte[] bytes)
-		{
-			return SendCommandAsync(RPCOperations.sendrawtransaction, Encoders.Hex.EncodeData(bytes));
-		}
-
-		#endregion
-
-		#region Utility functions
-
-		// Estimates the approximate fee per kilobyte needed for a transaction to begin
-		// confirmation within conf_target blocks if possible and return the number of blocks
-		// for which the estimate is valid.Uses virtual transaction size as defined
-		// in BIP 141 (witness data is discounted).
-		#region Fee Estimation
-
-		/// <summary>
-		/// (>= Bitcoin Core v0.14) Get the estimated fee per kb for being confirmed in nblock
-		/// </summary>
-		/// <param name="confirmationTarget">Confirmation target in blocks (1 - 1008)</param>
-		/// <param name="estimateMode">Whether to return a more conservative estimate which also satisfies a longer history. A conservative estimate potentially returns a higher feerate and is more likely to be sufficient for the desired target, but is not as responsive to short term drops in the prevailing fee market.</param>
-		/// <returns>The estimated fee rate, block number where estimate was found</returns>
-		/// <exception cref="NoEstimationException">The Fee rate couldn't be estimated because of insufficient data from Bitcoin Core</exception>
-		public EstimateSmartFeeResponse EstimateSmartFeeRate(int confirmationTarget, EstimateSmartFeeMode estimateMode = EstimateSmartFeeMode.Conservative)
-		{
-			return EstimateSmartFeeRateAsync(confirmationTarget, estimateMode).GetAwaiter().GetResult();
-		}
-
-		/// <summary>
-		/// (>= Bitcoin Core v0.14) Tries to get the estimated fee per kb for being confirmed in nblock
-		/// </summary>
-		/// <param name="confirmationTarget">Confirmation target in blocks (1 - 1008)</param>
-		/// <param name="estimateMode">Whether to return a more conservative estimate which also satisfies a longer history. A conservative estimate potentially returns a higher feerate and is more likely to be sufficient for the desired target, but is not as responsive to short term drops in the prevailing fee market.</param>
-		/// <returns>The estimated fee rate, block number where estimate was found or null</returns>
-		public async Task<EstimateSmartFeeResponse> TryEstimateSmartFeeRateAsync(int confirmationTarget, EstimateSmartFeeMode estimateMode = EstimateSmartFeeMode.Conservative)
-		{
-			return await EstimateSmartFeeRateImplAsync(confirmationTarget, estimateMode).ConfigureAwait(false);
-		}
-
-		/// <summary>
-		/// (>= Bitcoin Core v0.14) Tries to get the estimated fee per kb for being confirmed in nblock
-		/// </summary>
-		/// <param name="confirmationTarget">Confirmation target in blocks (1 - 1008)</param>
-		/// <param name="estimateMode">Whether to return a more conservative estimate which also satisfies a longer history. A conservative estimate potentially returns a higher feerate and is more likely to be sufficient for the desired target, but is not as responsive to short term drops in the prevailing fee market.</param>
-		/// <returns>The estimated fee rate, block number where estimate was found or null</returns>
-		public EstimateSmartFeeResponse TryEstimateSmartFeeRate(int confirmationTarget, EstimateSmartFeeMode estimateMode = EstimateSmartFeeMode.Conservative)
-		{
-			return TryEstimateSmartFeeRateAsync(confirmationTarget, estimateMode).GetAwaiter().GetResult();
-		}
-
-		/// <summary>
-		/// (>= Bitcoin Core v0.14) Get the estimated fee per kb for being confirmed in nblock
-		/// </summary>
-		/// <param name="confirmationTarget">Confirmation target in blocks (1 - 1008)</param>
-		/// <param name="estimateMode">Whether to return a more conservative estimate which also satisfies a longer history. A conservative estimate potentially returns a higher feerate and is more likely to be sufficient for the desired target, but is not as responsive to short term drops in the prevailing fee market.</param>
-		/// <returns>The estimated fee rate, block number where estimate was found</returns>
-		/// <exception cref="NoEstimationException">when fee couldn't be estimated</exception>
-		public async Task<EstimateSmartFeeResponse> EstimateSmartFeeRateAsync(int confirmationTarget, EstimateSmartFeeMode estimateMode = EstimateSmartFeeMode.Conservative)
-		{
-			var feeRate = await EstimateSmartFeeRateImplAsync(confirmationTarget, estimateMode);
-			if (feeRate == null)
-				throw new NoEstimationException(confirmationTarget);
-			return feeRate;
-		}
-
-		/// <summary>
-		/// (>= Bitcoin Core v0.14)
-		/// </summary>
-		private async Task<EstimateSmartFeeResponse> EstimateSmartFeeRateImplAsync(int confirmationTarget, EstimateSmartFeeMode estimateMode = EstimateSmartFeeMode.Conservative)
-		{
-			var request = new RPCRequest(RPCOperations.estimatesmartfee.ToString(), new object[] { confirmationTarget, estimateMode.ToString().ToUpperInvariant() });
-
-			var response = await SendCommandAsync(request, throwIfRPCError: false).ConfigureAwait(false);
-
-			if (response?.Error != null)
-			{
-				return null;
-			}
-			var resultJToken = response.Result;
-			var feeRateDecimal = resultJToken.Value<decimal>("feerate"); // estimate fee-per-kilobyte (in BTC)
-			var blocks = resultJToken.Value<int>("blocks"); // block number where estimate was found
-			var money = Money.Coins(feeRateDecimal);
-			if (money.Satoshi < 0)
-			{
-				return null;
-			}
-			return new EstimateSmartFeeResponse
-			{
-				FeeRate = new FeeRate(money),
-				Blocks = blocks
-			};
-		}
-
-		#endregion
-
-		// DEPRECATED. Please use estimatesmartfee for more intelligent estimates.
-		// Estimates the approximate fee per kilobyte needed for a transaction to begin
-		// confirmation within nblocks blocks.Uses virtual transaction size of transaction
-		// as defined in BIP 141 (witness data is discounted).
-		#region Obsoleted Fee Estimation
-
-		/// <summary>
-		/// Get the estimated fee per kb for being confirmed in nblock
-		/// </summary>
-		/// <param name="nblock"></param>
-		/// <returns></returns>
-		[Obsolete("Use EstimateSmartFeeRate or TryEstimateSmartFeeRate instead")]
-		public FeeRate EstimateFee(int nblock)
-		{
-			var response = SendCommand(RPCOperations.estimatefee, nblock);
-			var result = response.Result.Value<decimal>();
-			var money = Money.Coins(result);
-			if (money.Satoshi < 0)
-				money = Money.Zero;
-			return new FeeRate(money);
-		}
-
-		/// <summary>
-		/// Get the estimated fee per kb for being confirmed in nblock
-		/// </summary>
-		/// <param name="nblock"></param>
-		/// <returns></returns>
-		[Obsolete("Use EstimateSmartFeeRateAsync instead")]
-		public async Task<Money> EstimateFeeAsync(int nblock)
-		{
-			var response = await SendCommandAsync(RPCOperations.estimatefee, nblock).ConfigureAwait(false);
-			return Money.Parse(response.Result.ToString());
-		}
-
-		/// <summary>
-		/// Get the estimated fee per kb for being confirmed in nblock
-		/// </summary>
-		/// <param name="nblock">The time expected, in block, before getting confirmed</param>
-		/// <returns>The estimated fee rate</returns>
-		/// <exception cref="NoEstimationException">The Fee rate couldn't be estimated because of insufficient data from Bitcoin Core</exception>
-		[Obsolete("Use EstimateSmartFeeRate instead")]
-		public FeeRate EstimateFeeRate(int nblock)
-		{
-			return EstimateFeeRateAsync(nblock).GetAwaiter().GetResult();
-		}
-
-		/// <summary>
-		/// Tries to get the estimated fee per kb for being confirmed in nblock
-		/// </summary>
-		/// <param name="nblock">The time expected, in block, before getting confirmed</param>
-		/// <returns>The estimated fee rate or null</returns>
-		[Obsolete("Use TryEstimateSmartFeeRateAsync instead")]
-		public async Task<FeeRate> TryEstimateFeeRateAsync(int nblock)
-		{
-			return await EstimateFeeRateImplAsync(nblock).ConfigureAwait(false);
-		}
-
-		/// <summary>
-		/// Tries to get the estimated fee per kb for being confirmed in nblock
-		/// </summary>
-		/// <param name="nblock">The time expected, in block, before getting confirmed</param>
-		/// <returns>The estimated fee rate or null</returns>
-		[Obsolete("Use TryEstimateSmartFeeRate instead")]
-		public FeeRate TryEstimateFeeRate(int nblock)
-		{
-			return TryEstimateFeeRateAsync(nblock).GetAwaiter().GetResult();
-		}
-
-		/// <summary>
-		/// Get the estimated fee per kb for being confirmed in nblock
-		/// </summary>
-		/// <param name="nblock">The time expected, in block, before getting confirmed</param>
-		/// <returns>The estimated fee rate</returns>
-		/// <exception cref="NoEstimationException">when fee couldn't be estimated</exception>
-		[Obsolete("Use EstimateSmartFeeRateAsync instead")]
-		public async Task<FeeRate> EstimateFeeRateAsync(int nblock)
-		{
-			var feeRate = await EstimateFeeRateImplAsync(nblock);
-			if (feeRate == null)
-				throw new NoEstimationException(nblock);
-			return feeRate;
-		}
-
-		[Obsolete("Use EstimateSmartFeeRateImplAsync instead")]
-		private async Task<FeeRate> EstimateFeeRateImplAsync(int nblock)
-		{
-			var response = await SendCommandAsync(RPCOperations.estimatefee, nblock).ConfigureAwait(false);
-			var result = response.Result.Value<decimal>();
-			var money = Money.Coins(result);
-			if (money.Satoshi < 0)
-				return null;
-			return new FeeRate(money);
-		}
-
-<<<<<<< HEAD
-		#endregion
-
-=======
-		[Obsolete("Removed by Bitcoin Core v0.15.0 Release")]
->>>>>>> 171af250
-		public decimal EstimatePriority(int nblock)
-		{
-			decimal priority = 0;
-			priority = EstimatePriorityAsync(nblock).GetAwaiter().GetResult();
-			return priority;
-		}
-
-		[Obsolete("Removed by Bitcoin Core v0.15.0 Release")]
-		public async Task<decimal> EstimatePriorityAsync(int nblock)
-		{
-			if(nblock < 0)
-				throw new ArgumentOutOfRangeException("nblock", "nblock must be greater or equal to zero");
-			var response = await SendCommandAsync("estimatepriority", nblock).ConfigureAwait(false);
-			return response.Result.Value<decimal>();
-		}
-
-		/// <summary>
-		/// Requires wallet support. Requires an unlocked wallet or an unencrypted wallet.
-		/// </summary>
-		/// <param name="address">A P2PKH or P2SH address to which the bitcoins should be sent</param>
-		/// <param name="amount">The amount to spend</param>
-		/// <param name="commentTx">A locally-stored (not broadcast) comment assigned to this transaction. Default is no comment</param>
-		/// <param name="commentDest">A locally-stored (not broadcast) comment assigned to this transaction. Meant to be used for describing who the payment was sent to. Default is no comment</param>
-		/// <returns>The TXID of the sent transaction</returns>
-		public uint256 SendToAddress(BitcoinAddress address, Money amount, string commentTx = null, string commentDest = null)
-		{
-			uint256 txid = null;
-
-			txid = SendToAddressAsync(address, amount, commentTx, commentDest).GetAwaiter().GetResult();
-			return txid;
-		}
-
-		/// <summary>
-		/// Requires wallet support. Requires an unlocked wallet or an unencrypted wallet.
-		/// </summary>
-		/// <param name="address">A P2PKH or P2SH address to which the bitcoins should be sent</param>
-		/// <param name="amount">The amount to spend</param>
-		/// <param name="commentTx">A locally-stored (not broadcast) comment assigned to this transaction. Default is no comment</param>
-		/// <param name="commentDest">A locally-stored (not broadcast) comment assigned to this transaction. Meant to be used for describing who the payment was sent to. Default is no comment</param>
-		/// <returns>The TXID of the sent transaction</returns>
-		public async Task<uint256> SendToAddressAsync(BitcoinAddress address, Money amount, string commentTx = null, string commentDest = null)
-		{
-			List<object> parameters = new List<object>();
-			parameters.Add(address.ToString());
-			parameters.Add(amount.ToString());
-			if(commentTx != null)
-				parameters.Add(commentTx);
-			if(commentDest != null)
-				parameters.Add(commentDest);
-			var resp = await SendCommandAsync(RPCOperations.sendtoaddress, parameters.ToArray()).ConfigureAwait(false);
-			return uint256.Parse(resp.Result.ToString());
-		}
-
-		public bool SetTxFee(FeeRate feeRate)
-		{
-			return SendCommand(RPCOperations.settxfee, new[] { feeRate.FeePerK.ToString() }).Result.ToString() == "true";
-		}
-
-#endregion
-
-		public async Task<uint256[]> GenerateAsync(int nBlocks)
-		{
-			if(nBlocks < 0)
-				throw new ArgumentOutOfRangeException("nBlocks");
-			var result = (JArray)(await SendCommandAsync(RPCOperations.generate, nBlocks).ConfigureAwait(false)).Result;
-			return result.Select(r => new uint256(r.Value<string>())).ToArray();
-		}
-
-		public uint256[] Generate(int nBlocks)
-		{
-			return GenerateAsync(nBlocks).GetAwaiter().GetResult();
-		}
-	}
-
-#if !NOSOCKET
-	public class PeerInfo
-	{
-		public int Id
-		{
-			get; internal set;
-		}
-		public IPEndPoint Address
-		{
-			get; internal set;
-		}
-		public IPEndPoint LocalAddress
-		{
-			get; internal set;
-		}
-		public ulong Services
-		{
-			get; internal set;
-		}
-		public DateTimeOffset LastSend
-		{
-			get; internal set;
-		}
-		public DateTimeOffset LastReceive
-		{
-			get; internal set;
-		}
-		public long BytesSent
-		{
-			get; internal set;
-		}
-		public long BytesReceived
-		{
-			get; internal set;
-		}
-		public DateTimeOffset ConnectionTime
-		{
-			get; internal set;
-		}
-		public TimeSpan? PingTime
-		{
-			get; internal set;
-		}
-		public int Version
-		{
-			get; internal set;
-		}
-		public string SubVersion
-		{
-			get; internal set;
-		}
-		public bool Inbound
-		{
-			get; internal set;
-		}
-		public int StartingHeight
-		{
-			get; internal set;
-		}
-		public int BanScore
-		{
-			get; internal set;
-		}
-		public int SynchronizedHeaders
-		{
-			get; internal set;
-		}
-		public int SynchronizedBlocks
-		{
-			get; internal set;
-		}
-		public uint[] Inflight
-		{
-			get; internal set;
-		}
-		public bool IsWhiteListed
-		{
-			get; internal set;
-		}
-		public TimeSpan PingWait
-		{
-			get; internal set;
-		}
-		public int Blocks
-		{
-			get; internal set;
-		}
-		public TimeSpan TimeOffset
-		{
-			get; internal set;
-		}
-	}
-
-	public class AddedNodeInfo
-	{
-		public EndPoint AddedNode
-		{
-			get; internal set;
-		}
-		public bool Connected
-		{
-			get; internal set;
-		}
-		public IEnumerable<NodeAddressInfo> Addresses
-		{
-			get; internal set;
-		}
-	}
-
-	public class NodeAddressInfo
-	{
-		public IPEndPoint Address
-		{
-			get; internal set;
-		}
-		public bool Connected
-		{
-			get; internal set;
-		}
-	}
-#endif
-
-	public class NoEstimationException : Exception
-	{
-		public NoEstimationException(int nblock)
-			: base("The FeeRate couldn't be estimated because of insufficient data from Bitcoin Core. Try to use smaller nBlock, or wait Bitcoin Core to gather more data.")
-		{
-		}
-	}
-
-}
+﻿#if !NOJSONNET
+using NBitcoin.DataEncoders;
+using NBitcoin.Protocol;
+using Newtonsoft.Json;
+using Newtonsoft.Json.Linq;
+using System;
+using System.Collections.Concurrent;
+using System.Collections.Generic;
+using System.Globalization;
+using System.IO;
+using System.Linq;
+using System.Net;
+using System.Runtime.ExceptionServices;
+using System.Text;
+using System.Threading;
+using System.Threading.Tasks;
+
+namespace NBitcoin.RPC
+{
+	/*
+		Category			Name						Implemented 
+		------------------ --------------------------- -----------------------
+		------------------ Overall control/query calls 
+		control			getinfo
+		control			help
+		control			stop
+
+		------------------ P2P networking
+		network			getnetworkinfo
+		network			addnode					  Yes
+		network			disconnectnode
+		network			getaddednodeinfo			 Yes
+		network			getconnectioncount
+		network			getnettotals
+		network			getpeerinfo				  Yes
+		network			ping
+		network			setban
+		network			listbanned
+		network			clearbanned
+
+		------------------ Block chain and UTXO
+		blockchain		 getblockchaininfo
+		blockchain		 getbestblockhash			 Yes
+		blockchain		 getblockcount				Yes
+		blockchain		 getblock					 Yes
+		blockchain		 getblockhash				 Yes
+		blockchain		 getchaintips
+		blockchain		 getdifficulty
+		blockchain		 getmempoolinfo
+		blockchain		 getrawmempool				Yes
+		blockchain		 gettxout
+		blockchain		 gettxoutproof
+		blockchain		 verifytxoutproof
+		blockchain		 gettxoutsetinfo
+		blockchain		 verifychain
+
+		------------------ Mining
+		mining			 getblocktemplate
+		mining			 getmininginfo
+		mining			 getnetworkhashps
+		mining			 prioritisetransaction
+		mining			 submitblock
+
+		------------------ Coin generation
+		generating		 getgenerate
+		generating		 setgenerate
+		generating		 generate
+
+		------------------ Raw transactions
+		rawtransactions	createrawtransaction
+		rawtransactions	decoderawtransaction
+		rawtransactions	decodescript
+		rawtransactions	getrawtransaction
+		rawtransactions	sendrawtransaction
+		rawtransactions	signrawtransaction
+		rawtransactions	fundrawtransaction
+
+		------------------ Utility functions
+		util			   createmultisig
+		util			   validateaddress
+		util			   verifymessage
+		util			   estimatefee				  Yes
+		util			   estimatesmartfee			  Yes
+		------------------ Not shown in help
+		hidden			 invalidateblock
+		hidden			 reconsiderblock
+		hidden			 setmocktime
+		hidden			 resendwallettransactions
+
+		------------------ Wallet
+		wallet			 addmultisigaddress
+		wallet			 backupwallet				 Yes
+		wallet			 dumpprivkey				  Yes
+		wallet			 dumpwallet
+		wallet			 encryptwallet
+		wallet			 getaccountaddress			Yes
+		wallet			 getaccount
+		wallet			 getaddressesbyaccount
+		wallet			 getbalance
+		wallet			 getnewaddress
+		wallet			 getrawchangeaddress
+		wallet			 getreceivedbyaccount
+		wallet			 getreceivedbyaddress
+		wallet			 gettransaction
+		wallet			 getunconfirmedbalance
+		wallet			 getwalletinfo
+		wallet			 importprivkey				Yes
+		wallet			 importwallet
+		wallet			 importaddress				Yes
+		wallet			 keypoolrefill
+		wallet			 listaccounts				 Yes
+		wallet			 listaddressgroupings		 Yes
+		wallet			 listlockunspent
+		wallet			 listreceivedbyaccount
+		wallet			 listreceivedbyaddress
+		wallet			 listsinceblock
+		wallet			 listtransactions
+		wallet			 listunspent				  Yes
+		wallet			 lockunspent				  Yes
+		wallet			 move
+		wallet			 sendfrom
+		wallet			 sendmany
+		wallet			 sendtoaddress
+		wallet			 setaccount
+		wallet			 settxfee
+		wallet			 signmessage
+		wallet			 walletlock
+		wallet			 walletpassphrasechange
+		wallet			 walletpassphrase			yes
+	*/
+	public partial class RPCClient : IBlockRepository
+	{
+		private string _Authentication;
+		private readonly Uri _address;
+		public Uri Address
+		{
+			get
+			{
+				return _address;
+			}
+		}
+
+
+		RPCCredentialString _CredentialString;
+		public RPCCredentialString CredentialString
+		{
+			get
+			{
+				return _CredentialString;
+			}
+		}
+
+		private readonly Network _network;
+		public Network Network
+		{
+			get
+			{
+				return _network;
+			}
+		}
+
+		/// <summary>
+		/// Use default bitcoin parameters to configure a RPCClient.
+		/// </summary>
+		/// <param name="network">The network used by the node. Must not be null.</param>
+		public RPCClient(Network network) : this(null as string, BuildUri(null, null, network.RPCPort), network)
+		{
+		}
+
+		[Obsolete("Use RPCClient(ConnectionString, string, Network)")]
+		public RPCClient(NetworkCredential credentials, string host, Network network)
+			: this(credentials, BuildUri(host, null, network.RPCPort), network)
+		{
+		}
+
+		public RPCClient(RPCCredentialString credentials, Network network)
+			: this(credentials, null as String, network)
+		{
+		}
+
+		public RPCClient(RPCCredentialString credentials, string host, Network network)
+			: this(credentials, BuildUri(host, credentials.ToString(), network.RPCPort), network)
+		{
+		}
+
+		public RPCClient(RPCCredentialString credentials, Uri address, Network network)
+		{
+			credentials = credentials ?? new RPCCredentialString();
+
+			if(address != null && network == null)
+			{
+				network = Network.GetNetworks().FirstOrDefault(n => n.RPCPort == address.Port);
+				if(network == null)
+					throw new ArgumentNullException("network");
+			}
+
+			if(credentials.UseDefault && network == null)
+				throw new ArgumentException("network parameter is required if you use default credentials");
+			if(address == null && network == null)
+				throw new ArgumentException("network parameter is required if you use default uri");
+
+			if(address == null)
+				address = new Uri("http://127.0.0.1:" + network.RPCPort + "/");
+
+
+			if(credentials.UseDefault)
+			{
+				//will throw impossible to get the cookie path
+				GetDefaultCookieFilePath(network);
+			}
+
+			_CredentialString = credentials;
+			_address = address;
+			_network = network;
+
+			if(credentials.UserPassword != null)
+			{
+				_Authentication = $"{credentials.UserPassword.UserName}:{credentials.UserPassword.Password}";
+			}
+
+			if(_Authentication == null)
+				RenewCookie();
+
+			if(_Authentication == null)
+				throw new ArgumentException("Impossible to infer the authentication of the RPCClient");
+		}
+
+
+		static ConcurrentDictionary<Network, string> _DefaultPaths = new ConcurrentDictionary<Network, string>();
+		static RPCClient()
+		{
+#if !NOFILEIO
+			var home = Environment.GetEnvironmentVariable("HOME");
+			var localAppData = Environment.GetEnvironmentVariable("APPDATA");
+
+			if(string.IsNullOrEmpty(home) && string.IsNullOrEmpty(localAppData))
+				return;
+
+			if(!string.IsNullOrEmpty(home))
+			{
+				var bitcoinFolder = Path.Combine(home, ".bitcoin");
+
+				var mainnet = Path.Combine(bitcoinFolder, ".cookie");
+				RegisterDefaultCookiePath(Network.Main, mainnet);
+
+				var testnet = Path.Combine(bitcoinFolder, "testnet3", ".cookie");
+				RegisterDefaultCookiePath(Network.TestNet, testnet);
+
+				var regtest = Path.Combine(bitcoinFolder, "regtest", ".cookie");
+				RegisterDefaultCookiePath(Network.RegTest, regtest);
+			}
+			else if(!string.IsNullOrEmpty(localAppData))
+			{
+				var bitcoinFolder = Path.Combine(localAppData, "Bitcoin");
+
+				var mainnet = Path.Combine(bitcoinFolder, ".cookie");
+				RegisterDefaultCookiePath(Network.Main, mainnet);
+
+				var testnet = Path.Combine(bitcoinFolder, "testnet3", ".cookie");
+				RegisterDefaultCookiePath(Network.TestNet, testnet);
+
+				var regtest = Path.Combine(bitcoinFolder, "regtest", ".cookie");
+				RegisterDefaultCookiePath(Network.RegTest, regtest);
+			}
+#endif
+		}
+		public static void RegisterDefaultCookiePath(Network network, string path)
+		{
+			_DefaultPaths.TryAdd(network, path);
+		}
+
+
+		private string GetCookiePath()
+		{
+			if(CredentialString.UseDefault && Network == null)
+				throw new InvalidOperationException("NBitcoin bug, report to the developers");
+			if(CredentialString.UseDefault)
+				return GetDefaultCookieFilePath(Network);
+			if(CredentialString.CookieFile != null)
+				return CredentialString.CookieFile;
+			return null;
+		}
+
+		public static string GetDefaultCookieFilePath(Network network)
+		{
+			string path = null;
+			if(!_DefaultPaths.TryGetValue(network, out path))
+				throw new ArgumentException("This network has no default cookie file path registered, use RPCClient.RegisterDefaultCookiePath to register", "network");
+			return path;
+		}
+
+		public static string TryGetDefaultCookieFilePath(Network network)
+		{
+			string path = null;
+			if(!_DefaultPaths.TryGetValue(network, out path))
+				return null;
+			return path;
+		}
+
+		/// <summary>
+		/// Create a new RPCClient instance
+		/// </summary>
+		/// <param name="authenticationString">username:password, the content of the .cookie file, or cookiefile=pathToCookieFile</param>
+		/// <param name="hostOrUri"></param>
+		/// <param name="network"></param>
+		public RPCClient(string authenticationString, string hostOrUri, Network network)
+			: this(authenticationString, BuildUri(hostOrUri, authenticationString, network.RPCPort), network)
+		{
+		}
+
+		private static Uri BuildUri(string hostOrUri, string connectionString, int port)
+		{
+			RPCCredentialString connString;
+			if(connectionString != null && RPCCredentialString.TryParse(connectionString, out connString))
+			{
+				if(connString.Server != null)
+					hostOrUri = connString.Server;
+			}
+			if(hostOrUri != null)
+			{
+				hostOrUri = hostOrUri.Trim();
+				try
+				{
+					if(hostOrUri.StartsWith("https://", StringComparison.OrdinalIgnoreCase) ||
+					   hostOrUri.StartsWith("http://", StringComparison.OrdinalIgnoreCase))
+						return new Uri(hostOrUri, UriKind.Absolute);
+				}
+				catch { }
+			}
+			hostOrUri = hostOrUri ?? "127.0.0.1";
+			var indexOfPort = hostOrUri.IndexOf(":");
+			if(indexOfPort != -1)
+			{
+				port = int.Parse(hostOrUri.Substring(indexOfPort + 1));
+				hostOrUri = hostOrUri.Substring(0, indexOfPort);
+			}
+			UriBuilder builder = new UriBuilder();
+			builder.Host = hostOrUri;
+			builder.Scheme = "http";
+			builder.Port = port;
+			return builder.Uri;
+		}
+		public RPCClient(NetworkCredential credentials, Uri address, Network network = null)
+			: this(credentials == null ? null : (credentials.UserName + ":" + credentials.Password), address, network)
+		{
+		}
+
+		/// <summary>
+		/// Create a new RPCClient instance
+		/// </summary>
+		/// <param name="authenticationString">username:password or the content of the .cookie file or null to auto configure</param>
+		/// <param name="address"></param>
+		/// <param name="network"></param>
+		public RPCClient(string authenticationString, Uri address, Network network = null)
+			: this(authenticationString == null ? null as RPCCredentialString : RPCCredentialString.Parse(authenticationString), address, network)
+		{
+		}
+
+		public string Authentication
+		{
+			get
+			{
+				return _Authentication;
+			}
+		}
+
+		ConcurrentQueue<Tuple<RPCRequest, TaskCompletionSource<RPCResponse>>> _BatchedRequests;
+
+		public RPCClient PrepareBatch()
+		{
+			return new RPCClient(CredentialString, Address, Network)
+			{
+				_BatchedRequests = new ConcurrentQueue<Tuple<RPCRequest, TaskCompletionSource<RPCResponse>>>()
+			};
+		}
+
+		public RPCResponse SendCommand(RPCOperations commandName, params object[] parameters)
+		{
+			return SendCommand(commandName.ToString(), parameters);
+		}
+
+		public BitcoinAddress GetNewAddress()
+		{
+			return BitcoinAddress.Create(SendCommand(RPCOperations.getnewaddress).Result.ToString(), Network);
+		}
+
+		public async Task<BitcoinAddress> GetNewAddressAsync()
+		{
+			var result = await SendCommandAsync(RPCOperations.getnewaddress).ConfigureAwait(false);
+			return BitcoinAddress.Create(result.Result.ToString(), Network);
+		}
+
+		public BitcoinAddress GetRawChangeAddress()
+		{
+			return GetRawChangeAddressAsync().GetAwaiter().GetResult();
+		}
+
+		public async Task<BitcoinAddress> GetRawChangeAddressAsync()
+		{
+			var result = await SendCommandAsync(RPCOperations.getrawchangeaddress).ConfigureAwait(false);
+			return BitcoinAddress.Create(result.Result.ToString(), Network);
+		}
+
+		public Task<RPCResponse> SendCommandAsync(RPCOperations commandName, params object[] parameters)
+		{
+			return SendCommandAsync(commandName, parameters);
+		}
+
+		/// <summary>
+		/// Send a command
+		/// </summary>
+		/// <param name="commandName">https://en.bitcoin.it/wiki/Original_Bitcoin_client/API_calls_list</param>
+		/// <param name="parameters"></param>
+		/// <returns></returns>
+		public RPCResponse SendCommand(string commandName, params object[] parameters)
+		{
+			return SendCommand(new RPCRequest(commandName, parameters));
+		}
+
+		public Task<RPCResponse> SendCommandAsync(string commandName, params object[] parameters)
+		{
+			return SendCommandAsync(new RPCRequest(commandName, parameters));
+		}
+
+		public RPCResponse SendCommand(RPCRequest request, bool throwIfRPCError = true)
+		{
+			return SendCommandAsync(request, throwIfRPCError).GetAwaiter().GetResult();
+		}
+
+		/// <summary>
+		///	Send all commands in one batch
+		/// </summary>
+		public void SendBatch()
+		{
+			SendBatchAsync().GetAwaiter().GetResult();
+		}
+
+		/// <summary>
+		///	Cancel all commands
+		/// </summary>
+		public void CancelBatch()
+		{
+			var batches = _BatchedRequests;
+			if(batches == null)
+				throw new InvalidOperationException("This RPCClient instance is not a batch, use PrepareBatch");
+			_BatchedRequests = null;
+			Tuple<RPCRequest, TaskCompletionSource<RPCResponse>> req;
+			while(batches.TryDequeue(out req))
+			{
+				req.Item2.TrySetCanceled();
+			}
+		}
+
+		/// <summary>
+		///	Send all commands in one batch
+		/// </summary>
+		public async Task SendBatchAsync()
+		{
+			Tuple<RPCRequest, TaskCompletionSource<RPCResponse>> req;
+			List<Tuple<RPCRequest, TaskCompletionSource<RPCResponse>>> requests = new List<Tuple<RPCRequest, TaskCompletionSource<RPCResponse>>>();
+			var batches = _BatchedRequests;
+			if(batches == null)
+				throw new InvalidOperationException("This RPCClient instance is not a batch, use PrepareBatch");
+			_BatchedRequests = null;
+			while(batches.TryDequeue(out req))
+			{
+				requests.Add(req);
+			}
+			if(requests.Count == 0)
+				return;
+
+			try
+			{
+				await SendBatchAsyncCore(requests).ConfigureAwait(false);
+			}
+			catch(WebException ex)
+			{
+				if(!IsUnauthorized(ex))
+					throw;
+				if(GetCookiePath() == null)
+					throw;
+				TryRenewCookie(ex);
+				await SendBatchAsyncCore(requests).ConfigureAwait(false);
+			}
+		}
+		private async Task SendBatchAsyncCore(List<Tuple<RPCRequest, TaskCompletionSource<RPCResponse>>> requests)
+		{
+			var writer = new StringWriter();
+			writer.Write("[");
+			bool first = true;
+			foreach(var item in requests)
+			{
+				if(!first)
+				{
+					writer.Write(",");
+				}
+				first = false;
+				item.Item1.WriteJSON(writer);
+			}
+			writer.Write("]");
+			writer.Flush();
+
+			var json = writer.ToString();
+			var bytes = Encoding.UTF8.GetBytes(json);
+
+			var webRequest = CreateWebRequest();
+#if !(PORTABLE || NETCORE)
+			webRequest.ContentLength = bytes.Length;
+#endif
+
+			int responseIndex = 0;
+			var dataStream = await webRequest.GetRequestStreamAsync().ConfigureAwait(false);
+			await dataStream.WriteAsync(bytes, 0, bytes.Length).ConfigureAwait(false);
+			await dataStream.FlushAsync().ConfigureAwait(false);
+			dataStream.Dispose();
+			JArray response;
+			WebResponse webResponse = null;
+			WebResponse errorResponse = null;
+			try
+			{
+				webResponse = await webRequest.GetResponseAsync().ConfigureAwait(false);
+				response = JArray.Load(new JsonTextReader(
+						new StreamReader(
+								await ToMemoryStreamAsync(webResponse.GetResponseStream()).ConfigureAwait(false), Encoding.UTF8)));
+				foreach(var jobj in response.OfType<JObject>())
+				{
+					try
+					{
+						RPCResponse rpcResponse = new RPCResponse(jobj);
+						requests[responseIndex].Item2.TrySetResult(rpcResponse);
+					}
+					catch(Exception ex)
+					{
+						requests[responseIndex].Item2.TrySetException(ex);
+					}
+					responseIndex++;
+				}
+			}
+			catch(WebException ex)
+			{
+				if(IsUnauthorized(ex))
+					throw;
+				if(ex.Response == null || ex.Response.ContentLength == 0
+					|| !ex.Response.ContentType.Equals("application/json", StringComparison.Ordinal))
+				{
+					foreach(var item in requests)
+					{
+						item.Item2.TrySetException(ex);
+					}
+				}
+				else
+				{
+					errorResponse = ex.Response;
+					try
+					{
+
+						RPCResponse rpcResponse = RPCResponse.Load(await ToMemoryStreamAsync(errorResponse.GetResponseStream()).ConfigureAwait(false));
+						foreach(var item in requests)
+						{
+							item.Item2.TrySetResult(rpcResponse);
+						}
+					}
+					catch(Exception)
+					{
+						foreach(var item in requests)
+						{
+							item.Item2.TrySetException(ex);
+						}
+					}
+				}
+			}
+			catch(Exception ex)
+			{
+				foreach(var item in requests)
+				{
+					item.Item2.TrySetException(ex);
+				}
+			}
+			finally
+			{
+				if(errorResponse != null)
+				{
+					errorResponse.Dispose();
+					errorResponse = null;
+				}
+				if(webResponse != null)
+				{
+					webResponse.Dispose();
+					webResponse = null;
+				}
+			}
+		}
+
+		private static bool IsUnauthorized(WebException ex)
+		{
+			var httpResp = ex.Response as HttpWebResponse;
+			var isUnauthorized = httpResp != null && httpResp.StatusCode == HttpStatusCode.Unauthorized;
+			return isUnauthorized;
+		}
+		
+		public async Task<RPCResponse> SendCommandAsync(RPCRequest request, bool throwIfRPCError = true)
+		{
+			try
+			{
+				return await SendCommandAsyncCore(request, throwIfRPCError).ConfigureAwait(false);
+			}
+			catch(WebException ex)
+			{
+				if(!IsUnauthorized(ex))
+					throw;
+				if(GetCookiePath() == null)
+					throw;
+				TryRenewCookie(ex);
+				return await SendCommandAsyncCore(request, throwIfRPCError).ConfigureAwait(false);
+			}
+		}
+
+		private void RenewCookie()
+		{
+			if(GetCookiePath() == null)
+				throw new InvalidOperationException("Bug in NBitcoin notify the developers");
+#if !NOFILEIO
+			var auth = File.ReadAllText(GetCookiePath());
+			if(!auth.StartsWith("__cookie__:", StringComparison.OrdinalIgnoreCase))
+				throw new ArgumentException("The authentication string to RPC is not provided and can't be inferred");
+			_Authentication = auth;
+#else
+			throw new NotSupportedException("Cookie authentication is not supported for this plateform");
+#endif
+		}
+		private void TryRenewCookie(WebException ex)
+		{
+			if(GetCookiePath() == null)
+				throw new InvalidOperationException("Bug in NBitcoin notify the developers");
+
+#if !NOFILEIO
+			try
+			{
+				_Authentication = File.ReadAllText(GetCookiePath());
+			}
+			//We are only interested into the previous exception
+			catch { ExceptionDispatchInfo.Capture(ex).Throw(); }
+#else
+			throw new NotSupportedException("Cookie authentication is not supported for this plateform");
+#endif
+		}
+
+		async Task<RPCResponse> SendCommandAsyncCore(RPCRequest request, bool throwIfRPCError)
+		{
+			RPCResponse response = null;
+			var batches = _BatchedRequests;
+			if(batches != null)
+			{
+				TaskCompletionSource<RPCResponse> source = new TaskCompletionSource<RPCResponse>();
+				batches.Enqueue(Tuple.Create(request, source));
+				response = await source.Task.ConfigureAwait(false);
+			}
+			HttpWebRequest webRequest = response == null ? CreateWebRequest() : null;
+			if(response == null)
+			{
+				var writer = new StringWriter();
+				request.WriteJSON(writer);
+				writer.Flush();
+				var json = writer.ToString();
+				var bytes = Encoding.UTF8.GetBytes(json);
+#if !(PORTABLE || NETCORE)
+				webRequest.ContentLength = bytes.Length;
+#endif
+				var dataStream = await webRequest.GetRequestStreamAsync().ConfigureAwait(false);
+				await dataStream.WriteAsync(bytes, 0, bytes.Length).ConfigureAwait(false);
+				await dataStream.FlushAsync().ConfigureAwait(false);
+				dataStream.Dispose();
+			}
+			WebResponse webResponse = null;
+			WebResponse errorResponse = null;
+			try
+			{
+				webResponse = response == null ? await webRequest.GetResponseAsync().ConfigureAwait(false) : null;
+				response = response ?? RPCResponse.Load(await ToMemoryStreamAsync(webResponse.GetResponseStream()).ConfigureAwait(false));
+
+				if(throwIfRPCError)
+					response.ThrowIfError();
+			}
+			catch(WebException ex)
+			{
+				if(ex.Response == null || ex.Response.ContentLength == 0 ||
+					!ex.Response.ContentType.Equals("application/json", StringComparison.Ordinal))
+					throw;
+				errorResponse = ex.Response;
+				response = RPCResponse.Load(await ToMemoryStreamAsync(errorResponse.GetResponseStream()).ConfigureAwait(false));
+				if(throwIfRPCError)
+					response.ThrowIfError();
+			}
+			finally
+			{
+				if(errorResponse != null)
+				{
+					errorResponse.Dispose();
+					errorResponse = null;
+				}
+				if(webResponse != null)
+				{
+					webResponse.Dispose();
+					webResponse = null;
+				}
+			}
+			return response;
+		}
+
+		private HttpWebRequest CreateWebRequest()
+		{
+			var address = Address.AbsoluteUri;
+			if(!string.IsNullOrEmpty(CredentialString.WalletName))
+			{
+				if(!address.EndsWith("/"))
+					address = address + "/";
+				address += "wallet/" + CredentialString.WalletName;
+			}
+			var webRequest = (HttpWebRequest)WebRequest.Create(address);
+			webRequest.Headers[HttpRequestHeader.Authorization] = "Basic " + Encoders.Base64.EncodeData(Encoders.ASCII.DecodeData(_Authentication));
+			webRequest.ContentType = "application/json-rpc";
+			webRequest.Method = "POST";
+			return webRequest;
+		}
+
+		private async Task<Stream> ToMemoryStreamAsync(Stream stream)
+		{
+			MemoryStream ms = new MemoryStream();
+			await stream.CopyToAsync(ms).ConfigureAwait(false);
+			ms.Position = 0;
+			return ms;
+		}
+
+#region P2P Networking
+#if !NOSOCKET
+		public PeerInfo[] GetPeersInfo()
+		{
+			PeerInfo[] peers = null;
+			
+			peers = GetPeersInfoAsync().GetAwaiter().GetResult();
+			return peers;
+		}
+
+		public async Task<PeerInfo[]> GetPeersInfoAsync()
+		{
+			var resp = await SendCommandAsync(RPCOperations.getpeerinfo).ConfigureAwait(false);
+			var peers = resp.Result as JArray;
+			var result = new PeerInfo[peers.Count];
+			var i = 0;
+			foreach(var peer in peers)
+			{
+				var localAddr = (string)peer["addrlocal"];
+				var pingWait = peer["pingwait"] != null ? (double)peer["pingwait"] : 0;
+
+				localAddr = string.IsNullOrEmpty(localAddr) ? "127.0.0.1:8333" : localAddr;
+
+				result[i++] = new PeerInfo
+				{
+					Id = (int)peer["id"],
+					Address = Utils.ParseIpEndpoint((string)peer["addr"], this.Network.DefaultPort),
+					LocalAddress = Utils.ParseIpEndpoint(localAddr, this.Network.DefaultPort),
+					Services = ulong.Parse((string)peer["services"]),
+					LastSend = Utils.UnixTimeToDateTime((uint)peer["lastsend"]),
+					LastReceive = Utils.UnixTimeToDateTime((uint)peer["lastrecv"]),
+					BytesSent = (long)peer["bytessent"],
+					BytesReceived = (long)peer["bytesrecv"],
+					ConnectionTime = Utils.UnixTimeToDateTime((uint)peer["conntime"]),
+					TimeOffset = TimeSpan.FromSeconds(Math.Min((long)int.MaxValue, (long)peer["timeoffset"])),
+					PingTime = peer["pingtime"] == null ? (TimeSpan?)null : TimeSpan.FromSeconds((double)peer["pingtime"]),
+					PingWait = TimeSpan.FromSeconds(pingWait),
+					Blocks = peer["blocks"] != null ? (int)peer["blocks"] : -1,
+					Version = (int)peer["version"],
+					SubVersion = (string)peer["subver"],
+					Inbound = (bool)peer["inbound"],
+					StartingHeight = (int)peer["startingheight"],
+					SynchronizedBlocks = (int)peer["synced_blocks"],
+					SynchronizedHeaders = (int)peer["synced_headers"],
+					IsWhiteListed = (bool)peer["whitelisted"],
+					BanScore = peer["banscore"] == null ? 0 : (int)peer["banscore"],
+					Inflight = peer["inflight"].Select(x => uint.Parse((string)x)).ToArray()
+				};
+			}
+			return result;
+		}
+
+		public void AddNode(EndPoint nodeEndPoint, bool onetry = false)
+		{
+			if(nodeEndPoint == null)
+				throw new ArgumentNullException("nodeEndPoint");
+			SendCommand("addnode", nodeEndPoint.ToString(), onetry ? "onetry" : "add");
+		}
+
+		public async Task AddNodeAsync(EndPoint nodeEndPoint, bool onetry = false)
+		{
+			if(nodeEndPoint == null)
+				throw new ArgumentNullException("nodeEndPoint");
+			await SendCommandAsync(RPCOperations.addnode, nodeEndPoint.ToString(), onetry ? "onetry" : "add").ConfigureAwait(false);
+		}
+
+		public void RemoveNode(EndPoint nodeEndPoint)
+		{
+			if(nodeEndPoint == null)
+				throw new ArgumentNullException("nodeEndPoint");
+			SendCommandAsync(RPCOperations.addnode, nodeEndPoint.ToString(), "remove");
+		}
+
+		public async Task RemoveNodeAsync(EndPoint nodeEndPoint)
+		{
+			if(nodeEndPoint == null)
+				throw new ArgumentNullException("nodeEndPoint");
+			await SendCommandAsync(RPCOperations.addnode, nodeEndPoint.ToString(), "remove").ConfigureAwait(false);
+		}
+
+		public async Task<AddedNodeInfo[]> GetAddedNodeInfoAsync(bool detailed)
+		{
+			var result = await SendCommandAsync(RPCOperations.getaddednodeinfo, detailed).ConfigureAwait(false);
+			var obj = result.Result;
+			return obj.Select(entry => new AddedNodeInfo
+			{
+				AddedNode = Utils.ParseIpEndpoint((string)entry["addednode"], 8333),
+				Connected = (bool)entry["connected"],
+				Addresses = entry["addresses"].Select(x => new NodeAddressInfo
+				{
+					Address = Utils.ParseIpEndpoint((string)x["address"], 8333),
+					Connected = (bool)x["connected"]
+				})
+			}).ToArray();
+		}
+
+		public AddedNodeInfo[] GetAddedNodeInfo(bool detailed)
+		{
+			AddedNodeInfo[] addedNodesInfo = null;
+			
+			addedNodesInfo = GetAddedNodeInfoAsync(detailed).GetAwaiter().GetResult();
+			return addedNodesInfo;
+		}
+
+		public AddedNodeInfo GetAddedNodeInfo(bool detailed, EndPoint nodeEndPoint)
+		{
+			AddedNodeInfo addedNodeInfo = null;
+			
+			addedNodeInfo = GetAddedNodeInfoAync(detailed, nodeEndPoint).GetAwaiter().GetResult();
+			return addedNodeInfo;
+		}
+
+		public async Task<AddedNodeInfo> GetAddedNodeInfoAync(bool detailed, EndPoint nodeEndPoint)
+		{
+			if(nodeEndPoint == null)
+				throw new ArgumentNullException("nodeEndPoint");
+
+			try
+			{
+
+				var result = await SendCommandAsync(RPCOperations.getaddednodeinfo, detailed, nodeEndPoint.ToString()).ConfigureAwait(false);
+				var e = result.Result;
+				return e.Select(entry => new AddedNodeInfo
+				{
+					AddedNode = Utils.ParseIpEndpoint((string)entry["addednode"], 8333),
+					Connected = (bool)entry["connected"],
+					Addresses = entry["addresses"].Select(x => new NodeAddressInfo
+					{
+						Address = Utils.ParseIpEndpoint((string)x["address"], 8333),
+						Connected = (bool)x["connected"]
+					})
+				}).FirstOrDefault();
+			}
+			catch(RPCException ex)
+			{
+				if(ex.RPCCode == RPCErrorCode.RPC_CLIENT_NODE_NOT_ADDED)
+					return null;
+				throw;
+			}
+		}
+#endif
+
+#endregion
+
+#region Block chain and UTXO
+
+		public uint256 GetBestBlockHash()
+		{
+			return uint256.Parse((string)SendCommand(RPCOperations.getbestblockhash).Result);
+		}
+
+		public async Task<uint256> GetBestBlockHashAsync()
+		{
+			return uint256.Parse((string)(await SendCommandAsync(RPCOperations.getbestblockhash).ConfigureAwait(false)).Result);
+		}
+
+		public BlockHeader GetBlockHeader(int height)
+		{
+			var hash = GetBlockHash(height);
+			return GetBlockHeader(hash);
+		}
+
+		public async Task<BlockHeader> GetBlockHeaderAsync(int height)
+		{
+			var hash = await GetBlockHashAsync(height).ConfigureAwait(false);
+			return await GetBlockHeaderAsync(hash).ConfigureAwait(false);
+		}
+
+		/// <summary>
+		/// Get the a whole block
+		/// </summary>
+		/// <param name="blockId"></param>
+		/// <returns></returns>
+		public async Task<Block> GetBlockAsync(uint256 blockId)
+		{
+			var resp = await SendCommandAsync(RPCOperations.getblock, blockId.ToString(), false).ConfigureAwait(false);
+			return new Block(Encoders.Hex.DecodeData(resp.Result.ToString()));
+		}
+
+		/// <summary>
+		/// Get the a whole block
+		/// </summary>
+		/// <param name="blockId"></param>
+		/// <returns></returns>
+		public Block GetBlock(uint256 blockId)
+		{
+			return GetBlockAsync(blockId).GetAwaiter().GetResult();
+		}
+
+		public Block GetBlock(int height)
+		{
+			return GetBlockAsync(height).GetAwaiter().GetResult();
+		}
+
+		public async Task<Block> GetBlockAsync(int height)
+		{
+			var hash = await GetBlockHashAsync(height).ConfigureAwait(false);
+			return await GetBlockAsync(hash).ConfigureAwait(false);
+		}
+
+		public BlockHeader GetBlockHeader(uint256 blockHash)
+		{
+			var resp = SendCommand("getblockheader", blockHash.ToString());
+			return ParseBlockHeader(resp);
+		}
+
+		public async Task<BlockHeader> GetBlockHeaderAsync(uint256 blockHash)
+		{
+			var resp = await SendCommandAsync("getblockheader", blockHash.ToString()).ConfigureAwait(false);
+			return ParseBlockHeader(resp);
+		}
+
+		private static BlockHeader ParseBlockHeader(RPCResponse resp)
+		{
+			var header = new BlockHeader();
+			header.Version = (int)resp.Result["version"];
+			header.Nonce = (uint)resp.Result["nonce"];
+			header.Bits = new Target(Encoders.Hex.DecodeData((string)resp.Result["bits"]));
+			if(resp.Result["previousblockhash"] != null)
+			{
+				header.HashPrevBlock = uint256.Parse((string)resp.Result["previousblockhash"]);
+			}
+			if(resp.Result["time"] != null)
+			{
+				header.BlockTime = Utils.UnixTimeToDateTime((uint)resp.Result["time"]);
+			}
+			if(resp.Result["merkleroot"] != null)
+			{
+				header.HashMerkleRoot = uint256.Parse((string)resp.Result["merkleroot"]);
+			}
+			return header;
+		}
+
+		public uint256 GetBlockHash(int height)
+		{
+			var resp = SendCommand(RPCOperations.getblockhash, height);
+			return uint256.Parse(resp.Result.ToString());
+		}
+
+		public async Task<uint256> GetBlockHashAsync(int height)
+		{
+			var resp = await SendCommandAsync(RPCOperations.getblockhash, height).ConfigureAwait(false);
+			return uint256.Parse(resp.Result.ToString());
+		}
+
+		public int GetBlockCount()
+		{
+			return (int)SendCommand(RPCOperations.getblockcount).Result;
+		}
+
+		public async Task<int> GetBlockCountAsync()
+		{
+			return (int)(await SendCommandAsync(RPCOperations.getblockcount).ConfigureAwait(false)).Result;
+		}
+
+		public uint256[] GetRawMempool()
+		{
+			var result = SendCommand(RPCOperations.getrawmempool);
+			var array = (JArray)result.Result;
+			return array.Select(o => (string)o).Select(uint256.Parse).ToArray();
+		}
+
+		public async Task<uint256[]> GetRawMempoolAsync()
+		{
+			var result = await SendCommandAsync(RPCOperations.getrawmempool).ConfigureAwait(false);
+			var array = (JArray)result.Result;
+			return array.Select(o => (string)o).Select(uint256.Parse).ToArray();
+		}
+
+		/// <summary>
+		/// GetTransactions only returns on txn which are not entirely spent unless you run bitcoinq with txindex=1.
+		/// </summary>
+		/// <param name="blockHash"></param>
+		/// <returns></returns>
+		public IEnumerable<Transaction> GetTransactions(uint256 blockHash)
+		{
+			if(blockHash == null)
+				throw new ArgumentNullException("blockHash");
+
+			var resp = SendCommand(RPCOperations.getblock, blockHash.ToString());
+
+			var tx = resp.Result["tx"] as JArray;
+			if(tx != null)
+			{
+				foreach(var item in tx)
+				{
+					var result = GetRawTransaction(uint256.Parse(item.ToString()), false);
+					if(result != null)
+						yield return result;
+				}
+			}
+		}
+
+		public IEnumerable<Transaction> GetTransactions(int height)
+		{
+			return GetTransactions(GetBlockHash(height));
+		}
+
+#endregion
+
+#region Coin generation
+
+#endregion
+
+#region Raw Transaction
+
+		public Transaction DecodeRawTransaction(string rawHex)
+		{
+			var response = SendCommand(RPCOperations.decoderawtransaction, rawHex);
+			return Transaction.Parse(response.Result.ToString(), RawFormat.Satoshi);
+		}
+
+		public Transaction DecodeRawTransaction(byte[] raw)
+		{
+
+			return DecodeRawTransaction(Encoders.Hex.EncodeData(raw));
+		}
+		public async Task<Transaction> DecodeRawTransactionAsync(string rawHex)
+		{
+			var response = await SendCommandAsync(RPCOperations.decoderawtransaction, rawHex).ConfigureAwait(false);
+			return Transaction.Parse(response.Result.ToString(), RawFormat.Satoshi);
+		}
+
+		public Task<Transaction> DecodeRawTransactionAsync(byte[] raw)
+		{
+			return DecodeRawTransactionAsync(Encoders.Hex.EncodeData(raw));
+		}
+
+		/// <summary>
+		/// getrawtransaction only returns on txn which are not entirely spent unless you run bitcoinq with txindex=1.
+		/// </summary>
+		/// <param name="txid"></param>
+		/// <returns></returns>
+		public Transaction GetRawTransaction(uint256 txid, bool throwIfNotFound = true)
+		{
+			return GetRawTransactionAsync(txid, throwIfNotFound).GetAwaiter().GetResult();
+		}
+
+		public async Task<Transaction> GetRawTransactionAsync(uint256 txid, bool throwIfNotFound = true)
+		{
+			var response = await SendCommandAsync(new RPCRequest(RPCOperations.getrawtransaction, new[] { txid.ToString() }), throwIfNotFound).ConfigureAwait(false);
+			if(throwIfNotFound)
+				response.ThrowIfError();
+			if(response.Error != null && response.Error.Code == RPCErrorCode.RPC_INVALID_ADDRESS_OR_KEY)
+				return null;
+
+			response.ThrowIfError();
+			var tx = new Transaction();
+			tx.ReadWrite(Encoders.Hex.DecodeData(response.Result.ToString()));
+			return tx;
+		}
+
+		public void SendRawTransaction(Transaction tx)
+		{
+			SendRawTransaction(tx.ToBytes());
+		}
+
+		public void SendRawTransaction(byte[] bytes)
+		{
+			SendCommand(RPCOperations.sendrawtransaction, Encoders.Hex.EncodeData(bytes));
+		}
+
+		public Task SendRawTransactionAsync(Transaction tx)
+		{
+			return SendRawTransactionAsync(tx.ToBytes());
+		}
+
+		public Task SendRawTransactionAsync(byte[] bytes)
+		{
+			return SendCommandAsync(RPCOperations.sendrawtransaction, Encoders.Hex.EncodeData(bytes));
+		}
+
+		#endregion
+
+		#region Utility functions
+
+		// Estimates the approximate fee per kilobyte needed for a transaction to begin
+		// confirmation within conf_target blocks if possible and return the number of blocks
+		// for which the estimate is valid.Uses virtual transaction size as defined
+		// in BIP 141 (witness data is discounted).
+		#region Fee Estimation
+
+		/// <summary>
+		/// (>= Bitcoin Core v0.14) Get the estimated fee per kb for being confirmed in nblock
+		/// </summary>
+		/// <param name="confirmationTarget">Confirmation target in blocks (1 - 1008)</param>
+		/// <param name="estimateMode">Whether to return a more conservative estimate which also satisfies a longer history. A conservative estimate potentially returns a higher feerate and is more likely to be sufficient for the desired target, but is not as responsive to short term drops in the prevailing fee market.</param>
+		/// <returns>The estimated fee rate, block number where estimate was found</returns>
+		/// <exception cref="NoEstimationException">The Fee rate couldn't be estimated because of insufficient data from Bitcoin Core</exception>
+		public EstimateSmartFeeResponse EstimateSmartFeeRate(int confirmationTarget, EstimateSmartFeeMode estimateMode = EstimateSmartFeeMode.Conservative)
+		{
+			return EstimateSmartFeeRateAsync(confirmationTarget, estimateMode).GetAwaiter().GetResult();
+		}
+
+		/// <summary>
+		/// (>= Bitcoin Core v0.14) Tries to get the estimated fee per kb for being confirmed in nblock
+		/// </summary>
+		/// <param name="confirmationTarget">Confirmation target in blocks (1 - 1008)</param>
+		/// <param name="estimateMode">Whether to return a more conservative estimate which also satisfies a longer history. A conservative estimate potentially returns a higher feerate and is more likely to be sufficient for the desired target, but is not as responsive to short term drops in the prevailing fee market.</param>
+		/// <returns>The estimated fee rate, block number where estimate was found or null</returns>
+		public async Task<EstimateSmartFeeResponse> TryEstimateSmartFeeRateAsync(int confirmationTarget, EstimateSmartFeeMode estimateMode = EstimateSmartFeeMode.Conservative)
+		{
+			return await EstimateSmartFeeRateImplAsync(confirmationTarget, estimateMode).ConfigureAwait(false);
+		}
+
+		/// <summary>
+		/// (>= Bitcoin Core v0.14) Tries to get the estimated fee per kb for being confirmed in nblock
+		/// </summary>
+		/// <param name="confirmationTarget">Confirmation target in blocks (1 - 1008)</param>
+		/// <param name="estimateMode">Whether to return a more conservative estimate which also satisfies a longer history. A conservative estimate potentially returns a higher feerate and is more likely to be sufficient for the desired target, but is not as responsive to short term drops in the prevailing fee market.</param>
+		/// <returns>The estimated fee rate, block number where estimate was found or null</returns>
+		public EstimateSmartFeeResponse TryEstimateSmartFeeRate(int confirmationTarget, EstimateSmartFeeMode estimateMode = EstimateSmartFeeMode.Conservative)
+		{
+			return TryEstimateSmartFeeRateAsync(confirmationTarget, estimateMode).GetAwaiter().GetResult();
+		}
+
+		/// <summary>
+		/// (>= Bitcoin Core v0.14) Get the estimated fee per kb for being confirmed in nblock
+		/// </summary>
+		/// <param name="confirmationTarget">Confirmation target in blocks (1 - 1008)</param>
+		/// <param name="estimateMode">Whether to return a more conservative estimate which also satisfies a longer history. A conservative estimate potentially returns a higher feerate and is more likely to be sufficient for the desired target, but is not as responsive to short term drops in the prevailing fee market.</param>
+		/// <returns>The estimated fee rate, block number where estimate was found</returns>
+		/// <exception cref="NoEstimationException">when fee couldn't be estimated</exception>
+		public async Task<EstimateSmartFeeResponse> EstimateSmartFeeRateAsync(int confirmationTarget, EstimateSmartFeeMode estimateMode = EstimateSmartFeeMode.Conservative)
+		{
+			var feeRate = await EstimateSmartFeeRateImplAsync(confirmationTarget, estimateMode);
+			if (feeRate == null)
+				throw new NoEstimationException(confirmationTarget);
+			return feeRate;
+		}
+
+		/// <summary>
+		/// (>= Bitcoin Core v0.14)
+		/// </summary>
+		private async Task<EstimateSmartFeeResponse> EstimateSmartFeeRateImplAsync(int confirmationTarget, EstimateSmartFeeMode estimateMode = EstimateSmartFeeMode.Conservative)
+		{
+			var request = new RPCRequest(RPCOperations.estimatesmartfee.ToString(), new object[] { confirmationTarget, estimateMode.ToString().ToUpperInvariant() });
+
+			var response = await SendCommandAsync(request, throwIfRPCError: false).ConfigureAwait(false);
+
+			if (response?.Error != null)
+			{
+				return null;
+			}
+			var resultJToken = response.Result;
+			var feeRateDecimal = resultJToken.Value<decimal>("feerate"); // estimate fee-per-kilobyte (in BTC)
+			var blocks = resultJToken.Value<int>("blocks"); // block number where estimate was found
+			var money = Money.Coins(feeRateDecimal);
+			if (money.Satoshi < 0)
+			{
+				return null;
+			}
+			return new EstimateSmartFeeResponse
+			{
+				FeeRate = new FeeRate(money),
+				Blocks = blocks
+			};
+		}
+
+		#endregion
+
+		// DEPRECATED. Please use estimatesmartfee for more intelligent estimates.
+		// Estimates the approximate fee per kilobyte needed for a transaction to begin
+		// confirmation within nblocks blocks.Uses virtual transaction size of transaction
+		// as defined in BIP 141 (witness data is discounted).
+		#region Obsoleted Fee Estimation
+
+		/// <summary>
+		/// Get the estimated fee per kb for being confirmed in nblock
+		/// </summary>
+		/// <param name="nblock"></param>
+		/// <returns></returns>
+		[Obsolete("Use EstimateSmartFeeRate or TryEstimateSmartFeeRate instead")]
+		public FeeRate EstimateFee(int nblock)
+		{
+			var response = SendCommand(RPCOperations.estimatefee, nblock);
+			var result = response.Result.Value<decimal>();
+			var money = Money.Coins(result);
+			if (money.Satoshi < 0)
+				money = Money.Zero;
+			return new FeeRate(money);
+		}
+
+		/// <summary>
+		/// Get the estimated fee per kb for being confirmed in nblock
+		/// </summary>
+		/// <param name="nblock"></param>
+		/// <returns></returns>
+		[Obsolete("Use EstimateSmartFeeRateAsync instead")]
+		public async Task<Money> EstimateFeeAsync(int nblock)
+		{
+			var response = await SendCommandAsync(RPCOperations.estimatefee, nblock).ConfigureAwait(false);
+			return Money.Parse(response.Result.ToString());
+		}
+
+		/// <summary>
+		/// Get the estimated fee per kb for being confirmed in nblock
+		/// </summary>
+		/// <param name="nblock">The time expected, in block, before getting confirmed</param>
+		/// <returns>The estimated fee rate</returns>
+		/// <exception cref="NoEstimationException">The Fee rate couldn't be estimated because of insufficient data from Bitcoin Core</exception>
+		[Obsolete("Use EstimateSmartFeeRate instead")]
+		public FeeRate EstimateFeeRate(int nblock)
+		{
+			return EstimateFeeRateAsync(nblock).GetAwaiter().GetResult();
+		}
+
+		/// <summary>
+		/// Tries to get the estimated fee per kb for being confirmed in nblock
+		/// </summary>
+		/// <param name="nblock">The time expected, in block, before getting confirmed</param>
+		/// <returns>The estimated fee rate or null</returns>
+		[Obsolete("Use TryEstimateSmartFeeRateAsync instead")]
+		public async Task<FeeRate> TryEstimateFeeRateAsync(int nblock)
+		{
+			return await EstimateFeeRateImplAsync(nblock).ConfigureAwait(false);
+		}
+
+		/// <summary>
+		/// Tries to get the estimated fee per kb for being confirmed in nblock
+		/// </summary>
+		/// <param name="nblock">The time expected, in block, before getting confirmed</param>
+		/// <returns>The estimated fee rate or null</returns>
+		[Obsolete("Use TryEstimateSmartFeeRate instead")]
+		public FeeRate TryEstimateFeeRate(int nblock)
+		{
+			return TryEstimateFeeRateAsync(nblock).GetAwaiter().GetResult();
+		}
+
+		/// <summary>
+		/// Get the estimated fee per kb for being confirmed in nblock
+		/// </summary>
+		/// <param name="nblock">The time expected, in block, before getting confirmed</param>
+		/// <returns>The estimated fee rate</returns>
+		/// <exception cref="NoEstimationException">when fee couldn't be estimated</exception>
+		[Obsolete("Use EstimateSmartFeeRateAsync instead")]
+		public async Task<FeeRate> EstimateFeeRateAsync(int nblock)
+		{
+			var feeRate = await EstimateFeeRateImplAsync(nblock);
+			if (feeRate == null)
+				throw new NoEstimationException(nblock);
+			return feeRate;
+		}
+
+		[Obsolete("Use EstimateSmartFeeRateImplAsync instead")]
+		private async Task<FeeRate> EstimateFeeRateImplAsync(int nblock)
+		{
+			var response = await SendCommandAsync(RPCOperations.estimatefee, nblock).ConfigureAwait(false);
+			var result = response.Result.Value<decimal>();
+			var money = Money.Coins(result);
+			if (money.Satoshi < 0)
+				return null;
+			return new FeeRate(money);
+		}
+
+		#endregion
+
+		[Obsolete("Removed by Bitcoin Core v0.15.0 Release")]		public decimal EstimatePriority(int nblock)
+		{
+			decimal priority = 0;
+			priority = EstimatePriorityAsync(nblock).GetAwaiter().GetResult();
+			return priority;
+		}
+
+		[Obsolete("Removed by Bitcoin Core v0.15.0 Release")]
+		public async Task<decimal> EstimatePriorityAsync(int nblock)
+		{
+			if(nblock < 0)
+				throw new ArgumentOutOfRangeException("nblock", "nblock must be greater or equal to zero");
+			var response = await SendCommandAsync("estimatepriority", nblock).ConfigureAwait(false);
+			return response.Result.Value<decimal>();
+		}
+
+		/// <summary>
+		/// Requires wallet support. Requires an unlocked wallet or an unencrypted wallet.
+		/// </summary>
+		/// <param name="address">A P2PKH or P2SH address to which the bitcoins should be sent</param>
+		/// <param name="amount">The amount to spend</param>
+		/// <param name="commentTx">A locally-stored (not broadcast) comment assigned to this transaction. Default is no comment</param>
+		/// <param name="commentDest">A locally-stored (not broadcast) comment assigned to this transaction. Meant to be used for describing who the payment was sent to. Default is no comment</param>
+		/// <returns>The TXID of the sent transaction</returns>
+		public uint256 SendToAddress(BitcoinAddress address, Money amount, string commentTx = null, string commentDest = null)
+		{
+			uint256 txid = null;
+
+			txid = SendToAddressAsync(address, amount, commentTx, commentDest).GetAwaiter().GetResult();
+			return txid;
+		}
+
+		/// <summary>
+		/// Requires wallet support. Requires an unlocked wallet or an unencrypted wallet.
+		/// </summary>
+		/// <param name="address">A P2PKH or P2SH address to which the bitcoins should be sent</param>
+		/// <param name="amount">The amount to spend</param>
+		/// <param name="commentTx">A locally-stored (not broadcast) comment assigned to this transaction. Default is no comment</param>
+		/// <param name="commentDest">A locally-stored (not broadcast) comment assigned to this transaction. Meant to be used for describing who the payment was sent to. Default is no comment</param>
+		/// <returns>The TXID of the sent transaction</returns>
+		public async Task<uint256> SendToAddressAsync(BitcoinAddress address, Money amount, string commentTx = null, string commentDest = null)
+		{
+			List<object> parameters = new List<object>();
+			parameters.Add(address.ToString());
+			parameters.Add(amount.ToString());
+			if(commentTx != null)
+				parameters.Add(commentTx);
+			if(commentDest != null)
+				parameters.Add(commentDest);
+			var resp = await SendCommandAsync(RPCOperations.sendtoaddress, parameters.ToArray()).ConfigureAwait(false);
+			return uint256.Parse(resp.Result.ToString());
+		}
+
+		public bool SetTxFee(FeeRate feeRate)
+		{
+			return SendCommand(RPCOperations.settxfee, new[] { feeRate.FeePerK.ToString() }).Result.ToString() == "true";
+		}
+
+#endregion
+
+		public async Task<uint256[]> GenerateAsync(int nBlocks)
+		{
+			if(nBlocks < 0)
+				throw new ArgumentOutOfRangeException("nBlocks");
+			var result = (JArray)(await SendCommandAsync(RPCOperations.generate, nBlocks).ConfigureAwait(false)).Result;
+			return result.Select(r => new uint256(r.Value<string>())).ToArray();
+		}
+
+		public uint256[] Generate(int nBlocks)
+		{
+			return GenerateAsync(nBlocks).GetAwaiter().GetResult();
+		}
+	}
+
+#if !NOSOCKET
+	public class PeerInfo
+	{
+		public int Id
+		{
+			get; internal set;
+		}
+		public IPEndPoint Address
+		{
+			get; internal set;
+		}
+		public IPEndPoint LocalAddress
+		{
+			get; internal set;
+		}
+		public ulong Services
+		{
+			get; internal set;
+		}
+		public DateTimeOffset LastSend
+		{
+			get; internal set;
+		}
+		public DateTimeOffset LastReceive
+		{
+			get; internal set;
+		}
+		public long BytesSent
+		{
+			get; internal set;
+		}
+		public long BytesReceived
+		{
+			get; internal set;
+		}
+		public DateTimeOffset ConnectionTime
+		{
+			get; internal set;
+		}
+		public TimeSpan? PingTime
+		{
+			get; internal set;
+		}
+		public int Version
+		{
+			get; internal set;
+		}
+		public string SubVersion
+		{
+			get; internal set;
+		}
+		public bool Inbound
+		{
+			get; internal set;
+		}
+		public int StartingHeight
+		{
+			get; internal set;
+		}
+		public int BanScore
+		{
+			get; internal set;
+		}
+		public int SynchronizedHeaders
+		{
+			get; internal set;
+		}
+		public int SynchronizedBlocks
+		{
+			get; internal set;
+		}
+		public uint[] Inflight
+		{
+			get; internal set;
+		}
+		public bool IsWhiteListed
+		{
+			get; internal set;
+		}
+		public TimeSpan PingWait
+		{
+			get; internal set;
+		}
+		public int Blocks
+		{
+			get; internal set;
+		}
+		public TimeSpan TimeOffset
+		{
+			get; internal set;
+		}
+	}
+
+	public class AddedNodeInfo
+	{
+		public EndPoint AddedNode
+		{
+			get; internal set;
+		}
+		public bool Connected
+		{
+			get; internal set;
+		}
+		public IEnumerable<NodeAddressInfo> Addresses
+		{
+			get; internal set;
+		}
+	}
+
+	public class NodeAddressInfo
+	{
+		public IPEndPoint Address
+		{
+			get; internal set;
+		}
+		public bool Connected
+		{
+			get; internal set;
+		}
+	}
+#endif
+
+	public class NoEstimationException : Exception
+	{
+		public NoEstimationException(int nblock)
+			: base("The FeeRate couldn't be estimated because of insufficient data from Bitcoin Core. Try to use smaller nBlock, or wait Bitcoin Core to gather more data.")
+		{
+		}
+	}
+
+}
 #endif