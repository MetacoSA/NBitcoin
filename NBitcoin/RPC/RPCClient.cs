--- conflicted
+++ resolved
@@ -1,2319 +1,1089 @@
-<<<<<<< HEAD
-﻿using System;
-using System.Collections.Generic;
-using System.IO;
-using System.Linq;
-using System.Net;
-using System.Runtime.ExceptionServices;
-using System.Text;
-using System.Threading.Tasks;
-using NBitcoin.DataEncoders;
-using Newtonsoft.Json.Linq;
-
-namespace NBitcoin.RPC
-{
-	public class RPCAccount
-	{
-		public Money Amount
-		{
-			get;
-			set;
-		}
-		public String AccountName
-		{
-			get;
-			set;
-		}
-	}
-
-	public class ChangeAddress
-	{
-		public Money Amount
-		{
-			get;
-			set;
-		}
-		public BitcoinAddress Address
-		{
-			get;
-			set;
-		}
-	}
-
-	public class AddressGrouping
-	{
-		public AddressGrouping()
-		{
-			ChangeAddresses = new List<ChangeAddress>();
-		}
-		public BitcoinAddress PublicAddress
-		{
-			get;
-			set;
-		}
-		public Money Amount
-		{
-			get;
-			set;
-		}
-		public string Account
-		{
-			get;
-			set;
-		}
-
-		public List<ChangeAddress> ChangeAddresses
-		{
-			get;
-			set;
-		}
-	}
-
-	/*
-        Category            Name                        Implemented 
-        ------------------ --------------------------- -----------------------
-        ------------------ Overall control/query calls 
-        control            getinfo
-        control            help
-        control            stop
-
-        ------------------ P2P networking
-        network            getnetworkinfo
-        network            addnode                      Yes
-        network            disconnectnode
-        network            getaddednodeinfo             Yes
-        network            getconnectioncount
-        network            getnettotals
-        network            getpeerinfo                  Yes
-        network            ping
-        network            setban
-        network            listbanned
-        network            clearbanned
-
-        ------------------ Block chain and UTXO
-        blockchain         getblockchaininfo
-        blockchain         getbestblockhash             Yes
-        blockchain         getblockcount                Yes
-        blockchain         getblock                     Yes
-        blockchain         getblockhash                 Yes
-        blockchain         getchaintips
-        blockchain         getdifficulty				Yes
-        blockchain         getmempoolinfo
-        blockchain         getrawmempool                Yes
-        blockchain         gettxout
-        blockchain         gettxoutproof
-        blockchain         verifytxoutproof
-        blockchain         gettxoutsetinfo
-        blockchain         verifychain
-
-        ------------------ Mining
-        mining             getblocktemplate
-        mining             getmininginfo
-        mining             getnetworkhashps
-        mining             prioritisetransaction
-        mining             submitblock
-
-        ------------------ Coin generation
-        generating         getgenerate
-        generating         setgenerate
-        generating         generate
-
-        ------------------ Raw transactions
-        rawtransactions    createrawtransaction
-        rawtransactions    decoderawtransaction
-        rawtransactions    decodescript
-        rawtransactions    getrawtransaction
-        rawtransactions    sendrawtransaction
-        rawtransactions    signrawtransaction
-        rawtransactions    fundrawtransaction
-
-        ------------------ Utility functions
-        util               createmultisig
-        util               validateaddress
-        util               verifymessage
-        util               estimatefee                  Yes
-        util               estimatepriority             Yes
-
-        ------------------ Not shown in help
-        hidden             invalidateblock
-        hidden             reconsiderblock
-        hidden             setmocktime
-        hidden             resendwallettransactions
-
-        ------------------ Wallet
-        wallet             addmultisigaddress
-        wallet             backupwallet                 Yes
-        wallet             dumpprivkey                  Yes
-        wallet             dumpwallet
-        wallet             encryptwallet
-        wallet             getaccountaddress
-        wallet             getaccount                   Yes
-        wallet             getaddressesbyaccount
-        wallet             getbalance					Yes
-        wallet             getnewaddress
-        wallet             getrawchangeaddress
-        wallet             getreceivedbyaccount
-        wallet             getreceivedbyaddress
-        wallet             gettransaction               Yes
-        wallet             getunconfirmedbalance
-        wallet             getwalletinfo
-        wallet             importprivkey                Yes
-        wallet             importwallet
-        wallet             importaddress                Yes
-        wallet             keypoolrefill
-        wallet             listaccounts                 Yes
-        wallet             listaddressgroupings         Yes
-        wallet             listlockunspent
-        wallet             listreceivedbyaccount
-        wallet             listreceivedbyaddress
-        wallet             listsinceblock
-        wallet             listtransactions
-        wallet             listunspent                  Yes
-        wallet             lockunspent                  Yes
-        wallet             move
-        wallet             sendfrom
-        wallet             sendmany
-        wallet             sendtoaddress
-        wallet             setaccount
-        wallet             settxfee
-        wallet             signmessage
-        wallet             walletlock
-        wallet             walletpassphrasechange
-        wallet             walletpassphrase
-    */
-	public class RPCClient : IBlockRepository
-	{
-		private readonly NetworkCredential _credentials;
-		public NetworkCredential Credentials
-		{
-			get
-			{
-				return _credentials;
-			}
-		}
-		private readonly Uri _address;
-		public Uri Address
-		{
-			get
-			{
-				return _address;
-			}
-		}
-		private readonly Network _network;
-		public Network Network
-		{
-			get
-			{
-				return _network;
-			}
-		}
-		public RPCClient(NetworkCredential credentials, string host, Network network)
-			: this(credentials, BuildUri(host, network.RPCPort), network)
-		{
-		}
-
-		private static Uri BuildUri(string host, int port)
-		{
-			UriBuilder builder = new UriBuilder();
-			builder.Host = host;
-			builder.Scheme = "http";
-			builder.Port = port;
-			return builder.Uri;
-		}
-		public RPCClient(NetworkCredential credentials, Uri address, Network network = null)
-		{
-
-			if(credentials == null)
-				throw new ArgumentNullException("credentials");
-			if(address == null)
-				throw new ArgumentNullException("address");
-			if(network == null)
-			{
-				network = new[] { Network.Main, Network.TestNet, Network.RegTest }.FirstOrDefault(n => n.RPCPort == address.Port);
-				if(network == null)
-					throw new ArgumentNullException("network");
-			}
-			_credentials = credentials;
-			_address = address;
-			_network = network;
-		}
-
-		public RPCResponse SendCommand(RPCOperations commandName, params object[] parameters)
-		{
-			return SendCommand(commandName.ToString(), parameters);
-		}
-
-		public BitcoinAddress GetNewAddress()
-		{
-			return BitcoinAddress.Create(SendCommand(RPCOperations.getnewaddress).Result.ToString(), Network);
-		}
-
-		public async Task<BitcoinAddress> GetNewAddressAsync()
-		{
-			var result = await SendCommandAsync(RPCOperations.getnewaddress).ConfigureAwait(false);
-			return BitcoinAddress.Create(result.Result.ToString(), Network);
-		}
-
-		public Task<RPCResponse> SendCommandAsync(RPCOperations commandName, params object[] parameters)
-		{
-			return SendCommandAsync(commandName.ToString(), parameters);
-		}
-
-		/// <summary>
-		/// Send a command
-		/// </summary>
-		/// <param name="commandName">https://en.bitcoin.it/wiki/Original_Bitcoin_client/API_calls_list</param>
-		/// <param name="parameters"></param>
-		/// <returns></returns>
-		public RPCResponse SendCommand(string commandName, params object[] parameters)
-		{
-			return SendCommand(new RPCRequest(commandName, parameters));
-		}
-		public Task<RPCResponse> SendCommandAsync(string commandName, params object[] parameters)
-		{
-			return SendCommandAsync(new RPCRequest(commandName, parameters));
-		}
-
-		public RPCResponse SendCommand(RPCRequest request, bool throwIfRPCError = true)
-		{
-			try
-			{
-				return SendCommandAsync(request, throwIfRPCError).Result;
-			}
-			catch(AggregateException aex)
-			{
-				ExceptionDispatchInfo.Capture(aex.InnerException).Throw();
-				return null; //Can't happen
-			}
-		}
-
-		public async Task<RPCResponse> SendCommandAsync(RPCRequest request, bool throwIfRPCError = true)
-		{
-			var webRequest = (HttpWebRequest)WebRequest.Create(Address);
-			webRequest.Headers[HttpRequestHeader.Authorization] = "Basic " + Encoders.Base64.EncodeData(Encoders.ASCII.DecodeData(Credentials.UserName + ":" + Credentials.Password));
-			webRequest.ContentType = "application/json-rpc";
-			webRequest.Method = "POST";
-
-			var writer = new StringWriter();
-			request.WriteJSON(writer);
-			writer.Flush();
-			var json = writer.ToString();
-			var bytes = Encoding.UTF8.GetBytes(json);
-#if !(PORTABLE || NETCORE)
-			webRequest.ContentLength = bytes.Length;
-#endif
-			var dataStream = await webRequest.GetRequestStreamAsync().ConfigureAwait(false);
-			await dataStream.WriteAsync(bytes, 0, bytes.Length).ConfigureAwait(false);
-			dataStream.Dispose();
-			RPCResponse response;
-			try
-			{
-				using(var webResponse = await webRequest.GetResponseAsync().ConfigureAwait(false))
-				{
-					response = RPCResponse.Load(webResponse.GetResponseStream());
-				}
-				if(throwIfRPCError)
-					response.ThrowIfError();
-			}
-			catch(WebException ex)
-			{
-				if(ex.Response == null || ex.Response.ContentLength == 0)
-					throw;
-				response = RPCResponse.Load(ex.Response.GetResponseStream());
-				if(throwIfRPCError)
-					response.ThrowIfError();
-			}
-			return response;
-		}
-
-		#region P2P Networking
-#if !NOSOCKET
-		public PeerInfo[] GetPeersInfo()
-		{
-			PeerInfo[] peers = null;
-			try
-			{
-				peers = GetPeersInfoAsync().Result;
-			}
-			catch(AggregateException aex)
-			{
-				ExceptionDispatchInfo.Capture(aex.InnerException).Throw();
-			}
-			return peers;
-		}
-
-		public async Task<PeerInfo[]> GetPeersInfoAsync()
-		{
-			var resp = await SendCommandAsync("getpeerinfo").ConfigureAwait(false);
-			var peers = resp.Result as JArray;
-			var result = new PeerInfo[peers.Count];
-			var i = 0;
-			foreach(var peer in peers)
-			{
-				var localAddr = (string)peer["addrlocal"];
-				var pingWait = peer["pingwait"] != null ? (double)peer["pingwait"] : 0;
-
-				localAddr = string.IsNullOrEmpty(localAddr) ? "127.0.0.1:8333" : localAddr;
-
-				result[i++] = new PeerInfo
-				{
-					//Id = (int)peer["id"],
-					Address = Utils.ParseIpEndpoint((string)peer["addr"], this.Network.DefaultPort),
-					LocalAddress = Utils.ParseIpEndpoint(localAddr, this.Network.DefaultPort),
-					Services = ulong.Parse((string)peer["services"]),
-					LastSend = Utils.UnixTimeToDateTime((uint)peer["lastsend"]),
-					LastReceive = Utils.UnixTimeToDateTime((uint)peer["lastrecv"]),
-					BytesSent = (long)peer["bytessent"],
-					BytesReceived = (long)peer["bytesrecv"],
-					ConnectionTime = Utils.UnixTimeToDateTime((uint)peer["conntime"]),
-					TimeOffset = TimeSpan.FromSeconds(Math.Min((long)int.MaxValue, (long)peer["timeoffset"])),
-					PingTime = TimeSpan.FromSeconds((double)peer["pingtime"]),
-					PingWait = TimeSpan.FromSeconds(pingWait),
-					//Blocks = peer["blocks"] != null ? (int)peer["blocks"] : -1,
-					Version = (int)peer["version"],
-					SubVersion = (string)peer["subver"],
-					Inbound = (bool)peer["inbound"],
-					StartingHeight = (int)peer["startingheight"],
-					//SynchronizedBlocks = (int)peer["synced_blocks"],
-					//SynchronizedHeaders = (int)peer["synced_headers"],
-					//IsWhiteListed = (bool)peer["whitelisted"],
-					BanScore = peer["banscore"] == null ? 0 : (int)peer["banscore"],
-					//Inflight = peer["inflight"].Select(x => uint.Parse((string)x)).ToArray()
-				};
-			}
-			return result;
-		}
-
-		public void AddNode(EndPoint nodeEndPoint, bool onetry = false)
-		{
-			if(nodeEndPoint == null)
-				throw new ArgumentNullException("nodeEndPoint");
-			SendCommand("addnode", nodeEndPoint.ToString(), onetry ? "onetry" : "add");
-		}
-
-		public async Task AddNodeAsync(EndPoint nodeEndPoint, bool onetry = false)
-		{
-			if(nodeEndPoint == null)
-				throw new ArgumentNullException("nodeEndPoint");
-			await SendCommandAsync("addnode", nodeEndPoint.ToString(), onetry ? "onetry" : "add").ConfigureAwait(false);
-		}
-
-		public void RemoveNode(EndPoint nodeEndPoint)
-		{
-			if(nodeEndPoint == null)
-				throw new ArgumentNullException("nodeEndPoint");
-			SendCommandAsync("addnode", nodeEndPoint.ToString(), "remove");
-		}
-
-		public async Task RemoveNodeAsync(EndPoint nodeEndPoint)
-		{
-			if(nodeEndPoint == null)
-				throw new ArgumentNullException("nodeEndPoint");
-			await SendCommandAsync("addnode", nodeEndPoint.ToString(), "remove").ConfigureAwait(false);
-		}
-
-		public async Task<AddedNodeInfo[]> GetAddedNodeInfoAsync(bool detailed)
-		{
-			var result = await SendCommandAsync("getaddednodeinfo", detailed).ConfigureAwait(false);
-			var obj = result.Result;
-			return obj.Select(entry => new AddedNodeInfo
-			{
-				AddedNode = Utils.ParseIpEndpoint((string)entry["addednode"], Network.Main.DefaultPort),
-				Connected = (bool)entry["connected"],
-				Addresses = entry["addresses"].Select(x => new NodeAddressInfo
-				{
-					Address = Utils.ParseIpEndpoint((string)x["address"], Network.Main.DefaultPort),
-					Connected = (bool)x["connected"]
-				})
-			}).ToArray();
-		}
-
-		public AddedNodeInfo[] GetAddedNodeInfo(bool detailed)
-		{
-			AddedNodeInfo[] addedNodesInfo = null;
-			try
-			{
-				addedNodesInfo = GetAddedNodeInfoAsync(detailed).Result;
-			}
-			catch(AggregateException aex)
-			{
-				ExceptionDispatchInfo.Capture(aex.InnerException).Throw();
-			}
-			return addedNodesInfo;
-		}
-
-		public AddedNodeInfo GetAddedNodeInfo(bool detailed, EndPoint nodeEndPoint)
-		{
-			AddedNodeInfo addedNodeInfo = null;
-			try
-			{
-				addedNodeInfo = GetAddedNodeInfoAync(detailed, nodeEndPoint).Result;
-			}
-			catch(AggregateException aex)
-			{
-				ExceptionDispatchInfo.Capture(aex.InnerException).Throw();
-			}
-			return addedNodeInfo;
-		}
-
-		public async Task<AddedNodeInfo> GetAddedNodeInfoAync(bool detailed, EndPoint nodeEndPoint)
-		{
-			if(nodeEndPoint == null)
-				throw new ArgumentNullException("nodeEndPoint");
-
-			try
-			{
-
-				var result = await SendCommandAsync("getaddednodeinfo", detailed, nodeEndPoint.ToString()).ConfigureAwait(false);
-				var e = result.Result;
-				return e.Select(entry => new AddedNodeInfo
-				{
-					AddedNode = Utils.ParseIpEndpoint((string)entry["addednode"], 8333),
-					Connected = (bool)entry["connected"],
-					Addresses = entry["addresses"].Select(x => new NodeAddressInfo
-					{
-						Address = Utils.ParseIpEndpoint((string)x["address"], 8333),
-						Connected = (bool)x["connected"]
-					})
-				}).FirstOrDefault();
-			}
-			catch(RPCException ex)
-			{
-				if(ex.RPCCode == RPCErrorCode.RPC_CLIENT_NODE_NOT_ADDED)
-					return null;
-				throw;
-			}
-		}
-#endif
-
-		#endregion
-
-		#region Block chain and UTXO
-
-		public uint256 GetBestBlockHash()
-		{
-			return uint256.Parse((string)SendCommand("getbestblockhash").Result);
-		}
-
-		public async Task<uint256> GetBestBlockHashAsync()
-		{
-			return uint256.Parse((string)(await SendCommandAsync("getbestblockhash").ConfigureAwait(false)).Result);
-		}
-
-		public BlockHeader GetBlockHeader(int height)
-		{
-			var hash = GetBlockHash(height);
-			return GetBlockHeader(hash);
-		}
-
-		public async Task<BlockHeader> GetBlockHeaderAsync(int height)
-		{
-			var hash = await GetBlockHashAsync(height).ConfigureAwait(false);
-			return await GetBlockHeaderAsync(hash).ConfigureAwait(false);
-		}
-
-		/// <summary>
-		/// Get the a whole block
-		/// </summary>
-		/// <param name="blockId"></param>
-		/// <returns></returns>
-		public async Task<Block> GetBlockAsync(uint256 blockId)
-		{
-			var resp = await SendCommandAsync("getblock", blockId.ToString(), false).ConfigureAwait(false);
-			var rpcBlock = SatoshiBlockFormatter.Parse(resp.Result as JObject);
-			return SatoshiBlockFormatter.ToBlock(rpcBlock);
-			//return new Block(Encoders.Hex.DecodeData(resp.Result.ToString()));
-		}
-
-		/// <summary>
-		/// Get the a whole block
-		/// </summary>
-		/// <param name="blockId"></param>
-		/// <returns></returns>
-		public async Task<RPCBlock> GetRPCBlock(uint256 blockId)
-		{
-			var resp = await SendCommandAsync("getblock", blockId.ToString(), false).ConfigureAwait(false);
-			return  SatoshiBlockFormatter.Parse(resp.Result as JObject);
-		}
-
-		/// <summary>
-		/// Get the a whole block
-		/// </summary>
-		/// <param name="blockId"></param>
-		/// <returns></returns>
-		public Block GetBlock(uint256 blockId)
-		{
-			try
-			{
-				return GetBlockAsync(blockId).Result;
-			}
-			catch(AggregateException aex)
-			{
-				ExceptionDispatchInfo.Capture(aex.InnerException).Throw();
-				throw;
-			}
-		}
-
-		public Block GetBlock(int height)
-		{
-			try
-			{
-				return GetBlockAsync(height).Result;
-			}
-			catch(AggregateException aex)
-			{
-				ExceptionDispatchInfo.Capture(aex.InnerException).Throw();
-				throw;
-			}
-		}
-
-		public async Task<Block> GetBlockAsync(int height)
-		{
-			var hash = await GetBlockHashAsync(height).ConfigureAwait(false);
-			return await GetBlockAsync(hash).ConfigureAwait(false);
-		}
-
-		public BlockHeader GetBlockHeader(uint256 blockHash)
-		{
-			var resp = SendCommand("getblock", blockHash.ToString());
-			return ParseBlockHeader(resp);
-		}
-
-		public async Task<BlockHeader> GetBlockHeaderAsync(uint256 blockHash)
-		{
-			var resp = await SendCommandAsync("getblock", blockHash.ToString()).ConfigureAwait(false);
-			return ParseBlockHeader(resp);
-		}
-
-		private static BlockHeader ParseBlockHeader(RPCResponse resp)
-		{
-			var header = new BlockHeader();
-			header.Version = (int)resp.Result["version"];
-			header.Nonce = (uint)resp.Result["nonce"];
-			header.Bits = new Target(Encoders.Hex.DecodeData((string)resp.Result["bits"]));
-			if(resp.Result["previousblockhash"] != null)
-			{
-				header.HashPrevBlock = uint256.Parse((string)resp.Result["previousblockhash"]);
-			}
-			if(resp.Result["time"] != null)
-			{
-				header.BlockTime = Utils.UnixTimeToDateTime((uint)resp.Result["time"]);
-			}
-			if(resp.Result["merkleroot"] != null)
-			{
-				header.HashMerkleRoot = uint256.Parse((string)resp.Result["merkleroot"]);
-			}
-			return header;
-		}
-
-		public uint256 GetBlockHash(int height)
-		{
-			var resp = SendCommand("getblockhash", height);
-			return uint256.Parse(resp.Result.ToString());
-		}
-
-		public async Task<uint256> GetBlockHashAsync(int height)
-		{
-			var resp = await SendCommandAsync("getblockhash", height).ConfigureAwait(false);
-			return uint256.Parse(resp.Result.ToString());
-		}
-
-		public int GetBlockCount()
-		{
-			return (int)SendCommand("getblockcount").Result;
-		}
-
-		public async Task<int> GetBlockCountAsync()
-		{
-			return (int)(await SendCommandAsync("getblockcount").ConfigureAwait(false)).Result;
-		}
-
-		public uint256[] GetRawMempool()
-		{
-			var result = SendCommand("getrawmempool");
-			var array = (JArray)result.Result;
-			return array.Select(o => (string)o).Select(uint256.Parse).ToArray();
-		}
-
-		public async Task<uint256[]> GetRawMempoolAsync()
-		{
-			var result = await SendCommandAsync("getrawmempool").ConfigureAwait(false);
-			var array = (JArray)result.Result;
-			return array.Select(o => (string)o).Select(uint256.Parse).ToArray();
-		}
-
-		/// <summary>
-        /// Get the current Proof Of Work difficulty of the network - not valid past first few blocks
-        /// </summary>
-        /// <returns></returns>
-        public double GetPowDifficulty()
-        {
-            var result = SendCommand("getdifficulty");
-            var powDifficulty = (double)result.Result["proof-of-work"];
-            return powDifficulty;
-        }
-
-        /// <summary>
-        /// Get the current Proof Of Stake difficulty of the network
-        /// </summary>
-        /// <returns></returns>
-        public double GetPosDifficulty()
-        {
-            var result = SendCommand("getdifficulty");
-            var posDifficulty = (double)result.Result["proof-of-stake"];
-            return posDifficulty;
-        }
-		
-		#endregion
-
-		#region Coin generation
-
-		#endregion
-
-		#region Raw Transaction
-
-		public Transaction DecodeRawTransaction(string rawHex)
-		{
-			var response = SendCommand("decoderawtransaction", rawHex);
-			return Transaction.Parse(response.Result.ToString(), RawFormat.Satoshi);
-		}
-
-		public Transaction DecodeRawTransaction(byte[] raw)
-		{
-
-			return DecodeRawTransaction(Encoders.Hex.EncodeData(raw));
-		}
-		public async Task<Transaction> DecodeRawTransactionAsync(string rawHex)
-		{
-			var response = await SendCommandAsync("decoderawtransaction", rawHex).ConfigureAwait(false);
-			return Transaction.Parse(response.Result.ToString(), RawFormat.Satoshi);
-		}
-
-		public Task<Transaction> DecodeRawTransactionAsync(byte[] raw)
-		{
-			return DecodeRawTransactionAsync(Encoders.Hex.EncodeData(raw));
-		}
-
-		/// <summary>
-		/// getrawtransaction only returns on txn which are not entirely spent unless you run bitcoinq with txindex=1.
-		/// </summary>
-		/// <param name="txid"></param>
-		/// <returns></returns>
-		public Transaction GetRawTransaction(uint256 txid, bool throwIfNotFound = true)
-		{
-			try
-			{
-				return GetRawTransactionAsync(txid, throwIfNotFound).Result;
-			}
-			catch(AggregateException aex)
-			{
-				ExceptionDispatchInfo.Capture(aex.InnerException).Throw();
-				return null; //Can't happen
-			}
-		}
-
-		public async Task<Transaction> GetRawTransactionAsync(uint256 txid, bool throwIfNotFound = true)
-		{
-			var response = await SendCommandAsync(new RPCRequest("getrawtransaction", new[] { txid.ToString() }), throwIfNotFound).ConfigureAwait(false);
-			if(throwIfNotFound)
-				response.ThrowIfError();
-			if(response.Error != null && response.Error.Code == RPCErrorCode.RPC_INVALID_ADDRESS_OR_KEY)
-				return null;
-
-			response.ThrowIfError();
-			var tx = new Transaction();
-			tx.ReadWrite(Encoders.Hex.DecodeData(response.Result.ToString()));
-			return tx;
-		}
-
-		public void SendRawTransaction(Transaction tx)
-		{
-			SendRawTransaction(tx.ToBytes());
-		}
-
-		public void SendRawTransaction(byte[] bytes)
-		{
-			SendCommand("sendrawtransaction", Encoders.Hex.EncodeData(bytes));
-		}
-
-		public Task SendRawTransactionAsync(Transaction tx)
-		{
-			return SendRawTransactionAsync(tx.ToBytes());
-		}
-
-		public Task SendRawTransactionAsync(byte[] bytes)
-		{
-			return SendCommandAsync("sendrawtransaction", Encoders.Hex.EncodeData(bytes));
-		}
-
-		#endregion
-
-		#region Wallet
-
-		public void ImportPrivKey(BitcoinSecret secret)
-		{
-			SendCommand("importprivkey", secret.ToWif());
-		}
-
-		public void ImportPrivKey(BitcoinSecret secret, string label, bool rescan)
-		{
-			SendCommand("importprivkey", secret.ToWif(), label, rescan);
-		}
-
-		public async Task ImportPrivKeyAsync(BitcoinSecret secret)
-		{
-			await SendCommandAsync("importprivkey", secret.ToWif()).ConfigureAwait(false);
-		}
-
-		public async Task ImportPrivKeyAsync(BitcoinSecret secret, string label, bool rescan)
-		{
-			await SendCommandAsync("importprivkey", secret.ToWif(), label, rescan).ConfigureAwait(false);
-		}
-
-		public void ImportAddress(BitcoinAddress address)
-		{
-			SendCommand("importaddress", address.ToString());
-		}
-
-		public void ImportAddress(BitcoinAddress address, string label, bool rescan)
-		{
-			SendCommand("importaddress", address.ToString(), label, rescan);
-		}
-
-		public async Task ImportAddressAsync(BitcoinAddress address)
-		{
-			await SendCommandAsync("importaddress", address.ToString()).ConfigureAwait(false);
-		}
-
-		public async Task ImportAddressAsync(BitcoinAddress address, string label, bool rescan)
-		{
-			await SendCommandAsync("importaddress", address.ToString(), label, rescan).ConfigureAwait(false);
-		}
-
-		public BitcoinSecret DumpPrivKey(BitcoinAddress address)
-		{
-			var response = SendCommand("dumpprivkey", address.ToString());
-			return Network.CreateFromBase58Data<BitcoinSecret>((string)response.Result);
-		}
-
-		public async Task<BitcoinSecret> DumpPrivKeyAsync(BitcoinAddress address)
-		{
-			var response = await SendCommandAsync("dumpprivkey", address.ToString()).ConfigureAwait(false);
-			return Network.CreateFromBase58Data<BitcoinSecret>((string)response.Result);
-		}
-
-		public BitcoinAddress GetAccountAddress(string account)
-		{
-			var response = SendCommand("getaccountaddress", account);
-			return Network.CreateFromBase58Data<BitcoinAddress>((string)response.Result);
-		}
-
-		public async Task<BitcoinAddress> GetAccountAddressAsync(string account)
-		{
-			var response = await SendCommandAsync("getaccountaddress", account).ConfigureAwait(false);
-			return Network.CreateFromBase58Data<BitcoinAddress>((string)response.Result);
-		}
-
-		public BitcoinSecret GetAccountSecret(string account)
-		{
-			var address = GetAccountAddress(account);
-			return DumpPrivKey(address);
-		}
-
-		public async Task<BitcoinSecret> GetAccountSecretAsync(string account)
-		{
-			var address = await GetAccountAddressAsync(account).ConfigureAwait(false);
-			return await DumpPrivKeyAsync(address).ConfigureAwait(false);
-		}
-
-		public UnspentCoin[] ListUnspent()
-		{
-			var response = SendCommand("listunspent");
-			return response.Result.Select(i => new UnspentCoin((JObject)i)).ToArray();
-		}
-
-		public UnspentCoin[] ListUnspent(int minconf, int maxconf, params BitcoinAddress[] addresses)
-		{
-			var addr = from a in addresses select a.ToString();
-			var response = SendCommand("listunspent", minconf, maxconf, addr.ToArray());
-			return response.Result.Select(i => new UnspentCoin((JObject)i)).ToArray();
-		}
-
-		public async Task<UnspentCoin[]> ListUnspentAsync()
-		{
-			var response = await SendCommandAsync("listunspent").ConfigureAwait(false);
-			return response.Result.Select(i => new UnspentCoin((JObject)i)).ToArray();
-		}
-
-		public async Task<UnspentCoin[]> ListUnspentAsync(int minconf, int maxconf, params BitcoinAddress[] addresses)
-		{
-			var addr = from a in addresses select a.ToString();
-			var response = await SendCommandAsync("listunspent", minconf, maxconf, addr.ToArray()).ConfigureAwait(false);
-			return response.Result.Select(i => new UnspentCoin((JObject)i)).ToArray();
-		}
-
-		public void LockUnspent(params OutPoint[] outpoints)
-		{
-			LockUnspentCore(false, outpoints);
-		}
-
-		public void UnlockUnspent(params OutPoint[] outpoints)
-		{
-			LockUnspentCore(true, outpoints);
-		}
-
-		public Task LockUnspentAsync(params OutPoint[] outpoints)
-		{
-			return LockUnspentCoreAsync(false, outpoints);
-		}
-
-		public Task UnlockUnspentAsync(params OutPoint[] outpoints)
-		{
-			return LockUnspentCoreAsync(true, outpoints);
-		}
-
-		private void LockUnspentCore(bool unlock, OutPoint[] outpoints)
-		{
-			try
-			{
-				LockUnspentCoreAsync(unlock, outpoints).Wait();
-			}
-			catch(AggregateException ex)
-			{
-				ExceptionDispatchInfo.Capture(ex.InnerException).Throw();
-			}
-		}
-
-		private async Task LockUnspentCoreAsync(bool unlock, OutPoint[] outpoints)
-		{
-			if(outpoints == null || outpoints.Length == 0)
-				return;
-			var parameters = new List<object>();
-			parameters.Add(unlock);
-			var array = new JArray();
-			parameters.Add(array);
-			foreach(var outp in outpoints)
-			{
-				var obj = new JObject();
-				obj["txid"] = outp.Hash.ToString();
-				obj["vout"] = outp.N;
-				array.Add(obj);
-			}
-			await SendCommandAsync("lockunspent", parameters.ToArray()).ConfigureAwait(false);
-		}
-
-		/// <summary>
-		/// GetTransactions only returns on txn which are not entirely spent unless you run bitcoinq with txindex=1.
-		/// </summary>
-		/// <param name="blockHash"></param>
-		/// <returns></returns>
-		public IEnumerable<Transaction> GetTransactions(uint256 blockHash)
-		{
-			if(blockHash == null)
-				throw new ArgumentNullException("blockHash");
-
-			var resp = SendCommand("getblock", blockHash.ToString());
-
-			var tx = resp.Result["tx"] as JArray;
-			if(tx != null)
-			{
-				foreach(var item in tx)
-				{
-					var result = GetRawTransaction(uint256.Parse(item.ToString()), false);
-					if(result != null)
-						yield return result;
-				}
-			}
-		}
-
-		public IEnumerable<Transaction> GetTransactions(int height)
-		{
-			return GetTransactions(GetBlockHash(height));
-		}
-
-		public IEnumerable<RPCAccount> ListAccounts()
-		{
-			var result = SendCommand(RPCOperations.listaccounts);
-			var obj = (JObject)result.Result;
-			foreach(var prop in obj.Properties())
-			{
-				yield return new RPCAccount()
-				{
-					AccountName = prop.Name,
-					Amount = Money.Coins((decimal)prop.Value)
-				};
-			}
-		}
-
-		public void BackupWallet(string path)
-		{
-			if(string.IsNullOrEmpty(path))
-				throw new ArgumentNullException("path");
-			SendCommand("backupwallet", path);
-		}
-
-		public async Task BackupWalletAsync(string path)
-		{
-			if(string.IsNullOrEmpty(path))
-				throw new ArgumentNullException("path");
-			await SendCommandAsync("backupwallet", path).ConfigureAwait(false);
-		}
-
-		public IEnumerable<BitcoinSecret> ListSecrets()
-		{
-			foreach(var grouping in ListAddressGroupings())
-			{
-				yield return DumpPrivKey(grouping.PublicAddress);
-				foreach(var change in grouping.ChangeAddresses)
-					yield return DumpPrivKey(change.Address);
-			}
-		}
-
-		public IEnumerable<AddressGrouping> ListAddressGroupings()
-		{
-			var result = SendCommand(RPCOperations.listaddressgroupings);
-			var array = (JArray)result.Result;
-			foreach(var group in array.Children<JArray>())
-			{
-				var grouping = new AddressGrouping();
-				grouping.PublicAddress = BitcoinAddress.Create(group[0][0].ToString());
-				grouping.Amount = Money.Coins(group[0][1].Value<decimal>());
-				grouping.Account = group[0].Count() > 2 ? group[0][2].ToString() : null;
-
-				foreach(var subgroup in group.Skip(1))
-				{
-					var change = new ChangeAddress();
-					change.Address = BitcoinAddress.Create(subgroup[0].ToString());
-					change.Amount = Money.Coins(subgroup[1].Value<decimal>());
-					grouping.ChangeAddresses.Add(change);
-				}
-
-				yield return grouping;
-			}
-		}
-
-		public Money GetBalance()
-        {
-            var response = SendCommand("getbalance");
-            var result = response.Result.Value<decimal>();
-            var money = Money.Coins(result);
-            if (money.Satoshi < 0)
-                money = Money.Zero;
-            return money;
-        }
-		
-		#endregion
-
-		#region Utility functions
-		/// <summary>
-		/// Get the estimated fee per kb for being confirmed in nblock
-		/// </summary>
-		/// <param name="nblock"></param>
-		/// <returns></returns>
-		public FeeRate EstimateFee(int nblock)
-		{
-			var response = SendCommand(RPCOperations.estimatefee, nblock);
-			var result = response.Result.Value<decimal>();
-			var money = Money.Coins(result);
-			if(money.Satoshi < 0)
-				money = Money.Zero;
-			return new FeeRate(money);
-		}
-
-		/// <summary>
-		/// Get the estimated fee per kb for being confirmed in nblock
-		/// </summary>
-		/// <param name="nblock"></param>
-		/// <returns></returns>
-		public async Task<Money> EstimateFeeAsync(int nblock)
-		{
-			var response = await SendCommandAsync(RPCOperations.estimatefee, nblock).ConfigureAwait(false);
-			return Money.Parse(response.Result.ToString());
-		}
-
-		public decimal EstimatePriority(int nblock)
-		{
-			decimal priority = 0;
-			try
-			{
-				priority = EstimatePriorityAsync(nblock).Result;
-			}
-			catch(AggregateException aex)
-			{
-				ExceptionDispatchInfo.Capture(aex.InnerException).Throw();
-			}
-			return priority;
-		}
-
-		public async Task<decimal> EstimatePriorityAsync(int nblock)
-		{
-			if(nblock < 0)
-				throw new ArgumentOutOfRangeException("nblock", "nblock must be greater or equal to zero");
-			var response = await SendCommandAsync("estimatepriority", nblock).ConfigureAwait(false);
-			return response.Result.Value<decimal>();
-		}
-
-		/// <summary>
-		/// Requires wallet support. Requires an unlocked wallet or an unencrypted wallet.
-		/// </summary>
-		/// <param name="address">A P2PKH or P2SH address to which the bitcoins should be sent</param>
-		/// <param name="amount">The amount to spend</param>
-		/// <param name="commentTx">A locally-stored (not broadcast) comment assigned to this transaction. Default is no comment</param>
-		/// <param name="commentDest">A locally-stored (not broadcast) comment assigned to this transaction. Meant to be used for describing who the payment was sent to. Default is no comment</param>
-		/// <returns>The TXID of the sent transaction</returns>
-		public uint256 SendToAddress(BitcoinAddress address, Money amount, string commentTx = null, string commentDest = null)
-		{
-			uint256 txid = null;
-			try
-			{
-				txid = SendToAddressAsync(address, amount, commentTx, commentDest).Result;
-			}
-			catch(AggregateException aex)
-			{
-				ExceptionDispatchInfo.Capture(aex.InnerException).Throw();
-			}
-			return txid;
-		}
-
-		/// <summary>
-		/// Requires wallet support. Requires an unlocked wallet or an unencrypted wallet.
-		/// </summary>
-		/// <param name="address">A P2PKH or P2SH address to which the bitcoins should be sent</param>
-		/// <param name="amount">The amount to spend</param>
-		/// <param name="commentTx">A locally-stored (not broadcast) comment assigned to this transaction. Default is no comment</param>
-		/// <param name="commentDest">A locally-stored (not broadcast) comment assigned to this transaction. Meant to be used for describing who the payment was sent to. Default is no comment</param>
-		/// <returns>The TXID of the sent transaction</returns>
-		public async Task<uint256> SendToAddressAsync(BitcoinAddress address, Money amount, string commentTx = null, string commentDest = null)
-		{
-			List<object> parameters = new List<object>();
-			parameters.Add(address.ToString());
-			parameters.Add(amount.ToString());
-			if(commentTx != null)
-				parameters.Add(commentTx);
-			if(commentDest != null)
-				parameters.Add(commentDest);
-			var resp = await SendCommandAsync(RPCOperations.sendtoaddress, parameters.ToArray()).ConfigureAwait(false);
-			return uint256.Parse(resp.Result.ToString());
-		}
-
-		public bool SetTxFee(FeeRate feeRate)
-		{
-			return SendCommand(RPCOperations.settxfee, new[] { feeRate.FeePerK.ToString() }).Result.ToString() == "true";
-		}
-
-		#endregion
-	}
-
-#if !NOSOCKET
-	public class PeerInfo
-	{
-		public int Id
-		{
-			get; internal set;
-		}
-		public IPEndPoint Address
-		{
-			get; internal set;
-		}
-		public IPEndPoint LocalAddress
-		{
-			get; internal set;
-		}
-		public ulong Services
-		{
-			get; internal set;
-		}
-		public DateTimeOffset LastSend
-		{
-			get; internal set;
-		}
-		public DateTimeOffset LastReceive
-		{
-			get; internal set;
-		}
-		public long BytesSent
-		{
-			get; internal set;
-		}
-		public long BytesReceived
-		{
-			get; internal set;
-		}
-		public DateTimeOffset ConnectionTime
-		{
-			get; internal set;
-		}
-		public TimeSpan PingTime
-		{
-			get; internal set;
-		}
-		public int Version
-		{
-			get; internal set;
-		}
-		public string SubVersion
-		{
-			get; internal set;
-		}
-		public bool Inbound
-		{
-			get; internal set;
-		}
-		public int StartingHeight
-		{
-			get; internal set;
-		}
-		public int BanScore
-		{
-			get; internal set;
-		}
-		public int SynchronizedHeaders
-		{
-			get; internal set;
-		}
-		public int SynchronizedBlocks
-		{
-			get; internal set;
-		}
-		public uint[] Inflight
-		{
-			get; internal set;
-		}
-		public bool IsWhiteListed
-		{
-			get; internal set;
-		}
-		public TimeSpan PingWait
-		{
-			get; internal set;
-		}
-		public int Blocks
-		{
-			get; internal set;
-		}
-		public TimeSpan TimeOffset
-		{
-			get; internal set;
-		}
-	}
-
-	public class AddedNodeInfo
-	{
-		public EndPoint AddedNode
-		{
-			get; internal set;
-		}
-		public bool Connected
-		{
-			get; internal set;
-		}
-		public IEnumerable<NodeAddressInfo> Addresses
-		{
-			get; internal set;
-		}
-	}
-
-	public class NodeAddressInfo
-	{
-		public IPEndPoint Address
-		{
-			get; internal set;
-		}
-		public bool Connected
-		{
-			get; internal set;
-		}
-	}
-#endif
-}
-=======
-﻿#if !NOJSONNET
-using NBitcoin.DataEncoders;
-using NBitcoin.Protocol;
-using Newtonsoft.Json;
-using Newtonsoft.Json.Linq;
-using System;
-using System.Collections.Generic;
-using System.Globalization;
-using System.IO;
-using System.Linq;
-using System.Net;
-using System.Runtime.ExceptionServices;
-using System.Text;
-using System.Threading.Tasks;
-
-namespace NBitcoin.RPC
-{
-	/*
-		Category			Name						Implemented 
-		------------------ --------------------------- -----------------------
-		------------------ Overall control/query calls 
-		control			getinfo
-		control			help
-		control			stop
-
-		------------------ P2P networking
-		network			getnetworkinfo
-		network			addnode					  Yes
-		network			disconnectnode
-		network			getaddednodeinfo			 Yes
-		network			getconnectioncount
-		network			getnettotals
-		network			getpeerinfo				  Yes
-		network			ping
-		network			setban
-		network			listbanned
-		network			clearbanned
-
-		------------------ Block chain and UTXO
-		blockchain		 getblockchaininfo
-		blockchain		 getbestblockhash			 Yes
-		blockchain		 getblockcount				Yes
-		blockchain		 getblock					 Yes
-		blockchain		 getblockhash				 Yes
-		blockchain		 getchaintips
-		blockchain		 getdifficulty
-		blockchain		 getmempoolinfo
-		blockchain		 getrawmempool				Yes
-		blockchain		 gettxout
-		blockchain		 gettxoutproof
-		blockchain		 verifytxoutproof
-		blockchain		 gettxoutsetinfo
-		blockchain		 verifychain
-
-		------------------ Mining
-		mining			 getblocktemplate
-		mining			 getmininginfo
-		mining			 getnetworkhashps
-		mining			 prioritisetransaction
-		mining			 submitblock
-
-		------------------ Coin generation
-		generating		 getgenerate
-		generating		 setgenerate
-		generating		 generate
-
-		------------------ Raw transactions
-		rawtransactions	createrawtransaction
-		rawtransactions	decoderawtransaction
-		rawtransactions	decodescript
-		rawtransactions	getrawtransaction
-		rawtransactions	sendrawtransaction
-		rawtransactions	signrawtransaction
-		rawtransactions	fundrawtransaction
-
-		------------------ Utility functions
-		util			   createmultisig
-		util			   validateaddress
-		util			   verifymessage
-		util			   estimatefee				  Yes
-		util			   estimatepriority			 Yes
-
-		------------------ Not shown in help
-		hidden			 invalidateblock
-		hidden			 reconsiderblock
-		hidden			 setmocktime
-		hidden			 resendwallettransactions
-
-		------------------ Wallet
-		wallet			 addmultisigaddress
-		wallet			 backupwallet				 Yes
-		wallet			 dumpprivkey				  Yes
-		wallet			 dumpwallet
-		wallet			 encryptwallet
-		wallet			 getaccountaddress			Yes
-		wallet			 getaccount
-		wallet			 getaddressesbyaccount
-		wallet			 getbalance
-		wallet			 getnewaddress
-		wallet			 getrawchangeaddress
-		wallet			 getreceivedbyaccount
-		wallet			 getreceivedbyaddress
-		wallet			 gettransaction
-		wallet			 getunconfirmedbalance
-		wallet			 getwalletinfo
-		wallet			 importprivkey				Yes
-		wallet			 importwallet
-		wallet			 importaddress				Yes
-		wallet			 keypoolrefill
-		wallet			 listaccounts				 Yes
-		wallet			 listaddressgroupings		 Yes
-		wallet			 listlockunspent
-		wallet			 listreceivedbyaccount
-		wallet			 listreceivedbyaddress
-		wallet			 listsinceblock
-		wallet			 listtransactions
-		wallet			 listunspent				  Yes
-		wallet			 lockunspent				  Yes
-		wallet			 move
-		wallet			 sendfrom
-		wallet			 sendmany
-		wallet			 sendtoaddress
-		wallet			 setaccount
-		wallet			 settxfee
-		wallet			 signmessage
-		wallet			 walletlock
-		wallet			 walletpassphrasechange
-		wallet			 walletpassphrase
-	*/
-	public partial class RPCClient : IBlockRepository
-	{
-		private readonly string _Authentication;
-		private readonly Uri _address;
-		public Uri Address
-		{
-			get
-			{
-				return _address;
-			}
-		}
-		private readonly Network _network;
-		public Network Network
-		{
-			get
-			{
-				return _network;
-			}
-		}
-#if !NOFILEIO
-		/// <summary>
-		/// Use default bitcoin parameters to configure a RPCClient.
-		/// </summary>
-		/// <param name="network">The network used by the node. Must not be null.</param>
-		public RPCClient(Network network) : this(null as string, BuildUri(null, network.RPCPort), network)
-		{
-		}
-#endif
-		public RPCClient(NetworkCredential credentials, string host, Network network)
-			: this(credentials, BuildUri(host, network.RPCPort), network)
-		{
-		}
-
-		/// <summary>
-		/// Create a new RPCClient instance
-		/// </summary>
-		/// <param name="authenticationString">username:password, the content of the .cookie file, or cookiefile=pathToCookieFile</param>
-		/// <param name="hostOrUri"></param>
-		/// <param name="network"></param>
-		public RPCClient(string authenticationString, string hostOrUri, Network network)
-			: this(authenticationString, BuildUri(hostOrUri, network.RPCPort), network)
-		{
-		}
-
-		private static Uri BuildUri(string hostOrUri, int port)
-		{
-			if(hostOrUri != null)
-			{
-				hostOrUri = hostOrUri.Trim();
-				try
-				{
-					if(hostOrUri.StartsWith("https://", StringComparison.OrdinalIgnoreCase) ||
-					   hostOrUri.StartsWith("http://", StringComparison.OrdinalIgnoreCase))
-						return new Uri(hostOrUri, UriKind.Absolute);
-				}
-				catch { }
-			}
-			hostOrUri = hostOrUri ?? "127.0.0.1";
-			UriBuilder builder = new UriBuilder();
-			builder.Host = hostOrUri;
-			builder.Scheme = "http";
-			builder.Port = port;
-			return builder.Uri;
-		}
-		public RPCClient(NetworkCredential credentials, Uri address, Network network = null)
-			: this(credentials == null ? null : (credentials.UserName + ":" + credentials.Password), address, network)
-		{
-		}
-
-		/// <summary>
-		/// Create a new RPCClient instance
-		/// </summary>
-		/// <param name="authenticationString">username:password or the content of the .cookie file or null to auto configure</param>
-		/// <param name="address"></param>
-		/// <param name="network"></param>
-		public RPCClient(string authenticationString, Uri address, Network network = null)
-		{
-			authenticationString = string.IsNullOrWhiteSpace(authenticationString) ? null : authenticationString;
-#if !NOFILEIO
-			if(authenticationString != null)
-			{
-				if(authenticationString.StartsWith("cookiefile=", StringComparison.OrdinalIgnoreCase))
-				{
-					authenticationString = File.ReadAllText(authenticationString.Substring("cookiefile=".Length).Trim());
-					if(!authenticationString.StartsWith("__cookie__:", StringComparison.OrdinalIgnoreCase))
-						throw new ArgumentException("The authentication string to RPC is not provided and can't be inferred");
-				}
-			}
-#endif
-
-			authenticationString = authenticationString ?? GetAuthenticationString(network);
-			if(authenticationString == null)
-				throw new ArgumentException("The authentication string to RPC is not provided and can't be inferred");
-			if(address == null && network == null)
-				throw new ArgumentNullException("address");
-
-			if(address != null && network == null)
-			{
-				network = Network.GetNetworks().FirstOrDefault(n => n.RPCPort == address.Port);
-				if(network == null)
-					throw new ArgumentNullException("network");
-			}
-
-			if(address == null && network != null)
-			{
-				address = new Uri("http://127.0.0.1:" + network.RPCPort + "/");
-			}
-
-			_Authentication = authenticationString;
-			_address = address;
-			_network = network;
-		}
-
-		private string GetAuthenticationString(Network network)
-		{
-#if !NOFILEIO
-			if(network == null)
-				return null;
-			var home = Environment.GetEnvironmentVariable("HOME");
-			var localAppData = Environment.GetEnvironmentVariable("APPDATA");
-			if(string.IsNullOrEmpty(home) && string.IsNullOrEmpty(localAppData))
-				return null;
-			string bitcoinFolder = null;
-			if(string.IsNullOrEmpty(localAppData))
-				bitcoinFolder = Path.Combine(home, ".bitcoin");
-			else
-				bitcoinFolder = Path.Combine(localAppData, "Bitcoin");
-			if(network == Network.TestNet)
-				bitcoinFolder = Path.Combine(bitcoinFolder, "testnet3");
-			if(network == Network.RegTest)
-				bitcoinFolder = Path.Combine(bitcoinFolder, "regtest");
-			var cookiePath = Path.Combine(bitcoinFolder, ".cookie");
-			try
-			{
-				return File.ReadAllText(cookiePath);
-			}
-			catch { return null; }
-#else
-			return null;
-#endif
-		}
-
-		public RPCResponse SendCommand(RPCOperations commandName, params object[] parameters)
-		{
-			return SendCommand(commandName.ToString(), parameters);
-		}
-
-		public BitcoinAddress GetNewAddress()
-		{
-			return BitcoinAddress.Create(SendCommand(RPCOperations.getnewaddress).Result.ToString(), Network);
-		}
-
-		public async Task<BitcoinAddress> GetNewAddressAsync()
-		{
-			var result = await SendCommandAsync(RPCOperations.getnewaddress).ConfigureAwait(false);
-			return BitcoinAddress.Create(result.Result.ToString(), Network);
-		}
-
-		public Task<RPCResponse> SendCommandAsync(RPCOperations commandName, params object[] parameters)
-		{
-			return SendCommandAsync(commandName.ToString(), parameters);
-		}
-
-		/// <summary>
-		/// Send a command
-		/// </summary>
-		/// <param name="commandName">https://en.bitcoin.it/wiki/Original_Bitcoin_client/API_calls_list</param>
-		/// <param name="parameters"></param>
-		/// <returns></returns>
-		public RPCResponse SendCommand(string commandName, params object[] parameters)
-		{
-			return SendCommand(new RPCRequest(commandName, parameters));
-		}
-
-		public Task<RPCResponse> SendCommandAsync(string commandName, params object[] parameters)
-		{
-			return SendCommandAsync(new RPCRequest(commandName, parameters));
-		}
-
-		public RPCResponse SendCommand(RPCRequest request, bool throwIfRPCError = true)
-		{
-			try
-			{
-				return SendCommandAsync(request, throwIfRPCError).Result;
-			}
-			catch(AggregateException aex)
-			{
-				ExceptionDispatchInfo.Capture(aex.InnerException).Throw();
-				return null; //Can't happen
-			}
-		}
-
-		public async Task<RPCResponse> SendCommandAsync(RPCRequest request, bool throwIfRPCError = true)
-		{
-			var webRequest = (HttpWebRequest)WebRequest.Create(Address);
-			webRequest.Headers[HttpRequestHeader.Authorization] = "Basic " + Encoders.Base64.EncodeData(Encoders.ASCII.DecodeData(_Authentication));
-			webRequest.ContentType = "application/json-rpc";
-			webRequest.Method = "POST";
-
-			var writer = new StringWriter();
-			request.WriteJSON(writer);
-			writer.Flush();
-			var json = writer.ToString();
-			var bytes = Encoding.UTF8.GetBytes(json);
-#if !(PORTABLE || NETCORE)
-			webRequest.ContentLength = bytes.Length;
-#endif
-			var dataStream = await webRequest.GetRequestStreamAsync().ConfigureAwait(false);
-			await dataStream.WriteAsync(bytes, 0, bytes.Length).ConfigureAwait(false);
-			await dataStream.FlushAsync().ConfigureAwait(false);
-			dataStream.Dispose();
-			RPCResponse response;
-			WebResponse webResponse = null;
-			WebResponse errorResponse = null;
-			try
-			{
-				webResponse = await webRequest.GetResponseAsync().ConfigureAwait(false);
-				response = RPCResponse.Load(await ToMemoryStreamAsync(webResponse.GetResponseStream()).ConfigureAwait(false));
-
-				if(throwIfRPCError)
-					response.ThrowIfError();
-			}
-			catch(WebException ex)
-			{
-				if(ex.Response == null || ex.Response.ContentLength == 0)
-					throw;
-				errorResponse = ex.Response;
-				response = RPCResponse.Load(await ToMemoryStreamAsync(errorResponse.GetResponseStream()).ConfigureAwait(false));
-				if(throwIfRPCError)
-					response.ThrowIfError();
-			}
-			finally
-			{
-				if(errorResponse != null)
-				{
-					errorResponse.Dispose();
-					errorResponse = null;
-				}
-				if(webResponse != null)
-				{
-					webResponse.Dispose();
-					webResponse = null;
-				}
-			}
-			return response;
-		}
-
-		private async Task<Stream> ToMemoryStreamAsync(Stream stream)
-		{
-			MemoryStream ms = new MemoryStream();
-			await stream.CopyToAsync(ms).ConfigureAwait(false);
-			ms.Position = 0;
-			return ms;
-		}
-
-		#region P2P Networking
-#if !NOSOCKET
-		public PeerInfo[] GetPeersInfo()
-		{
-			PeerInfo[] peers = null;
-			try
-			{
-				peers = GetPeersInfoAsync().Result;
-			}
-			catch(AggregateException aex)
-			{
-				ExceptionDispatchInfo.Capture(aex.InnerException).Throw();
-			}
-			return peers;
-		}
-
-		public async Task<PeerInfo[]> GetPeersInfoAsync()
-		{
-			var resp = await SendCommandAsync("getpeerinfo").ConfigureAwait(false);
-			var peers = resp.Result as JArray;
-			var result = new PeerInfo[peers.Count];
-			var i = 0;
-			foreach(var peer in peers)
-			{
-				var localAddr = (string)peer["addrlocal"];
-				var pingWait = peer["pingwait"] != null ? (double)peer["pingwait"] : 0;
-
-				localAddr = string.IsNullOrEmpty(localAddr) ? "127.0.0.1:8333" : localAddr;
-
-				result[i++] = new PeerInfo
-				{
-					Id = (int)peer["id"],
-					Address = Utils.ParseIpEndpoint((string)peer["addr"], this.Network.DefaultPort),
-					LocalAddress = Utils.ParseIpEndpoint(localAddr, this.Network.DefaultPort),
-					Services = ulong.Parse((string)peer["services"]),
-					LastSend = Utils.UnixTimeToDateTime((uint)peer["lastsend"]),
-					LastReceive = Utils.UnixTimeToDateTime((uint)peer["lastrecv"]),
-					BytesSent = (long)peer["bytessent"],
-					BytesReceived = (long)peer["bytesrecv"],
-					ConnectionTime = Utils.UnixTimeToDateTime((uint)peer["conntime"]),
-					TimeOffset = TimeSpan.FromSeconds(Math.Min((long)int.MaxValue, (long)peer["timeoffset"])),
-					PingTime = peer["pingtime"] == null ? (TimeSpan?)null : TimeSpan.FromSeconds((double)peer["pingtime"]),
-					PingWait = TimeSpan.FromSeconds(pingWait),
-					Blocks = peer["blocks"] != null ? (int)peer["blocks"] : -1,
-					Version = (int)peer["version"],
-					SubVersion = (string)peer["subver"],
-					Inbound = (bool)peer["inbound"],
-					StartingHeight = (int)peer["startingheight"],
-					SynchronizedBlocks = (int)peer["synced_blocks"],
-					SynchronizedHeaders = (int)peer["synced_headers"],
-					IsWhiteListed = (bool)peer["whitelisted"],
-					BanScore = peer["banscore"] == null ? 0 : (int)peer["banscore"],
-					Inflight = peer["inflight"].Select(x => uint.Parse((string)x)).ToArray()
-				};
-			}
-			return result;
-		}
-
-		public void AddNode(EndPoint nodeEndPoint, bool onetry = false)
-		{
-			if(nodeEndPoint == null)
-				throw new ArgumentNullException("nodeEndPoint");
-			SendCommand("addnode", nodeEndPoint.ToString(), onetry ? "onetry" : "add");
-		}
-
-		public async Task AddNodeAsync(EndPoint nodeEndPoint, bool onetry = false)
-		{
-			if(nodeEndPoint == null)
-				throw new ArgumentNullException("nodeEndPoint");
-			await SendCommandAsync("addnode", nodeEndPoint.ToString(), onetry ? "onetry" : "add").ConfigureAwait(false);
-		}
-
-		public void RemoveNode(EndPoint nodeEndPoint)
-		{
-			if(nodeEndPoint == null)
-				throw new ArgumentNullException("nodeEndPoint");
-			SendCommandAsync("addnode", nodeEndPoint.ToString(), "remove");
-		}
-
-		public async Task RemoveNodeAsync(EndPoint nodeEndPoint)
-		{
-			if(nodeEndPoint == null)
-				throw new ArgumentNullException("nodeEndPoint");
-			await SendCommandAsync("addnode", nodeEndPoint.ToString(), "remove").ConfigureAwait(false);
-		}
-
-		public async Task<AddedNodeInfo[]> GetAddedNodeInfoAsync(bool detailed)
-		{
-			var result = await SendCommandAsync("getaddednodeinfo", detailed).ConfigureAwait(false);
-			var obj = result.Result;
-			return obj.Select(entry => new AddedNodeInfo
-			{
-				AddedNode = Utils.ParseIpEndpoint((string)entry["addednode"], 8333),
-				Connected = (bool)entry["connected"],
-				Addresses = entry["addresses"].Select(x => new NodeAddressInfo
-				{
-					Address = Utils.ParseIpEndpoint((string)x["address"], 8333),
-					Connected = (bool)x["connected"]
-				})
-			}).ToArray();
-		}
-
-		public AddedNodeInfo[] GetAddedNodeInfo(bool detailed)
-		{
-			AddedNodeInfo[] addedNodesInfo = null;
-			try
-			{
-				addedNodesInfo = GetAddedNodeInfoAsync(detailed).Result;
-			}
-			catch(AggregateException aex)
-			{
-				ExceptionDispatchInfo.Capture(aex.InnerException).Throw();
-			}
-			return addedNodesInfo;
-		}
-
-		public AddedNodeInfo GetAddedNodeInfo(bool detailed, EndPoint nodeEndPoint)
-		{
-			AddedNodeInfo addedNodeInfo = null;
-			try
-			{
-				addedNodeInfo = GetAddedNodeInfoAync(detailed, nodeEndPoint).Result;
-			}
-			catch(AggregateException aex)
-			{
-				ExceptionDispatchInfo.Capture(aex.InnerException).Throw();
-			}
-			return addedNodeInfo;
-		}
-
-		public async Task<AddedNodeInfo> GetAddedNodeInfoAync(bool detailed, EndPoint nodeEndPoint)
-		{
-			if(nodeEndPoint == null)
-				throw new ArgumentNullException("nodeEndPoint");
-
-			try
-			{
-
-				var result = await SendCommandAsync("getaddednodeinfo", detailed, nodeEndPoint.ToString()).ConfigureAwait(false);
-				var e = result.Result;
-				return e.Select(entry => new AddedNodeInfo
-				{
-					AddedNode = Utils.ParseIpEndpoint((string)entry["addednode"], 8333),
-					Connected = (bool)entry["connected"],
-					Addresses = entry["addresses"].Select(x => new NodeAddressInfo
-					{
-						Address = Utils.ParseIpEndpoint((string)x["address"], 8333),
-						Connected = (bool)x["connected"]
-					})
-				}).FirstOrDefault();
-			}
-			catch(RPCException ex)
-			{
-				if(ex.RPCCode == RPCErrorCode.RPC_CLIENT_NODE_NOT_ADDED)
-					return null;
-				throw;
-			}
-		}
-#endif
-
-		#endregion
-
-		#region Block chain and UTXO
-
-		public uint256 GetBestBlockHash()
-		{
-			return uint256.Parse((string)SendCommand("getbestblockhash").Result);
-		}
-
-		public async Task<uint256> GetBestBlockHashAsync()
-		{
-			return uint256.Parse((string)(await SendCommandAsync("getbestblockhash").ConfigureAwait(false)).Result);
-		}
-
-		public BlockHeader GetBlockHeader(int height)
-		{
-			var hash = GetBlockHash(height);
-			return GetBlockHeader(hash);
-		}
-
-		public async Task<BlockHeader> GetBlockHeaderAsync(int height)
-		{
-			var hash = await GetBlockHashAsync(height).ConfigureAwait(false);
-			return await GetBlockHeaderAsync(hash).ConfigureAwait(false);
-		}
-
-		/// <summary>
-		/// Get the a whole block
-		/// </summary>
-		/// <param name="blockId"></param>
-		/// <returns></returns>
-		public async Task<Block> GetBlockAsync(uint256 blockId)
-		{
-			var resp = await SendCommandAsync("getblock", blockId.ToString(), false).ConfigureAwait(false);
-			return new Block(Encoders.Hex.DecodeData(resp.Result.ToString()));
-		}
-
-		/// <summary>
-		/// Get the a whole block
-		/// </summary>
-		/// <param name="blockId"></param>
-		/// <returns></returns>
-		public Block GetBlock(uint256 blockId)
-		{
-			try
-			{
-				return GetBlockAsync(blockId).Result;
-			}
-			catch(AggregateException aex)
-			{
-				ExceptionDispatchInfo.Capture(aex.InnerException).Throw();
-				throw;
-			}
-		}
-
-		public Block GetBlock(int height)
-		{
-			try
-			{
-				return GetBlockAsync(height).Result;
-			}
-			catch(AggregateException aex)
-			{
-				ExceptionDispatchInfo.Capture(aex.InnerException).Throw();
-				throw;
-			}
-		}
-
-		public async Task<Block> GetBlockAsync(int height)
-		{
-			var hash = await GetBlockHashAsync(height).ConfigureAwait(false);
-			return await GetBlockAsync(hash).ConfigureAwait(false);
-		}
-
-		public BlockHeader GetBlockHeader(uint256 blockHash)
-		{
-			var resp = SendCommand("getblock", blockHash.ToString());
-			return ParseBlockHeader(resp);
-		}
-
-		public async Task<BlockHeader> GetBlockHeaderAsync(uint256 blockHash)
-		{
-			var resp = await SendCommandAsync("getblock", blockHash.ToString()).ConfigureAwait(false);
-			return ParseBlockHeader(resp);
-		}
-
-		private static BlockHeader ParseBlockHeader(RPCResponse resp)
-		{
-			var header = new BlockHeader();
-			header.Version = (int)resp.Result["version"];
-			header.Nonce = (uint)resp.Result["nonce"];
-			header.Bits = new Target(Encoders.Hex.DecodeData((string)resp.Result["bits"]));
-			if(resp.Result["previousblockhash"] != null)
-			{
-				header.HashPrevBlock = uint256.Parse((string)resp.Result["previousblockhash"]);
-			}
-			if(resp.Result["time"] != null)
-			{
-				header.BlockTime = Utils.UnixTimeToDateTime((uint)resp.Result["time"]);
-			}
-			if(resp.Result["merkleroot"] != null)
-			{
-				header.HashMerkleRoot = uint256.Parse((string)resp.Result["merkleroot"]);
-			}
-			return header;
-		}
-
-		public uint256 GetBlockHash(int height)
-		{
-			var resp = SendCommand("getblockhash", height);
-			return uint256.Parse(resp.Result.ToString());
-		}
-
-		public async Task<uint256> GetBlockHashAsync(int height)
-		{
-			var resp = await SendCommandAsync("getblockhash", height).ConfigureAwait(false);
-			return uint256.Parse(resp.Result.ToString());
-		}
-
-		public int GetBlockCount()
-		{
-			return (int)SendCommand("getblockcount").Result;
-		}
-
-		public async Task<int> GetBlockCountAsync()
-		{
-			return (int)(await SendCommandAsync("getblockcount").ConfigureAwait(false)).Result;
-		}
-
-		public uint256[] GetRawMempool()
-		{
-			var result = SendCommand("getrawmempool");
-			var array = (JArray)result.Result;
-			return array.Select(o => (string)o).Select(uint256.Parse).ToArray();
-		}
-
-		public async Task<uint256[]> GetRawMempoolAsync()
-		{
-			var result = await SendCommandAsync("getrawmempool").ConfigureAwait(false);
-			var array = (JArray)result.Result;
-			return array.Select(o => (string)o).Select(uint256.Parse).ToArray();
-		}
-
-		/// <summary>
-		/// GetTransactions only returns on txn which are not entirely spent unless you run bitcoinq with txindex=1.
-		/// </summary>
-		/// <param name="blockHash"></param>
-		/// <returns></returns>
-		public IEnumerable<Transaction> GetTransactions(uint256 blockHash)
-		{
-			if(blockHash == null)
-				throw new ArgumentNullException("blockHash");
-
-			var resp = SendCommand("getblock", blockHash.ToString());
-
-			var tx = resp.Result["tx"] as JArray;
-			if(tx != null)
-			{
-				foreach(var item in tx)
-				{
-					var result = GetRawTransaction(uint256.Parse(item.ToString()), false);
-					if(result != null)
-						yield return result;
-				}
-			}
-		}
-
-		public IEnumerable<Transaction> GetTransactions(int height)
-		{
-			return GetTransactions(GetBlockHash(height));
-		}
-
-		#endregion
-
-		#region Coin generation
-
-		#endregion
-
-		#region Raw Transaction
-
-		public Transaction DecodeRawTransaction(string rawHex)
-		{
-			var response = SendCommand("decoderawtransaction", rawHex);
-			return Transaction.Parse(response.Result.ToString(), RawFormat.Satoshi);
-		}
-
-		public Transaction DecodeRawTransaction(byte[] raw)
-		{
-
-			return DecodeRawTransaction(Encoders.Hex.EncodeData(raw));
-		}
-		public async Task<Transaction> DecodeRawTransactionAsync(string rawHex)
-		{
-			var response = await SendCommandAsync("decoderawtransaction", rawHex).ConfigureAwait(false);
-			return Transaction.Parse(response.Result.ToString(), RawFormat.Satoshi);
-		}
-
-		public Task<Transaction> DecodeRawTransactionAsync(byte[] raw)
-		{
-			return DecodeRawTransactionAsync(Encoders.Hex.EncodeData(raw));
-		}
-
-		/// <summary>
-		/// getrawtransaction only returns on txn which are not entirely spent unless you run bitcoinq with txindex=1.
-		/// </summary>
-		/// <param name="txid"></param>
-		/// <returns></returns>
-		public Transaction GetRawTransaction(uint256 txid, bool throwIfNotFound = true)
-		{
-			try
-			{
-				return GetRawTransactionAsync(txid, throwIfNotFound).Result;
-			}
-			catch(AggregateException aex)
-			{
-				ExceptionDispatchInfo.Capture(aex.InnerException).Throw();
-				return null; //Can't happen
-			}
-		}
-
-		public async Task<Transaction> GetRawTransactionAsync(uint256 txid, bool throwIfNotFound = true)
-		{
-			var response = await SendCommandAsync(new RPCRequest("getrawtransaction", new[] { txid.ToString() }), throwIfNotFound).ConfigureAwait(false);
-			if(throwIfNotFound)
-				response.ThrowIfError();
-			if(response.Error != null && response.Error.Code == RPCErrorCode.RPC_INVALID_ADDRESS_OR_KEY)
-				return null;
-
-			response.ThrowIfError();
-			var tx = new Transaction();
-			tx.ReadWrite(Encoders.Hex.DecodeData(response.Result.ToString()));
-			return tx;
-		}
-
-		public void SendRawTransaction(Transaction tx)
-		{
-			SendRawTransaction(tx.ToBytes());
-		}
-
-		public void SendRawTransaction(byte[] bytes)
-		{
-			SendCommand("sendrawtransaction", Encoders.Hex.EncodeData(bytes));
-		}
-
-		public Task SendRawTransactionAsync(Transaction tx)
-		{
-			return SendRawTransactionAsync(tx.ToBytes());
-		}
-
-		public Task SendRawTransactionAsync(byte[] bytes)
-		{
-			return SendCommandAsync("sendrawtransaction", Encoders.Hex.EncodeData(bytes));
-		}
-
-		#endregion
-
-		#region Utility functions
-		/// <summary>
-		/// Get the estimated fee per kb for being confirmed in nblock
-		/// </summary>
-		/// <param name="nblock"></param>
-		/// <returns></returns>
-		[Obsolete("Use EstimateFeeRate or TryEstimateFeeRate instead")]
-		public FeeRate EstimateFee(int nblock)
-		{
-			var response = SendCommand(RPCOperations.estimatefee, nblock);
-			var result = response.Result.Value<decimal>();
-			var money = Money.Coins(result);
-			if(money.Satoshi < 0)
-				money = Money.Zero;
-			return new FeeRate(money);
-		}
-
-		/// <summary>
-		/// Get the estimated fee per kb for being confirmed in nblock
-		/// </summary>
-		/// <param name="nblock"></param>
-		/// <returns></returns>
-		[Obsolete("Use EstimateFeeRateAsync instead")]
-		public async Task<Money> EstimateFeeAsync(int nblock)
-		{
-			var response = await SendCommandAsync(RPCOperations.estimatefee, nblock).ConfigureAwait(false);
-			return Money.Parse(response.Result.ToString());
-		}
-
-		/// <summary>
-		/// Get the estimated fee per kb for being confirmed in nblock
-		/// </summary>
-		/// <param name="nblock">The time expected, in block, before getting confirmed</param>
-		/// <returns>The estimated fee rate</returns>
-		/// <exception cref="NoEstimationException">The Fee rate couldn't be estimated because of insufficient data from Bitcoin Core</exception>
-		public FeeRate EstimateFeeRate(int nblock)
-		{
-			return EstimateFeeRateAsync(nblock).GetAwaiter().GetResult();
-		}
-
-		/// <summary>
-		/// Tries to get the estimated fee per kb for being confirmed in nblock
-		/// </summary>
-		/// <param name="nblock">The time expected, in block, before getting confirmed</param>
-		/// <returns>The estimated fee rate or null</returns>
-		public async Task<FeeRate> TryEstimateFeeRateAsync(int nblock)
-		{
-			return await EstimateFeeRateImplAsync(nblock).ConfigureAwait(false);
-		}
-
-		/// <summary>
-		/// Tries to get the estimated fee per kb for being confirmed in nblock
-		/// </summary>
-		/// <param name="nblock">The time expected, in block, before getting confirmed</param>
-		/// <returns>The estimated fee rate or null</returns>
-		public FeeRate TryEstimateFeeRate(int nblock)
-		{
-			return TryEstimateFeeRateAsync(nblock).GetAwaiter().GetResult();
-		}
-
-		/// <summary>
-		/// Get the estimated fee per kb for being confirmed in nblock
-		/// </summary>
-		/// <param name="nblock">The time expected, in block, before getting confirmed</param>
-		/// <returns>The estimated fee rate</returns>
-		/// <exception cref="NoEstimationException">when fee couldn't be estimated</exception>
-		public async Task<FeeRate> EstimateFeeRateAsync(int nblock)
-		{
-			var feeRate = await EstimateFeeRateImplAsync(nblock);
-			if(feeRate == null)
-				throw new NoEstimationException(nblock);
-			return feeRate;
-		}
-
-		private async Task<FeeRate> EstimateFeeRateImplAsync(int nblock)
-		{
-			var response = await SendCommandAsync(RPCOperations.estimatefee, nblock).ConfigureAwait(false);
-			var result = response.Result.Value<decimal>();
-			var money = Money.Coins(result);
-			if(money.Satoshi < 0)
-				return null;
-			return new FeeRate(money);
-		}
-
-		public decimal EstimatePriority(int nblock)
-		{
-			decimal priority = 0;
-			try
-			{
-				priority = EstimatePriorityAsync(nblock).Result;
-			}
-			catch(AggregateException aex)
-			{
-				ExceptionDispatchInfo.Capture(aex.InnerException).Throw();
-			}
-			return priority;
-		}
-
-		public async Task<decimal> EstimatePriorityAsync(int nblock)
-		{
-			if(nblock < 0)
-				throw new ArgumentOutOfRangeException("nblock", "nblock must be greater or equal to zero");
-			var response = await SendCommandAsync("estimatepriority", nblock).ConfigureAwait(false);
-			return response.Result.Value<decimal>();
-		}
-
-		/// <summary>
-		/// Requires wallet support. Requires an unlocked wallet or an unencrypted wallet.
-		/// </summary>
-		/// <param name="address">A P2PKH or P2SH address to which the bitcoins should be sent</param>
-		/// <param name="amount">The amount to spend</param>
-		/// <param name="commentTx">A locally-stored (not broadcast) comment assigned to this transaction. Default is no comment</param>
-		/// <param name="commentDest">A locally-stored (not broadcast) comment assigned to this transaction. Meant to be used for describing who the payment was sent to. Default is no comment</param>
-		/// <returns>The TXID of the sent transaction</returns>
-		public uint256 SendToAddress(BitcoinAddress address, Money amount, string commentTx = null, string commentDest = null)
-		{
-			uint256 txid = null;
-			try
-			{
-				txid = SendToAddressAsync(address, amount, commentTx, commentDest).Result;
-			}
-			catch(AggregateException aex)
-			{
-				ExceptionDispatchInfo.Capture(aex.InnerException).Throw();
-			}
-			return txid;
-		}
-
-		/// <summary>
-		/// Requires wallet support. Requires an unlocked wallet or an unencrypted wallet.
-		/// </summary>
-		/// <param name="address">A P2PKH or P2SH address to which the bitcoins should be sent</param>
-		/// <param name="amount">The amount to spend</param>
-		/// <param name="commentTx">A locally-stored (not broadcast) comment assigned to this transaction. Default is no comment</param>
-		/// <param name="commentDest">A locally-stored (not broadcast) comment assigned to this transaction. Meant to be used for describing who the payment was sent to. Default is no comment</param>
-		/// <returns>The TXID of the sent transaction</returns>
-		public async Task<uint256> SendToAddressAsync(BitcoinAddress address, Money amount, string commentTx = null, string commentDest = null)
-		{
-			List<object> parameters = new List<object>();
-			parameters.Add(address.ToString());
-			parameters.Add(amount.ToString());
-			if(commentTx != null)
-				parameters.Add(commentTx);
-			if(commentDest != null)
-				parameters.Add(commentDest);
-			var resp = await SendCommandAsync(RPCOperations.sendtoaddress, parameters.ToArray()).ConfigureAwait(false);
-			return uint256.Parse(resp.Result.ToString());
-		}
-
-		public bool SetTxFee(FeeRate feeRate)
-		{
-			return SendCommand(RPCOperations.settxfee, new[] { feeRate.FeePerK.ToString() }).Result.ToString() == "true";
-		}
-
-		#endregion
-	}
-
-#if !NOSOCKET
-	public class PeerInfo
-	{
-		public int Id
-		{
-			get; internal set;
-		}
-		public IPEndPoint Address
-		{
-			get; internal set;
-		}
-		public IPEndPoint LocalAddress
-		{
-			get; internal set;
-		}
-		public ulong Services
-		{
-			get; internal set;
-		}
-		public DateTimeOffset LastSend
-		{
-			get; internal set;
-		}
-		public DateTimeOffset LastReceive
-		{
-			get; internal set;
-		}
-		public long BytesSent
-		{
-			get; internal set;
-		}
-		public long BytesReceived
-		{
-			get; internal set;
-		}
-		public DateTimeOffset ConnectionTime
-		{
-			get; internal set;
-		}
-		public TimeSpan? PingTime
-		{
-			get; internal set;
-		}
-		public int Version
-		{
-			get; internal set;
-		}
-		public string SubVersion
-		{
-			get; internal set;
-		}
-		public bool Inbound
-		{
-			get; internal set;
-		}
-		public int StartingHeight
-		{
-			get; internal set;
-		}
-		public int BanScore
-		{
-			get; internal set;
-		}
-		public int SynchronizedHeaders
-		{
-			get; internal set;
-		}
-		public int SynchronizedBlocks
-		{
-			get; internal set;
-		}
-		public uint[] Inflight
-		{
-			get; internal set;
-		}
-		public bool IsWhiteListed
-		{
-			get; internal set;
-		}
-		public TimeSpan PingWait
-		{
-			get; internal set;
-		}
-		public int Blocks
-		{
-			get; internal set;
-		}
-		public TimeSpan TimeOffset
-		{
-			get; internal set;
-		}
-	}
-
-	public class AddedNodeInfo
-	{
-		public EndPoint AddedNode
-		{
-			get; internal set;
-		}
-		public bool Connected
-		{
-			get; internal set;
-		}
-		public IEnumerable<NodeAddressInfo> Addresses
-		{
-			get; internal set;
-		}
-	}
-
-	public class NodeAddressInfo
-	{
-		public IPEndPoint Address
-		{
-			get; internal set;
-		}
-		public bool Connected
-		{
-			get; internal set;
-		}
-	}
-#endif
-
-	public class NoEstimationException : Exception
-	{
-		public NoEstimationException(int nblock)
-			: base("The FeeRate couldn't be estimated because of insufficient data from Bitcoin Core. Try to use smaller nBlock, or wait Bitcoin Core to gather more data.")
-		{
-		}
-	}
-
-}
-#endif
->>>>>>> d3cbf392
+﻿#if !NOJSONNET
+using NBitcoin.DataEncoders;
+using NBitcoin.Protocol;
+using Newtonsoft.Json;
+using Newtonsoft.Json.Linq;
+using System;
+using System.Collections.Generic;
+using System.Globalization;
+using System.IO;
+using System.Linq;
+using System.Net;
+using System.Runtime.ExceptionServices;
+using System.Text;
+using System.Threading.Tasks;
+
+namespace NBitcoin.RPC
+{
+	/*
+		Category			Name						Implemented 
+		------------------ --------------------------- -----------------------
+		------------------ Overall control/query calls 
+		control			getinfo
+		control			help
+		control			stop
+
+		------------------ P2P networking
+		network			getnetworkinfo
+		network			addnode					  Yes
+		network			disconnectnode
+		network			getaddednodeinfo			 Yes
+		network			getconnectioncount
+		network			getnettotals
+		network			getpeerinfo				  Yes
+		network			ping
+		network			setban
+		network			listbanned
+		network			clearbanned
+
+		------------------ Block chain and UTXO
+		blockchain		 getblockchaininfo
+		blockchain		 getbestblockhash			 Yes
+		blockchain		 getblockcount				Yes
+		blockchain		 getblock					 Yes
+		blockchain		 getblockhash				 Yes
+		blockchain		 getchaintips
+		blockchain		 getdifficulty
+		blockchain		 getmempoolinfo
+		blockchain		 getrawmempool				Yes
+		blockchain		 gettxout
+		blockchain		 gettxoutproof
+		blockchain		 verifytxoutproof
+		blockchain		 gettxoutsetinfo
+		blockchain		 verifychain
+
+		------------------ Mining
+		mining			 getblocktemplate
+		mining			 getmininginfo
+		mining			 getnetworkhashps
+		mining			 prioritisetransaction
+		mining			 submitblock
+
+		------------------ Coin generation
+		generating		 getgenerate
+		generating		 setgenerate
+		generating		 generate
+
+		------------------ Raw transactions
+		rawtransactions	createrawtransaction
+		rawtransactions	decoderawtransaction
+		rawtransactions	decodescript
+		rawtransactions	getrawtransaction
+		rawtransactions	sendrawtransaction
+		rawtransactions	signrawtransaction
+		rawtransactions	fundrawtransaction
+
+		------------------ Utility functions
+		util			   createmultisig
+		util			   validateaddress
+		util			   verifymessage
+		util			   estimatefee				  Yes
+		util			   estimatepriority			 Yes
+
+		------------------ Not shown in help
+		hidden			 invalidateblock
+		hidden			 reconsiderblock
+		hidden			 setmocktime
+		hidden			 resendwallettransactions
+
+		------------------ Wallet
+		wallet			 addmultisigaddress
+		wallet			 backupwallet				 Yes
+		wallet			 dumpprivkey				  Yes
+		wallet			 dumpwallet
+		wallet			 encryptwallet
+		wallet			 getaccountaddress			Yes
+		wallet			 getaccount
+		wallet			 getaddressesbyaccount
+		wallet			 getbalance
+		wallet			 getnewaddress
+		wallet			 getrawchangeaddress
+		wallet			 getreceivedbyaccount
+		wallet			 getreceivedbyaddress
+		wallet			 gettransaction
+		wallet			 getunconfirmedbalance
+		wallet			 getwalletinfo
+		wallet			 importprivkey				Yes
+		wallet			 importwallet
+		wallet			 importaddress				Yes
+		wallet			 keypoolrefill
+		wallet			 listaccounts				 Yes
+		wallet			 listaddressgroupings		 Yes
+		wallet			 listlockunspent
+		wallet			 listreceivedbyaccount
+		wallet			 listreceivedbyaddress
+		wallet			 listsinceblock
+		wallet			 listtransactions
+		wallet			 listunspent				  Yes
+		wallet			 lockunspent				  Yes
+		wallet			 move
+		wallet			 sendfrom
+		wallet			 sendmany
+		wallet			 sendtoaddress
+		wallet			 setaccount
+		wallet			 settxfee
+		wallet			 signmessage
+		wallet			 walletlock
+		wallet			 walletpassphrasechange
+		wallet			 walletpassphrase
+	*/
+	public partial class RPCClient : IBlockRepository
+	{
+		private readonly string _Authentication;
+		private readonly Uri _address;
+		public Uri Address
+		{
+			get
+			{
+				return _address;
+			}
+		}
+		private readonly Network _network;
+		public Network Network
+		{
+			get
+			{
+				return _network;
+			}
+		}
+#if !NOFILEIO
+		/// <summary>
+		/// Use default bitcoin parameters to configure a RPCClient.
+		/// </summary>
+		/// <param name="network">The network used by the node. Must not be null.</param>
+		public RPCClient(Network network) : this(null as string, BuildUri(null, network.RPCPort), network)
+		{
+		}
+#endif
+		public RPCClient(NetworkCredential credentials, string host, Network network)
+			: this(credentials, BuildUri(host, network.RPCPort), network)
+		{
+		}
+
+		/// <summary>
+		/// Create a new RPCClient instance
+		/// </summary>
+		/// <param name="authenticationString">username:password, the content of the .cookie file, or cookiefile=pathToCookieFile</param>
+		/// <param name="hostOrUri"></param>
+		/// <param name="network"></param>
+		public RPCClient(string authenticationString, string hostOrUri, Network network)
+			: this(authenticationString, BuildUri(hostOrUri, network.RPCPort), network)
+		{
+		}
+
+		private static Uri BuildUri(string hostOrUri, int port)
+		{
+			if(hostOrUri != null)
+			{
+				hostOrUri = hostOrUri.Trim();
+				try
+				{
+					if(hostOrUri.StartsWith("https://", StringComparison.OrdinalIgnoreCase) ||
+					   hostOrUri.StartsWith("http://", StringComparison.OrdinalIgnoreCase))
+						return new Uri(hostOrUri, UriKind.Absolute);
+				}
+				catch { }
+			}
+			hostOrUri = hostOrUri ?? "127.0.0.1";
+			UriBuilder builder = new UriBuilder();
+			builder.Host = hostOrUri;
+			builder.Scheme = "http";
+			builder.Port = port;
+			return builder.Uri;
+		}
+		public RPCClient(NetworkCredential credentials, Uri address, Network network = null)
+			: this(credentials == null ? null : (credentials.UserName + ":" + credentials.Password), address, network)
+		{
+		}
+
+		/// <summary>
+		/// Create a new RPCClient instance
+		/// </summary>
+		/// <param name="authenticationString">username:password or the content of the .cookie file or null to auto configure</param>
+		/// <param name="address"></param>
+		/// <param name="network"></param>
+		public RPCClient(string authenticationString, Uri address, Network network = null)
+		{
+			authenticationString = string.IsNullOrWhiteSpace(authenticationString) ? null : authenticationString;
+#if !NOFILEIO
+			if(authenticationString != null)
+			{
+				if(authenticationString.StartsWith("cookiefile=", StringComparison.OrdinalIgnoreCase))
+				{
+					authenticationString = File.ReadAllText(authenticationString.Substring("cookiefile=".Length).Trim());
+					if(!authenticationString.StartsWith("__cookie__:", StringComparison.OrdinalIgnoreCase))
+						throw new ArgumentException("The authentication string to RPC is not provided and can't be inferred");
+				}
+			}
+#endif
+
+			authenticationString = authenticationString ?? GetAuthenticationString(network);
+			if(authenticationString == null)
+				throw new ArgumentException("The authentication string to RPC is not provided and can't be inferred");
+			if(address == null && network == null)
+				throw new ArgumentNullException("address");
+
+			if(address != null && network == null)
+			{
+				network = Network.GetNetworks().FirstOrDefault(n => n.RPCPort == address.Port);
+				if(network == null)
+					throw new ArgumentNullException("network");
+			}
+
+			if(address == null && network != null)
+			{
+				address = new Uri("http://127.0.0.1:" + network.RPCPort + "/");
+			}
+
+			_Authentication = authenticationString;
+			_address = address;
+			_network = network;
+		}
+
+		private string GetAuthenticationString(Network network)
+		{
+#if !NOFILEIO
+			if(network == null)
+				return null;
+			var home = Environment.GetEnvironmentVariable("HOME");
+			var localAppData = Environment.GetEnvironmentVariable("APPDATA");
+			if(string.IsNullOrEmpty(home) && string.IsNullOrEmpty(localAppData))
+				return null;
+			string bitcoinFolder = null;
+			if(string.IsNullOrEmpty(localAppData))
+				bitcoinFolder = Path.Combine(home, ".bitcoin");
+			else
+				bitcoinFolder = Path.Combine(localAppData, "Bitcoin");
+			if(network == Network.TestNet)
+				bitcoinFolder = Path.Combine(bitcoinFolder, "testnet3");
+			if(network == Network.RegTest)
+				bitcoinFolder = Path.Combine(bitcoinFolder, "regtest");
+			var cookiePath = Path.Combine(bitcoinFolder, ".cookie");
+			try
+			{
+				return File.ReadAllText(cookiePath);
+			}
+			catch { return null; }
+#else
+			return null;
+#endif
+		}
+
+		public RPCResponse SendCommand(RPCOperations commandName, params object[] parameters)
+		{
+			return SendCommand(commandName.ToString(), parameters);
+		}
+
+		public BitcoinAddress GetNewAddress()
+		{
+			return BitcoinAddress.Create(SendCommand(RPCOperations.getnewaddress).Result.ToString(), Network);
+		}
+
+		public async Task<BitcoinAddress> GetNewAddressAsync()
+		{
+			var result = await SendCommandAsync(RPCOperations.getnewaddress).ConfigureAwait(false);
+			return BitcoinAddress.Create(result.Result.ToString(), Network);
+		}
+
+		public Task<RPCResponse> SendCommandAsync(RPCOperations commandName, params object[] parameters)
+		{
+			return SendCommandAsync(commandName.ToString(), parameters);
+		}
+
+		/// <summary>
+		/// Send a command
+		/// </summary>
+		/// <param name="commandName">https://en.bitcoin.it/wiki/Original_Bitcoin_client/API_calls_list</param>
+		/// <param name="parameters"></param>
+		/// <returns></returns>
+		public RPCResponse SendCommand(string commandName, params object[] parameters)
+		{
+			return SendCommand(new RPCRequest(commandName, parameters));
+		}
+
+		public Task<RPCResponse> SendCommandAsync(string commandName, params object[] parameters)
+		{
+			return SendCommandAsync(new RPCRequest(commandName, parameters));
+		}
+
+		public RPCResponse SendCommand(RPCRequest request, bool throwIfRPCError = true)
+		{
+			try
+			{
+				return SendCommandAsync(request, throwIfRPCError).Result;
+			}
+			catch(AggregateException aex)
+			{
+				ExceptionDispatchInfo.Capture(aex.InnerException).Throw();
+				return null; //Can't happen
+			}
+		}
+
+		public async Task<RPCResponse> SendCommandAsync(RPCRequest request, bool throwIfRPCError = true)
+		{
+			var webRequest = (HttpWebRequest)WebRequest.Create(Address);
+			webRequest.Headers[HttpRequestHeader.Authorization] = "Basic " + Encoders.Base64.EncodeData(Encoders.ASCII.DecodeData(_Authentication));
+			webRequest.ContentType = "application/json-rpc";
+			webRequest.Method = "POST";
+
+			var writer = new StringWriter();
+			request.WriteJSON(writer);
+			writer.Flush();
+			var json = writer.ToString();
+			var bytes = Encoding.UTF8.GetBytes(json);
+#if !(PORTABLE || NETCORE)
+			webRequest.ContentLength = bytes.Length;
+#endif
+			var dataStream = await webRequest.GetRequestStreamAsync().ConfigureAwait(false);
+			await dataStream.WriteAsync(bytes, 0, bytes.Length).ConfigureAwait(false);
+			await dataStream.FlushAsync().ConfigureAwait(false);
+			dataStream.Dispose();
+			RPCResponse response;
+			WebResponse webResponse = null;
+			WebResponse errorResponse = null;
+			try
+			{
+				webResponse = await webRequest.GetResponseAsync().ConfigureAwait(false);
+				response = RPCResponse.Load(await ToMemoryStreamAsync(webResponse.GetResponseStream()).ConfigureAwait(false));
+
+				if(throwIfRPCError)
+					response.ThrowIfError();
+			}
+			catch(WebException ex)
+			{
+				if(ex.Response == null || ex.Response.ContentLength == 0)
+					throw;
+				errorResponse = ex.Response;
+				response = RPCResponse.Load(await ToMemoryStreamAsync(errorResponse.GetResponseStream()).ConfigureAwait(false));
+				if(throwIfRPCError)
+					response.ThrowIfError();
+			}
+			finally
+			{
+				if(errorResponse != null)
+				{
+					errorResponse.Dispose();
+					errorResponse = null;
+				}
+				if(webResponse != null)
+				{
+					webResponse.Dispose();
+					webResponse = null;
+				}
+			}
+			return response;
+		}
+
+		private async Task<Stream> ToMemoryStreamAsync(Stream stream)
+		{
+			MemoryStream ms = new MemoryStream();
+			await stream.CopyToAsync(ms).ConfigureAwait(false);
+			ms.Position = 0;
+			return ms;
+		}
+
+		#region P2P Networking
+#if !NOSOCKET
+		public PeerInfo[] GetPeersInfo()
+		{
+			PeerInfo[] peers = null;
+			try
+			{
+				peers = GetPeersInfoAsync().Result;
+			}
+			catch(AggregateException aex)
+			{
+				ExceptionDispatchInfo.Capture(aex.InnerException).Throw();
+			}
+			return peers;
+		}
+
+		public async Task<PeerInfo[]> GetPeersInfoAsync()
+		{
+			var resp = await SendCommandAsync("getpeerinfo").ConfigureAwait(false);
+			var peers = resp.Result as JArray;
+			var result = new PeerInfo[peers.Count];
+			var i = 0;
+			foreach(var peer in peers)
+			{
+				var localAddr = (string)peer["addrlocal"];
+				var pingWait = peer["pingwait"] != null ? (double)peer["pingwait"] : 0;
+
+				localAddr = string.IsNullOrEmpty(localAddr) ? "127.0.0.1:8333" : localAddr;
+
+				result[i++] = new PeerInfo
+				{
+					Id = (int)peer["id"],
+					Address = Utils.ParseIpEndpoint((string)peer["addr"], this.Network.DefaultPort),
+					LocalAddress = Utils.ParseIpEndpoint(localAddr, this.Network.DefaultPort),
+					Services = ulong.Parse((string)peer["services"]),
+					LastSend = Utils.UnixTimeToDateTime((uint)peer["lastsend"]),
+					LastReceive = Utils.UnixTimeToDateTime((uint)peer["lastrecv"]),
+					BytesSent = (long)peer["bytessent"],
+					BytesReceived = (long)peer["bytesrecv"],
+					ConnectionTime = Utils.UnixTimeToDateTime((uint)peer["conntime"]),
+					TimeOffset = TimeSpan.FromSeconds(Math.Min((long)int.MaxValue, (long)peer["timeoffset"])),
+					PingTime = peer["pingtime"] == null ? (TimeSpan?)null : TimeSpan.FromSeconds((double)peer["pingtime"]),
+					PingWait = TimeSpan.FromSeconds(pingWait),
+					Blocks = peer["blocks"] != null ? (int)peer["blocks"] : -1,
+					Version = (int)peer["version"],
+					SubVersion = (string)peer["subver"],
+					Inbound = (bool)peer["inbound"],
+					StartingHeight = (int)peer["startingheight"],
+					SynchronizedBlocks = (int)peer["synced_blocks"],
+					SynchronizedHeaders = (int)peer["synced_headers"],
+					IsWhiteListed = (bool)peer["whitelisted"],
+					BanScore = peer["banscore"] == null ? 0 : (int)peer["banscore"],
+					Inflight = peer["inflight"].Select(x => uint.Parse((string)x)).ToArray()
+				};
+			}
+			return result;
+		}
+
+		public void AddNode(EndPoint nodeEndPoint, bool onetry = false)
+		{
+			if(nodeEndPoint == null)
+				throw new ArgumentNullException("nodeEndPoint");
+			SendCommand("addnode", nodeEndPoint.ToString(), onetry ? "onetry" : "add");
+		}
+
+		public async Task AddNodeAsync(EndPoint nodeEndPoint, bool onetry = false)
+		{
+			if(nodeEndPoint == null)
+				throw new ArgumentNullException("nodeEndPoint");
+			await SendCommandAsync("addnode", nodeEndPoint.ToString(), onetry ? "onetry" : "add").ConfigureAwait(false);
+		}
+
+		public void RemoveNode(EndPoint nodeEndPoint)
+		{
+			if(nodeEndPoint == null)
+				throw new ArgumentNullException("nodeEndPoint");
+			SendCommandAsync("addnode", nodeEndPoint.ToString(), "remove");
+		}
+
+		public async Task RemoveNodeAsync(EndPoint nodeEndPoint)
+		{
+			if(nodeEndPoint == null)
+				throw new ArgumentNullException("nodeEndPoint");
+			await SendCommandAsync("addnode", nodeEndPoint.ToString(), "remove").ConfigureAwait(false);
+		}
+
+		public async Task<AddedNodeInfo[]> GetAddedNodeInfoAsync(bool detailed)
+		{
+			var result = await SendCommandAsync("getaddednodeinfo", detailed).ConfigureAwait(false);
+			var obj = result.Result;
+			return obj.Select(entry => new AddedNodeInfo
+			{
+				AddedNode = Utils.ParseIpEndpoint((string)entry["addednode"], 8333),
+				Connected = (bool)entry["connected"],
+				Addresses = entry["addresses"].Select(x => new NodeAddressInfo
+				{
+					Address = Utils.ParseIpEndpoint((string)x["address"], 8333),
+					Connected = (bool)x["connected"]
+				})
+			}).ToArray();
+		}
+
+		public AddedNodeInfo[] GetAddedNodeInfo(bool detailed)
+		{
+			AddedNodeInfo[] addedNodesInfo = null;
+			try
+			{
+				addedNodesInfo = GetAddedNodeInfoAsync(detailed).Result;
+			}
+			catch(AggregateException aex)
+			{
+				ExceptionDispatchInfo.Capture(aex.InnerException).Throw();
+			}
+			return addedNodesInfo;
+		}
+
+		public AddedNodeInfo GetAddedNodeInfo(bool detailed, EndPoint nodeEndPoint)
+		{
+			AddedNodeInfo addedNodeInfo = null;
+			try
+			{
+				addedNodeInfo = GetAddedNodeInfoAync(detailed, nodeEndPoint).Result;
+			}
+			catch(AggregateException aex)
+			{
+				ExceptionDispatchInfo.Capture(aex.InnerException).Throw();
+			}
+			return addedNodeInfo;
+		}
+
+		public async Task<AddedNodeInfo> GetAddedNodeInfoAync(bool detailed, EndPoint nodeEndPoint)
+		{
+			if(nodeEndPoint == null)
+				throw new ArgumentNullException("nodeEndPoint");
+
+			try
+			{
+
+				var result = await SendCommandAsync("getaddednodeinfo", detailed, nodeEndPoint.ToString()).ConfigureAwait(false);
+				var e = result.Result;
+				return e.Select(entry => new AddedNodeInfo
+				{
+					AddedNode = Utils.ParseIpEndpoint((string)entry["addednode"], 8333),
+					Connected = (bool)entry["connected"],
+					Addresses = entry["addresses"].Select(x => new NodeAddressInfo
+					{
+						Address = Utils.ParseIpEndpoint((string)x["address"], 8333),
+						Connected = (bool)x["connected"]
+					})
+				}).FirstOrDefault();
+			}
+			catch(RPCException ex)
+			{
+				if(ex.RPCCode == RPCErrorCode.RPC_CLIENT_NODE_NOT_ADDED)
+					return null;
+				throw;
+			}
+		}
+#endif
+
+		#endregion
+
+		#region Block chain and UTXO
+
+		public uint256 GetBestBlockHash()
+		{
+			return uint256.Parse((string)SendCommand("getbestblockhash").Result);
+		}
+
+		public async Task<uint256> GetBestBlockHashAsync()
+		{
+			return uint256.Parse((string)(await SendCommandAsync("getbestblockhash").ConfigureAwait(false)).Result);
+		}
+
+		public BlockHeader GetBlockHeader(int height)
+		{
+			var hash = GetBlockHash(height);
+			return GetBlockHeader(hash);
+		}
+
+		public async Task<BlockHeader> GetBlockHeaderAsync(int height)
+		{
+			var hash = await GetBlockHashAsync(height).ConfigureAwait(false);
+			return await GetBlockHeaderAsync(hash).ConfigureAwait(false);
+		}
+
+		/// <summary>
+		/// Get the a whole block
+		/// </summary>
+		/// <param name="blockId"></param>
+		/// <returns></returns>
+		public async Task<Block> GetBlockAsync(uint256 blockId)
+		{
+			var resp = await SendCommandAsync("getblock", blockId.ToString(), false).ConfigureAwait(false);
+			return new Block(Encoders.Hex.DecodeData(resp.Result.ToString()));
+		}
+
+		/// <summary>
+		/// Get the a whole block
+		/// </summary>
+		/// <param name="blockId"></param>
+		/// <returns></returns>
+		public Block GetBlock(uint256 blockId)
+		{
+			try
+			{
+				return GetBlockAsync(blockId).Result;
+			}
+			catch(AggregateException aex)
+			{
+				ExceptionDispatchInfo.Capture(aex.InnerException).Throw();
+				throw;
+			}
+		}
+
+		public Block GetBlock(int height)
+		{
+			try
+			{
+				return GetBlockAsync(height).Result;
+			}
+			catch(AggregateException aex)
+			{
+				ExceptionDispatchInfo.Capture(aex.InnerException).Throw();
+				throw;
+			}
+		}
+
+		public async Task<Block> GetBlockAsync(int height)
+		{
+			var hash = await GetBlockHashAsync(height).ConfigureAwait(false);
+			return await GetBlockAsync(hash).ConfigureAwait(false);
+		}
+
+		public BlockHeader GetBlockHeader(uint256 blockHash)
+		{
+			var resp = SendCommand("getblock", blockHash.ToString());
+			return ParseBlockHeader(resp);
+		}
+
+		public async Task<BlockHeader> GetBlockHeaderAsync(uint256 blockHash)
+		{
+			var resp = await SendCommandAsync("getblock", blockHash.ToString()).ConfigureAwait(false);
+			return ParseBlockHeader(resp);
+		}
+
+		private static BlockHeader ParseBlockHeader(RPCResponse resp)
+		{
+			var header = new BlockHeader();
+			header.Version = (int)resp.Result["version"];
+			header.Nonce = (uint)resp.Result["nonce"];
+			header.Bits = new Target(Encoders.Hex.DecodeData((string)resp.Result["bits"]));
+			if(resp.Result["previousblockhash"] != null)
+			{
+				header.HashPrevBlock = uint256.Parse((string)resp.Result["previousblockhash"]);
+			}
+			if(resp.Result["time"] != null)
+			{
+				header.BlockTime = Utils.UnixTimeToDateTime((uint)resp.Result["time"]);
+			}
+			if(resp.Result["merkleroot"] != null)
+			{
+				header.HashMerkleRoot = uint256.Parse((string)resp.Result["merkleroot"]);
+			}
+			return header;
+		}
+
+		public uint256 GetBlockHash(int height)
+		{
+			var resp = SendCommand("getblockhash", height);
+			return uint256.Parse(resp.Result.ToString());
+		}
+
+		public async Task<uint256> GetBlockHashAsync(int height)
+		{
+			var resp = await SendCommandAsync("getblockhash", height).ConfigureAwait(false);
+			return uint256.Parse(resp.Result.ToString());
+		}
+
+		public int GetBlockCount()
+		{
+			return (int)SendCommand("getblockcount").Result;
+		}
+
+		public async Task<int> GetBlockCountAsync()
+		{
+			return (int)(await SendCommandAsync("getblockcount").ConfigureAwait(false)).Result;
+		}
+
+		public uint256[] GetRawMempool()
+		{
+			var result = SendCommand("getrawmempool");
+			var array = (JArray)result.Result;
+			return array.Select(o => (string)o).Select(uint256.Parse).ToArray();
+		}
+
+		public async Task<uint256[]> GetRawMempoolAsync()
+		{
+			var result = await SendCommandAsync("getrawmempool").ConfigureAwait(false);
+			var array = (JArray)result.Result;
+			return array.Select(o => (string)o).Select(uint256.Parse).ToArray();
+		}
+
+		/// <summary>
+		/// GetTransactions only returns on txn which are not entirely spent unless you run bitcoinq with txindex=1.
+		/// </summary>
+		/// <param name="blockHash"></param>
+		/// <returns></returns>
+		public IEnumerable<Transaction> GetTransactions(uint256 blockHash)
+		{
+			if(blockHash == null)
+				throw new ArgumentNullException("blockHash");
+
+			var resp = SendCommand("getblock", blockHash.ToString());
+
+			var tx = resp.Result["tx"] as JArray;
+			if(tx != null)
+			{
+				foreach(var item in tx)
+				{
+					var result = GetRawTransaction(uint256.Parse(item.ToString()), false);
+					if(result != null)
+						yield return result;
+				}
+			}
+		}
+
+		public IEnumerable<Transaction> GetTransactions(int height)
+		{
+			return GetTransactions(GetBlockHash(height));
+		}
+
+		#endregion
+
+		#region Coin generation
+
+		#endregion
+
+		#region Raw Transaction
+
+		public Transaction DecodeRawTransaction(string rawHex)
+		{
+			var response = SendCommand("decoderawtransaction", rawHex);
+			return Transaction.Parse(response.Result.ToString(), RawFormat.Satoshi);
+		}
+
+		public Transaction DecodeRawTransaction(byte[] raw)
+		{
+
+			return DecodeRawTransaction(Encoders.Hex.EncodeData(raw));
+		}
+		public async Task<Transaction> DecodeRawTransactionAsync(string rawHex)
+		{
+			var response = await SendCommandAsync("decoderawtransaction", rawHex).ConfigureAwait(false);
+			return Transaction.Parse(response.Result.ToString(), RawFormat.Satoshi);
+		}
+
+		public Task<Transaction> DecodeRawTransactionAsync(byte[] raw)
+		{
+			return DecodeRawTransactionAsync(Encoders.Hex.EncodeData(raw));
+		}
+
+		/// <summary>
+		/// getrawtransaction only returns on txn which are not entirely spent unless you run bitcoinq with txindex=1.
+		/// </summary>
+		/// <param name="txid"></param>
+		/// <returns></returns>
+		public Transaction GetRawTransaction(uint256 txid, bool throwIfNotFound = true)
+		{
+			try
+			{
+				return GetRawTransactionAsync(txid, throwIfNotFound).Result;
+			}
+			catch(AggregateException aex)
+			{
+				ExceptionDispatchInfo.Capture(aex.InnerException).Throw();
+				return null; //Can't happen
+			}
+		}
+
+		public async Task<Transaction> GetRawTransactionAsync(uint256 txid, bool throwIfNotFound = true)
+		{
+			var response = await SendCommandAsync(new RPCRequest("getrawtransaction", new[] { txid.ToString() }), throwIfNotFound).ConfigureAwait(false);
+			if(throwIfNotFound)
+				response.ThrowIfError();
+			if(response.Error != null && response.Error.Code == RPCErrorCode.RPC_INVALID_ADDRESS_OR_KEY)
+				return null;
+
+			response.ThrowIfError();
+			var tx = new Transaction();
+			tx.ReadWrite(Encoders.Hex.DecodeData(response.Result.ToString()));
+			return tx;
+		}
+
+		public void SendRawTransaction(Transaction tx)
+		{
+			SendRawTransaction(tx.ToBytes());
+		}
+
+		public void SendRawTransaction(byte[] bytes)
+		{
+			SendCommand("sendrawtransaction", Encoders.Hex.EncodeData(bytes));
+		}
+
+		public Task SendRawTransactionAsync(Transaction tx)
+		{
+			return SendRawTransactionAsync(tx.ToBytes());
+		}
+
+		public Task SendRawTransactionAsync(byte[] bytes)
+		{
+			return SendCommandAsync("sendrawtransaction", Encoders.Hex.EncodeData(bytes));
+		}
+
+		#endregion
+
+		#region Utility functions
+		/// <summary>
+		/// Get the estimated fee per kb for being confirmed in nblock
+		/// </summary>
+		/// <param name="nblock"></param>
+		/// <returns></returns>
+		[Obsolete("Use EstimateFeeRate or TryEstimateFeeRate instead")]
+		public FeeRate EstimateFee(int nblock)
+		{
+			var response = SendCommand(RPCOperations.estimatefee, nblock);
+			var result = response.Result.Value<decimal>();
+			var money = Money.Coins(result);
+			if(money.Satoshi < 0)
+				money = Money.Zero;
+			return new FeeRate(money);
+		}
+
+		/// <summary>
+		/// Get the estimated fee per kb for being confirmed in nblock
+		/// </summary>
+		/// <param name="nblock"></param>
+		/// <returns></returns>
+		[Obsolete("Use EstimateFeeRateAsync instead")]
+		public async Task<Money> EstimateFeeAsync(int nblock)
+		{
+			var response = await SendCommandAsync(RPCOperations.estimatefee, nblock).ConfigureAwait(false);
+			return Money.Parse(response.Result.ToString());
+		}
+
+		/// <summary>
+		/// Get the estimated fee per kb for being confirmed in nblock
+		/// </summary>
+		/// <param name="nblock">The time expected, in block, before getting confirmed</param>
+		/// <returns>The estimated fee rate</returns>
+		/// <exception cref="NoEstimationException">The Fee rate couldn't be estimated because of insufficient data from Bitcoin Core</exception>
+		public FeeRate EstimateFeeRate(int nblock)
+		{
+			return EstimateFeeRateAsync(nblock).GetAwaiter().GetResult();
+		}
+
+		/// <summary>
+		/// Tries to get the estimated fee per kb for being confirmed in nblock
+		/// </summary>
+		/// <param name="nblock">The time expected, in block, before getting confirmed</param>
+		/// <returns>The estimated fee rate or null</returns>
+		public async Task<FeeRate> TryEstimateFeeRateAsync(int nblock)
+		{
+			return await EstimateFeeRateImplAsync(nblock).ConfigureAwait(false);
+		}
+
+		/// <summary>
+		/// Tries to get the estimated fee per kb for being confirmed in nblock
+		/// </summary>
+		/// <param name="nblock">The time expected, in block, before getting confirmed</param>
+		/// <returns>The estimated fee rate or null</returns>
+		public FeeRate TryEstimateFeeRate(int nblock)
+		{
+			return TryEstimateFeeRateAsync(nblock).GetAwaiter().GetResult();
+		}
+
+		/// <summary>
+		/// Get the estimated fee per kb for being confirmed in nblock
+		/// </summary>
+		/// <param name="nblock">The time expected, in block, before getting confirmed</param>
+		/// <returns>The estimated fee rate</returns>
+		/// <exception cref="NoEstimationException">when fee couldn't be estimated</exception>
+		public async Task<FeeRate> EstimateFeeRateAsync(int nblock)
+		{
+			var feeRate = await EstimateFeeRateImplAsync(nblock);
+			if(feeRate == null)
+				throw new NoEstimationException(nblock);
+			return feeRate;
+		}
+
+		private async Task<FeeRate> EstimateFeeRateImplAsync(int nblock)
+		{
+			var response = await SendCommandAsync(RPCOperations.estimatefee, nblock).ConfigureAwait(false);
+			var result = response.Result.Value<decimal>();
+			var money = Money.Coins(result);
+			if(money.Satoshi < 0)
+				return null;
+			return new FeeRate(money);
+		}
+
+		public decimal EstimatePriority(int nblock)
+		{
+			decimal priority = 0;
+			try
+			{
+				priority = EstimatePriorityAsync(nblock).Result;
+			}
+			catch(AggregateException aex)
+			{
+				ExceptionDispatchInfo.Capture(aex.InnerException).Throw();
+			}
+			return priority;
+		}
+
+		public async Task<decimal> EstimatePriorityAsync(int nblock)
+		{
+			if(nblock < 0)
+				throw new ArgumentOutOfRangeException("nblock", "nblock must be greater or equal to zero");
+			var response = await SendCommandAsync("estimatepriority", nblock).ConfigureAwait(false);
+			return response.Result.Value<decimal>();
+		}
+
+		/// <summary>
+		/// Requires wallet support. Requires an unlocked wallet or an unencrypted wallet.
+		/// </summary>
+		/// <param name="address">A P2PKH or P2SH address to which the bitcoins should be sent</param>
+		/// <param name="amount">The amount to spend</param>
+		/// <param name="commentTx">A locally-stored (not broadcast) comment assigned to this transaction. Default is no comment</param>
+		/// <param name="commentDest">A locally-stored (not broadcast) comment assigned to this transaction. Meant to be used for describing who the payment was sent to. Default is no comment</param>
+		/// <returns>The TXID of the sent transaction</returns>
+		public uint256 SendToAddress(BitcoinAddress address, Money amount, string commentTx = null, string commentDest = null)
+		{
+			uint256 txid = null;
+			try
+			{
+				txid = SendToAddressAsync(address, amount, commentTx, commentDest).Result;
+			}
+			catch(AggregateException aex)
+			{
+				ExceptionDispatchInfo.Capture(aex.InnerException).Throw();
+			}
+			return txid;
+		}
+
+		/// <summary>
+		/// Requires wallet support. Requires an unlocked wallet or an unencrypted wallet.
+		/// </summary>
+		/// <param name="address">A P2PKH or P2SH address to which the bitcoins should be sent</param>
+		/// <param name="amount">The amount to spend</param>
+		/// <param name="commentTx">A locally-stored (not broadcast) comment assigned to this transaction. Default is no comment</param>
+		/// <param name="commentDest">A locally-stored (not broadcast) comment assigned to this transaction. Meant to be used for describing who the payment was sent to. Default is no comment</param>
+		/// <returns>The TXID of the sent transaction</returns>
+		public async Task<uint256> SendToAddressAsync(BitcoinAddress address, Money amount, string commentTx = null, string commentDest = null)
+		{
+			List<object> parameters = new List<object>();
+			parameters.Add(address.ToString());
+			parameters.Add(amount.ToString());
+			if(commentTx != null)
+				parameters.Add(commentTx);
+			if(commentDest != null)
+				parameters.Add(commentDest);
+			var resp = await SendCommandAsync(RPCOperations.sendtoaddress, parameters.ToArray()).ConfigureAwait(false);
+			return uint256.Parse(resp.Result.ToString());
+		}
+
+		public bool SetTxFee(FeeRate feeRate)
+		{
+			return SendCommand(RPCOperations.settxfee, new[] { feeRate.FeePerK.ToString() }).Result.ToString() == "true";
+		}
+
+		#endregion
+	}
+
+#if !NOSOCKET
+	public class PeerInfo
+	{
+		public int Id
+		{
+			get; internal set;
+		}
+		public IPEndPoint Address
+		{
+			get; internal set;
+		}
+		public IPEndPoint LocalAddress
+		{
+			get; internal set;
+		}
+		public ulong Services
+		{
+			get; internal set;
+		}
+		public DateTimeOffset LastSend
+		{
+			get; internal set;
+		}
+		public DateTimeOffset LastReceive
+		{
+			get; internal set;
+		}
+		public long BytesSent
+		{
+			get; internal set;
+		}
+		public long BytesReceived
+		{
+			get; internal set;
+		}
+		public DateTimeOffset ConnectionTime
+		{
+			get; internal set;
+		}
+		public TimeSpan? PingTime
+		{
+			get; internal set;
+		}
+		public int Version
+		{
+			get; internal set;
+		}
+		public string SubVersion
+		{
+			get; internal set;
+		}
+		public bool Inbound
+		{
+			get; internal set;
+		}
+		public int StartingHeight
+		{
+			get; internal set;
+		}
+		public int BanScore
+		{
+			get; internal set;
+		}
+		public int SynchronizedHeaders
+		{
+			get; internal set;
+		}
+		public int SynchronizedBlocks
+		{
+			get; internal set;
+		}
+		public uint[] Inflight
+		{
+			get; internal set;
+		}
+		public bool IsWhiteListed
+		{
+			get; internal set;
+		}
+		public TimeSpan PingWait
+		{
+			get; internal set;
+		}
+		public int Blocks
+		{
+			get; internal set;
+		}
+		public TimeSpan TimeOffset
+		{
+			get; internal set;
+		}
+	}
+
+	public class AddedNodeInfo
+	{
+		public EndPoint AddedNode
+		{
+			get; internal set;
+		}
+		public bool Connected
+		{
+			get; internal set;
+		}
+		public IEnumerable<NodeAddressInfo> Addresses
+		{
+			get; internal set;
+		}
+	}
+
+	public class NodeAddressInfo
+	{
+		public IPEndPoint Address
+		{
+			get; internal set;
+		}
+		public bool Connected
+		{
+			get; internal set;
+		}
+	}
+#endif
+
+	public class NoEstimationException : Exception
+	{
+		public NoEstimationException(int nblock)
+			: base("The FeeRate couldn't be estimated because of insufficient data from Bitcoin Core. Try to use smaller nBlock, or wait Bitcoin Core to gather more data.")
+		{
+		}
+	}
+
+}
+#endif