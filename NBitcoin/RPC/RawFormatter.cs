<<<<<<< HEAD
﻿using System;
using System.IO;
using Newtonsoft.Json;
using Newtonsoft.Json.Linq;

namespace NBitcoin.RPC
{
	abstract class RawFormatter
	{
		protected RawFormatter()
		{
			Network = Network.Main;
		}
		public Network Network
		{
			get;
			set;
		}
		public Transaction ParseJson(string str)
		{
			JObject obj = JObject.Parse(str);
			return Parse(obj);
		}

		[Obsolete("Use RawFormatter.ParseJson method instead")]
		public Transaction Parse(string str)
		{
			JObject obj = JObject.Parse(str);
			return Parse(obj);
		}

		public Transaction Parse(JObject obj)
		{
			Transaction tx = new Transaction();
			BuildTransaction(obj, tx);
			return tx;
		}
		protected void WritePropertyValue<TValue>(JsonWriter writer, string name, TValue value)
		{
			writer.WritePropertyName(name);
			writer.WriteValue(value);
		}


		protected abstract void BuildTransaction(JObject json, Transaction tx);
		public string ToString(Transaction transaction)
		{
			var strWriter = new StringWriter();
			var jsonWriter = new JsonTextWriter(strWriter);
			jsonWriter.Formatting = Formatting.Indented;
			jsonWriter.WriteStartObject();
			WriteTransaction(jsonWriter, transaction);
			jsonWriter.WriteEndObject();
			jsonWriter.Flush();
			return strWriter.ToString();
		}

		protected abstract void WriteTransaction(JsonTextWriter writer, Transaction tx);
	}
}
=======
﻿#if !NOJSONNET
using System;
using Newtonsoft.Json;
using Newtonsoft.Json.Linq;
using System.IO;

namespace NBitcoin.RPC
{
	abstract class RawFormatter
	{
		protected RawFormatter()
		{
			Network = Network.Main;
		}
		public Network Network
		{
			get;
			set;
		}
		public Transaction ParseJson(string str)
		{
			JObject obj = JObject.Parse(str);
			return Parse(obj);
		}

		[Obsolete("Use RawFormatter.ParseJson method instead")]
		public Transaction Parse(string str)
		{
			JObject obj = JObject.Parse(str);
			return Parse(obj);
		}

		public Transaction Parse(JObject obj)
		{
			Transaction tx = new Transaction();
			BuildTransaction(obj, tx);
			return tx;
		}
		protected void WritePropertyValue<TValue>(JsonWriter writer, string name, TValue value)
		{
			writer.WritePropertyName(name);
			writer.WriteValue(value);
		}


		protected abstract void BuildTransaction(JObject json, Transaction tx);
		public string ToString(Transaction transaction)
		{
			var strWriter = new StringWriter();
			var jsonWriter = new JsonTextWriter(strWriter);
			jsonWriter.Formatting = Formatting.Indented;
			jsonWriter.WriteStartObject();
			WriteTransaction(jsonWriter, transaction);
			jsonWriter.WriteEndObject();
			jsonWriter.Flush();
			return strWriter.ToString();
		}

		protected abstract void WriteTransaction(JsonTextWriter writer, Transaction tx);
	}
}
#endif
>>>>>>> d3cbf392
<|MERGE_RESOLUTION|>--- conflicted
+++ resolved
@@ -1,125 +1,62 @@
-<<<<<<< HEAD
-﻿using System;
-using System.IO;
-using Newtonsoft.Json;
-using Newtonsoft.Json.Linq;
-
-namespace NBitcoin.RPC
-{
-	abstract class RawFormatter
-	{
-		protected RawFormatter()
-		{
-			Network = Network.Main;
-		}
-		public Network Network
-		{
-			get;
-			set;
-		}
-		public Transaction ParseJson(string str)
-		{
-			JObject obj = JObject.Parse(str);
-			return Parse(obj);
-		}
-
-		[Obsolete("Use RawFormatter.ParseJson method instead")]
-		public Transaction Parse(string str)
-		{
-			JObject obj = JObject.Parse(str);
-			return Parse(obj);
-		}
-
-		public Transaction Parse(JObject obj)
-		{
-			Transaction tx = new Transaction();
-			BuildTransaction(obj, tx);
-			return tx;
-		}
-		protected void WritePropertyValue<TValue>(JsonWriter writer, string name, TValue value)
-		{
-			writer.WritePropertyName(name);
-			writer.WriteValue(value);
-		}
-
-
-		protected abstract void BuildTransaction(JObject json, Transaction tx);
-		public string ToString(Transaction transaction)
-		{
-			var strWriter = new StringWriter();
-			var jsonWriter = new JsonTextWriter(strWriter);
-			jsonWriter.Formatting = Formatting.Indented;
-			jsonWriter.WriteStartObject();
-			WriteTransaction(jsonWriter, transaction);
-			jsonWriter.WriteEndObject();
-			jsonWriter.Flush();
-			return strWriter.ToString();
-		}
-
-		protected abstract void WriteTransaction(JsonTextWriter writer, Transaction tx);
-	}
-}
-=======
-﻿#if !NOJSONNET
-using System;
-using Newtonsoft.Json;
-using Newtonsoft.Json.Linq;
-using System.IO;
-
-namespace NBitcoin.RPC
-{
-	abstract class RawFormatter
-	{
-		protected RawFormatter()
-		{
-			Network = Network.Main;
-		}
-		public Network Network
-		{
-			get;
-			set;
-		}
-		public Transaction ParseJson(string str)
-		{
-			JObject obj = JObject.Parse(str);
-			return Parse(obj);
-		}
-
-		[Obsolete("Use RawFormatter.ParseJson method instead")]
-		public Transaction Parse(string str)
-		{
-			JObject obj = JObject.Parse(str);
-			return Parse(obj);
-		}
-
-		public Transaction Parse(JObject obj)
-		{
-			Transaction tx = new Transaction();
-			BuildTransaction(obj, tx);
-			return tx;
-		}
-		protected void WritePropertyValue<TValue>(JsonWriter writer, string name, TValue value)
-		{
-			writer.WritePropertyName(name);
-			writer.WriteValue(value);
-		}
-
-
-		protected abstract void BuildTransaction(JObject json, Transaction tx);
-		public string ToString(Transaction transaction)
-		{
-			var strWriter = new StringWriter();
-			var jsonWriter = new JsonTextWriter(strWriter);
-			jsonWriter.Formatting = Formatting.Indented;
-			jsonWriter.WriteStartObject();
-			WriteTransaction(jsonWriter, transaction);
-			jsonWriter.WriteEndObject();
-			jsonWriter.Flush();
-			return strWriter.ToString();
-		}
-
-		protected abstract void WriteTransaction(JsonTextWriter writer, Transaction tx);
-	}
-}
-#endif
->>>>>>> d3cbf392
+﻿#if !NOJSONNET
+using System;
+using Newtonsoft.Json;
+using Newtonsoft.Json.Linq;
+using System.IO;
+
+namespace NBitcoin.RPC
+{
+	abstract class RawFormatter
+	{
+		protected RawFormatter()
+		{
+			Network = Network.Main;
+		}
+		public Network Network
+		{
+			get;
+			set;
+		}
+		public Transaction ParseJson(string str)
+		{
+			JObject obj = JObject.Parse(str);
+			return Parse(obj);
+		}
+
+		[Obsolete("Use RawFormatter.ParseJson method instead")]
+		public Transaction Parse(string str)
+		{
+			JObject obj = JObject.Parse(str);
+			return Parse(obj);
+		}
+
+		public Transaction Parse(JObject obj)
+		{
+			Transaction tx = new Transaction();
+			BuildTransaction(obj, tx);
+			return tx;
+		}
+		protected void WritePropertyValue<TValue>(JsonWriter writer, string name, TValue value)
+		{
+			writer.WritePropertyName(name);
+			writer.WriteValue(value);
+		}
+
+
+		protected abstract void BuildTransaction(JObject json, Transaction tx);
+		public string ToString(Transaction transaction)
+		{
+			var strWriter = new StringWriter();
+			var jsonWriter = new JsonTextWriter(strWriter);
+			jsonWriter.Formatting = Formatting.Indented;
+			jsonWriter.WriteStartObject();
+			WriteTransaction(jsonWriter, transaction);
+			jsonWriter.WriteEndObject();
+			jsonWriter.Flush();
+			return strWriter.ToString();
+		}
+
+		protected abstract void WriteTransaction(JsonTextWriter writer, Transaction tx);
+	}
+}
+#endif