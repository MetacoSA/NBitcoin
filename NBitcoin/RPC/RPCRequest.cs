--- conflicted
+++ resolved
@@ -1,185 +1,99 @@
-<<<<<<< HEAD
-﻿using System.IO;
-using Newtonsoft.Json;
-using Newtonsoft.Json.Linq;
-
-namespace NBitcoin.RPC
-{
-	public class RPCRequest
-	{
-		public RPCRequest(string method, object[] parameters)
-			: this()
-		{
-			Method = method;
-			Params = parameters;
-		}
-		public RPCRequest()
-		{
-			JsonRpc = "1.0";
-			Id = 1;
-		}
-		public string JsonRpc
-		{
-			get;
-			set;
-		}
-		public int Id
-		{
-			get;
-			set;
-		}
-		public string Method
-		{
-			get;
-			set;
-		}
-		public object[] Params
-		{
-			get;
-			set;
-		}
-
-		public void WriteJSON(TextWriter writer)
-		{
-			var jsonWriter = new JsonTextWriter(writer);
-			WriteJSON(jsonWriter);
-			jsonWriter.Flush();
-		}
-
-		internal void WriteJSON(JsonTextWriter writer)
-		{
-			writer.WriteStartObject();
-			WriteProperty(writer, "jsonrpc", JsonRpc);
-			WriteProperty(writer, "id", Id);
-			WriteProperty(writer, "method", Method);
-
-			writer.WritePropertyName("params");
-			writer.WriteStartArray();
-
-			if(Params != null)
-			{
-				for(int i = 0; i < Params.Length; i++)
-				{
-					if(Params[i] is JToken)
-					{
-						((JToken)Params[i]).WriteTo(writer);
-					}
-					else
-					{
-						writer.WriteValue(Params[i]);
-					}
-				}
-			}
-
-			writer.WriteEndArray();
-			writer.WriteEndObject();
-		}
-
-		private void WriteProperty<TValue>(JsonTextWriter writer, string property, TValue value)
-		{
-			writer.WritePropertyName(property);
-			writer.WriteValue(value);
-		}
-	}
-}
-=======
-﻿#if !NOJSONNET
-using Newtonsoft.Json;
-using Newtonsoft.Json.Linq;
-using System;
-using System.Collections.Generic;
-using System.IO;
-using System.Linq;
-using System.Text;
-using System.Threading.Tasks;
-
-namespace NBitcoin.RPC
-{
-	public class RPCRequest
-	{
-		public RPCRequest(string method, object[] parameters)
-			: this()
-		{
-			Method = method;
-			Params = parameters;
-		}
-		public RPCRequest()
-		{
-			JsonRpc = "1.0";
-			Id = 1;
-		}
-		public string JsonRpc
-		{
-			get;
-			set;
-		}
-		public int Id
-		{
-			get;
-			set;
-		}
-		public string Method
-		{
-			get;
-			set;
-		}
-		public object[] Params
-		{
-			get;
-			set;
-		}
-
-		public void WriteJSON(TextWriter writer)
-		{
-			var jsonWriter = new JsonTextWriter(writer);
-			WriteJSON(jsonWriter);
-			jsonWriter.Flush();
-		}
-
-		internal void WriteJSON(JsonTextWriter writer)
-		{
-			writer.WriteStartObject();
-			WriteProperty(writer, "jsonrpc", JsonRpc);
-			WriteProperty(writer, "id", Id);
-			WriteProperty(writer, "method", Method);
-
-			writer.WritePropertyName("params");
-			writer.WriteStartArray();
-
-			if(Params != null)
-			{
-				for(int i = 0; i < Params.Length; i++)
-				{
-					if(Params[i] is JToken)
-					{
-						((JToken)Params[i]).WriteTo(writer);
-					}
-					else if(Params[i] is Array)
-					{
-						writer.WriteStartArray();
-						foreach(var x in (Array)Params[i])
-						{
-							writer.WriteValue(x);
-						}
-						writer.WriteEndArray();
-					}
-					else
-					{
-						writer.WriteValue(Params[i]);
-					}
-				}
-			}
-
-			writer.WriteEndArray();
-			writer.WriteEndObject();
-		}
-
-		private void WriteProperty<TValue>(JsonTextWriter writer, string property, TValue value)
-		{
-			writer.WritePropertyName(property);
-			writer.WriteValue(value);
-		}
-	}
-}
-#endif
->>>>>>> d3cbf392
+﻿#if !NOJSONNET
+using Newtonsoft.Json;
+using Newtonsoft.Json.Linq;
+using System;
+using System.Collections.Generic;
+using System.IO;
+using System.Linq;
+using System.Text;
+using System.Threading.Tasks;
+
+namespace NBitcoin.RPC
+{
+	public class RPCRequest
+	{
+		public RPCRequest(string method, object[] parameters)
+			: this()
+		{
+			Method = method;
+			Params = parameters;
+		}
+		public RPCRequest()
+		{
+			JsonRpc = "1.0";
+			Id = 1;
+		}
+		public string JsonRpc
+		{
+			get;
+			set;
+		}
+		public int Id
+		{
+			get;
+			set;
+		}
+		public string Method
+		{
+			get;
+			set;
+		}
+		public object[] Params
+		{
+			get;
+			set;
+		}
+
+		public void WriteJSON(TextWriter writer)
+		{
+			var jsonWriter = new JsonTextWriter(writer);
+			WriteJSON(jsonWriter);
+			jsonWriter.Flush();
+		}
+
+		internal void WriteJSON(JsonTextWriter writer)
+		{
+			writer.WriteStartObject();
+			WriteProperty(writer, "jsonrpc", JsonRpc);
+			WriteProperty(writer, "id", Id);
+			WriteProperty(writer, "method", Method);
+
+			writer.WritePropertyName("params");
+			writer.WriteStartArray();
+
+			if(Params != null)
+			{
+				for(int i = 0; i < Params.Length; i++)
+				{
+					if(Params[i] is JToken)
+					{
+						((JToken)Params[i]).WriteTo(writer);
+					}
+					else if(Params[i] is Array)
+					{
+						writer.WriteStartArray();
+						foreach(var x in (Array)Params[i])
+						{
+							writer.WriteValue(x);
+						}
+						writer.WriteEndArray();
+					}
+					else
+					{
+						writer.WriteValue(Params[i]);
+					}
+				}
+			}
+
+			writer.WriteEndArray();
+			writer.WriteEndObject();
+		}
+
+		private void WriteProperty<TValue>(JsonTextWriter writer, string property, TValue value)
+		{
+			writer.WritePropertyName(property);
+			writer.WriteValue(value);
+		}
+	}
+}
+#endif