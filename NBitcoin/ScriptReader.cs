--- conflicted
+++ resolved
@@ -1,1497 +1,756 @@
-<<<<<<< HEAD
-﻿using System;
-using System.Collections.Generic;
-using System.IO;
-using System.Linq;
-using System.Numerics;
-using System.Text;
-using NBitcoin.DataEncoders;
-
-namespace NBitcoin
-{
-	public class Op
-	{
-		//Copied from satoshi's code
-		public static string GetOpName(OpcodeType opcode)
-		{
-			if(!_ValidOpCode[(byte)opcode])
-				return "OP_UNKNOWN";
-			switch(opcode)
-			{
-				// push value
-				case OpcodeType.OP_0:
-					return "0";
-				case OpcodeType.OP_PUSHDATA1:
-					return "OP_PUSHDATA1";
-				case OpcodeType.OP_PUSHDATA2:
-					return "OP_PUSHDATA2";
-				case OpcodeType.OP_PUSHDATA4:
-					return "OP_PUSHDATA4";
-				case OpcodeType.OP_1NEGATE:
-					return "-1";
-				case OpcodeType.OP_RESERVED:
-					return "OP_RESERVED";
-				case OpcodeType.OP_1:
-					return "1";
-				case OpcodeType.OP_2:
-					return "2";
-				case OpcodeType.OP_3:
-					return "3";
-				case OpcodeType.OP_4:
-					return "4";
-				case OpcodeType.OP_5:
-					return "5";
-				case OpcodeType.OP_6:
-					return "6";
-				case OpcodeType.OP_7:
-					return "7";
-				case OpcodeType.OP_8:
-					return "8";
-				case OpcodeType.OP_9:
-					return "9";
-				case OpcodeType.OP_10:
-					return "OP_10";
-				case OpcodeType.OP_11:
-					return "OP_11";
-				case OpcodeType.OP_12:
-					return "OP_12";
-				case OpcodeType.OP_13:
-					return "OP_13";
-				case OpcodeType.OP_14:
-					return "OP_14";
-				case OpcodeType.OP_15:
-					return "OP_15";
-				case OpcodeType.OP_16:
-					return "OP_16";
-
-				// control
-				case OpcodeType.OP_NOP:
-					return "OP_NOP";
-				case OpcodeType.OP_VER:
-					return "OP_VER";
-				case OpcodeType.OP_IF:
-					return "OP_IF";
-				case OpcodeType.OP_NOTIF:
-					return "OP_NOTIF";
-				case OpcodeType.OP_VERIF:
-					return "OP_VERIF";
-				case OpcodeType.OP_VERNOTIF:
-					return "OP_VERNOTIF";
-				case OpcodeType.OP_ELSE:
-					return "OP_ELSE";
-				case OpcodeType.OP_ENDIF:
-					return "OP_ENDIF";
-				case OpcodeType.OP_VERIFY:
-					return "OP_VERIFY";
-				case OpcodeType.OP_RETURN:
-					return "OP_RETURN";
-
-				// stack ops
-				case OpcodeType.OP_TOALTSTACK:
-					return "OP_TOALTSTACK";
-				case OpcodeType.OP_FROMALTSTACK:
-					return "OP_FROMALTSTACK";
-				case OpcodeType.OP_2DROP:
-					return "OP_2DROP";
-				case OpcodeType.OP_2DUP:
-					return "OP_2DUP";
-				case OpcodeType.OP_3DUP:
-					return "OP_3DUP";
-				case OpcodeType.OP_2OVER:
-					return "OP_2OVER";
-				case OpcodeType.OP_2ROT:
-					return "OP_2ROT";
-				case OpcodeType.OP_2SWAP:
-					return "OP_2SWAP";
-				case OpcodeType.OP_IFDUP:
-					return "OP_IFDUP";
-				case OpcodeType.OP_DEPTH:
-					return "OP_DEPTH";
-				case OpcodeType.OP_DROP:
-					return "OP_DROP";
-				case OpcodeType.OP_DUP:
-					return "OP_DUP";
-				case OpcodeType.OP_NIP:
-					return "OP_NIP";
-				case OpcodeType.OP_OVER:
-					return "OP_OVER";
-				case OpcodeType.OP_PICK:
-					return "OP_PICK";
-				case OpcodeType.OP_ROLL:
-					return "OP_ROLL";
-				case OpcodeType.OP_ROT:
-					return "OP_ROT";
-				case OpcodeType.OP_SWAP:
-					return "OP_SWAP";
-				case OpcodeType.OP_TUCK:
-					return "OP_TUCK";
-
-				// splice ops
-				case OpcodeType.OP_CAT:
-					return "OP_CAT";
-				case OpcodeType.OP_SUBSTR:
-					return "OP_SUBSTR";
-				case OpcodeType.OP_LEFT:
-					return "OP_LEFT";
-				case OpcodeType.OP_RIGHT:
-					return "OP_RIGHT";
-				case OpcodeType.OP_SIZE:
-					return "OP_SIZE";
-
-				// bit logic
-				case OpcodeType.OP_INVERT:
-					return "OP_INVERT";
-				case OpcodeType.OP_AND:
-					return "OP_AND";
-				case OpcodeType.OP_OR:
-					return "OP_OR";
-				case OpcodeType.OP_XOR:
-					return "OP_XOR";
-				case OpcodeType.OP_EQUAL:
-					return "OP_EQUAL";
-				case OpcodeType.OP_EQUALVERIFY:
-					return "OP_EQUALVERIFY";
-				case OpcodeType.OP_RESERVED1:
-					return "OP_RESERVED1";
-				case OpcodeType.OP_RESERVED2:
-					return "OP_RESERVED2";
-
-				// numeric
-				case OpcodeType.OP_1ADD:
-					return "OP_1ADD";
-				case OpcodeType.OP_1SUB:
-					return "OP_1SUB";
-				case OpcodeType.OP_2MUL:
-					return "OP_2MUL";
-				case OpcodeType.OP_2DIV:
-					return "OP_2DIV";
-				case OpcodeType.OP_NEGATE:
-					return "OP_NEGATE";
-				case OpcodeType.OP_ABS:
-					return "OP_ABS";
-				case OpcodeType.OP_NOT:
-					return "OP_NOT";
-				case OpcodeType.OP_0NOTEQUAL:
-					return "OP_0NOTEQUAL";
-				case OpcodeType.OP_ADD:
-					return "OP_ADD";
-				case OpcodeType.OP_SUB:
-					return "OP_SUB";
-				case OpcodeType.OP_MUL:
-					return "OP_MUL";
-				case OpcodeType.OP_DIV:
-					return "OP_DIV";
-				case OpcodeType.OP_MOD:
-					return "OP_MOD";
-				case OpcodeType.OP_LSHIFT:
-					return "OP_LSHIFT";
-				case OpcodeType.OP_RSHIFT:
-					return "OP_RSHIFT";
-				case OpcodeType.OP_BOOLAND:
-					return "OP_BOOLAND";
-				case OpcodeType.OP_BOOLOR:
-					return "OP_BOOLOR";
-				case OpcodeType.OP_NUMEQUAL:
-					return "OP_NUMEQUAL";
-				case OpcodeType.OP_NUMEQUALVERIFY:
-					return "OP_NUMEQUALVERIFY";
-				case OpcodeType.OP_NUMNOTEQUAL:
-					return "OP_NUMNOTEQUAL";
-				case OpcodeType.OP_LESSTHAN:
-					return "OP_LESSTHAN";
-				case OpcodeType.OP_GREATERTHAN:
-					return "OP_GREATERTHAN";
-				case OpcodeType.OP_LESSTHANOREQUAL:
-					return "OP_LESSTHANOREQUAL";
-				case OpcodeType.OP_GREATERTHANOREQUAL:
-					return "OP_GREATERTHANOREQUAL";
-				case OpcodeType.OP_MIN:
-					return "OP_MIN";
-				case OpcodeType.OP_MAX:
-					return "OP_MAX";
-				case OpcodeType.OP_WITHIN:
-					return "OP_WITHIN";
-
-				// crypto
-				case OpcodeType.OP_RIPEMD160:
-					return "OP_RIPEMD160";
-				case OpcodeType.OP_SHA1:
-					return "OP_SHA1";
-				case OpcodeType.OP_SHA256:
-					return "OP_SHA256";
-				case OpcodeType.OP_HASH160:
-					return "OP_HASH160";
-				case OpcodeType.OP_HASH256:
-					return "OP_HASH256";
-				case OpcodeType.OP_CODESEPARATOR:
-					return "OP_CODESEPARATOR";
-				case OpcodeType.OP_CHECKSIG:
-					return "OP_CHECKSIG";
-				case OpcodeType.OP_CHECKSIGVERIFY:
-					return "OP_CHECKSIGVERIFY";
-				case OpcodeType.OP_CHECKMULTISIG:
-					return "OP_CHECKMULTISIG";
-				case OpcodeType.OP_CHECKMULTISIGVERIFY:
-					return "OP_CHECKMULTISIGVERIFY";
-				case OpcodeType.OP_CHECKLOCKTIMEVERIFY:
-					return "OP_CLTV";
-				case OpcodeType.OP_CHECKSEQUENCEVERIFY:
-					return "OP_CSV";
-
-				// expanson
-				case OpcodeType.OP_NOP1:
-					return "OP_NOP1";
-				case OpcodeType.OP_NOP4:
-					return "OP_NOP4";
-				case OpcodeType.OP_NOP5:
-					return "OP_NOP5";
-				case OpcodeType.OP_NOP6:
-					return "OP_NOP6";
-				case OpcodeType.OP_NOP7:
-					return "OP_NOP7";
-				case OpcodeType.OP_NOP8:
-					return "OP_NOP8";
-				case OpcodeType.OP_NOP9:
-					return "OP_NOP9";
-				case OpcodeType.OP_NOP10:
-					return "OP_NOP10";
-
-				default:
-					return Enum.GetName(typeof(OpcodeType), opcode);
-			}
-		}
-		internal static bool IsPushCode(OpcodeType opcode)
-		{
-			return 0 <= opcode && opcode <= OpcodeType.OP_16 && opcode != OpcodeType.OP_RESERVED;
-		}
-
-		internal static Dictionary<string, OpcodeType> _OpcodeByName;
-		static Op()
-		{
-			_ValidOpCode = GetValidOpCode();
-			_OpcodeByName = new Dictionary<string, OpcodeType>();
-			foreach(var code in Enum.GetValues(typeof(OpcodeType)).Cast<OpcodeType>().Distinct())
-			{
-				var name = GetOpName(code);
-				if(name != "OP_UNKNOWN")
-					_OpcodeByName.AddOrReplace(name, code);
-			}
-			_OpcodeByName.AddOrReplace("OP_TRUE", OpcodeType.OP_1);
-			_OpcodeByName.AddOrReplace("OP_FALSE", OpcodeType.OP_0);
-			_OpcodeByName.AddOrReplace("OP_CHECKLOCKTIMEVERIFY", OpcodeType.OP_CHECKLOCKTIMEVERIFY);
-			_OpcodeByName.AddOrReplace("OP_HODL", OpcodeType.OP_CHECKLOCKTIMEVERIFY);
-			_OpcodeByName.AddOrReplace("OP_NOP2", OpcodeType.OP_CHECKLOCKTIMEVERIFY);
-			_OpcodeByName.AddOrReplace("OP_CHECKSEQUENCEVERIFY", OpcodeType.OP_CHECKSEQUENCEVERIFY);
-			_OpcodeByName.AddOrReplace("OP_NOP3", OpcodeType.OP_CHECKSEQUENCEVERIFY);
-
-			foreach(var op in new[]
-			{
-				new object[]{"OP_0", OpcodeType.OP_0},
-				new object[]{"OP_1", OpcodeType.OP_1},
-				new object[]{"OP_2", OpcodeType.OP_2},
-				new object[]{"OP_3", OpcodeType.OP_3},
-				new object[]{"OP_4", OpcodeType.OP_4},
-				new object[]{"OP_5", OpcodeType.OP_5},
-				new object[]{"OP_6", OpcodeType.OP_6},
-				new object[]{"OP_7", OpcodeType.OP_7},
-				new object[]{"OP_8", OpcodeType.OP_8},
-				new object[]{"OP_9", OpcodeType.OP_9}
-			})
-			{
-				_OpcodeByName.AddOrReplace((string)op[0], (OpcodeType)op[1]);
-			}
-		}
-		public static bool GetOpCode(string name, out OpcodeType result)
-		{
-			return _OpcodeByName.TryGetValue(name, out result);
-		}
-
-#if !NOBIGINT
-		public static Op GetPushOp(BigInteger data)
-#else
-		internal static Op GetPushOp(BigInteger data)
-#endif
-		{
-			return GetPushOp((byte[]) Utils.BigIntegerToBytes(data));
-		}
-		public static Op GetPushOp(long value)
-		{
-			return GetPushOp((byte[]) Utils.BigIntegerToBytes(new BigInteger(value)));
-		}
-		public static Op GetPushOp(byte[] data)
-		{
-			Op op = new Op();
-			op.PushData = data;
-			if(data.Length == 0)
-				op.Code = OpcodeType.OP_0;
-			else if(data.Length == 1 && (byte)1 <= data[0] && data[0] <= (byte)16)
-				op.Code = (OpcodeType)(data[0] + (byte)OpcodeType.OP_1 - 1);
-			else if(data.Length == 1 && (byte)0x81 == data[0])
-				op.Code = OpcodeType.OP_1NEGATE;
-			else if(0x01 <= data.Length && data.Length <= 0x4b)
-				op.Code = (OpcodeType)(byte)data.Length;
-			else if(data.Length <= 0xFF)
-				op.Code = OpcodeType.OP_PUSHDATA1;
-#if !(PORTABLE || NETCORE)
-			else if(data.LongLength <= 0xFFFF)
-				op.Code = OpcodeType.OP_PUSHDATA2;
-			else if(data.LongLength <= 0xFFFFFFFF)
-				op.Code = OpcodeType.OP_PUSHDATA4;
-#else
-			else if(data.Length <= 0xFFFF)
-				op.Code = OpcodeType.OP_PUSHDATA2;
-#endif
-			else
-				throw new NotSupportedException("Data length should not be bigger than 0xFFFFFFFF");
-			return op;
-		}
-
-		internal Op()
-		{
-
-		}
-		string _Name;
-		public string Name
-		{
-			get
-			{
-				if(_Name == null)
-					_Name = GetOpName(Code);
-				return _Name;
-			}
-		}
-
-		OpcodeType _Code;
-		static readonly bool[] _ValidOpCode;
-
-		private static bool[] GetValidOpCode()
-		{
-			var valid = new bool[256];
-			foreach(var val in Enum.GetValues(typeof(OpcodeType)))
-			{
-				valid[(byte)val] = true;
-			}
-			for(byte i = 0; ; i++)
-			{
-				if(IsPushCode((OpcodeType)i))
-					valid[i] = true;
-				if(i == 255)
-					break;
-			}
-			return valid;
-		}
-
-		public OpcodeType Code
-		{
-			get
-			{
-				return _Code;
-			}
-			set
-			{
-				_Code = value;
-				IsInvalid = !_ValidOpCode[(byte)value];
-			}
-		}
-		public byte[] PushData
-		{
-			get;
-			set;
-		}
-
-		private void PushDataToStream(byte[] data, Stream result)
-		{
-			var bitStream = new BitcoinStream(result, true);
-
-			if(Code == OpcodeType.OP_0)
-			{
-				//OP_0 already pushed
-				return;
-			}
-
-			if(OpcodeType.OP_1 <= Code && Code <= OpcodeType.OP_16)
-			{
-				//OP_1 to OP_16 already pushed
-				return;
-			}
-			if(Code == OpcodeType.OP_1NEGATE)
-			{
-				//OP_1Negate already pushed
-				return;
-			}
-
-			if(0x01 <= (byte)Code && (byte)Code <= 0x4b)
-			{
-				//Data length already pushed
-			}
-			else if(Code == OpcodeType.OP_PUSHDATA1)
-			{
-				bitStream.ReadWrite((byte)data.Length);
-			}
-			else if(Code == OpcodeType.OP_PUSHDATA2)
-			{
-				bitStream.ReadWrite((ushort)data.Length);
-			}
-			else if(Code == OpcodeType.OP_PUSHDATA4)
-			{
-				bitStream.ReadWrite((uint)data.Length);
-			}
-			else
-				throw new NotSupportedException("Data length should not be bigger than 0xFFFFFFFF");
-			result.Write(data, 0, data.Length);
-		}
-		internal byte[] ReadData(Stream stream)
-		{
-			uint len = 0;
-			BitcoinStream bitStream = new BitcoinStream(stream, false);
-			if(Code == 0)
-				return new byte[0];
-
-			if((byte)OpcodeType.OP_1 <= (byte)Code && (byte)Code <= (byte)OpcodeType.OP_16)
-			{
-				return new byte[] { (byte)(Code - OpcodeType.OP_1 + 1) };
-			}
-
-			if(Code == OpcodeType.OP_1NEGATE)
-			{
-				return new byte[] { 0x81 };
-			}
-
-			try
-			{
-				if(0x01 <= (byte)Code && (byte)Code <= 0x4b)
-					len = (uint)Code;
-				else if(Code == OpcodeType.OP_PUSHDATA1)
-					len = bitStream.ReadWrite((byte)0);
-				else if(Code == OpcodeType.OP_PUSHDATA2)
-					len = bitStream.ReadWrite((ushort)0);
-				else if(Code == OpcodeType.OP_PUSHDATA4)
-					len = bitStream.ReadWrite((uint)0);
-				else
-				{
-					IsInvalid = true;
-					return new byte[0];
-				}
-
-
-				byte[] data = null;
-
-				if(len <= MAX_SCRIPT_ELEMENT_SIZE) //Most of the time
-				{
-					data = new byte[len];
-					var readen = stream.Read(data, 0, data.Length);
-					if(readen != data.Length)
-					{
-						IsInvalid = true;
-						return new byte[0];
-					}
-				}
-				else //Mitigate against a big array allocation
-				{
-					List<byte> bytes = new List<byte>();
-					for(int i = 0; i < len; i++)
-					{
-						var b = stream.ReadByte();
-						if(b < 0)
-						{
-							IsInvalid = true;
-							return new byte[0];
-						}
-						bytes.Add((byte)b);
-					}
-					data = bytes.ToArray();
-				}
-				return data;
-
-			}
-			catch(EndOfStreamException)
-			{
-				IsInvalid = true;
-				return new byte[0];
-			}
-		}
-
-		public byte[] ToBytes()
-		{
-			MemoryStream ms = new MemoryStream();
-			WriteTo(ms);
-			return ms.ToArray();
-		}
-
-		public override string ToString()
-		{
-			if(PushData != null)
-			{
-				if(PushData.Length == 0)
-					return "0";
-				var result = Encoders.Hex.EncodeData(PushData);
-				return result.Length == 2 && result[0] == '0' ? result.Substring(1) : result;
-			}
-			else if(Name == "OP_UNKNOWN")
-			{
-				return Name + "(" + string.Format("0x{0:x2}", (byte)Code) + ")";
-			}
-			else
-			{
-				return Name;
-			}
-		}
-
-		public void WriteTo(Stream stream)
-		{
-			stream.WriteByte((byte)Code);
-			if(PushData != null)
-			{
-				PushDataToStream(PushData, stream);
-			}
-		}
-
-		static string unknown = "OP_UNKNOWN(0x";
-		const int MAX_SCRIPT_ELEMENT_SIZE = 520;
-		internal static Op Read(TextReader textReader)
-		{
-			var opname = ReadWord(textReader);
-			OpcodeType opcode;
-
-			var isOpCode = GetOpCode(opname, out opcode);
-
-			if(
-				(!isOpCode || Op.IsPushCode(opcode))
-				&& !opname.StartsWith(unknown))
-			{
-				if(isOpCode && opcode == OpcodeType.OP_0)
-					return GetPushOp(new byte[0]);
-				opname = opname.Replace("OP_", "");
-				if(opname.Equals("TRUE", StringComparison.OrdinalIgnoreCase))
-					opname = "1";
-				if(opname.Equals("FALSE", StringComparison.OrdinalIgnoreCase))
-					opname = "0";
-				return GetPushOp(Encoders.Hex.DecodeData(opname.Length == 1 ? "0" + opname : opname));
-			}
-			else if(opname.StartsWith(unknown))
-			{
-				try
-				{
-					if(opname.StartsWith(unknown))
-					{
-						opcode = (OpcodeType)(Encoders.Hex.DecodeData(opname.Substring(unknown.Length, 2))[0]);
-					}
-				}
-				catch(Exception ex)
-				{
-					throw new FormatException("Invalid unknown opcode", ex);
-				}
-			}
-
-			return new Op()
-			{
-				Code = opcode
-			};
-		}
-
-		public static implicit operator Op(OpcodeType codeType)
-		{
-			if(!IsPushCode(codeType))
-				return new Op()
-				{
-					Code = codeType,
-				};
-			else
-			{
-				if(OpcodeType.OP_1 <= codeType && codeType <= OpcodeType.OP_16)
-				{
-					return new Op()
-					{
-						Code = codeType,
-						PushData = new byte[] { (byte)((byte)codeType - (byte)OpcodeType.OP_1 + 1) }
-					};
-				}
-				else if(codeType == OpcodeType.OP_0)
-				{
-					return new Op()
-					{
-						Code = codeType,
-						PushData = new byte[0]
-					};
-				}
-				else if(codeType == OpcodeType.OP_1NEGATE)
-				{
-					return new Op()
-					{
-						Code = codeType,
-						PushData = new byte[] { 0x81 }
-					};
-				}
-				else
-				{
-					throw new InvalidOperationException("Push OP without any data provided detected, Op.PushData instead");
-				}
-			}
-		}
-
-		private static string ReadWord(TextReader textReader)
-		{
-			StringBuilder builder = new StringBuilder();
-			int r;
-			while((r = textReader.Read()) != -1)
-			{
-				var ch = (char)r;
-				bool isSpace = DataEncoder.IsSpace(ch);
-				if(isSpace && builder.Length == 0)
-					continue;
-				if(isSpace && builder.Length != 0)
-					break;
-				builder.Append((char)r);
-			}
-			return builder.ToString();
-		}
-
-
-		public bool IsInvalid
-		{
-			get;
-			private set;
-		}
-
-		public bool IsSmallUInt
-		{
-			get
-			{
-				return Code == OpcodeType.OP_0 ||
-						OpcodeType.OP_1 <= Code && Code <= OpcodeType.OP_16;
-			}
-		}
-		public bool IsSmallInt
-		{
-			get
-			{
-				return IsSmallUInt || Code == OpcodeType.OP_1NEGATE;
-			}
-		}
-#if !NOBIGINT
-		public BigInteger? GetValue()
-#else
-		internal BigInteger? GetValue()
-#endif
-		{
-			if(PushData == null)
-				return null;
-			return Utils.BytesToBigInteger(PushData);
-		}
-	}
-	public class ScriptReader
-	{
-		private readonly Stream _Inner;
-		public Stream Inner
-		{
-			get
-			{
-				return _Inner;
-			}
-		}
-		public ScriptReader(Stream stream)
-		{
-			if(stream == null)
-				throw new ArgumentNullException("stream");
-			_Inner = stream;
-		}
-		public ScriptReader(byte[] data)
-			: this(new MemoryStream(data))
-		{
-
-		}
-
-
-		public Op Read()
-		{
-			var b = Inner.ReadByte();
-			if(b == -1)
-				return null;
-			var opcode = (OpcodeType)b;
-			if(Op.IsPushCode(opcode))
-			{
-				Op op = new Op();
-				op.Code = opcode;
-				op.PushData = op.ReadData(Inner);
-				return op;
-			}
-			return new Op()
-			{
-				Code = opcode
-			};
-		}
-
-		public bool HasError
-		{
-			get;
-			private set;
-		}
-
-		public IEnumerable<Op> ToEnumerable()
-		{
-			Op code;
-			while((code = Read()) != null)
-			{
-				yield return code;
-			}
-		}
-	}
-}
-=======
-﻿using NBitcoin.DataEncoders;
-using System;
-using System.Collections.Generic;
-using System.IO;
-using System.Linq;
-using System.Text;
-using System.Threading.Tasks;
-using ooo = NBitcoin.BouncyCastle.Math;
-using System.Reflection;
-
-namespace NBitcoin
-{
-	public class Op
-	{
-		//Copied from satoshi's code
-		public static string GetOpName(OpcodeType opcode)
-		{
-			if(!_ValidOpCode[(byte)opcode])
-				return "OP_UNKNOWN";
-			switch(opcode)
-			{
-				// push value
-				case OpcodeType.OP_0:
-					return "0";
-				case OpcodeType.OP_PUSHDATA1:
-					return "OP_PUSHDATA1";
-				case OpcodeType.OP_PUSHDATA2:
-					return "OP_PUSHDATA2";
-				case OpcodeType.OP_PUSHDATA4:
-					return "OP_PUSHDATA4";
-				case OpcodeType.OP_1NEGATE:
-					return "-1";
-				case OpcodeType.OP_RESERVED:
-					return "OP_RESERVED";
-				case OpcodeType.OP_1:
-					return "1";
-				case OpcodeType.OP_2:
-					return "2";
-				case OpcodeType.OP_3:
-					return "3";
-				case OpcodeType.OP_4:
-					return "4";
-				case OpcodeType.OP_5:
-					return "5";
-				case OpcodeType.OP_6:
-					return "6";
-				case OpcodeType.OP_7:
-					return "7";
-				case OpcodeType.OP_8:
-					return "8";
-				case OpcodeType.OP_9:
-					return "9";
-				case OpcodeType.OP_10:
-					return "OP_10";
-				case OpcodeType.OP_11:
-					return "OP_11";
-				case OpcodeType.OP_12:
-					return "OP_12";
-				case OpcodeType.OP_13:
-					return "OP_13";
-				case OpcodeType.OP_14:
-					return "OP_14";
-				case OpcodeType.OP_15:
-					return "OP_15";
-				case OpcodeType.OP_16:
-					return "OP_16";
-
-				// control
-				case OpcodeType.OP_NOP:
-					return "OP_NOP";
-				case OpcodeType.OP_VER:
-					return "OP_VER";
-				case OpcodeType.OP_IF:
-					return "OP_IF";
-				case OpcodeType.OP_NOTIF:
-					return "OP_NOTIF";
-				case OpcodeType.OP_VERIF:
-					return "OP_VERIF";
-				case OpcodeType.OP_VERNOTIF:
-					return "OP_VERNOTIF";
-				case OpcodeType.OP_ELSE:
-					return "OP_ELSE";
-				case OpcodeType.OP_ENDIF:
-					return "OP_ENDIF";
-				case OpcodeType.OP_VERIFY:
-					return "OP_VERIFY";
-				case OpcodeType.OP_RETURN:
-					return "OP_RETURN";
-
-				// stack ops
-				case OpcodeType.OP_TOALTSTACK:
-					return "OP_TOALTSTACK";
-				case OpcodeType.OP_FROMALTSTACK:
-					return "OP_FROMALTSTACK";
-				case OpcodeType.OP_2DROP:
-					return "OP_2DROP";
-				case OpcodeType.OP_2DUP:
-					return "OP_2DUP";
-				case OpcodeType.OP_3DUP:
-					return "OP_3DUP";
-				case OpcodeType.OP_2OVER:
-					return "OP_2OVER";
-				case OpcodeType.OP_2ROT:
-					return "OP_2ROT";
-				case OpcodeType.OP_2SWAP:
-					return "OP_2SWAP";
-				case OpcodeType.OP_IFDUP:
-					return "OP_IFDUP";
-				case OpcodeType.OP_DEPTH:
-					return "OP_DEPTH";
-				case OpcodeType.OP_DROP:
-					return "OP_DROP";
-				case OpcodeType.OP_DUP:
-					return "OP_DUP";
-				case OpcodeType.OP_NIP:
-					return "OP_NIP";
-				case OpcodeType.OP_OVER:
-					return "OP_OVER";
-				case OpcodeType.OP_PICK:
-					return "OP_PICK";
-				case OpcodeType.OP_ROLL:
-					return "OP_ROLL";
-				case OpcodeType.OP_ROT:
-					return "OP_ROT";
-				case OpcodeType.OP_SWAP:
-					return "OP_SWAP";
-				case OpcodeType.OP_TUCK:
-					return "OP_TUCK";
-
-				// splice ops
-				case OpcodeType.OP_CAT:
-					return "OP_CAT";
-				case OpcodeType.OP_SUBSTR:
-					return "OP_SUBSTR";
-				case OpcodeType.OP_LEFT:
-					return "OP_LEFT";
-				case OpcodeType.OP_RIGHT:
-					return "OP_RIGHT";
-				case OpcodeType.OP_SIZE:
-					return "OP_SIZE";
-
-				// bit logic
-				case OpcodeType.OP_INVERT:
-					return "OP_INVERT";
-				case OpcodeType.OP_AND:
-					return "OP_AND";
-				case OpcodeType.OP_OR:
-					return "OP_OR";
-				case OpcodeType.OP_XOR:
-					return "OP_XOR";
-				case OpcodeType.OP_EQUAL:
-					return "OP_EQUAL";
-				case OpcodeType.OP_EQUALVERIFY:
-					return "OP_EQUALVERIFY";
-				case OpcodeType.OP_RESERVED1:
-					return "OP_RESERVED1";
-				case OpcodeType.OP_RESERVED2:
-					return "OP_RESERVED2";
-
-				// numeric
-				case OpcodeType.OP_1ADD:
-					return "OP_1ADD";
-				case OpcodeType.OP_1SUB:
-					return "OP_1SUB";
-				case OpcodeType.OP_2MUL:
-					return "OP_2MUL";
-				case OpcodeType.OP_2DIV:
-					return "OP_2DIV";
-				case OpcodeType.OP_NEGATE:
-					return "OP_NEGATE";
-				case OpcodeType.OP_ABS:
-					return "OP_ABS";
-				case OpcodeType.OP_NOT:
-					return "OP_NOT";
-				case OpcodeType.OP_0NOTEQUAL:
-					return "OP_0NOTEQUAL";
-				case OpcodeType.OP_ADD:
-					return "OP_ADD";
-				case OpcodeType.OP_SUB:
-					return "OP_SUB";
-				case OpcodeType.OP_MUL:
-					return "OP_MUL";
-				case OpcodeType.OP_DIV:
-					return "OP_DIV";
-				case OpcodeType.OP_MOD:
-					return "OP_MOD";
-				case OpcodeType.OP_LSHIFT:
-					return "OP_LSHIFT";
-				case OpcodeType.OP_RSHIFT:
-					return "OP_RSHIFT";
-				case OpcodeType.OP_BOOLAND:
-					return "OP_BOOLAND";
-				case OpcodeType.OP_BOOLOR:
-					return "OP_BOOLOR";
-				case OpcodeType.OP_NUMEQUAL:
-					return "OP_NUMEQUAL";
-				case OpcodeType.OP_NUMEQUALVERIFY:
-					return "OP_NUMEQUALVERIFY";
-				case OpcodeType.OP_NUMNOTEQUAL:
-					return "OP_NUMNOTEQUAL";
-				case OpcodeType.OP_LESSTHAN:
-					return "OP_LESSTHAN";
-				case OpcodeType.OP_GREATERTHAN:
-					return "OP_GREATERTHAN";
-				case OpcodeType.OP_LESSTHANOREQUAL:
-					return "OP_LESSTHANOREQUAL";
-				case OpcodeType.OP_GREATERTHANOREQUAL:
-					return "OP_GREATERTHANOREQUAL";
-				case OpcodeType.OP_MIN:
-					return "OP_MIN";
-				case OpcodeType.OP_MAX:
-					return "OP_MAX";
-				case OpcodeType.OP_WITHIN:
-					return "OP_WITHIN";
-
-				// crypto
-				case OpcodeType.OP_RIPEMD160:
-					return "OP_RIPEMD160";
-				case OpcodeType.OP_SHA1:
-					return "OP_SHA1";
-				case OpcodeType.OP_SHA256:
-					return "OP_SHA256";
-				case OpcodeType.OP_HASH160:
-					return "OP_HASH160";
-				case OpcodeType.OP_HASH256:
-					return "OP_HASH256";
-				case OpcodeType.OP_CODESEPARATOR:
-					return "OP_CODESEPARATOR";
-				case OpcodeType.OP_CHECKSIG:
-					return "OP_CHECKSIG";
-				case OpcodeType.OP_CHECKSIGVERIFY:
-					return "OP_CHECKSIGVERIFY";
-				case OpcodeType.OP_CHECKMULTISIG:
-					return "OP_CHECKMULTISIG";
-				case OpcodeType.OP_CHECKMULTISIGVERIFY:
-					return "OP_CHECKMULTISIGVERIFY";
-				case OpcodeType.OP_CHECKLOCKTIMEVERIFY:
-					return "OP_CLTV";
-				case OpcodeType.OP_CHECKSEQUENCEVERIFY:
-					return "OP_CSV";
-
-				// expanson
-				case OpcodeType.OP_NOP1:
-					return "OP_NOP1";
-				case OpcodeType.OP_NOP4:
-					return "OP_NOP4";
-				case OpcodeType.OP_NOP5:
-					return "OP_NOP5";
-				case OpcodeType.OP_NOP6:
-					return "OP_NOP6";
-				case OpcodeType.OP_NOP7:
-					return "OP_NOP7";
-				case OpcodeType.OP_NOP8:
-					return "OP_NOP8";
-				case OpcodeType.OP_NOP9:
-					return "OP_NOP9";
-				case OpcodeType.OP_NOP10:
-					return "OP_NOP10";
-
-				default:
-					return Enum.GetName(typeof(OpcodeType), opcode);
-			}
-		}		
-		internal static bool IsPushCode(OpcodeType opcode)
-		{
-			return 0 <= opcode && opcode <= OpcodeType.OP_16 && opcode != OpcodeType.OP_RESERVED;
-		}
-
-		internal static Dictionary<string, OpcodeType> _OpcodeByName;
-		static Op()
-		{
-			_ValidOpCode = GetValidOpCode();
-			_OpcodeByName = new Dictionary<string, OpcodeType>();
-			foreach(var code in Enum.GetValues(typeof(OpcodeType)).Cast<OpcodeType>().Distinct())
-			{
-				var name = GetOpName(code);
-				if(name != "OP_UNKNOWN")
-					_OpcodeByName.AddOrReplace(name, code);
-			}
-			_OpcodeByName.AddOrReplace("OP_TRUE", OpcodeType.OP_1);
-			_OpcodeByName.AddOrReplace("OP_FALSE", OpcodeType.OP_0);
-			_OpcodeByName.AddOrReplace("OP_CHECKLOCKTIMEVERIFY", OpcodeType.OP_CHECKLOCKTIMEVERIFY);
-			_OpcodeByName.AddOrReplace("OP_HODL", OpcodeType.OP_CHECKLOCKTIMEVERIFY);
-			_OpcodeByName.AddOrReplace("OP_NOP2", OpcodeType.OP_CHECKLOCKTIMEVERIFY);
-			_OpcodeByName.AddOrReplace("OP_CHECKSEQUENCEVERIFY", OpcodeType.OP_CHECKSEQUENCEVERIFY);
-			_OpcodeByName.AddOrReplace("OP_NOP3", OpcodeType.OP_CHECKSEQUENCEVERIFY);
-
-			foreach(var op in new[]
-			{
-				new object[]{"OP_0", OpcodeType.OP_0},
-				new object[]{"OP_1", OpcodeType.OP_1},
-				new object[]{"OP_2", OpcodeType.OP_2},
-				new object[]{"OP_3", OpcodeType.OP_3},
-				new object[]{"OP_4", OpcodeType.OP_4},
-				new object[]{"OP_5", OpcodeType.OP_5},
-				new object[]{"OP_6", OpcodeType.OP_6},
-				new object[]{"OP_7", OpcodeType.OP_7},
-				new object[]{"OP_8", OpcodeType.OP_8},
-				new object[]{"OP_9", OpcodeType.OP_9}
-			})
-			{
-				_OpcodeByName.AddOrReplace((string)op[0], (OpcodeType)op[1]);
-			}
-		}
-		public static bool GetOpCode(string name, out OpcodeType result)
-		{
-			return _OpcodeByName.TryGetValue(name, out result);
-		}
-	
-		public static Op GetPushOp(long value)
-		{
-			return GetPushOp(Utils.BigIntegerToBytes(ooo.BigInteger.ValueOf(value)));
-		}
-		public static Op GetPushOp(byte[] data)
-		{
-			Op op = new Op();
-			op.PushData = data;
-			if(data.Length == 0)
-				op.Code = OpcodeType.OP_0;
-			else if(data.Length == 1 && (byte)1 <= data[0] && data[0] <= (byte)16)
-				op.Code = (OpcodeType)(data[0] + (byte)OpcodeType.OP_1 - 1);
-			else if(data.Length == 1 && (byte)0x81 == data[0])
-				op.Code = OpcodeType.OP_1NEGATE;
-			else if(0x01 <= data.Length && data.Length <= 0x4b)
-				op.Code = (OpcodeType)(byte)data.Length;
-			else if(data.Length <= 0xFF)
-				op.Code = OpcodeType.OP_PUSHDATA1;
-#if !(PORTABLE || NETCORE)
-			else if(data.LongLength <= 0xFFFF)
-				op.Code = OpcodeType.OP_PUSHDATA2;
-			else if(data.LongLength <= 0xFFFFFFFF)
-				op.Code = OpcodeType.OP_PUSHDATA4;
-#else
-			else if(data.Length <= 0xFFFF)
-				op.Code = OpcodeType.OP_PUSHDATA2;
-#endif
-			else
-				throw new NotSupportedException("Data length should not be bigger than 0xFFFFFFFF");
-			return op;
-		}
-
-		internal Op()
-		{
-
-		}
-		string _Name;
-		public string Name
-		{
-			get
-			{
-				if(_Name == null)
-					_Name = GetOpName(Code);
-				return _Name;
-			}
-		}
-
-		OpcodeType _Code;
-		static readonly bool[] _ValidOpCode;
-
-		private static bool[] GetValidOpCode()
-		{
-			var valid = new bool[256];
-			foreach(var val in Enum.GetValues(typeof(OpcodeType)))
-			{
-				valid[(byte)val] = true;
-			}
-			for(byte i = 0; ; i++)
-			{
-				if(IsPushCode((OpcodeType)i))
-					valid[i] = true;
-				if(i == 255)
-					break;
-			}
-			return valid;
-		}
-
-		public OpcodeType Code
-		{
-			get
-			{
-				return _Code;
-			}
-			set
-			{
-				_Code = value;
-				IsInvalid = !_ValidOpCode[(byte)value];
-			}
-		}
-		public byte[] PushData
-		{
-			get;
-			set;
-		}
-
-		private void PushDataToStream(byte[] data, Stream result)
-		{
-			var bitStream = new BitcoinStream(result, true);
-
-			if(Code == OpcodeType.OP_0)
-			{
-				//OP_0 already pushed
-				return;
-			}
-
-			if(OpcodeType.OP_1 <= Code && Code <= OpcodeType.OP_16)
-			{
-				//OP_1 to OP_16 already pushed
-				return;
-			}
-			if(Code == OpcodeType.OP_1NEGATE)
-			{
-				//OP_1Negate already pushed
-				return;
-			}
-
-			if(0x01 <= (byte)Code && (byte)Code <= 0x4b)
-			{
-				//Data length already pushed
-			}
-			else if(Code == OpcodeType.OP_PUSHDATA1)
-			{
-				bitStream.ReadWrite((byte)data.Length);
-			}
-			else if(Code == OpcodeType.OP_PUSHDATA2)
-			{
-				bitStream.ReadWrite((ushort)data.Length);
-			}
-			else if(Code == OpcodeType.OP_PUSHDATA4)
-			{
-				bitStream.ReadWrite((uint)data.Length);
-			}
-			else
-				throw new NotSupportedException("Data length should not be bigger than 0xFFFFFFFF");
-			result.Write(data, 0, data.Length);
-		}
-		internal byte[] ReadData(Stream stream)
-		{
-			uint len = 0;
-			BitcoinStream bitStream = new BitcoinStream(stream, false);
-			if(Code == 0)
-				return new byte[0];
-
-			if((byte)OpcodeType.OP_1 <= (byte)Code && (byte)Code <= (byte)OpcodeType.OP_16)
-			{
-				return new byte[] { (byte)(Code - OpcodeType.OP_1 + 1) };
-			}
-
-			if(Code == OpcodeType.OP_1NEGATE)
-			{
-				return new byte[] { 0x81 };
-			}
-
-			try
-			{
-				if(0x01 <= (byte)Code && (byte)Code <= 0x4b)
-					len = (uint)Code;
-				else if(Code == OpcodeType.OP_PUSHDATA1)
-					len = bitStream.ReadWrite((byte)0);
-				else if(Code == OpcodeType.OP_PUSHDATA2)
-					len = bitStream.ReadWrite((ushort)0);
-				else if(Code == OpcodeType.OP_PUSHDATA4)
-					len = bitStream.ReadWrite((uint)0);
-				else
-				{
-					IsInvalid = true;
-					return new byte[0];
-				}
-
-
-				byte[] data = null;
-
-				if(len <= MAX_SCRIPT_ELEMENT_SIZE) //Most of the time
-				{
-					data = new byte[len];
-					var readen = stream.Read(data, 0, data.Length);
-					if(readen != data.Length)
-					{
-						IsInvalid = true;
-						return new byte[0];
-					}
-				}
-				else //Mitigate against a big array allocation
-				{
-					List<byte> bytes = new List<byte>();
-					for(int i = 0; i < len; i++)
-					{
-						var b = stream.ReadByte();
-						if(b < 0)
-						{
-							IsInvalid = true;
-							return new byte[0];
-						}
-						bytes.Add((byte)b);
-					}
-					data = bytes.ToArray();
-				}
-				return data;
-
-			}
-			catch(EndOfStreamException)
-			{
-				IsInvalid = true;
-				return new byte[0];
-			}
-		}
-
-		public byte[] ToBytes()
-		{
-			MemoryStream ms = new MemoryStream();
-			WriteTo(ms);
-			return ms.ToArray();
-		}
-
-		public override string ToString()
-		{
-			if(PushData != null)
-			{
-				if(PushData.Length == 0)
-					return "0";
-				var result = Encoders.Hex.EncodeData(PushData);
-				return result.Length == 2 && result[0] == '0' ? result.Substring(1) : result;
-			}
-			else if(Name == "OP_UNKNOWN")
-			{
-				return Name + "(" + string.Format("0x{0:x2}", (byte)Code) + ")";
-			}
-			else
-			{
-				return Name;
-			}
-		}
-
-		public void WriteTo(Stream stream)
-		{
-			stream.WriteByte((byte)Code);
-			if(PushData != null)
-			{
-				PushDataToStream(PushData, stream);
-			}
-		}
-
-		static string unknown = "OP_UNKNOWN(0x";
-		const int MAX_SCRIPT_ELEMENT_SIZE = 520;
-		internal static Op Read(TextReader textReader)
-		{
-			var opname = ReadWord(textReader);
-			OpcodeType opcode;
-
-			var isOpCode = GetOpCode(opname, out opcode);
-
-			if(
-				(!isOpCode || Op.IsPushCode(opcode))
-				&& !opname.StartsWith(unknown))
-			{
-				if(isOpCode && opcode == OpcodeType.OP_0)
-					return GetPushOp(new byte[0]);
-				opname = opname.Replace("OP_", "");
-				if(opname.Equals("TRUE", StringComparison.OrdinalIgnoreCase))
-					opname = "1";
-				if(opname.Equals("FALSE", StringComparison.OrdinalIgnoreCase))
-					opname = "0";
-				return GetPushOp(Encoders.Hex.DecodeData(opname.Length == 1 ? "0" + opname : opname));
-			}
-			else if(opname.StartsWith(unknown))
-			{
-				try
-				{
-					if(opname.StartsWith(unknown))
-					{
-						opcode = (OpcodeType)(Encoders.Hex.DecodeData(opname.Substring(unknown.Length, 2))[0]);
-					}
-				}
-				catch(Exception ex)
-				{
-					throw new FormatException("Invalid unknown opcode", ex);
-				}
-			}
-
-			return new Op()
-			{
-				Code = opcode
-			};
-		}
-
-		public static implicit operator Op(OpcodeType codeType)
-		{
-			if(!IsPushCode(codeType))
-				return new Op()
-				{
-					Code = codeType,
-				};
-			else
-			{
-				if(OpcodeType.OP_1 <= codeType && codeType <= OpcodeType.OP_16)
-				{
-					return new Op()
-					{
-						Code = codeType,
-						PushData = new byte[] { (byte)((byte)codeType - (byte)OpcodeType.OP_1 + 1) }
-					};
-				}
-				else if(codeType == OpcodeType.OP_0)
-				{
-					return new Op()
-					{
-						Code = codeType,
-						PushData = new byte[0]
-					};
-				}
-				else if(codeType == OpcodeType.OP_1NEGATE)
-				{
-					return new Op()
-					{
-						Code = codeType,
-						PushData = new byte[] { 0x81 }
-					};
-				}
-				else
-				{
-					throw new InvalidOperationException("Push OP without any data provided detected, Op.PushData instead");
-				}
-			}
-		}
-
-		private static string ReadWord(TextReader textReader)
-		{
-			StringBuilder builder = new StringBuilder();
-			int r;
-			while((r = textReader.Read()) != -1)
-			{
-				var ch = (char)r;
-				bool isSpace = DataEncoder.IsSpace(ch);
-				if(isSpace && builder.Length == 0)
-					continue;
-				if(isSpace && builder.Length != 0)
-					break;
-				builder.Append((char)r);
-			}
-			return builder.ToString();
-		}
-
-
-		public bool IsInvalid
-		{
-			get;
-			private set;
-		}
-
-		public bool IsSmallUInt
-		{
-			get
-			{
-				return Code == OpcodeType.OP_0 ||
-						OpcodeType.OP_1 <= Code && Code <= OpcodeType.OP_16;
-			}
-		}
-		public bool IsSmallInt
-		{
-			get
-			{
-				return IsSmallUInt || Code == OpcodeType.OP_1NEGATE;
-			}
-		}
-
-		public int? GetInt()
-		{
-			var l = GetLong();
-			if(l == null)
-				return null;
-			if(l.Value > int.MaxValue)
-				return int.MaxValue;
-			else if(l.Value < int.MinValue)
-				return int.MinValue;
-			return (int)l.Value;
-		}
-
-		public long? GetLong()
-		{
-			if(PushData == null)
-				return null;
-			var vch = PushData;
-			if(vch.Length == 0)
-				return 0;
-
-			long result = 0;
-			for(int i = 0; i != vch.Length; ++i)
-				result |= ((long)(vch[i])) << 8 * i;
-
-			// If the input vector's most significant byte is 0x80, remove it from
-			// the result's msb and return a negative.
-			if((vch[vch.Length - 1] & 0x80) != 0)
-			{
-				var temp = ~(0x80UL << (8 * (vch.Length - 1)));
-				return -((long)((ulong)result & temp));
-			}
-			return result;
-		}
-	}
-	public class ScriptReader
-	{
-		private readonly Stream _Inner;
-		public Stream Inner
-		{
-			get
-			{
-				return _Inner;
-			}
-		}
-		public ScriptReader(Stream stream)
-		{
-			if(stream == null)
-				throw new ArgumentNullException("stream");
-			_Inner = stream;
-		}
-		public ScriptReader(byte[] data)
-			: this(new MemoryStream(data))
-		{
-
-		}
-
-
-		public Op Read()
-		{
-			var b = Inner.ReadByte();
-			if(b == -1)
-				return null;
-			var opcode = (OpcodeType)b;
-			if(Op.IsPushCode(opcode))
-			{
-				Op op = new Op();
-				op.Code = opcode;
-				op.PushData = op.ReadData(Inner);
-				return op;
-			}
-			return new Op()
-			{
-				Code = opcode
-			};
-		}
-
-		public bool HasError
-		{
-			get;
-			private set;
-		}
-
-		public IEnumerable<Op> ToEnumerable()
-		{
-			Op code;
-			while((code = Read()) != null)
-			{
-				yield return code;
-			}
-		}
-	}
-}
->>>>>>> d3cbf392
+﻿using NBitcoin.DataEncoders;
+using System;
+using System.Collections.Generic;
+using System.IO;
+using System.Linq;
+using System.Text;
+using System.Threading.Tasks;
+using ooo = NBitcoin.BouncyCastle.math;
+using System.Reflection;
+
+namespace NBitcoin
+{
+	public class Op
+	{
+		//Copied from satoshi's code
+		public static string GetOpName(OpcodeType opcode)
+		{
+			if(!_ValidOpCode[(byte)opcode])
+				return "OP_UNKNOWN";
+			switch(opcode)
+			{
+				// push value
+				case OpcodeType.OP_0:
+					return "0";
+				case OpcodeType.OP_PUSHDATA1:
+					return "OP_PUSHDATA1";
+				case OpcodeType.OP_PUSHDATA2:
+					return "OP_PUSHDATA2";
+				case OpcodeType.OP_PUSHDATA4:
+					return "OP_PUSHDATA4";
+				case OpcodeType.OP_1NEGATE:
+					return "-1";
+				case OpcodeType.OP_RESERVED:
+					return "OP_RESERVED";
+				case OpcodeType.OP_1:
+					return "1";
+				case OpcodeType.OP_2:
+					return "2";
+				case OpcodeType.OP_3:
+					return "3";
+				case OpcodeType.OP_4:
+					return "4";
+				case OpcodeType.OP_5:
+					return "5";
+				case OpcodeType.OP_6:
+					return "6";
+				case OpcodeType.OP_7:
+					return "7";
+				case OpcodeType.OP_8:
+					return "8";
+				case OpcodeType.OP_9:
+					return "9";
+				case OpcodeType.OP_10:
+					return "OP_10";
+				case OpcodeType.OP_11:
+					return "OP_11";
+				case OpcodeType.OP_12:
+					return "OP_12";
+				case OpcodeType.OP_13:
+					return "OP_13";
+				case OpcodeType.OP_14:
+					return "OP_14";
+				case OpcodeType.OP_15:
+					return "OP_15";
+				case OpcodeType.OP_16:
+					return "OP_16";
+
+				// control
+				case OpcodeType.OP_NOP:
+					return "OP_NOP";
+				case OpcodeType.OP_VER:
+					return "OP_VER";
+				case OpcodeType.OP_IF:
+					return "OP_IF";
+				case OpcodeType.OP_NOTIF:
+					return "OP_NOTIF";
+				case OpcodeType.OP_VERIF:
+					return "OP_VERIF";
+				case OpcodeType.OP_VERNOTIF:
+					return "OP_VERNOTIF";
+				case OpcodeType.OP_ELSE:
+					return "OP_ELSE";
+				case OpcodeType.OP_ENDIF:
+					return "OP_ENDIF";
+				case OpcodeType.OP_VERIFY:
+					return "OP_VERIFY";
+				case OpcodeType.OP_RETURN:
+					return "OP_RETURN";
+
+				// stack ops
+				case OpcodeType.OP_TOALTSTACK:
+					return "OP_TOALTSTACK";
+				case OpcodeType.OP_FROMALTSTACK:
+					return "OP_FROMALTSTACK";
+				case OpcodeType.OP_2DROP:
+					return "OP_2DROP";
+				case OpcodeType.OP_2DUP:
+					return "OP_2DUP";
+				case OpcodeType.OP_3DUP:
+					return "OP_3DUP";
+				case OpcodeType.OP_2OVER:
+					return "OP_2OVER";
+				case OpcodeType.OP_2ROT:
+					return "OP_2ROT";
+				case OpcodeType.OP_2SWAP:
+					return "OP_2SWAP";
+				case OpcodeType.OP_IFDUP:
+					return "OP_IFDUP";
+				case OpcodeType.OP_DEPTH:
+					return "OP_DEPTH";
+				case OpcodeType.OP_DROP:
+					return "OP_DROP";
+				case OpcodeType.OP_DUP:
+					return "OP_DUP";
+				case OpcodeType.OP_NIP:
+					return "OP_NIP";
+				case OpcodeType.OP_OVER:
+					return "OP_OVER";
+				case OpcodeType.OP_PICK:
+					return "OP_PICK";
+				case OpcodeType.OP_ROLL:
+					return "OP_ROLL";
+				case OpcodeType.OP_ROT:
+					return "OP_ROT";
+				case OpcodeType.OP_SWAP:
+					return "OP_SWAP";
+				case OpcodeType.OP_TUCK:
+					return "OP_TUCK";
+
+				// splice ops
+				case OpcodeType.OP_CAT:
+					return "OP_CAT";
+				case OpcodeType.OP_SUBSTR:
+					return "OP_SUBSTR";
+				case OpcodeType.OP_LEFT:
+					return "OP_LEFT";
+				case OpcodeType.OP_RIGHT:
+					return "OP_RIGHT";
+				case OpcodeType.OP_SIZE:
+					return "OP_SIZE";
+
+				// bit logic
+				case OpcodeType.OP_INVERT:
+					return "OP_INVERT";
+				case OpcodeType.OP_AND:
+					return "OP_AND";
+				case OpcodeType.OP_OR:
+					return "OP_OR";
+				case OpcodeType.OP_XOR:
+					return "OP_XOR";
+				case OpcodeType.OP_EQUAL:
+					return "OP_EQUAL";
+				case OpcodeType.OP_EQUALVERIFY:
+					return "OP_EQUALVERIFY";
+				case OpcodeType.OP_RESERVED1:
+					return "OP_RESERVED1";
+				case OpcodeType.OP_RESERVED2:
+					return "OP_RESERVED2";
+
+				// numeric
+				case OpcodeType.OP_1ADD:
+					return "OP_1ADD";
+				case OpcodeType.OP_1SUB:
+					return "OP_1SUB";
+				case OpcodeType.OP_2MUL:
+					return "OP_2MUL";
+				case OpcodeType.OP_2DIV:
+					return "OP_2DIV";
+				case OpcodeType.OP_NEGATE:
+					return "OP_NEGATE";
+				case OpcodeType.OP_ABS:
+					return "OP_ABS";
+				case OpcodeType.OP_NOT:
+					return "OP_NOT";
+				case OpcodeType.OP_0NOTEQUAL:
+					return "OP_0NOTEQUAL";
+				case OpcodeType.OP_ADD:
+					return "OP_ADD";
+				case OpcodeType.OP_SUB:
+					return "OP_SUB";
+				case OpcodeType.OP_MUL:
+					return "OP_MUL";
+				case OpcodeType.OP_DIV:
+					return "OP_DIV";
+				case OpcodeType.OP_MOD:
+					return "OP_MOD";
+				case OpcodeType.OP_LSHIFT:
+					return "OP_LSHIFT";
+				case OpcodeType.OP_RSHIFT:
+					return "OP_RSHIFT";
+				case OpcodeType.OP_BOOLAND:
+					return "OP_BOOLAND";
+				case OpcodeType.OP_BOOLOR:
+					return "OP_BOOLOR";
+				case OpcodeType.OP_NUMEQUAL:
+					return "OP_NUMEQUAL";
+				case OpcodeType.OP_NUMEQUALVERIFY:
+					return "OP_NUMEQUALVERIFY";
+				case OpcodeType.OP_NUMNOTEQUAL:
+					return "OP_NUMNOTEQUAL";
+				case OpcodeType.OP_LESSTHAN:
+					return "OP_LESSTHAN";
+				case OpcodeType.OP_GREATERTHAN:
+					return "OP_GREATERTHAN";
+				case OpcodeType.OP_LESSTHANOREQUAL:
+					return "OP_LESSTHANOREQUAL";
+				case OpcodeType.OP_GREATERTHANOREQUAL:
+					return "OP_GREATERTHANOREQUAL";
+				case OpcodeType.OP_MIN:
+					return "OP_MIN";
+				case OpcodeType.OP_MAX:
+					return "OP_MAX";
+				case OpcodeType.OP_WITHIN:
+					return "OP_WITHIN";
+
+				// crypto
+				case OpcodeType.OP_RIPEMD160:
+					return "OP_RIPEMD160";
+				case OpcodeType.OP_SHA1:
+					return "OP_SHA1";
+				case OpcodeType.OP_SHA256:
+					return "OP_SHA256";
+				case OpcodeType.OP_HASH160:
+					return "OP_HASH160";
+				case OpcodeType.OP_HASH256:
+					return "OP_HASH256";
+				case OpcodeType.OP_CODESEPARATOR:
+					return "OP_CODESEPARATOR";
+				case OpcodeType.OP_CHECKSIG:
+					return "OP_CHECKSIG";
+				case OpcodeType.OP_CHECKSIGVERIFY:
+					return "OP_CHECKSIGVERIFY";
+				case OpcodeType.OP_CHECKMULTISIG:
+					return "OP_CHECKMULTISIG";
+				case OpcodeType.OP_CHECKMULTISIGVERIFY:
+					return "OP_CHECKMULTISIGVERIFY";
+				case OpcodeType.OP_CHECKLOCKTIMEVERIFY:
+					return "OP_CLTV";
+				case OpcodeType.OP_CHECKSEQUENCEVERIFY:
+					return "OP_CSV";
+
+				// expanson
+				case OpcodeType.OP_NOP1:
+					return "OP_NOP1";
+				case OpcodeType.OP_NOP4:
+					return "OP_NOP4";
+				case OpcodeType.OP_NOP5:
+					return "OP_NOP5";
+				case OpcodeType.OP_NOP6:
+					return "OP_NOP6";
+				case OpcodeType.OP_NOP7:
+					return "OP_NOP7";
+				case OpcodeType.OP_NOP8:
+					return "OP_NOP8";
+				case OpcodeType.OP_NOP9:
+					return "OP_NOP9";
+				case OpcodeType.OP_NOP10:
+					return "OP_NOP10";
+
+				default:
+					return Enum.GetName(typeof(OpcodeType), opcode);
+			}
+		}		
+		internal static bool IsPushCode(OpcodeType opcode)
+		{
+			return 0 <= opcode && opcode <= OpcodeType.OP_16 && opcode != OpcodeType.OP_RESERVED;
+		}
+
+		internal static Dictionary<string, OpcodeType> _OpcodeByName;
+		static Op()
+		{
+			_ValidOpCode = GetValidOpCode();
+			_OpcodeByName = new Dictionary<string, OpcodeType>();
+			foreach(var code in Enum.GetValues(typeof(OpcodeType)).Cast<OpcodeType>().Distinct())
+			{
+				var name = GetOpName(code);
+				if(name != "OP_UNKNOWN")
+					_OpcodeByName.AddOrReplace(name, code);
+			}
+			_OpcodeByName.AddOrReplace("OP_TRUE", OpcodeType.OP_1);
+			_OpcodeByName.AddOrReplace("OP_FALSE", OpcodeType.OP_0);
+			_OpcodeByName.AddOrReplace("OP_CHECKLOCKTIMEVERIFY", OpcodeType.OP_CHECKLOCKTIMEVERIFY);
+			_OpcodeByName.AddOrReplace("OP_HODL", OpcodeType.OP_CHECKLOCKTIMEVERIFY);
+			_OpcodeByName.AddOrReplace("OP_NOP2", OpcodeType.OP_CHECKLOCKTIMEVERIFY);
+			_OpcodeByName.AddOrReplace("OP_CHECKSEQUENCEVERIFY", OpcodeType.OP_CHECKSEQUENCEVERIFY);
+			_OpcodeByName.AddOrReplace("OP_NOP3", OpcodeType.OP_CHECKSEQUENCEVERIFY);
+
+			foreach(var op in new[]
+			{
+				new object[]{"OP_0", OpcodeType.OP_0},
+				new object[]{"OP_1", OpcodeType.OP_1},
+				new object[]{"OP_2", OpcodeType.OP_2},
+				new object[]{"OP_3", OpcodeType.OP_3},
+				new object[]{"OP_4", OpcodeType.OP_4},
+				new object[]{"OP_5", OpcodeType.OP_5},
+				new object[]{"OP_6", OpcodeType.OP_6},
+				new object[]{"OP_7", OpcodeType.OP_7},
+				new object[]{"OP_8", OpcodeType.OP_8},
+				new object[]{"OP_9", OpcodeType.OP_9}
+			})
+			{
+				_OpcodeByName.AddOrReplace((string)op[0], (OpcodeType)op[1]);
+			}
+		}
+		public static bool GetOpCode(string name, out OpcodeType result)
+		{
+			return _OpcodeByName.TryGetValue(name, out result);
+		}
+	
+		public static Op GetPushOp(long value)
+		{
+			return GetPushOp(Utils.BigIntegerToBytes(ooo.BigInteger.ValueOf(value)));
+		}
+		public static Op GetPushOp(byte[] data)
+		{
+			Op op = new Op();
+			op.PushData = data;
+			if(data.Length == 0)
+				op.Code = OpcodeType.OP_0;
+			else if(data.Length == 1 && (byte)1 <= data[0] && data[0] <= (byte)16)
+				op.Code = (OpcodeType)(data[0] + (byte)OpcodeType.OP_1 - 1);
+			else if(data.Length == 1 && (byte)0x81 == data[0])
+				op.Code = OpcodeType.OP_1NEGATE;
+			else if(0x01 <= data.Length && data.Length <= 0x4b)
+				op.Code = (OpcodeType)(byte)data.Length;
+			else if(data.Length <= 0xFF)
+				op.Code = OpcodeType.OP_PUSHDATA1;
+#if !(PORTABLE || NETCORE)
+			else if(data.LongLength <= 0xFFFF)
+				op.Code = OpcodeType.OP_PUSHDATA2;
+			else if(data.LongLength <= 0xFFFFFFFF)
+				op.Code = OpcodeType.OP_PUSHDATA4;
+#else
+			else if(data.Length <= 0xFFFF)
+				op.Code = OpcodeType.OP_PUSHDATA2;
+#endif
+			else
+				throw new NotSupportedException("Data length should not be bigger than 0xFFFFFFFF");
+			return op;
+		}
+
+		internal Op()
+		{
+
+		}
+		string _Name;
+		public string Name
+		{
+			get
+			{
+				if(_Name == null)
+					_Name = GetOpName(Code);
+				return _Name;
+			}
+		}
+
+		OpcodeType _Code;
+		static readonly bool[] _ValidOpCode;
+
+		private static bool[] GetValidOpCode()
+		{
+			var valid = new bool[256];
+			foreach(var val in Enum.GetValues(typeof(OpcodeType)))
+			{
+				valid[(byte)val] = true;
+			}
+			for(byte i = 0; ; i++)
+			{
+				if(IsPushCode((OpcodeType)i))
+					valid[i] = true;
+				if(i == 255)
+					break;
+			}
+			return valid;
+		}
+
+		public OpcodeType Code
+		{
+			get
+			{
+				return _Code;
+			}
+			set
+			{
+				_Code = value;
+				IsInvalid = !_ValidOpCode[(byte)value];
+			}
+		}
+		public byte[] PushData
+		{
+			get;
+			set;
+		}
+
+		private void PushDataToStream(byte[] data, Stream result)
+		{
+			var bitStream = new BitcoinStream(result, true);
+
+			if(Code == OpcodeType.OP_0)
+			{
+				//OP_0 already pushed
+				return;
+			}
+
+			if(OpcodeType.OP_1 <= Code && Code <= OpcodeType.OP_16)
+			{
+				//OP_1 to OP_16 already pushed
+				return;
+			}
+			if(Code == OpcodeType.OP_1NEGATE)
+			{
+				//OP_1Negate already pushed
+				return;
+			}
+
+			if(0x01 <= (byte)Code && (byte)Code <= 0x4b)
+			{
+				//Data length already pushed
+			}
+			else if(Code == OpcodeType.OP_PUSHDATA1)
+			{
+				bitStream.ReadWrite((byte)data.Length);
+			}
+			else if(Code == OpcodeType.OP_PUSHDATA2)
+			{
+				bitStream.ReadWrite((ushort)data.Length);
+			}
+			else if(Code == OpcodeType.OP_PUSHDATA4)
+			{
+				bitStream.ReadWrite((uint)data.Length);
+			}
+			else
+				throw new NotSupportedException("Data length should not be bigger than 0xFFFFFFFF");
+			result.Write(data, 0, data.Length);
+		}
+		internal byte[] ReadData(Stream stream)
+		{
+			uint len = 0;
+			BitcoinStream bitStream = new BitcoinStream(stream, false);
+			if(Code == 0)
+				return new byte[0];
+
+			if((byte)OpcodeType.OP_1 <= (byte)Code && (byte)Code <= (byte)OpcodeType.OP_16)
+			{
+				return new byte[] { (byte)(Code - OpcodeType.OP_1 + 1) };
+			}
+
+			if(Code == OpcodeType.OP_1NEGATE)
+			{
+				return new byte[] { 0x81 };
+			}
+
+			try
+			{
+				if(0x01 <= (byte)Code && (byte)Code <= 0x4b)
+					len = (uint)Code;
+				else if(Code == OpcodeType.OP_PUSHDATA1)
+					len = bitStream.ReadWrite((byte)0);
+				else if(Code == OpcodeType.OP_PUSHDATA2)
+					len = bitStream.ReadWrite((ushort)0);
+				else if(Code == OpcodeType.OP_PUSHDATA4)
+					len = bitStream.ReadWrite((uint)0);
+				else
+				{
+					IsInvalid = true;
+					return new byte[0];
+				}
+
+
+				byte[] data = null;
+
+				if(len <= MAX_SCRIPT_ELEMENT_SIZE) //Most of the time
+				{
+					data = new byte[len];
+					var readen = stream.Read(data, 0, data.Length);
+					if(readen != data.Length)
+					{
+						IsInvalid = true;
+						return new byte[0];
+					}
+				}
+				else //Mitigate against a big array allocation
+				{
+					List<byte> bytes = new List<byte>();
+					for(int i = 0; i < len; i++)
+					{
+						var b = stream.ReadByte();
+						if(b < 0)
+						{
+							IsInvalid = true;
+							return new byte[0];
+						}
+						bytes.Add((byte)b);
+					}
+					data = bytes.ToArray();
+				}
+				return data;
+
+			}
+			catch(EndOfStreamException)
+			{
+				IsInvalid = true;
+				return new byte[0];
+			}
+		}
+
+		public byte[] ToBytes()
+		{
+			MemoryStream ms = new MemoryStream();
+			WriteTo(ms);
+			return ms.ToArray();
+		}
+
+		public override string ToString()
+		{
+			if(PushData != null)
+			{
+				if(PushData.Length == 0)
+					return "0";
+				var result = Encoders.Hex.EncodeData(PushData);
+				return result.Length == 2 && result[0] == '0' ? result.Substring(1) : result;
+			}
+			else if(Name == "OP_UNKNOWN")
+			{
+				return Name + "(" + string.Format("0x{0:x2}", (byte)Code) + ")";
+			}
+			else
+			{
+				return Name;
+			}
+		}
+
+		public void WriteTo(Stream stream)
+		{
+			stream.WriteByte((byte)Code);
+			if(PushData != null)
+			{
+				PushDataToStream(PushData, stream);
+			}
+		}
+
+		static string unknown = "OP_UNKNOWN(0x";
+		const int MAX_SCRIPT_ELEMENT_SIZE = 520;
+		internal static Op Read(TextReader textReader)
+		{
+			var opname = ReadWord(textReader);
+			OpcodeType opcode;
+
+			var isOpCode = GetOpCode(opname, out opcode);
+
+			if(
+				(!isOpCode || Op.IsPushCode(opcode))
+				&& !opname.StartsWith(unknown))
+			{
+				if(isOpCode && opcode == OpcodeType.OP_0)
+					return GetPushOp(new byte[0]);
+				opname = opname.Replace("OP_", "");
+				if(opname.Equals("TRUE", StringComparison.OrdinalIgnoreCase))
+					opname = "1";
+				if(opname.Equals("FALSE", StringComparison.OrdinalIgnoreCase))
+					opname = "0";
+				return GetPushOp(Encoders.Hex.DecodeData(opname.Length == 1 ? "0" + opname : opname));
+			}
+			else if(opname.StartsWith(unknown))
+			{
+				try
+				{
+					if(opname.StartsWith(unknown))
+					{
+						opcode = (OpcodeType)(Encoders.Hex.DecodeData(opname.Substring(unknown.Length, 2))[0]);
+					}
+				}
+				catch(Exception ex)
+				{
+					throw new FormatException("Invalid unknown opcode", ex);
+				}
+			}
+
+			return new Op()
+			{
+				Code = opcode
+			};
+		}
+
+		public static implicit operator Op(OpcodeType codeType)
+		{
+			if(!IsPushCode(codeType))
+				return new Op()
+				{
+					Code = codeType,
+				};
+			else
+			{
+				if(OpcodeType.OP_1 <= codeType && codeType <= OpcodeType.OP_16)
+				{
+					return new Op()
+					{
+						Code = codeType,
+						PushData = new byte[] { (byte)((byte)codeType - (byte)OpcodeType.OP_1 + 1) }
+					};
+				}
+				else if(codeType == OpcodeType.OP_0)
+				{
+					return new Op()
+					{
+						Code = codeType,
+						PushData = new byte[0]
+					};
+				}
+				else if(codeType == OpcodeType.OP_1NEGATE)
+				{
+					return new Op()
+					{
+						Code = codeType,
+						PushData = new byte[] { 0x81 }
+					};
+				}
+				else
+				{
+					throw new InvalidOperationException("Push OP without any data provided detected, Op.PushData instead");
+				}
+			}
+		}
+
+		private static string ReadWord(TextReader textReader)
+		{
+			StringBuilder builder = new StringBuilder();
+			int r;
+			while((r = textReader.Read()) != -1)
+			{
+				var ch = (char)r;
+				bool isSpace = DataEncoder.IsSpace(ch);
+				if(isSpace && builder.Length == 0)
+					continue;
+				if(isSpace && builder.Length != 0)
+					break;
+				builder.Append((char)r);
+			}
+			return builder.ToString();
+		}
+
+
+		public bool IsInvalid
+		{
+			get;
+			private set;
+		}
+
+		public bool IsSmallUInt
+		{
+			get
+			{
+				return Code == OpcodeType.OP_0 ||
+						OpcodeType.OP_1 <= Code && Code <= OpcodeType.OP_16;
+			}
+		}
+		public bool IsSmallInt
+		{
+			get
+			{
+				return IsSmallUInt || Code == OpcodeType.OP_1NEGATE;
+			}
+		}
+
+		public int? GetInt()
+		{
+			var l = GetLong();
+			if(l == null)
+				return null;
+			if(l.Value > int.MaxValue)
+				return int.MaxValue;
+			else if(l.Value < int.MinValue)
+				return int.MinValue;
+			return (int)l.Value;
+		}
+
+		public long? GetLong()
+		{
+			if(PushData == null)
+				return null;
+			var vch = PushData;
+			if(vch.Length == 0)
+				return 0;
+
+			long result = 0;
+			for(int i = 0; i != vch.Length; ++i)
+				result |= ((long)(vch[i])) << 8 * i;
+
+			// If the input vector's most significant byte is 0x80, remove it from
+			// the result's msb and return a negative.
+			if((vch[vch.Length - 1] & 0x80) != 0)
+			{
+				var temp = ~(0x80UL << (8 * (vch.Length - 1)));
+				return -((long)((ulong)result & temp));
+			}
+			return result;
+		}
+	}
+	public class ScriptReader
+	{
+		private readonly Stream _Inner;
+		public Stream Inner
+		{
+			get
+			{
+				return _Inner;
+			}
+		}
+		public ScriptReader(Stream stream)
+		{
+			if(stream == null)
+				throw new ArgumentNullException("stream");
+			_Inner = stream;
+		}
+		public ScriptReader(byte[] data)
+			: this(new MemoryStream(data))
+		{
+
+		}
+
+
+		public Op Read()
+		{
+			var b = Inner.ReadByte();
+			if(b == -1)
+				return null;
+			var opcode = (OpcodeType)b;
+			if(Op.IsPushCode(opcode))
+			{
+				Op op = new Op();
+				op.Code = opcode;
+				op.PushData = op.ReadData(Inner);
+				return op;
+			}
+			return new Op()
+			{
+				Code = opcode
+			};
+		}
+
+		public bool HasError
+		{
+			get;
+			private set;
+		}
+
+		public IEnumerable<Op> ToEnumerable()
+		{
+			Op code;
+			while((code = Read()) != null)
+			{
+				yield return code;
+			}
+		}
+	}
+}