<<<<<<< HEAD
﻿using System;

namespace NBitcoin
{
	public class FeeRate
	{
		private readonly Money _FeePerK;
		/// <summary>
		/// Fee per KB
		/// </summary>
		public Money FeePerK
		{
			get
			{
				return _FeePerK;
			}
		}

		readonly static FeeRate _Zero = new FeeRate(Money.Zero);
		public static FeeRate Zero
		{
			get
			{
				return _Zero;
			}
		}

		public FeeRate(Money feePerK)
		{
			if(feePerK == null)
				throw new ArgumentNullException("feePerK");
			if(feePerK.Satoshi < 0)
				throw new ArgumentOutOfRangeException("feePerK");
			_FeePerK = feePerK;
		}

		public FeeRate(Money feePaid, int size)
		{
			if(feePaid == null)
				throw new ArgumentNullException("feePaid");
			if(feePaid.Satoshi < 0)
				throw new ArgumentOutOfRangeException("feePaid");
			if(size > 0)
				_FeePerK = feePaid * 1000 / size;
			else
				_FeePerK = 0;
		}

		/// <summary>
		/// Get fee for the size
		/// </summary>
		/// <param name="size">Size in bytes</param>
		/// <returns></returns>
		public Money GetFee(int size)
		{
			Money nFee = _FeePerK.Satoshi * size / 1000;
			if(nFee == 0 && _FeePerK.Satoshi > 0)
				nFee = _FeePerK.Satoshi;
			return nFee;
		}
		public Money GetFee(Transaction tx)
		{
			return GetFee(tx.GetSerializedSize());
		}

		public override string ToString()
		{
			return String.Format("{0} BTC/kB", _FeePerK.ToString());
		}

	}
}
=======
﻿using System;
using System.Collections.Generic;
using System.Linq;
using System.Text;
using System.Threading.Tasks;

namespace NBitcoin
{
	public class FeeRate : IEquatable<FeeRate>, IComparable<FeeRate>
	{
		private readonly Money _FeePerK;
		/// <summary>
		/// Fee per KB
		/// </summary>
		public Money FeePerK
		{
			get
			{
				return _FeePerK;
			}
		}

		readonly static FeeRate _Zero = new FeeRate(Money.Zero);
		public static FeeRate Zero
		{
			get
			{
				return _Zero;
			}
		}

		public FeeRate(Money feePerK)
		{
			if(feePerK == null)
				throw new ArgumentNullException("feePerK");
			if(feePerK.Satoshi < 0)
				throw new ArgumentOutOfRangeException("feePerK");
			_FeePerK = feePerK;
		}

		public FeeRate(Money feePaid, int size)
		{
			if(feePaid == null)
				throw new ArgumentNullException("feePaid");
			if(feePaid.Satoshi < 0)
				throw new ArgumentOutOfRangeException("feePaid");
			if(size > 0)
				_FeePerK = feePaid * 1000 / size;
			else
				_FeePerK = 0;
		}

		/// <summary>
		/// Get fee for the size
		/// </summary>
		/// <param name="size">Size in bytes</param>
		/// <returns></returns>
		public Money GetFee(int size)
		{
			Money nFee = _FeePerK.Satoshi * size / 1000;
			if(nFee == 0 && _FeePerK.Satoshi > 0)
				nFee = _FeePerK.Satoshi;
			return nFee;
		}
		public Money GetFee(Transaction tx)
		{
			return GetFee(tx.GetSerializedSize());
		}

		public override bool Equals(object obj)
		{
			if(Object.ReferenceEquals(this, obj))
				return true;
			if(((object)this == null) || (obj == null))
				return false;
			var left = this;
			var right = obj as FeeRate;
			if(right == null)
				return false;
			return left._FeePerK == right._FeePerK;
		}

		public override string ToString()
		{
			return String.Format("{0} BTC/kB", _FeePerK.ToString());
		}

		#region IEquatable<FeeRate> Members

		public bool Equals(FeeRate other)
		{
			return other != null && _FeePerK.Equals(other._FeePerK);
		}

		public int CompareTo(FeeRate other)
		{
			return other == null 
				? 1 
				: _FeePerK.CompareTo(other._FeePerK);
		}

		#endregion

		#region IComparable Members

		public int CompareTo(object obj)
		{
			if (obj == null)
				return 1;
			var m = obj as FeeRate;
			if (m != null)
				return _FeePerK.CompareTo(m._FeePerK);
#if !(PORTABLE || NETCORE)
			return _FeePerK.CompareTo(obj);
#else
			return _FeePerK.CompareTo((long)obj);
#endif
		}

		#endregion

		public static bool operator <(FeeRate left, FeeRate right)
		{
			if (left == null)
				throw new ArgumentNullException("left");
			if (right == null)
				throw new ArgumentNullException("right");
			return left._FeePerK < right._FeePerK;
		}
		public static bool operator >(FeeRate left, FeeRate right)
		{
			if (left == null)
				throw new ArgumentNullException("left");
			if (right == null)
				throw new ArgumentNullException("right");
			return left._FeePerK > right._FeePerK;
		}
		public static bool operator <=(FeeRate left, FeeRate right)
		{
			if (left == null)
				throw new ArgumentNullException("left");
			if (right == null)
				throw new ArgumentNullException("right");
			return left._FeePerK <= right._FeePerK;
		}
		public static bool operator >=(FeeRate left, FeeRate right)
		{
			if (left == null)
				throw new ArgumentNullException("left");
			if (right == null)
				throw new ArgumentNullException("right");
			return left._FeePerK >= right._FeePerK;
		}

		public static bool operator ==(FeeRate left, FeeRate right)
		{
			if (Object.ReferenceEquals(left, right))
				return true;
			if (((object)left == null) || ((object)right == null))
				return false;
			return left._FeePerK == right._FeePerK;
		}

		public static bool operator !=(FeeRate left, FeeRate right)
		{
			return !(left == right);
		}

		public override int GetHashCode()
		{
			return _FeePerK.GetHashCode();
		}

		public static FeeRate Min(FeeRate left, FeeRate right)
		{
			if (left == null)
				throw new ArgumentNullException("left");
			if (right == null)
				throw new ArgumentNullException("right");
			return left <= right 
				? left 
				: right;
		}

		public static FeeRate Max(FeeRate left, FeeRate right)
		{
			if (left == null)
				throw new ArgumentNullException("left");
			if (right == null)
				throw new ArgumentNullException("right");
			return left >= right
				? left
				: right;
		}
	}
}
>>>>>>> d3cbf392
<|MERGE_RESOLUTION|>--- conflicted
+++ resolved
@@ -1,271 +1,196 @@
-<<<<<<< HEAD
-﻿using System;
-
-namespace NBitcoin
-{
-	public class FeeRate
-	{
-		private readonly Money _FeePerK;
-		/// <summary>
-		/// Fee per KB
-		/// </summary>
-		public Money FeePerK
-		{
-			get
-			{
-				return _FeePerK;
-			}
-		}
-
-		readonly static FeeRate _Zero = new FeeRate(Money.Zero);
-		public static FeeRate Zero
-		{
-			get
-			{
-				return _Zero;
-			}
-		}
-
-		public FeeRate(Money feePerK)
-		{
-			if(feePerK == null)
-				throw new ArgumentNullException("feePerK");
-			if(feePerK.Satoshi < 0)
-				throw new ArgumentOutOfRangeException("feePerK");
-			_FeePerK = feePerK;
-		}
-
-		public FeeRate(Money feePaid, int size)
-		{
-			if(feePaid == null)
-				throw new ArgumentNullException("feePaid");
-			if(feePaid.Satoshi < 0)
-				throw new ArgumentOutOfRangeException("feePaid");
-			if(size > 0)
-				_FeePerK = feePaid * 1000 / size;
-			else
-				_FeePerK = 0;
-		}
-
-		/// <summary>
-		/// Get fee for the size
-		/// </summary>
-		/// <param name="size">Size in bytes</param>
-		/// <returns></returns>
-		public Money GetFee(int size)
-		{
-			Money nFee = _FeePerK.Satoshi * size / 1000;
-			if(nFee == 0 && _FeePerK.Satoshi > 0)
-				nFee = _FeePerK.Satoshi;
-			return nFee;
-		}
-		public Money GetFee(Transaction tx)
-		{
-			return GetFee(tx.GetSerializedSize());
-		}
-
-		public override string ToString()
-		{
-			return String.Format("{0} BTC/kB", _FeePerK.ToString());
-		}
-
-	}
-}
-=======
-﻿using System;
-using System.Collections.Generic;
-using System.Linq;
-using System.Text;
-using System.Threading.Tasks;
-
-namespace NBitcoin
-{
-	public class FeeRate : IEquatable<FeeRate>, IComparable<FeeRate>
-	{
-		private readonly Money _FeePerK;
-		/// <summary>
-		/// Fee per KB
-		/// </summary>
-		public Money FeePerK
-		{
-			get
-			{
-				return _FeePerK;
-			}
-		}
-
-		readonly static FeeRate _Zero = new FeeRate(Money.Zero);
-		public static FeeRate Zero
-		{
-			get
-			{
-				return _Zero;
-			}
-		}
-
-		public FeeRate(Money feePerK)
-		{
-			if(feePerK == null)
-				throw new ArgumentNullException("feePerK");
-			if(feePerK.Satoshi < 0)
-				throw new ArgumentOutOfRangeException("feePerK");
-			_FeePerK = feePerK;
-		}
-
-		public FeeRate(Money feePaid, int size)
-		{
-			if(feePaid == null)
-				throw new ArgumentNullException("feePaid");
-			if(feePaid.Satoshi < 0)
-				throw new ArgumentOutOfRangeException("feePaid");
-			if(size > 0)
-				_FeePerK = feePaid * 1000 / size;
-			else
-				_FeePerK = 0;
-		}
-
-		/// <summary>
-		/// Get fee for the size
-		/// </summary>
-		/// <param name="size">Size in bytes</param>
-		/// <returns></returns>
-		public Money GetFee(int size)
-		{
-			Money nFee = _FeePerK.Satoshi * size / 1000;
-			if(nFee == 0 && _FeePerK.Satoshi > 0)
-				nFee = _FeePerK.Satoshi;
-			return nFee;
-		}
-		public Money GetFee(Transaction tx)
-		{
-			return GetFee(tx.GetSerializedSize());
-		}
-
-		public override bool Equals(object obj)
-		{
-			if(Object.ReferenceEquals(this, obj))
-				return true;
-			if(((object)this == null) || (obj == null))
-				return false;
-			var left = this;
-			var right = obj as FeeRate;
-			if(right == null)
-				return false;
-			return left._FeePerK == right._FeePerK;
-		}
-
-		public override string ToString()
-		{
-			return String.Format("{0} BTC/kB", _FeePerK.ToString());
-		}
-
-		#region IEquatable<FeeRate> Members
-
-		public bool Equals(FeeRate other)
-		{
-			return other != null && _FeePerK.Equals(other._FeePerK);
-		}
-
-		public int CompareTo(FeeRate other)
-		{
-			return other == null 
-				? 1 
-				: _FeePerK.CompareTo(other._FeePerK);
-		}
-
-		#endregion
-
-		#region IComparable Members
-
-		public int CompareTo(object obj)
-		{
-			if (obj == null)
-				return 1;
-			var m = obj as FeeRate;
-			if (m != null)
-				return _FeePerK.CompareTo(m._FeePerK);
-#if !(PORTABLE || NETCORE)
-			return _FeePerK.CompareTo(obj);
-#else
-			return _FeePerK.CompareTo((long)obj);
-#endif
-		}
-
-		#endregion
-
-		public static bool operator <(FeeRate left, FeeRate right)
-		{
-			if (left == null)
-				throw new ArgumentNullException("left");
-			if (right == null)
-				throw new ArgumentNullException("right");
-			return left._FeePerK < right._FeePerK;
-		}
-		public static bool operator >(FeeRate left, FeeRate right)
-		{
-			if (left == null)
-				throw new ArgumentNullException("left");
-			if (right == null)
-				throw new ArgumentNullException("right");
-			return left._FeePerK > right._FeePerK;
-		}
-		public static bool operator <=(FeeRate left, FeeRate right)
-		{
-			if (left == null)
-				throw new ArgumentNullException("left");
-			if (right == null)
-				throw new ArgumentNullException("right");
-			return left._FeePerK <= right._FeePerK;
-		}
-		public static bool operator >=(FeeRate left, FeeRate right)
-		{
-			if (left == null)
-				throw new ArgumentNullException("left");
-			if (right == null)
-				throw new ArgumentNullException("right");
-			return left._FeePerK >= right._FeePerK;
-		}
-
-		public static bool operator ==(FeeRate left, FeeRate right)
-		{
-			if (Object.ReferenceEquals(left, right))
-				return true;
-			if (((object)left == null) || ((object)right == null))
-				return false;
-			return left._FeePerK == right._FeePerK;
-		}
-
-		public static bool operator !=(FeeRate left, FeeRate right)
-		{
-			return !(left == right);
-		}
-
-		public override int GetHashCode()
-		{
-			return _FeePerK.GetHashCode();
-		}
-
-		public static FeeRate Min(FeeRate left, FeeRate right)
-		{
-			if (left == null)
-				throw new ArgumentNullException("left");
-			if (right == null)
-				throw new ArgumentNullException("right");
-			return left <= right 
-				? left 
-				: right;
-		}
-
-		public static FeeRate Max(FeeRate left, FeeRate right)
-		{
-			if (left == null)
-				throw new ArgumentNullException("left");
-			if (right == null)
-				throw new ArgumentNullException("right");
-			return left >= right
-				? left
-				: right;
-		}
-	}
-}
->>>>>>> d3cbf392
+﻿using System;
+using System.Collections.Generic;
+using System.Linq;
+using System.Text;
+using System.Threading.Tasks;
+
+namespace NBitcoin
+{
+	public class FeeRate : IEquatable<FeeRate>, IComparable<FeeRate>
+	{
+		private readonly Money _FeePerK;
+		/// <summary>
+		/// Fee per KB
+		/// </summary>
+		public Money FeePerK
+		{
+			get
+			{
+				return _FeePerK;
+			}
+		}
+
+		readonly static FeeRate _Zero = new FeeRate(Money.Zero);
+		public static FeeRate Zero
+		{
+			get
+			{
+				return _Zero;
+			}
+		}
+
+		public FeeRate(Money feePerK)
+		{
+			if(feePerK == null)
+				throw new ArgumentNullException("feePerK");
+			if(feePerK.Satoshi < 0)
+				throw new ArgumentOutOfRangeException("feePerK");
+			_FeePerK = feePerK;
+		}
+
+		public FeeRate(Money feePaid, int size)
+		{
+			if(feePaid == null)
+				throw new ArgumentNullException("feePaid");
+			if(feePaid.Satoshi < 0)
+				throw new ArgumentOutOfRangeException("feePaid");
+			if(size > 0)
+				_FeePerK = feePaid * 1000 / size;
+			else
+				_FeePerK = 0;
+		}
+
+		/// <summary>
+		/// Get fee for the size
+		/// </summary>
+		/// <param name="size">Size in bytes</param>
+		/// <returns></returns>
+		public Money GetFee(int size)
+		{
+			Money nFee = _FeePerK.Satoshi * size / 1000;
+			if(nFee == 0 && _FeePerK.Satoshi > 0)
+				nFee = _FeePerK.Satoshi;
+			return nFee;
+		}
+		public Money GetFee(Transaction tx)
+		{
+			return GetFee(tx.GetSerializedSize());
+		}
+
+		public override bool Equals(object obj)
+		{
+			if(Object.ReferenceEquals(this, obj))
+				return true;
+			if(((object)this == null) || (obj == null))
+				return false;
+			var left = this;
+			var right = obj as FeeRate;
+			if(right == null)
+				return false;
+			return left._FeePerK == right._FeePerK;
+		}
+
+		public override string ToString()
+		{
+			return String.Format("{0} BTC/kB", _FeePerK.ToString());
+		}
+
+		#region IEquatable<FeeRate> Members
+
+		public bool Equals(FeeRate other)
+		{
+			return other != null && _FeePerK.Equals(other._FeePerK);
+		}
+
+		public int CompareTo(FeeRate other)
+		{
+			return other == null 
+				? 1 
+				: _FeePerK.CompareTo(other._FeePerK);
+		}
+
+		#endregion
+
+		#region IComparable Members
+
+		public int CompareTo(object obj)
+		{
+			if (obj == null)
+				return 1;
+			var m = obj as FeeRate;
+			if (m != null)
+				return _FeePerK.CompareTo(m._FeePerK);
+#if !(PORTABLE || NETCORE)
+			return _FeePerK.CompareTo(obj);
+#else
+			return _FeePerK.CompareTo((long)obj);
+#endif
+		}
+
+		#endregion
+
+		public static bool operator <(FeeRate left, FeeRate right)
+		{
+			if (left == null)
+				throw new ArgumentNullException("left");
+			if (right == null)
+				throw new ArgumentNullException("right");
+			return left._FeePerK < right._FeePerK;
+		}
+		public static bool operator >(FeeRate left, FeeRate right)
+		{
+			if (left == null)
+				throw new ArgumentNullException("left");
+			if (right == null)
+				throw new ArgumentNullException("right");
+			return left._FeePerK > right._FeePerK;
+		}
+		public static bool operator <=(FeeRate left, FeeRate right)
+		{
+			if (left == null)
+				throw new ArgumentNullException("left");
+			if (right == null)
+				throw new ArgumentNullException("right");
+			return left._FeePerK <= right._FeePerK;
+		}
+		public static bool operator >=(FeeRate left, FeeRate right)
+		{
+			if (left == null)
+				throw new ArgumentNullException("left");
+			if (right == null)
+				throw new ArgumentNullException("right");
+			return left._FeePerK >= right._FeePerK;
+		}
+
+		public static bool operator ==(FeeRate left, FeeRate right)
+		{
+			if (Object.ReferenceEquals(left, right))
+				return true;
+			if (((object)left == null) || ((object)right == null))
+				return false;
+			return left._FeePerK == right._FeePerK;
+		}
+
+		public static bool operator !=(FeeRate left, FeeRate right)
+		{
+			return !(left == right);
+		}
+
+		public override int GetHashCode()
+		{
+			return _FeePerK.GetHashCode();
+		}
+
+		public static FeeRate Min(FeeRate left, FeeRate right)
+		{
+			if (left == null)
+				throw new ArgumentNullException("left");
+			if (right == null)
+				throw new ArgumentNullException("right");
+			return left <= right 
+				? left 
+				: right;
+		}
+
+		public static FeeRate Max(FeeRate left, FeeRate right)
+		{
+			if (left == null)
+				throw new ArgumentNullException("left");
+			if (right == null)
+				throw new ArgumentNullException("right");
+			return left >= right
+				? left
+				: right;
+		}
+	}
+}