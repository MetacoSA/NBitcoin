--- conflicted
+++ resolved
@@ -1,931 +1,477 @@
-<<<<<<< HEAD
-﻿#if !NOSOCKET
-using System;
-using System.Collections.Generic;
-using System.Net;
-using System.Net.Sockets;
-using System.Threading;
-using NBitcoin.Protocol.Payloads;
-
-namespace NBitcoin.Protocol
-{
-	public delegate void NodeServerNodeEventHandler(NodeServer sender, Node node);
-	public delegate void NodeServerMessageEventHandler(NodeServer sender, IncomingMessage message);
-	public class NodeServer : IDisposable
-	{
-		private readonly Network _Network;
-		public Network Network
-		{
-			get
-			{
-				return _Network;
-			}
-		}
-		private readonly ProtocolVersion _Version;
-		public ProtocolVersion Version
-		{
-			get
-			{
-				return _Version;
-			}
-		}
-
-		/// <summary>
-		/// The parameters that will be cloned and applied for each node connecting to the NodeServer
-		/// </summary>
-		public NodeConnectionParameters InboundNodeConnectionParameters
-		{
-			get;
-			set;
-		}
-
-		public NodeServer(Network network, ProtocolVersion version = ProtocolVersion.PROTOCOL_VERSION,
-			int internalPort = -1)
-		{
-			AllowLocalPeers = true;
-			InboundNodeConnectionParameters = new NodeConnectionParameters();
-			internalPort = internalPort == -1 ? network.DefaultPort : internalPort;
-			_LocalEndpoint = new IPEndPoint(IPAddress.Parse("0.0.0.0").MapToIPv6Ex(), internalPort);
-			_Network = network;
-			_ExternalEndpoint = new IPEndPoint(_LocalEndpoint.Address, Network.DefaultPort);
-			_Version = version;
-			var listener = new EventLoopMessageListener<IncomingMessage>(ProcessMessage);
-			_MessageProducer.AddMessageListener(listener);
-			OwnResource(listener);
-			_ConnectedNodes = new NodesCollection();
-			_ConnectedNodes.Added += _Nodes_NodeAdded;
-			_ConnectedNodes.Removed += _Nodes_NodeRemoved;
-			_ConnectedNodes.MessageProducer.AddMessageListener(listener);
-			_Trace = new TraceCorrelation(NodeServerTrace.Trace, "Node server listening on " + LocalEndpoint);
-		}
-
-
-		public event NodeServerNodeEventHandler NodeRemoved;
-		public event NodeServerNodeEventHandler NodeAdded;
-		public event NodeServerMessageEventHandler MessageReceived;
-
-		void _Nodes_NodeRemoved(object sender, NodeEventArgs node)
-		{
-			var removed = NodeRemoved;
-			if(removed != null)
-				removed(this, node.Node);
-		}
-
-		void _Nodes_NodeAdded(object sender, NodeEventArgs node)
-		{
-			var added = NodeAdded;
-			if(added != null)
-				added(this, node.Node);
-		}
-
-		public bool AllowLocalPeers
-		{
-			get;
-			set;
-		}
-
-		private IPEndPoint _LocalEndpoint;
-		public IPEndPoint LocalEndpoint
-		{
-			get
-			{
-				return _LocalEndpoint;
-			}
-		}
-
-		Socket socket;
-		TraceCorrelation _Trace;
-
-		public bool IsListening
-		{
-			get
-			{
-				return socket != null;
-			}
-		}
-
-		public void Listen()
-		{
-			if(socket != null)
-				throw new InvalidOperationException("Already listening");
-			using(_Trace.Open())
-			{
-				try
-				{
-					socket = new Socket(AddressFamily.InterNetworkV6, SocketType.Stream, ProtocolType.Tcp);
-					socket.SetSocketOption(SocketOptionLevel.IPv6, SocketOptionName.IPv6Only, false);
-
-					socket.Bind(LocalEndpoint);
-					socket.Listen(8);
-					NodeServerTrace.Information("Listening...");
-					BeginAccept();
-				}
-				catch(Exception ex)
-				{
-					NodeServerTrace.Error("Error while opening the Protocol server", ex);
-					throw;
-				}
-			}
-		}
-
-		private void BeginAccept()
-		{
-			if(_Cancel.IsCancellationRequested)
-			{
-				NodeServerTrace.Information("Stop accepting connection...");
-				return;
-			}
-			NodeServerTrace.Information("Accepting connection...");
-			var args = new SocketAsyncEventArgs();
-			args.Completed += Accept_Completed;
-			if(!socket.AcceptAsync(args))
-				EndAccept(args);
-		}
-
-		private void Accept_Completed(object sender, SocketAsyncEventArgs e)
-		{
-			EndAccept(e);
-		}
-
-		private void EndAccept(SocketAsyncEventArgs args)
-		{
-			using(_Trace.Open())
-			{
-				Socket client = null;
-				try
-				{
-					if(args.SocketError != SocketError.Success)
-						throw new SocketException((int)args.SocketError);
-					client = args.AcceptSocket;
-					if(_Cancel.IsCancellationRequested)
-						return;
-					NodeServerTrace.Information("Client connection accepted : " + client.RemoteEndPoint);
-					var cancel = CancellationTokenSource.CreateLinkedTokenSource(_Cancel.Token);
-					cancel.CancelAfter(TimeSpan.FromSeconds(10));
-
-					var stream = new NetworkStream(client, false);
-					while(true)
-					{
-						cancel.Token.ThrowIfCancellationRequested();
-						PerformanceCounter counter;
-						var message = Message.ReadNext(stream, Network, Version, cancel.Token, out counter);
-						_MessageProducer.PushMessage(new IncomingMessage()
-						{
-							Socket = client,
-							Message = message,
-							Length = counter.ReadenBytes,
-							Node = null,
-						});
-						if(message.Payload is VersionPayload)
-							break;
-						else
-							NodeServerTrace.Error("The first message of the remote peer did not contained a Version payload", null);
-					}
-				}
-				catch(OperationCanceledException)
-				{
-					Utils.SafeCloseSocket(client);
-					if(!_Cancel.Token.IsCancellationRequested)
-					{
-						NodeServerTrace.Error("The remote connecting failed to send a message within 10 seconds, dropping connection", null);
-					}
-				}
-				catch(Exception ex)
-				{
-					if(_Cancel.IsCancellationRequested)
-						return;
-					if(client == null)
-					{
-						NodeServerTrace.Error("Error while accepting connection ", ex);
-						Thread.Sleep(3000);
-					}
-					else
-					{
-						Utils.SafeCloseSocket(client);
-						NodeServerTrace.Error("Invalid message received from the remote connecting node", ex);
-					}
-				}
-				BeginAccept();
-			}
-		}
-
-		internal readonly MessageProducer<IncomingMessage> _MessageProducer = new MessageProducer<IncomingMessage>();
-		internal readonly MessageProducer<object> _InternalMessageProducer = new MessageProducer<object>();
-
-		MessageProducer<IncomingMessage> _AllMessages = new MessageProducer<IncomingMessage>();
-		public MessageProducer<IncomingMessage> AllMessages
-		{
-			get
-			{
-				return _AllMessages;
-			}
-		}
-
-		volatile IPEndPoint _ExternalEndpoint;
-		public IPEndPoint ExternalEndpoint
-		{
-			get
-			{
-				return _ExternalEndpoint;
-			}
-			set
-			{
-				_ExternalEndpoint = Utils.EnsureIPv6(value);
-			}
-		}
-
-
-		internal void ExternalAddressDetected(IPAddress iPAddress)
-		{
-			if(!ExternalEndpoint.Address.IsRoutable(AllowLocalPeers) && iPAddress.IsRoutable(AllowLocalPeers))
-			{
-				NodeServerTrace.Information("New externalAddress detected " + iPAddress);
-				ExternalEndpoint = new IPEndPoint(iPAddress, ExternalEndpoint.Port);
-			}
-		}
-
-		void ProcessMessage(IncomingMessage message)
-		{
-			AllMessages.PushMessage(message);
-			TraceCorrelation trace = null;
-			if(message.Node != null)
-			{
-				trace = message.Node.TraceCorrelation;
-			}
-			else
-			{
-				trace = new TraceCorrelation(NodeServerTrace.Trace, "Processing inbound message " + message.Message);
-			}
-			using(trace.Open(false))
-			{
-				ProcessMessageCore(message);
-			}
-		}
-
-		private void ProcessMessageCore(IncomingMessage message)
-		{
-			if(message.Message.Payload is VersionPayload)
-			{
-				var version = message.AssertPayload<VersionPayload>();
-				var connectedToSelf = version.Nonce == Nonce;
-				if(message.Node != null && connectedToSelf)
-				{
-					NodeServerTrace.ConnectionToSelfDetected();
-					message.Node.DisconnectAsync();
-					return;
-				}
-
-				if(message.Node == null)
-				{
-					var remoteEndpoint = version.AddressFrom;
-					if(!remoteEndpoint.Address.IsRoutable(AllowLocalPeers))
-					{
-						//Send his own endpoint
-						remoteEndpoint = new IPEndPoint(((IPEndPoint)message.Socket.RemoteEndPoint).Address, Network.DefaultPort);
-					}
-
-					var peer = new NetworkAddress()
-					{
-						Endpoint = remoteEndpoint,
-						Time = DateTimeOffset.UtcNow
-					};
-					var node = new Node(peer, Network, CreateNodeConnectionParameters(), message.Socket, version);
-
-					if(connectedToSelf)
-					{
-						node.SendMessage(CreateNodeConnectionParameters().CreateVersion(node.Peer.Endpoint, Network));
-						NodeServerTrace.ConnectionToSelfDetected();
-						node.Disconnect();
-						return;
-					}
-
-					CancellationTokenSource cancel = new CancellationTokenSource();
-					cancel.CancelAfter(TimeSpan.FromSeconds(10.0));
-					try
-					{
-						ConnectedNodes.Add(node);
-						node.StateChanged += node_StateChanged;
-						node.RespondToHandShake(cancel.Token);
-					}
-					catch(OperationCanceledException ex)
-					{
-						NodeServerTrace.Error("The remote node did not respond fast enough (10 seconds) to the handshake completion, dropping connection", ex);
-						node.DisconnectAsync();
-						throw;
-					}
-					catch(Exception)
-					{
-						node.DisconnectAsync();
-						throw;
-					}
-				}
-			}
-
-			var messageReceived = MessageReceived;
-			if(messageReceived != null)
-				messageReceived(this, message);
-		}
-
-		void node_StateChanged(Node node, NodeState oldState)
-		{
-			if(node.State == NodeState.Disconnecting ||
-				node.State == NodeState.Failed ||
-				node.State == NodeState.Offline)
-				ConnectedNodes.Remove(node);
-		}
-
-		private readonly NodesCollection _ConnectedNodes = new NodesCollection();
-		public NodesCollection ConnectedNodes
-		{
-			get
-			{
-				return _ConnectedNodes;
-			}
-		}
-
-
-		List<IDisposable> _Resources = new List<IDisposable>();
-		IDisposable OwnResource(IDisposable resource)
-		{
-			if(_Cancel.IsCancellationRequested)
-			{
-				resource.Dispose();
-				return Scope.Nothing;
-			}
-			return new Scope(() =>
-			{
-				lock(_Resources)
-				{
-					_Resources.Add(resource);
-				}
-			}, () =>
-			{
-				lock(_Resources)
-				{
-					_Resources.Remove(resource);
-				}
-			});
-		}
-		#region IDisposable Members
-
-		CancellationTokenSource _Cancel = new CancellationTokenSource();
-		public void Dispose()
-		{
-			if(!_Cancel.IsCancellationRequested)
-			{
-				_Cancel.Cancel();
-				_Trace.LogInside(() => NodeServerTrace.Information("Stopping node server..."));
-				lock(_Resources)
-				{
-					foreach(var resource in _Resources)
-						resource.Dispose();
-				}
-				try
-				{
-					_ConnectedNodes.DisconnectAll();
-				}
-				finally
-				{
-					if(socket != null)
-					{
-						Utils.SafeCloseSocket(socket);
-						socket = null;
-					}
-				}
-			}
-		}
-
-		#endregion
-
-		internal NodeConnectionParameters CreateNodeConnectionParameters()
-		{
-			var myExternal = Utils.EnsureIPv6(ExternalEndpoint);
-			var param2 = InboundNodeConnectionParameters.Clone();
-			param2.Nonce = Nonce;
-			param2.Version = Version;
-			param2.AddressFrom = myExternal;
-			return param2;
-		}
-
-		ulong _Nonce;
-		public ulong Nonce
-		{
-			get
-			{
-				if(_Nonce == 0)
-				{
-					_Nonce = RandomUtils.GetUInt64();
-				}
-				return _Nonce;
-			}
-			set
-			{
-				_Nonce = value;
-			}
-		}
-
-
-
-		public bool IsConnectedTo(IPEndPoint endpoint)
-		{
-			return _ConnectedNodes.FindByEndpoint(endpoint) != null;
-		}
-
-		public Node FindOrConnect(IPEndPoint endpoint)
-		{
-			while(true)
-			{
-				var node = _ConnectedNodes.FindByEndpoint(endpoint);
-				if(node != null)
-					return node;
-				node = Node.Connect(Network, endpoint, CreateNodeConnectionParameters());
-				node.StateChanged += node_StateChanged;
-				if(!_ConnectedNodes.Add(node))
-				{
-					node.DisconnectAsync();
-				}
-				else
-					return node;
-			}
-		}
-	}
-}
-=======
-﻿#if !NOSOCKET
-using System;
-using System.Collections.Concurrent;
-using System.Collections.Generic;
-using System.Diagnostics;
-using System.IO;
-using System.Linq;
-using System.Net;
-using System.Net.Sockets;
-using System.Text;
-using System.Text.RegularExpressions;
-using System.Threading;
-using System.Threading.Tasks;
-using NBitcoin.BitcoinCore;
-
-namespace NBitcoin.Protocol
-{
-	public delegate void NodeServerNodeEventHandler(NodeServer sender, Node node);
-	public delegate void NodeServerMessageEventHandler(NodeServer sender, IncomingMessage message);
-	public class NodeServer : IDisposable
-	{
-		private readonly Network _Network;
-		public Network Network
-		{
-			get
-			{
-				return _Network;
-			}
-		}
-		private readonly ProtocolVersion _Version;
-		public ProtocolVersion Version
-		{
-			get
-			{
-				return _Version;
-			}
-		}
-
-		/// <summary>
-		/// The parameters that will be cloned and applied for each node connecting to the NodeServer
-		/// </summary>
-		public NodeConnectionParameters InboundNodeConnectionParameters
-		{
-			get;
-			set;
-		}
-
-		public NodeServer(Network network, ProtocolVersion version = ProtocolVersion.PROTOCOL_VERSION,
-			int internalPort = -1)
-		{
-			AllowLocalPeers = true;
-			InboundNodeConnectionParameters = new NodeConnectionParameters();
-			internalPort = internalPort == -1 ? network.DefaultPort : internalPort;
-			_LocalEndpoint = new IPEndPoint(IPAddress.Parse("0.0.0.0").MapToIPv6Ex(), internalPort);
-			MaxConnections = 125;
-			_Network = network;
-			_ExternalEndpoint = new IPEndPoint(_LocalEndpoint.Address, Network.DefaultPort);
-			_Version = version;
-			var listener = new EventLoopMessageListener<IncomingMessage>(ProcessMessage);
-			_MessageProducer.AddMessageListener(listener);
-			OwnResource(listener);
-			_ConnectedNodes = new NodesCollection();
-			_ConnectedNodes.Added += _Nodes_NodeAdded;
-			_ConnectedNodes.Removed += _Nodes_NodeRemoved;
-			_ConnectedNodes.MessageProducer.AddMessageListener(listener);
-			_Trace = new TraceCorrelation(NodeServerTrace.Trace, "Node server listening on " + LocalEndpoint);
-		}
-
-
-		public event NodeServerNodeEventHandler NodeRemoved;
-		public event NodeServerNodeEventHandler NodeAdded;
-		public event NodeServerMessageEventHandler MessageReceived;
-
-		void _Nodes_NodeRemoved(object sender, NodeEventArgs node)
-		{
-			var removed = NodeRemoved;
-			if(removed != null)
-				removed(this, node.Node);
-		}
-
-		void _Nodes_NodeAdded(object sender, NodeEventArgs node)
-		{
-			var added = NodeAdded;
-			if(added != null)
-				added(this, node.Node);
-		}
-
-		public bool AllowLocalPeers
-		{
-			get;
-			set;
-		}
-
-		public int MaxConnections
-		{
-			get;
-			set;
-		}
-
-
-		private IPEndPoint _LocalEndpoint;
-		public IPEndPoint LocalEndpoint
-		{
-			get
-			{
-				return _LocalEndpoint;
-			}
-			set
-			{
-				_LocalEndpoint = Utils.EnsureIPv6(value);
-			}
-		}
-
-		Socket socket;
-		TraceCorrelation _Trace;
-
-		public bool IsListening
-		{
-			get
-			{
-				return socket != null;
-			}
-		}
-
-		public void Listen(int maxIncoming = 8)
-		{
-			if(socket != null)
-				throw new InvalidOperationException("Already listening");
-			using(_Trace.Open())
-			{
-				try
-				{
-					socket = new Socket(AddressFamily.InterNetworkV6, SocketType.Stream, ProtocolType.Tcp);
-					socket.SetSocketOption(SocketOptionLevel.IPv6, SocketOptionName.IPv6Only, false);
-
-					socket.Bind(LocalEndpoint);
-					socket.Listen(maxIncoming);
-					NodeServerTrace.Information("Listening...");
-					BeginAccept();
-				}
-				catch(Exception ex)
-				{
-					NodeServerTrace.Error("Error while opening the Protocol server", ex);
-					throw;
-				}
-			}
-		}
-
-		private void BeginAccept()
-		{
-			if(_Cancel.IsCancellationRequested)
-			{
-				NodeServerTrace.Information("Stop accepting connection...");
-				return;
-			}
-			NodeServerTrace.Information("Accepting connection...");
-			var args = new SocketAsyncEventArgs();
-			args.Completed += Accept_Completed;
-			if(!socket.AcceptAsync(args))
-				EndAccept(args);
-		}
-
-		private void Accept_Completed(object sender, SocketAsyncEventArgs e)
-		{
-			EndAccept(e);
-		}
-
-		private void EndAccept(SocketAsyncEventArgs args)
-		{
-			using(_Trace.Open())
-			{
-				Socket client = null;
-				try
-				{
-					if(args.SocketError != SocketError.Success)
-						throw new SocketException((int)args.SocketError);
-					client = args.AcceptSocket;
-					if(_Cancel.IsCancellationRequested)
-						return;
-					NodeServerTrace.Information("Client connection accepted : " + client.RemoteEndPoint);
-					var cancel = CancellationTokenSource.CreateLinkedTokenSource(_Cancel.Token);
-					cancel.CancelAfter(TimeSpan.FromSeconds(10));
-					
-					var stream = new NetworkStream(client, false);
-					while(true)
-					{
-						if (ConnectedNodes.Count >= MaxConnections)
-						{
-							NodeServerTrace.Information("MaxConnections limit reached");
-							Utils.SafeCloseSocket(client);
-							break;
-						}
-						cancel.Token.ThrowIfCancellationRequested();
-						PerformanceCounter counter;
-						var message = Message.ReadNext(stream, Network, Version, cancel.Token, out counter);
-						_MessageProducer.PushMessage(new IncomingMessage()
-						{
-							Socket = client,
-							Message = message,
-							Length = counter.ReadenBytes,
-							Node = null,
-						});
-						if(message.Payload is VersionPayload)
-							break;
-						else
-							NodeServerTrace.Error("The first message of the remote peer did not contained a Version payload", null);
-					}
-				}
-				catch(OperationCanceledException)
-				{
-					Utils.SafeCloseSocket(client);
-					if(!_Cancel.Token.IsCancellationRequested)
-					{
-						NodeServerTrace.Error("The remote connecting failed to send a message within 10 seconds, dropping connection", null);
-					}
-				}
-				catch(Exception ex)
-				{
-					if(_Cancel.IsCancellationRequested)
-						return;
-					if(client == null)
-					{
-						NodeServerTrace.Error("Error while accepting connection ", ex);
-						Thread.Sleep(3000);
-					}
-					else
-					{
-						Utils.SafeCloseSocket(client);
-						NodeServerTrace.Error("Invalid message received from the remote connecting node", ex);
-					}
-				}
-				BeginAccept();
-			}
-		}
-
-		internal readonly MessageProducer<IncomingMessage> _MessageProducer = new MessageProducer<IncomingMessage>();
-		internal readonly MessageProducer<object> _InternalMessageProducer = new MessageProducer<object>();
-
-		MessageProducer<IncomingMessage> _AllMessages = new MessageProducer<IncomingMessage>();
-		public MessageProducer<IncomingMessage> AllMessages
-		{
-			get
-			{
-				return _AllMessages;
-			}
-		}
-
-		volatile IPEndPoint _ExternalEndpoint;
-		public IPEndPoint ExternalEndpoint
-		{
-			get
-			{
-				return _ExternalEndpoint;
-			}
-			set
-			{
-				_ExternalEndpoint = Utils.EnsureIPv6(value);
-			}
-		}
-
-
-		internal void ExternalAddressDetected(IPAddress iPAddress)
-		{
-			if(!ExternalEndpoint.Address.IsRoutable(AllowLocalPeers) && iPAddress.IsRoutable(AllowLocalPeers))
-			{
-				NodeServerTrace.Information("New externalAddress detected " + iPAddress);
-				ExternalEndpoint = new IPEndPoint(iPAddress, ExternalEndpoint.Port);
-			}
-		}
-
-		void ProcessMessage(IncomingMessage message)
-		{
-			AllMessages.PushMessage(message);
-			TraceCorrelation trace = null;
-			if(message.Node != null)
-			{
-				trace = message.Node.TraceCorrelation;
-			}
-			else
-			{
-				trace = new TraceCorrelation(NodeServerTrace.Trace, "Processing inbound message " + message.Message);
-			}
-			using(trace.Open(false))
-			{
-				ProcessMessageCore(message);
-			}
-		}
-
-		private void ProcessMessageCore(IncomingMessage message)
-		{
-			if(message.Message.Payload is VersionPayload)
-			{
-				var version = message.AssertPayload<VersionPayload>();
-				var connectedToSelf = version.Nonce == Nonce;
-				if(message.Node != null && connectedToSelf)
-				{
-					NodeServerTrace.ConnectionToSelfDetected();
-					message.Node.DisconnectAsync();
-					return;
-				}
-
-				if(message.Node == null)
-				{
-					var remoteEndpoint = version.AddressFrom;
-					if(!remoteEndpoint.Address.IsRoutable(AllowLocalPeers))
-					{
-						//Send his own endpoint
-						remoteEndpoint = new IPEndPoint(((IPEndPoint)message.Socket.RemoteEndPoint).Address, Network.DefaultPort);
-					}
-
-					var peer = new NetworkAddress()
-					{
-						Endpoint = remoteEndpoint,
-						Time = DateTimeOffset.UtcNow
-					};
-					var node = new Node(peer, Network, CreateNodeConnectionParameters(), message.Socket, version);
-
-					if(connectedToSelf)
-					{
-						node.SendMessage(CreateNodeConnectionParameters().CreateVersion(node.Peer.Endpoint, Network));
-						NodeServerTrace.ConnectionToSelfDetected();
-						node.Disconnect();
-						return;
-					}
-
-					CancellationTokenSource cancel = new CancellationTokenSource();
-					cancel.CancelAfter(TimeSpan.FromSeconds(10.0));
-					try
-					{
-						ConnectedNodes.Add(node);
-						node.StateChanged += node_StateChanged;
-						node.RespondToHandShake(cancel.Token);
-					}
-					catch(OperationCanceledException ex)
-					{
-						NodeServerTrace.Error("The remote node did not respond fast enough (10 seconds) to the handshake completion, dropping connection", ex);
-						node.DisconnectAsync();
-						throw;
-					}
-					catch(Exception)
-					{
-						node.DisconnectAsync();
-						throw;
-					}
-				}
-			}
-
-			var messageReceived = MessageReceived;
-			if(messageReceived != null)
-				messageReceived(this, message);
-		}
-
-		void node_StateChanged(Node node, NodeState oldState)
-		{
-			if(node.State == NodeState.Disconnecting ||
-				node.State == NodeState.Failed ||
-				node.State == NodeState.Offline)
-				ConnectedNodes.Remove(node);
-		}
-
-		private readonly NodesCollection _ConnectedNodes = new NodesCollection();
-		public NodesCollection ConnectedNodes
-		{
-			get
-			{
-				return _ConnectedNodes;
-			}
-		}
-
-
-		List<IDisposable> _Resources = new List<IDisposable>();
-		IDisposable OwnResource(IDisposable resource)
-		{
-			if(_Cancel.IsCancellationRequested)
-			{
-				resource.Dispose();
-				return Scope.Nothing;
-			}
-			return new Scope(() =>
-			{
-				lock(_Resources)
-				{
-					_Resources.Add(resource);
-				}
-			}, () =>
-			{
-				lock(_Resources)
-				{
-					_Resources.Remove(resource);
-				}
-			});
-		}
-		#region IDisposable Members
-
-		CancellationTokenSource _Cancel = new CancellationTokenSource();
-		public void Dispose()
-		{
-			if(!_Cancel.IsCancellationRequested)
-			{
-				_Cancel.Cancel();
-				_Trace.LogInside(() => NodeServerTrace.Information("Stopping node server..."));
-				lock(_Resources)
-				{
-					foreach(var resource in _Resources)
-						resource.Dispose();
-				}
-				try
-				{
-					_ConnectedNodes.DisconnectAll();
-				}
-				finally
-				{
-					if(socket != null)
-					{
-						Utils.SafeCloseSocket(socket);
-						socket = null;
-					}
-				}
-			}
-		}
-
-		#endregion
-
-		internal NodeConnectionParameters CreateNodeConnectionParameters()
-		{
-			var myExternal = Utils.EnsureIPv6(ExternalEndpoint);
-			var param2 = InboundNodeConnectionParameters.Clone();
-			param2.Nonce = Nonce;
-			param2.Version = Version;
-			param2.AddressFrom = myExternal;
-			return param2;
-		}
-
-		ulong _Nonce;
-		public ulong Nonce
-		{
-			get
-			{
-				if(_Nonce == 0)
-				{
-					_Nonce = RandomUtils.GetUInt64();
-				}
-				return _Nonce;
-			}
-			set
-			{
-				_Nonce = value;
-			}
-		}
-
-
-
-		public bool IsConnectedTo(IPEndPoint endpoint)
-		{
-			return _ConnectedNodes.FindByEndpoint(endpoint) != null;
-		}
-
-		public Node FindOrConnect(IPEndPoint endpoint)
-		{
-			while(true)
-			{
-				var node = _ConnectedNodes.FindByEndpoint(endpoint);
-				if(node != null)
-					return node;
-				node = Node.Connect(Network, endpoint, CreateNodeConnectionParameters());
-				node.StateChanged += node_StateChanged;
-				if(!_ConnectedNodes.Add(node))
-				{
-					node.DisconnectAsync();
-				}
-				else
-					return node;
-			}
-		}
-	}
-}
->>>>>>> d3cbf392
+﻿#if !NOSOCKET
+using System;
+using System.Collections.Concurrent;
+using System.Collections.Generic;
+using System.Diagnostics;
+using System.IO;
+using System.Linq;
+using System.Net;
+using System.Net.Sockets;
+using System.Text;
+using System.Text.RegularExpressions;
+using System.Threading;
+using System.Threading.Tasks;
+using NBitcoin.BitcoinCore;
+
+namespace NBitcoin.Protocol
+{
+	public delegate void NodeServerNodeEventHandler(NodeServer sender, Node node);
+	public delegate void NodeServerMessageEventHandler(NodeServer sender, IncomingMessage message);
+	public class NodeServer : IDisposable
+	{
+		private readonly Network _Network;
+		public Network Network
+		{
+			get
+			{
+				return _Network;
+			}
+		}
+		private readonly ProtocolVersion _Version;
+		public ProtocolVersion Version
+		{
+			get
+			{
+				return _Version;
+			}
+		}
+
+		/// <summary>
+		/// The parameters that will be cloned and applied for each node connecting to the NodeServer
+		/// </summary>
+		public NodeConnectionParameters InboundNodeConnectionParameters
+		{
+			get;
+			set;
+		}
+
+		public NodeServer(Network network, ProtocolVersion version = ProtocolVersion.PROTOCOL_VERSION,
+			int internalPort = -1)
+		{
+			AllowLocalPeers = true;
+			InboundNodeConnectionParameters = new NodeConnectionParameters();
+			internalPort = internalPort == -1 ? network.DefaultPort : internalPort;
+			_LocalEndpoint = new IPEndPoint(IPAddress.Parse("0.0.0.0").MapToIPv6Ex(), internalPort);
+			MaxConnections = 125;
+			_Network = network;
+			_ExternalEndpoint = new IPEndPoint(_LocalEndpoint.Address, Network.DefaultPort);
+			_Version = version;
+			var listener = new EventLoopMessageListener<IncomingMessage>(ProcessMessage);
+			_MessageProducer.AddMessageListener(listener);
+			OwnResource(listener);
+			_ConnectedNodes = new NodesCollection();
+			_ConnectedNodes.Added += _Nodes_NodeAdded;
+			_ConnectedNodes.Removed += _Nodes_NodeRemoved;
+			_ConnectedNodes.MessageProducer.AddMessageListener(listener);
+			_Trace = new TraceCorrelation(NodeServerTrace.Trace, "Node server listening on " + LocalEndpoint);
+		}
+
+
+		public event NodeServerNodeEventHandler NodeRemoved;
+		public event NodeServerNodeEventHandler NodeAdded;
+		public event NodeServerMessageEventHandler MessageReceived;
+
+		void _Nodes_NodeRemoved(object sender, NodeEventArgs node)
+		{
+			var removed = NodeRemoved;
+			if(removed != null)
+				removed(this, node.Node);
+		}
+
+		void _Nodes_NodeAdded(object sender, NodeEventArgs node)
+		{
+			var added = NodeAdded;
+			if(added != null)
+				added(this, node.Node);
+		}
+
+		public bool AllowLocalPeers
+		{
+			get;
+			set;
+		}
+
+		public int MaxConnections
+		{
+			get;
+			set;
+		}
+
+
+		private IPEndPoint _LocalEndpoint;
+		public IPEndPoint LocalEndpoint
+		{
+			get
+			{
+				return _LocalEndpoint;
+			}
+			set
+			{
+				_LocalEndpoint = Utils.EnsureIPv6(value);
+			}
+		}
+
+		Socket socket;
+		TraceCorrelation _Trace;
+
+		public bool IsListening
+		{
+			get
+			{
+				return socket != null;
+			}
+		}
+
+		public void Listen(int maxIncoming = 8)
+		{
+			if(socket != null)
+				throw new InvalidOperationException("Already listening");
+			using(_Trace.Open())
+			{
+				try
+				{
+					socket = new Socket(AddressFamily.InterNetworkV6, SocketType.Stream, ProtocolType.Tcp);
+					socket.SetSocketOption(SocketOptionLevel.IPv6, SocketOptionName.IPv6Only, false);
+
+					socket.Bind(LocalEndpoint);
+					socket.Listen(maxIncoming);
+					NodeServerTrace.Information("Listening...");
+					BeginAccept();
+				}
+				catch(Exception ex)
+				{
+					NodeServerTrace.Error("Error while opening the Protocol server", ex);
+					throw;
+				}
+			}
+		}
+
+		private void BeginAccept()
+		{
+			if(_Cancel.IsCancellationRequested)
+			{
+				NodeServerTrace.Information("Stop accepting connection...");
+				return;
+			}
+			NodeServerTrace.Information("Accepting connection...");
+			var args = new SocketAsyncEventArgs();
+			args.Completed += Accept_Completed;
+			if(!socket.AcceptAsync(args))
+				EndAccept(args);
+		}
+
+		private void Accept_Completed(object sender, SocketAsyncEventArgs e)
+		{
+			EndAccept(e);
+		}
+
+		private void EndAccept(SocketAsyncEventArgs args)
+		{
+			using(_Trace.Open())
+			{
+				Socket client = null;
+				try
+				{
+					if(args.SocketError != SocketError.Success)
+						throw new SocketException((int)args.SocketError);
+					client = args.AcceptSocket;
+					if(_Cancel.IsCancellationRequested)
+						return;
+					NodeServerTrace.Information("Client connection accepted : " + client.RemoteEndPoint);
+					var cancel = CancellationTokenSource.CreateLinkedTokenSource(_Cancel.Token);
+					cancel.CancelAfter(TimeSpan.FromSeconds(10));
+					
+					var stream = new NetworkStream(client, false);
+					while(true)
+					{
+						if (ConnectedNodes.Count >= MaxConnections)
+						{
+							NodeServerTrace.Information("MaxConnections limit reached");
+							Utils.SafeCloseSocket(client);
+							break;
+						}
+						cancel.Token.ThrowIfCancellationRequested();
+						PerformanceCounter counter;
+						var message = Message.ReadNext(stream, Network, Version, cancel.Token, out counter);
+						_MessageProducer.PushMessage(new IncomingMessage()
+						{
+							Socket = client,
+							Message = message,
+							Length = counter.ReadenBytes,
+							Node = null,
+						});
+						if(message.Payload is VersionPayload)
+							break;
+						else
+							NodeServerTrace.Error("The first message of the remote peer did not contained a Version payload", null);
+					}
+				}
+				catch(OperationCanceledException)
+				{
+					Utils.SafeCloseSocket(client);
+					if(!_Cancel.Token.IsCancellationRequested)
+					{
+						NodeServerTrace.Error("The remote connecting failed to send a message within 10 seconds, dropping connection", null);
+					}
+				}
+				catch(Exception ex)
+				{
+					if(_Cancel.IsCancellationRequested)
+						return;
+					if(client == null)
+					{
+						NodeServerTrace.Error("Error while accepting connection ", ex);
+						Thread.Sleep(3000);
+					}
+					else
+					{
+						Utils.SafeCloseSocket(client);
+						NodeServerTrace.Error("Invalid message received from the remote connecting node", ex);
+					}
+				}
+				BeginAccept();
+			}
+		}
+
+		internal readonly MessageProducer<IncomingMessage> _MessageProducer = new MessageProducer<IncomingMessage>();
+		internal readonly MessageProducer<object> _InternalMessageProducer = new MessageProducer<object>();
+
+		MessageProducer<IncomingMessage> _AllMessages = new MessageProducer<IncomingMessage>();
+		public MessageProducer<IncomingMessage> AllMessages
+		{
+			get
+			{
+				return _AllMessages;
+			}
+		}
+
+		volatile IPEndPoint _ExternalEndpoint;
+		public IPEndPoint ExternalEndpoint
+		{
+			get
+			{
+				return _ExternalEndpoint;
+			}
+			set
+			{
+				_ExternalEndpoint = Utils.EnsureIPv6(value);
+			}
+		}
+
+
+		internal void ExternalAddressDetected(IPAddress iPAddress)
+		{
+			if(!ExternalEndpoint.Address.IsRoutable(AllowLocalPeers) && iPAddress.IsRoutable(AllowLocalPeers))
+			{
+				NodeServerTrace.Information("New externalAddress detected " + iPAddress);
+				ExternalEndpoint = new IPEndPoint(iPAddress, ExternalEndpoint.Port);
+			}
+		}
+
+		void ProcessMessage(IncomingMessage message)
+		{
+			AllMessages.PushMessage(message);
+			TraceCorrelation trace = null;
+			if(message.Node != null)
+			{
+				trace = message.Node.TraceCorrelation;
+			}
+			else
+			{
+				trace = new TraceCorrelation(NodeServerTrace.Trace, "Processing inbound message " + message.Message);
+			}
+			using(trace.Open(false))
+			{
+				ProcessMessageCore(message);
+			}
+		}
+
+		private void ProcessMessageCore(IncomingMessage message)
+		{
+			if(message.Message.Payload is VersionPayload)
+			{
+				var version = message.AssertPayload<VersionPayload>();
+				var connectedToSelf = version.Nonce == Nonce;
+				if(message.Node != null && connectedToSelf)
+				{
+					NodeServerTrace.ConnectionToSelfDetected();
+					message.Node.DisconnectAsync();
+					return;
+				}
+
+				if(message.Node == null)
+				{
+					var remoteEndpoint = version.AddressFrom;
+					if(!remoteEndpoint.Address.IsRoutable(AllowLocalPeers))
+					{
+						//Send his own endpoint
+						remoteEndpoint = new IPEndPoint(((IPEndPoint)message.Socket.RemoteEndPoint).Address, Network.DefaultPort);
+					}
+
+					var peer = new NetworkAddress()
+					{
+						Endpoint = remoteEndpoint,
+						Time = DateTimeOffset.UtcNow
+					};
+					var node = new Node(peer, Network, CreateNodeConnectionParameters(), message.Socket, version);
+
+					if(connectedToSelf)
+					{
+						node.SendMessage(CreateNodeConnectionParameters().CreateVersion(node.Peer.Endpoint, Network));
+						NodeServerTrace.ConnectionToSelfDetected();
+						node.Disconnect();
+						return;
+					}
+
+					CancellationTokenSource cancel = new CancellationTokenSource();
+					cancel.CancelAfter(TimeSpan.FromSeconds(10.0));
+					try
+					{
+						ConnectedNodes.Add(node);
+						node.StateChanged += node_StateChanged;
+						node.RespondToHandShake(cancel.Token);
+					}
+					catch(OperationCanceledException ex)
+					{
+						NodeServerTrace.Error("The remote node did not respond fast enough (10 seconds) to the handshake completion, dropping connection", ex);
+						node.DisconnectAsync();
+						throw;
+					}
+					catch(Exception)
+					{
+						node.DisconnectAsync();
+						throw;
+					}
+				}
+			}
+
+			var messageReceived = MessageReceived;
+			if(messageReceived != null)
+				messageReceived(this, message);
+		}
+
+		void node_StateChanged(Node node, NodeState oldState)
+		{
+			if(node.State == NodeState.Disconnecting ||
+				node.State == NodeState.Failed ||
+				node.State == NodeState.Offline)
+				ConnectedNodes.Remove(node);
+		}
+
+		private readonly NodesCollection _ConnectedNodes = new NodesCollection();
+		public NodesCollection ConnectedNodes
+		{
+			get
+			{
+				return _ConnectedNodes;
+			}
+		}
+
+
+		List<IDisposable> _Resources = new List<IDisposable>();
+		IDisposable OwnResource(IDisposable resource)
+		{
+			if(_Cancel.IsCancellationRequested)
+			{
+				resource.Dispose();
+				return Scope.Nothing;
+			}
+			return new Scope(() =>
+			{
+				lock(_Resources)
+				{
+					_Resources.Add(resource);
+				}
+			}, () =>
+			{
+				lock(_Resources)
+				{
+					_Resources.Remove(resource);
+				}
+			});
+		}
+		#region IDisposable Members
+
+		CancellationTokenSource _Cancel = new CancellationTokenSource();
+		public void Dispose()
+		{
+			if(!_Cancel.IsCancellationRequested)
+			{
+				_Cancel.Cancel();
+				_Trace.LogInside(() => NodeServerTrace.Information("Stopping node server..."));
+				lock(_Resources)
+				{
+					foreach(var resource in _Resources)
+						resource.Dispose();
+				}
+				try
+				{
+					_ConnectedNodes.DisconnectAll();
+				}
+				finally
+				{
+					if(socket != null)
+					{
+						Utils.SafeCloseSocket(socket);
+						socket = null;
+					}
+				}
+			}
+		}
+
+		#endregion
+
+		internal NodeConnectionParameters CreateNodeConnectionParameters()
+		{
+			var myExternal = Utils.EnsureIPv6(ExternalEndpoint);
+			var param2 = InboundNodeConnectionParameters.Clone();
+			param2.Nonce = Nonce;
+			param2.Version = Version;
+			param2.AddressFrom = myExternal;
+			return param2;
+		}
+
+		ulong _Nonce;
+		public ulong Nonce
+		{
+			get
+			{
+				if(_Nonce == 0)
+				{
+					_Nonce = RandomUtils.GetUInt64();
+				}
+				return _Nonce;
+			}
+			set
+			{
+				_Nonce = value;
+			}
+		}
+
+
+
+		public bool IsConnectedTo(IPEndPoint endpoint)
+		{
+			return _ConnectedNodes.FindByEndpoint(endpoint) != null;
+		}
+
+		public Node FindOrConnect(IPEndPoint endpoint)
+		{
+			while(true)
+			{
+				var node = _ConnectedNodes.FindByEndpoint(endpoint);
+				if(node != null)
+					return node;
+				node = Node.Connect(Network, endpoint, CreateNodeConnectionParameters());
+				node.StateChanged += node_StateChanged;
+				if(!_ConnectedNodes.Add(node))
+				{
+					node.DisconnectAsync();
+				}
+				else
+					return node;
+			}
+		}
+	}
+}
 #endif