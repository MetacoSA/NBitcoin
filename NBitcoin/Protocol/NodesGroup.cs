<<<<<<< HEAD
﻿#if !NOSOCKET
using System;
using System.Linq;
using System.Net;
using System.Net.Sockets;
using System.Threading;
using System.Threading.Tasks;
using NBitcoin.Protocol.Behaviors;

namespace NBitcoin.Protocol
{
	public class NodesGroup : IDisposable
	{
		TraceCorrelation _Trace = new TraceCorrelation(NodeServerTrace.Trace, "Group connection");
		NodeConnectionParameters _ConnectionParameters;
		public NodeConnectionParameters NodeConnectionParameters
		{
			get
			{
				return _ConnectionParameters;
			}
			set
			{
				_ConnectionParameters = value;
			}
		}

		NodeRequirement _Requirements;
		CancellationTokenSource _Disconnect;
		Network _Network;
		object cs;
		object tcs;

		public NodesGroup(
			Network network,
			NodeConnectionParameters connectionParameters = null,
			NodeRequirement requirements = null)
		{
			AllowSameGroup = false;
			MaximumNodeConnection = 8;
			_Network = network;
			cs = new object();
			tcs = new object();
			_ConnectedNodes = new NodesCollection();
			_ConnectionParameters = connectionParameters ?? new NodeConnectionParameters();
			_ConnectionParameters = _ConnectionParameters.Clone();
			_Requirements = requirements ?? new NodeRequirement();
			_Disconnect = new CancellationTokenSource();
		}

		/// <summary>
		/// Start connecting asynchronously to remote peers
		/// </summary>
		public void Connect()
		{
			_Disconnect = new CancellationTokenSource();
			StartConnecting();
		}
		/// <summary>
		/// Drop connection to all connected nodes
		/// </summary>
		public void Disconnect()
		{
			_Disconnect.Cancel();
			_ConnectedNodes.DisconnectAll();
		}

		readonly AddressManager _DefaultAddressManager = new AddressManager();
		volatile bool _Connecting;

		/// <summary>
		/// Try to connect to a single endpoint
		/// The connected endpoint will be added to the nodes collection
		/// </summary>
		/// <param name="force">Connect even if MaximumNodeConnection limit was reached</param>
		/// <returns>A connected node or null</returns>
		public Node TryConnectNode(IPEndPoint endPoint, bool force = false)
		{
			// this is not expected to be performance critical so
			// only use a single lock. placing a lock before the 
			// check should avoid connecting to a node already connected 
			lock (tcs)
			{
				// first look for the node maybe its already connected
				var node = this.ConnectedNodes.FindByEndpoint(endPoint);
				if (node != null)
					return node;

				if (!force && _ConnectedNodes.Count >= MaximumNodeConnection)
					return null;

				var scope = _Trace.Open();

				NodeServerTrace.Information("Connected nodes : " + _ConnectedNodes.Count + "/" + MaximumNodeConnection);
				var parameters = _ConnectionParameters.Clone();
				parameters.TemplateBehaviors.Add(new NodesGroupBehavior(this));
				parameters.ConnectCancellation = _Disconnect.Token;

				try
				{
					node = Node.Connect(_Network, endPoint, parameters);
					var timeout = CancellationTokenSource.CreateLinkedTokenSource(_Disconnect.Token);
					timeout.CancelAfter(5000);
					node.VersionHandshake(_Requirements, timeout.Token);
					NodeServerTrace.Information("Node successfully connected to and handshaked");
				}
				catch (OperationCanceledException ex)
				{
					if (_Disconnect.Token.IsCancellationRequested)
						throw;
					NodeServerTrace.Error("Timeout for picked node", ex);
					if (node != null)
						node.DisconnectAsync("Handshake timeout", ex);
				}
				catch (SocketException)
				{
					_ConnectionParameters.ConnectCancellation.WaitHandle.WaitOne(500);
				}
				catch (Exception ex)
				{
					NodeServerTrace.Error("Error while connecting to node", ex);
					if (node != null)
						node.DisconnectAsync("Error while connecting", ex);
				}
				finally
				{
					scope?.Dispose();
				}

				return node;
			}
		}

		internal void StartConnecting()
		{
			if(_Disconnect.IsCancellationRequested)
				return;
			if(_ConnectedNodes.Count >= MaximumNodeConnection)
				return;
			if(_Connecting)
				return;
			Task.Factory.StartNew(() =>
			{
				if(Monitor.TryEnter(cs))
				{
					_Connecting = true;
					TraceCorrelationScope scope = null;
					try
					{
						while(!_Disconnect.IsCancellationRequested && _ConnectedNodes.Count < MaximumNodeConnection)
						{
							scope = scope ?? _Trace.Open();

							NodeServerTrace.Information("Connected nodes : " + _ConnectedNodes.Count + "/" + MaximumNodeConnection);
							var parameters = _ConnectionParameters.Clone();
							parameters.TemplateBehaviors.Add(new NodesGroupBehavior(this));
							parameters.ConnectCancellation = _Disconnect.Token;
							var addrman = AddressManagerBehavior.GetAddrman(parameters);

							if(addrman == null)
							{
								addrman = _DefaultAddressManager;
								AddressManagerBehavior.SetAddrman(parameters, addrman);
							}

							Node node = null;
							try
							{
								node = Node.Connect(_Network, parameters, AllowSameGroup ? null : _ConnectedNodes.Select(n => n.RemoteSocketAddress).ToArray());
								var timeout = CancellationTokenSource.CreateLinkedTokenSource(_Disconnect.Token);
								timeout.CancelAfter(5000);
								node.VersionHandshake(_Requirements, timeout.Token);
								NodeServerTrace.Information("Node successfully connected to and handshaked");
							}
							catch(OperationCanceledException ex)
							{
								if(_Disconnect.Token.IsCancellationRequested)
									throw;
								NodeServerTrace.Error("Timeout for picked node", ex);
								if(node != null)
									node.DisconnectAsync("Handshake timeout", ex);
							}
							catch(Exception ex)
							{
								NodeServerTrace.Error("Error while connecting to node", ex);
								if(node != null)
									node.DisconnectAsync("Error while connecting", ex);
							}

						}
					}
					finally
					{
						Monitor.Exit(cs);
						_Connecting = false;
						if(scope != null)
							scope.Dispose();
					}
				}
			}, TaskCreationOptions.LongRunning);
		}


		public static NodesGroup GetNodeGroup(Node node)
		{
			return GetNodeGroup(node.Behaviors);
		}
		public static NodesGroup GetNodeGroup(NodeConnectionParameters parameters)
		{
			return GetNodeGroup(parameters.TemplateBehaviors);
		}
		public static NodesGroup GetNodeGroup(NodeBehaviorsCollection behaviors)
		{
			return Enumerable.OfType<NodesGroupBehavior>(behaviors).Select(c => c._Parent).FirstOrDefault();
		}

		/// <summary>
		/// Asynchronously create a new set of nodes
		/// </summary>
		public void Purge(string reason)
		{
			Task.Factory.StartNew(() =>
			{
				var initialNodes = _ConnectedNodes.ToDictionary(n => n);
				while(!_Disconnect.IsCancellationRequested && initialNodes.Count != 0)
				{
					var node = initialNodes.First();
					node.Value.Disconnect(reason);
					initialNodes.Remove(node.Value);
					_Disconnect.Token.WaitHandle.WaitOne(5000);
				}
			});
		}

		/// <summary>
		/// The number of node that this behavior will try to maintain online (Default : 8)
		/// </summary>
		public int MaximumNodeConnection
		{
			get;
			set;
		}

		public NodeRequirement Requirements
		{
			get
			{
				return _Requirements;
			}
			set
			{
				_Requirements = value;
			}
		}

		internal NodesCollection _ConnectedNodes;
		public NodesCollection ConnectedNodes
		{
			get
			{
				return _ConnectedNodes;
			}
		}

		/// <summary>
		/// If false, the search process will do its best to connect to Node in different network group to prevent sybil attacks (Default : false)
		/// </summary>
		public bool AllowSameGroup
		{
			get;
			set;
		}

		#region IDisposable Members


		/// <summary>
		/// Same as Disconnect
		/// </summary>
		public void Dispose()
		{
			Disconnect();
		}

		#endregion
	}
}
=======
﻿#if !NOSOCKET
using NBitcoin.Protocol.Behaviors;
using System;
using System.Collections.Generic;
using System.Linq;
using System.Net;
using System.Text;
using System.Threading;
using System.Threading.Tasks;

namespace NBitcoin.Protocol
{
	public class WellKnownGroupSelectors
	{
		static Random _Rand = new Random();
		static Func<IPEndPoint, byte[]> _GroupByRandom;
		public static Func<IPEndPoint, byte[]> ByRandom
		{
			get
			{
				return _GroupByRandom = _GroupByRandom ?? new Func<IPEndPoint, byte[]>((ip) =>{

					var group = new byte[20];
					_Rand.NextBytes(group);
					return group;
				});
			}
		}


		static Func<IPEndPoint, byte[]> _GroupByIp;
		public static Func<IPEndPoint, byte[]> ByIp
		{
			get
			{
				return _GroupByIp = _GroupByIp ?? new Func<IPEndPoint, byte[]>((ip) => {
					return ip.Address.GetAddressBytes();	
				});
			}
		}

		static Func<IPEndPoint, byte[]> _GroupByEndpoint;
		public static Func<IPEndPoint, byte[]> ByEndpoint
		{
			get
			{
				return _GroupByEndpoint = _GroupByEndpoint ?? new Func<IPEndPoint, byte[]>((endpoint) => {
					var bytes = endpoint.Address.GetAddressBytes();
					var port = Utils.ToBytes((uint)endpoint.Port, true);
					var result = new byte[bytes.Length + port.Length];
					Array.Copy(bytes, result, bytes.Length);
					Array.Copy(port, 0, result, bytes.Length, port.Length);
					return bytes;
				});
			}
		}

		static Func<IPEndPoint, byte[]> _GroupByNetwork;
		public static Func<IPEndPoint, byte[]> ByNetwork
		{
			get
			{
				return _GroupByNetwork = _GroupByNetwork ?? new Func<IPEndPoint, byte[]>((ip) => {
					return IpExtensions.GetGroup(ip.Address);
				});
			}
		}
	}
	public class NodesGroup : IDisposable
	{
		TraceCorrelation _Trace = new TraceCorrelation(NodeServerTrace.Trace, "Group connection");
		NodeConnectionParameters _ConnectionParameters;
		public NodeConnectionParameters NodeConnectionParameters
		{
			get
			{
				return _ConnectionParameters;
			}
			set
			{
				_ConnectionParameters = value;
			}
		}

		NodeRequirement _Requirements;
		CancellationTokenSource _Disconnect;
		Network _Network;
		object cs;

		public NodesGroup(
			Network network,
			NodeConnectionParameters connectionParameters = null,
			NodeRequirement requirements = null)
		{
			AllowSameGroup = false;
			MaximumNodeConnection = 8;
			_Network = network;
			cs = new object();
			_ConnectedNodes = new NodesCollection();
			_ConnectionParameters = connectionParameters ?? new NodeConnectionParameters();
			_ConnectionParameters = _ConnectionParameters.Clone();
			_Requirements = requirements ?? new NodeRequirement();
			_Disconnect = new CancellationTokenSource();
		}

		/// <summary>
		/// Start connecting asynchronously to remote peers
		/// </summary>
		public void Connect()
		{
			_Disconnect = new CancellationTokenSource();
			StartConnecting();
		}
		/// <summary>
		/// Drop connection to all connected nodes
		/// </summary>
		public void Disconnect()
		{
			_Disconnect.Cancel();
			_ConnectedNodes.DisconnectAll();
		}

		AddressManager _DefaultAddressManager = new AddressManager();
		volatile bool _Connecting;

		internal void StartConnecting()
		{
			if(_Disconnect.IsCancellationRequested)
				return;
			if(_ConnectedNodes.Count >= MaximumNodeConnection)
				return;
			if(_Connecting)
				return;
			Task.Factory.StartNew(() =>
			{
				if(Monitor.TryEnter(cs))
				{
					_Connecting = true;
					TraceCorrelationScope scope = null;
					try
					{
						while(!_Disconnect.IsCancellationRequested && _ConnectedNodes.Count < MaximumNodeConnection)
						{
							scope = scope ?? _Trace.Open();

							NodeServerTrace.Information("Connected nodes : " + _ConnectedNodes.Count + "/" + MaximumNodeConnection);
							var parameters = _ConnectionParameters.Clone();
							parameters.TemplateBehaviors.Add(new NodesGroupBehavior(this));
							parameters.ConnectCancellation = _Disconnect.Token;
							var addrman = AddressManagerBehavior.GetAddrman(parameters);

							if(addrman == null)
							{
								addrman = _DefaultAddressManager;
								AddressManagerBehavior.SetAddrman(parameters, addrman);
							}

							Node node = null;
							try
							{
								var groupSelector = CustomGroupSelector != null ? CustomGroupSelector :
													AllowSameGroup ? WellKnownGroupSelectors.ByRandom : null;
								node = Node.Connect(_Network, parameters, _ConnectedNodes.Select(n => n.RemoteSocketEndpoint).ToArray(), groupSelector);
								var timeout = CancellationTokenSource.CreateLinkedTokenSource(_Disconnect.Token);
								timeout.CancelAfter(5000);
								node.VersionHandshake(_Requirements, timeout.Token);
								NodeServerTrace.Information("Node successfully connected to and handshaked");
							}
							catch(OperationCanceledException ex)
							{
								if(_Disconnect.Token.IsCancellationRequested)
									break;
								NodeServerTrace.Error("Timeout for picked node", ex);
								if(node != null)
									node.DisconnectAsync("Handshake timeout", ex);
							}
							catch(Exception ex)
							{
								NodeServerTrace.Error("Error while connecting to node", ex);
								if(node != null)
									node.DisconnectAsync("Error while connecting", ex);
							}

						}
					}
					finally
					{
						Monitor.Exit(cs);
						_Connecting = false;
						if(scope != null)
							scope.Dispose();
					}
				}
			}, TaskCreationOptions.LongRunning);
		}


		public static NodesGroup GetNodeGroup(Node node)
		{
			return GetNodeGroup(node.Behaviors);
		}
		public static NodesGroup GetNodeGroup(NodeConnectionParameters parameters)
		{
			return GetNodeGroup(parameters.TemplateBehaviors);
		}
		public static NodesGroup GetNodeGroup(NodeBehaviorsCollection behaviors)
		{
			return behaviors.OfType<NodesGroupBehavior>().Select(c => c._Parent).FirstOrDefault();
		}

		/// <summary>
		/// Asynchronously create a new set of nodes
		/// </summary>
		public void Purge(string reason)
		{
			Task.Factory.StartNew(() =>
			{
				var initialNodes = _ConnectedNodes.ToDictionary(n => n);
				while(!_Disconnect.IsCancellationRequested && initialNodes.Count != 0)
				{
					var node = initialNodes.First();
					node.Value.Disconnect(reason);
					initialNodes.Remove(node.Value);
					_Disconnect.Token.WaitHandle.WaitOne(5000);
				}
			});
		}

		/// <summary>
		/// The number of node that this behavior will try to maintain online (Default : 8)
		/// </summary>
		public int MaximumNodeConnection
		{
			get;
			set;
		}

		public NodeRequirement Requirements
		{
			get
			{
				return _Requirements;
			}
			set
			{
				_Requirements = value;
			}
		}

		internal NodesCollection _ConnectedNodes;
		public NodesCollection ConnectedNodes
		{
			get
			{
				return _ConnectedNodes;
			}
		}

		/// <summary>
		/// If false, the search process will do its best to connect to Node in different network group to prevent sybil attacks. (Default : false)
		/// If CustomGroupSelector is set, AllowSameGroup is ignored.
		/// </summary>
		public bool AllowSameGroup
		{
			get;
			set;
		}

		/// <summary>
		/// How to calculate a group of an ip, by default using NBitcoin.IpExtensions.GetGroup.
		/// Overrides AllowSameGroup.
		/// </summary>
		public Func<IPEndPoint, byte[]> CustomGroupSelector
		{
			get; set;
		}

		#region IDisposable Members


		/// <summary>
		/// Same as Disconnect
		/// </summary>
		public void Dispose()
		{
			Disconnect();
		}

		#endregion
	}
}
>>>>>>> d3cbf392
#endif<|MERGE_RESOLUTION|>--- conflicted
+++ resolved
@@ -1,582 +1,292 @@
-<<<<<<< HEAD
-﻿#if !NOSOCKET
-using System;
-using System.Linq;
-using System.Net;
-using System.Net.Sockets;
-using System.Threading;
-using System.Threading.Tasks;
-using NBitcoin.Protocol.Behaviors;
-
-namespace NBitcoin.Protocol
-{
-	public class NodesGroup : IDisposable
-	{
-		TraceCorrelation _Trace = new TraceCorrelation(NodeServerTrace.Trace, "Group connection");
-		NodeConnectionParameters _ConnectionParameters;
-		public NodeConnectionParameters NodeConnectionParameters
-		{
-			get
-			{
-				return _ConnectionParameters;
-			}
-			set
-			{
-				_ConnectionParameters = value;
-			}
-		}
-
-		NodeRequirement _Requirements;
-		CancellationTokenSource _Disconnect;
-		Network _Network;
-		object cs;
-		object tcs;
-
-		public NodesGroup(
-			Network network,
-			NodeConnectionParameters connectionParameters = null,
-			NodeRequirement requirements = null)
-		{
-			AllowSameGroup = false;
-			MaximumNodeConnection = 8;
-			_Network = network;
-			cs = new object();
-			tcs = new object();
-			_ConnectedNodes = new NodesCollection();
-			_ConnectionParameters = connectionParameters ?? new NodeConnectionParameters();
-			_ConnectionParameters = _ConnectionParameters.Clone();
-			_Requirements = requirements ?? new NodeRequirement();
-			_Disconnect = new CancellationTokenSource();
-		}
-
-		/// <summary>
-		/// Start connecting asynchronously to remote peers
-		/// </summary>
-		public void Connect()
-		{
-			_Disconnect = new CancellationTokenSource();
-			StartConnecting();
-		}
-		/// <summary>
-		/// Drop connection to all connected nodes
-		/// </summary>
-		public void Disconnect()
-		{
-			_Disconnect.Cancel();
-			_ConnectedNodes.DisconnectAll();
-		}
-
-		readonly AddressManager _DefaultAddressManager = new AddressManager();
-		volatile bool _Connecting;
-
-		/// <summary>
-		/// Try to connect to a single endpoint
-		/// The connected endpoint will be added to the nodes collection
-		/// </summary>
-		/// <param name="force">Connect even if MaximumNodeConnection limit was reached</param>
-		/// <returns>A connected node or null</returns>
-		public Node TryConnectNode(IPEndPoint endPoint, bool force = false)
-		{
-			// this is not expected to be performance critical so
-			// only use a single lock. placing a lock before the 
-			// check should avoid connecting to a node already connected 
-			lock (tcs)
-			{
-				// first look for the node maybe its already connected
-				var node = this.ConnectedNodes.FindByEndpoint(endPoint);
-				if (node != null)
-					return node;
-
-				if (!force && _ConnectedNodes.Count >= MaximumNodeConnection)
-					return null;
-
-				var scope = _Trace.Open();
-
-				NodeServerTrace.Information("Connected nodes : " + _ConnectedNodes.Count + "/" + MaximumNodeConnection);
-				var parameters = _ConnectionParameters.Clone();
-				parameters.TemplateBehaviors.Add(new NodesGroupBehavior(this));
-				parameters.ConnectCancellation = _Disconnect.Token;
-
-				try
-				{
-					node = Node.Connect(_Network, endPoint, parameters);
-					var timeout = CancellationTokenSource.CreateLinkedTokenSource(_Disconnect.Token);
-					timeout.CancelAfter(5000);
-					node.VersionHandshake(_Requirements, timeout.Token);
-					NodeServerTrace.Information("Node successfully connected to and handshaked");
-				}
-				catch (OperationCanceledException ex)
-				{
-					if (_Disconnect.Token.IsCancellationRequested)
-						throw;
-					NodeServerTrace.Error("Timeout for picked node", ex);
-					if (node != null)
-						node.DisconnectAsync("Handshake timeout", ex);
-				}
-				catch (SocketException)
-				{
-					_ConnectionParameters.ConnectCancellation.WaitHandle.WaitOne(500);
-				}
-				catch (Exception ex)
-				{
-					NodeServerTrace.Error("Error while connecting to node", ex);
-					if (node != null)
-						node.DisconnectAsync("Error while connecting", ex);
-				}
-				finally
-				{
-					scope?.Dispose();
-				}
-
-				return node;
-			}
-		}
-
-		internal void StartConnecting()
-		{
-			if(_Disconnect.IsCancellationRequested)
-				return;
-			if(_ConnectedNodes.Count >= MaximumNodeConnection)
-				return;
-			if(_Connecting)
-				return;
-			Task.Factory.StartNew(() =>
-			{
-				if(Monitor.TryEnter(cs))
-				{
-					_Connecting = true;
-					TraceCorrelationScope scope = null;
-					try
-					{
-						while(!_Disconnect.IsCancellationRequested && _ConnectedNodes.Count < MaximumNodeConnection)
-						{
-							scope = scope ?? _Trace.Open();
-
-							NodeServerTrace.Information("Connected nodes : " + _ConnectedNodes.Count + "/" + MaximumNodeConnection);
-							var parameters = _ConnectionParameters.Clone();
-							parameters.TemplateBehaviors.Add(new NodesGroupBehavior(this));
-							parameters.ConnectCancellation = _Disconnect.Token;
-							var addrman = AddressManagerBehavior.GetAddrman(parameters);
-
-							if(addrman == null)
-							{
-								addrman = _DefaultAddressManager;
-								AddressManagerBehavior.SetAddrman(parameters, addrman);
-							}
-
-							Node node = null;
-							try
-							{
-								node = Node.Connect(_Network, parameters, AllowSameGroup ? null : _ConnectedNodes.Select(n => n.RemoteSocketAddress).ToArray());
-								var timeout = CancellationTokenSource.CreateLinkedTokenSource(_Disconnect.Token);
-								timeout.CancelAfter(5000);
-								node.VersionHandshake(_Requirements, timeout.Token);
-								NodeServerTrace.Information("Node successfully connected to and handshaked");
-							}
-							catch(OperationCanceledException ex)
-							{
-								if(_Disconnect.Token.IsCancellationRequested)
-									throw;
-								NodeServerTrace.Error("Timeout for picked node", ex);
-								if(node != null)
-									node.DisconnectAsync("Handshake timeout", ex);
-							}
-							catch(Exception ex)
-							{
-								NodeServerTrace.Error("Error while connecting to node", ex);
-								if(node != null)
-									node.DisconnectAsync("Error while connecting", ex);
-							}
-
-						}
-					}
-					finally
-					{
-						Monitor.Exit(cs);
-						_Connecting = false;
-						if(scope != null)
-							scope.Dispose();
-					}
-				}
-			}, TaskCreationOptions.LongRunning);
-		}
-
-
-		public static NodesGroup GetNodeGroup(Node node)
-		{
-			return GetNodeGroup(node.Behaviors);
-		}
-		public static NodesGroup GetNodeGroup(NodeConnectionParameters parameters)
-		{
-			return GetNodeGroup(parameters.TemplateBehaviors);
-		}
-		public static NodesGroup GetNodeGroup(NodeBehaviorsCollection behaviors)
-		{
-			return Enumerable.OfType<NodesGroupBehavior>(behaviors).Select(c => c._Parent).FirstOrDefault();
-		}
-
-		/// <summary>
-		/// Asynchronously create a new set of nodes
-		/// </summary>
-		public void Purge(string reason)
-		{
-			Task.Factory.StartNew(() =>
-			{
-				var initialNodes = _ConnectedNodes.ToDictionary(n => n);
-				while(!_Disconnect.IsCancellationRequested && initialNodes.Count != 0)
-				{
-					var node = initialNodes.First();
-					node.Value.Disconnect(reason);
-					initialNodes.Remove(node.Value);
-					_Disconnect.Token.WaitHandle.WaitOne(5000);
-				}
-			});
-		}
-
-		/// <summary>
-		/// The number of node that this behavior will try to maintain online (Default : 8)
-		/// </summary>
-		public int MaximumNodeConnection
-		{
-			get;
-			set;
-		}
-
-		public NodeRequirement Requirements
-		{
-			get
-			{
-				return _Requirements;
-			}
-			set
-			{
-				_Requirements = value;
-			}
-		}
-
-		internal NodesCollection _ConnectedNodes;
-		public NodesCollection ConnectedNodes
-		{
-			get
-			{
-				return _ConnectedNodes;
-			}
-		}
-
-		/// <summary>
-		/// If false, the search process will do its best to connect to Node in different network group to prevent sybil attacks (Default : false)
-		/// </summary>
-		public bool AllowSameGroup
-		{
-			get;
-			set;
-		}
-
-		#region IDisposable Members
-
-
-		/// <summary>
-		/// Same as Disconnect
-		/// </summary>
-		public void Dispose()
-		{
-			Disconnect();
-		}
-
-		#endregion
-	}
-}
-=======
-﻿#if !NOSOCKET
-using NBitcoin.Protocol.Behaviors;
-using System;
-using System.Collections.Generic;
-using System.Linq;
-using System.Net;
-using System.Text;
-using System.Threading;
-using System.Threading.Tasks;
-
-namespace NBitcoin.Protocol
-{
-	public class WellKnownGroupSelectors
-	{
-		static Random _Rand = new Random();
-		static Func<IPEndPoint, byte[]> _GroupByRandom;
-		public static Func<IPEndPoint, byte[]> ByRandom
-		{
-			get
-			{
-				return _GroupByRandom = _GroupByRandom ?? new Func<IPEndPoint, byte[]>((ip) =>{
-
-					var group = new byte[20];
-					_Rand.NextBytes(group);
-					return group;
-				});
-			}
-		}
-
-
-		static Func<IPEndPoint, byte[]> _GroupByIp;
-		public static Func<IPEndPoint, byte[]> ByIp
-		{
-			get
-			{
-				return _GroupByIp = _GroupByIp ?? new Func<IPEndPoint, byte[]>((ip) => {
-					return ip.Address.GetAddressBytes();	
-				});
-			}
-		}
-
-		static Func<IPEndPoint, byte[]> _GroupByEndpoint;
-		public static Func<IPEndPoint, byte[]> ByEndpoint
-		{
-			get
-			{
-				return _GroupByEndpoint = _GroupByEndpoint ?? new Func<IPEndPoint, byte[]>((endpoint) => {
-					var bytes = endpoint.Address.GetAddressBytes();
-					var port = Utils.ToBytes((uint)endpoint.Port, true);
-					var result = new byte[bytes.Length + port.Length];
-					Array.Copy(bytes, result, bytes.Length);
-					Array.Copy(port, 0, result, bytes.Length, port.Length);
-					return bytes;
-				});
-			}
-		}
-
-		static Func<IPEndPoint, byte[]> _GroupByNetwork;
-		public static Func<IPEndPoint, byte[]> ByNetwork
-		{
-			get
-			{
-				return _GroupByNetwork = _GroupByNetwork ?? new Func<IPEndPoint, byte[]>((ip) => {
-					return IpExtensions.GetGroup(ip.Address);
-				});
-			}
-		}
-	}
-	public class NodesGroup : IDisposable
-	{
-		TraceCorrelation _Trace = new TraceCorrelation(NodeServerTrace.Trace, "Group connection");
-		NodeConnectionParameters _ConnectionParameters;
-		public NodeConnectionParameters NodeConnectionParameters
-		{
-			get
-			{
-				return _ConnectionParameters;
-			}
-			set
-			{
-				_ConnectionParameters = value;
-			}
-		}
-
-		NodeRequirement _Requirements;
-		CancellationTokenSource _Disconnect;
-		Network _Network;
-		object cs;
-
-		public NodesGroup(
-			Network network,
-			NodeConnectionParameters connectionParameters = null,
-			NodeRequirement requirements = null)
-		{
-			AllowSameGroup = false;
-			MaximumNodeConnection = 8;
-			_Network = network;
-			cs = new object();
-			_ConnectedNodes = new NodesCollection();
-			_ConnectionParameters = connectionParameters ?? new NodeConnectionParameters();
-			_ConnectionParameters = _ConnectionParameters.Clone();
-			_Requirements = requirements ?? new NodeRequirement();
-			_Disconnect = new CancellationTokenSource();
-		}
-
-		/// <summary>
-		/// Start connecting asynchronously to remote peers
-		/// </summary>
-		public void Connect()
-		{
-			_Disconnect = new CancellationTokenSource();
-			StartConnecting();
-		}
-		/// <summary>
-		/// Drop connection to all connected nodes
-		/// </summary>
-		public void Disconnect()
-		{
-			_Disconnect.Cancel();
-			_ConnectedNodes.DisconnectAll();
-		}
-
-		AddressManager _DefaultAddressManager = new AddressManager();
-		volatile bool _Connecting;
-
-		internal void StartConnecting()
-		{
-			if(_Disconnect.IsCancellationRequested)
-				return;
-			if(_ConnectedNodes.Count >= MaximumNodeConnection)
-				return;
-			if(_Connecting)
-				return;
-			Task.Factory.StartNew(() =>
-			{
-				if(Monitor.TryEnter(cs))
-				{
-					_Connecting = true;
-					TraceCorrelationScope scope = null;
-					try
-					{
-						while(!_Disconnect.IsCancellationRequested && _ConnectedNodes.Count < MaximumNodeConnection)
-						{
-							scope = scope ?? _Trace.Open();
-
-							NodeServerTrace.Information("Connected nodes : " + _ConnectedNodes.Count + "/" + MaximumNodeConnection);
-							var parameters = _ConnectionParameters.Clone();
-							parameters.TemplateBehaviors.Add(new NodesGroupBehavior(this));
-							parameters.ConnectCancellation = _Disconnect.Token;
-							var addrman = AddressManagerBehavior.GetAddrman(parameters);
-
-							if(addrman == null)
-							{
-								addrman = _DefaultAddressManager;
-								AddressManagerBehavior.SetAddrman(parameters, addrman);
-							}
-
-							Node node = null;
-							try
-							{
-								var groupSelector = CustomGroupSelector != null ? CustomGroupSelector :
-													AllowSameGroup ? WellKnownGroupSelectors.ByRandom : null;
-								node = Node.Connect(_Network, parameters, _ConnectedNodes.Select(n => n.RemoteSocketEndpoint).ToArray(), groupSelector);
-								var timeout = CancellationTokenSource.CreateLinkedTokenSource(_Disconnect.Token);
-								timeout.CancelAfter(5000);
-								node.VersionHandshake(_Requirements, timeout.Token);
-								NodeServerTrace.Information("Node successfully connected to and handshaked");
-							}
-							catch(OperationCanceledException ex)
-							{
-								if(_Disconnect.Token.IsCancellationRequested)
-									break;
-								NodeServerTrace.Error("Timeout for picked node", ex);
-								if(node != null)
-									node.DisconnectAsync("Handshake timeout", ex);
-							}
-							catch(Exception ex)
-							{
-								NodeServerTrace.Error("Error while connecting to node", ex);
-								if(node != null)
-									node.DisconnectAsync("Error while connecting", ex);
-							}
-
-						}
-					}
-					finally
-					{
-						Monitor.Exit(cs);
-						_Connecting = false;
-						if(scope != null)
-							scope.Dispose();
-					}
-				}
-			}, TaskCreationOptions.LongRunning);
-		}
-
-
-		public static NodesGroup GetNodeGroup(Node node)
-		{
-			return GetNodeGroup(node.Behaviors);
-		}
-		public static NodesGroup GetNodeGroup(NodeConnectionParameters parameters)
-		{
-			return GetNodeGroup(parameters.TemplateBehaviors);
-		}
-		public static NodesGroup GetNodeGroup(NodeBehaviorsCollection behaviors)
-		{
-			return behaviors.OfType<NodesGroupBehavior>().Select(c => c._Parent).FirstOrDefault();
-		}
-
-		/// <summary>
-		/// Asynchronously create a new set of nodes
-		/// </summary>
-		public void Purge(string reason)
-		{
-			Task.Factory.StartNew(() =>
-			{
-				var initialNodes = _ConnectedNodes.ToDictionary(n => n);
-				while(!_Disconnect.IsCancellationRequested && initialNodes.Count != 0)
-				{
-					var node = initialNodes.First();
-					node.Value.Disconnect(reason);
-					initialNodes.Remove(node.Value);
-					_Disconnect.Token.WaitHandle.WaitOne(5000);
-				}
-			});
-		}
-
-		/// <summary>
-		/// The number of node that this behavior will try to maintain online (Default : 8)
-		/// </summary>
-		public int MaximumNodeConnection
-		{
-			get;
-			set;
-		}
-
-		public NodeRequirement Requirements
-		{
-			get
-			{
-				return _Requirements;
-			}
-			set
-			{
-				_Requirements = value;
-			}
-		}
-
-		internal NodesCollection _ConnectedNodes;
-		public NodesCollection ConnectedNodes
-		{
-			get
-			{
-				return _ConnectedNodes;
-			}
-		}
-
-		/// <summary>
-		/// If false, the search process will do its best to connect to Node in different network group to prevent sybil attacks. (Default : false)
-		/// If CustomGroupSelector is set, AllowSameGroup is ignored.
-		/// </summary>
-		public bool AllowSameGroup
-		{
-			get;
-			set;
-		}
-
-		/// <summary>
-		/// How to calculate a group of an ip, by default using NBitcoin.IpExtensions.GetGroup.
-		/// Overrides AllowSameGroup.
-		/// </summary>
-		public Func<IPEndPoint, byte[]> CustomGroupSelector
-		{
-			get; set;
-		}
-
-		#region IDisposable Members
-
-
-		/// <summary>
-		/// Same as Disconnect
-		/// </summary>
-		public void Dispose()
-		{
-			Disconnect();
-		}
-
-		#endregion
-	}
-}
->>>>>>> d3cbf392
+﻿#if !NOSOCKET
+using NBitcoin.Protocol.Behaviors;
+using System;
+using System.Collections.Generic;
+using System.Linq;
+using System.Net;
+using System.Text;
+using System.Threading;
+using System.Threading.Tasks;
+
+namespace NBitcoin.Protocol
+{
+	public class WellKnownGroupSelectors
+	{
+		static Random _Rand = new Random();
+		static Func<IPEndPoint, byte[]> _GroupByRandom;
+		public static Func<IPEndPoint, byte[]> ByRandom
+		{
+			get
+			{
+				return _GroupByRandom = _GroupByRandom ?? new Func<IPEndPoint, byte[]>((ip) =>{
+
+					var group = new byte[20];
+					_Rand.NextBytes(group);
+					return group;
+				});
+			}
+		}
+
+
+		static Func<IPEndPoint, byte[]> _GroupByIp;
+		public static Func<IPEndPoint, byte[]> ByIp
+		{
+			get
+			{
+				return _GroupByIp = _GroupByIp ?? new Func<IPEndPoint, byte[]>((ip) => {
+					return ip.Address.GetAddressBytes();	
+				});
+			}
+		}
+
+		static Func<IPEndPoint, byte[]> _GroupByEndpoint;
+		public static Func<IPEndPoint, byte[]> ByEndpoint
+		{
+			get
+			{
+				return _GroupByEndpoint = _GroupByEndpoint ?? new Func<IPEndPoint, byte[]>((endpoint) => {
+					var bytes = endpoint.Address.GetAddressBytes();
+					var port = Utils.ToBytes((uint)endpoint.Port, true);
+					var result = new byte[bytes.Length + port.Length];
+					Array.Copy(bytes, result, bytes.Length);
+					Array.Copy(port, 0, result, bytes.Length, port.Length);
+					return bytes;
+				});
+			}
+		}
+
+		static Func<IPEndPoint, byte[]> _GroupByNetwork;
+		public static Func<IPEndPoint, byte[]> ByNetwork
+		{
+			get
+			{
+				return _GroupByNetwork = _GroupByNetwork ?? new Func<IPEndPoint, byte[]>((ip) => {
+					return IpExtensions.GetGroup(ip.Address);
+				});
+			}
+		}
+	}
+	public class NodesGroup : IDisposable
+	{
+		TraceCorrelation _Trace = new TraceCorrelation(NodeServerTrace.Trace, "Group connection");
+		NodeConnectionParameters _ConnectionParameters;
+		public NodeConnectionParameters NodeConnectionParameters
+		{
+			get
+			{
+				return _ConnectionParameters;
+			}
+			set
+			{
+				_ConnectionParameters = value;
+			}
+		}
+
+		NodeRequirement _Requirements;
+		CancellationTokenSource _Disconnect;
+		Network _Network;
+		object cs;
+
+		public NodesGroup(
+			Network network,
+			NodeConnectionParameters connectionParameters = null,
+			NodeRequirement requirements = null)
+		{
+			AllowSameGroup = false;
+			MaximumNodeConnection = 8;
+			_Network = network;
+			cs = new object();
+			_ConnectedNodes = new NodesCollection();
+			_ConnectionParameters = connectionParameters ?? new NodeConnectionParameters();
+			_ConnectionParameters = _ConnectionParameters.Clone();
+			_Requirements = requirements ?? new NodeRequirement();
+			_Disconnect = new CancellationTokenSource();
+		}
+
+		/// <summary>
+		/// Start connecting asynchronously to remote peers
+		/// </summary>
+		public void Connect()
+		{
+			_Disconnect = new CancellationTokenSource();
+			StartConnecting();
+		}
+		/// <summary>
+		/// Drop connection to all connected nodes
+		/// </summary>
+		public void Disconnect()
+		{
+			_Disconnect.Cancel();
+			_ConnectedNodes.DisconnectAll();
+		}
+
+		AddressManager _DefaultAddressManager = new AddressManager();
+		volatile bool _Connecting;
+
+		internal void StartConnecting()
+		{
+			if(_Disconnect.IsCancellationRequested)
+				return;
+			if(_ConnectedNodes.Count >= MaximumNodeConnection)
+				return;
+			if(_Connecting)
+				return;
+			Task.Factory.StartNew(() =>
+			{
+				if(Monitor.TryEnter(cs))
+				{
+					_Connecting = true;
+					TraceCorrelationScope scope = null;
+					try
+					{
+						while(!_Disconnect.IsCancellationRequested && _ConnectedNodes.Count < MaximumNodeConnection)
+						{
+							scope = scope ?? _Trace.Open();
+
+							NodeServerTrace.Information("Connected nodes : " + _ConnectedNodes.Count + "/" + MaximumNodeConnection);
+							var parameters = _ConnectionParameters.Clone();
+							parameters.TemplateBehaviors.Add(new NodesGroupBehavior(this));
+							parameters.ConnectCancellation = _Disconnect.Token;
+							var addrman = AddressManagerBehavior.GetAddrman(parameters);
+
+							if(addrman == null)
+							{
+								addrman = _DefaultAddressManager;
+								AddressManagerBehavior.SetAddrman(parameters, addrman);
+							}
+
+							Node node = null;
+							try
+							{
+								var groupSelector = CustomGroupSelector != null ? CustomGroupSelector :
+													AllowSameGroup ? WellKnownGroupSelectors.ByRandom : null;
+								node = Node.Connect(_Network, parameters, _ConnectedNodes.Select(n => n.RemoteSocketEndpoint).ToArray(), groupSelector);
+								var timeout = CancellationTokenSource.CreateLinkedTokenSource(_Disconnect.Token);
+								timeout.CancelAfter(5000);
+								node.VersionHandshake(_Requirements, timeout.Token);
+								NodeServerTrace.Information("Node successfully connected to and handshaked");
+							}
+							catch(OperationCanceledException ex)
+							{
+								if(_Disconnect.Token.IsCancellationRequested)
+									break;
+								NodeServerTrace.Error("Timeout for picked node", ex);
+								if(node != null)
+									node.DisconnectAsync("Handshake timeout", ex);
+							}
+							catch(Exception ex)
+							{
+								NodeServerTrace.Error("Error while connecting to node", ex);
+								if(node != null)
+									node.DisconnectAsync("Error while connecting", ex);
+							}
+
+						}
+					}
+					finally
+					{
+						Monitor.Exit(cs);
+						_Connecting = false;
+						if(scope != null)
+							scope.Dispose();
+					}
+				}
+			}, TaskCreationOptions.LongRunning);
+		}
+
+
+		public static NodesGroup GetNodeGroup(Node node)
+		{
+			return GetNodeGroup(node.Behaviors);
+		}
+		public static NodesGroup GetNodeGroup(NodeConnectionParameters parameters)
+		{
+			return GetNodeGroup(parameters.TemplateBehaviors);
+		}
+		public static NodesGroup GetNodeGroup(NodeBehaviorsCollection behaviors)
+		{
+			return behaviors.OfType<NodesGroupBehavior>().Select(c => c._Parent).FirstOrDefault();
+		}
+
+		/// <summary>
+		/// Asynchronously create a new set of nodes
+		/// </summary>
+		public void Purge(string reason)
+		{
+			Task.Factory.StartNew(() =>
+			{
+				var initialNodes = _ConnectedNodes.ToDictionary(n => n);
+				while(!_Disconnect.IsCancellationRequested && initialNodes.Count != 0)
+				{
+					var node = initialNodes.First();
+					node.Value.Disconnect(reason);
+					initialNodes.Remove(node.Value);
+					_Disconnect.Token.WaitHandle.WaitOne(5000);
+				}
+			});
+		}
+
+		/// <summary>
+		/// The number of node that this behavior will try to maintain online (Default : 8)
+		/// </summary>
+		public int MaximumNodeConnection
+		{
+			get;
+			set;
+		}
+
+		public NodeRequirement Requirements
+		{
+			get
+			{
+				return _Requirements;
+			}
+			set
+			{
+				_Requirements = value;
+			}
+		}
+
+		internal NodesCollection _ConnectedNodes;
+		public NodesCollection ConnectedNodes
+		{
+			get
+			{
+				return _ConnectedNodes;
+			}
+		}
+
+		/// <summary>
+		/// If false, the search process will do its best to connect to Node in different network group to prevent sybil attacks. (Default : false)
+		/// If CustomGroupSelector is set, AllowSameGroup is ignored.
+		/// </summary>
+		public bool AllowSameGroup
+		{
+			get;
+			set;
+		}
+
+		/// <summary>
+		/// How to calculate a group of an ip, by default using NBitcoin.IpExtensions.GetGroup.
+		/// Overrides AllowSameGroup.
+		/// </summary>
+		public Func<IPEndPoint, byte[]> CustomGroupSelector
+		{
+			get; set;
+		}
+
+		#region IDisposable Members
+
+
+		/// <summary>
+		/// Same as Disconnect
+		/// </summary>
+		public void Dispose()
+		{
+			Disconnect();
+		}
+
+		#endregion
+	}
+}
 #endif