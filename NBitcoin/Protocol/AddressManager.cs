<<<<<<< HEAD
﻿#if !NOSOCKET
using System;
using System.Collections.Generic;
using System.IO;
using System.Linq;
using System.Net;
using System.Threading;
using System.Threading.Tasks;
using NBitcoin.Crypto;
using NBitcoin.Protocol.Behaviors;
using NBitcoin.Protocol.Payloads;

namespace NBitcoin.Protocol
{

	/// <summary>
	/// The AddressManager, keep a set of peers discovered on the network in cache can update their actual states.
	/// Replicate AddressManager of Bitcoin Core, the Buckets and BucketPosition are not guaranteed to be coherent with Bitcoin Core
	/// </summary>
	public class AddressManager : IBitcoinSerializable
	{
		internal class AddressInfo : IBitcoinSerializable
		{
			#region IBitcoinSerializable Members

			public void ReadWrite(BitcoinStream stream)
			{
				stream.ReadWrite(ref _Address);
				stream.ReadWrite(ref source);
				stream.ReadWrite(ref nLastSuccess);
				stream.ReadWrite(ref nAttempts);

			}

			internal int nAttempts;
			internal long nLastSuccess;
			byte[] source = new byte[16];

			public DateTimeOffset LastSuccess
			{
				get
				{
					return Utils.UnixTimeToDateTime((uint)nLastSuccess);
				}
				set
				{
					nLastSuccess = Utils.DateTimeToUnixTime(value);
				}
			}

			public IPAddress Source
			{
				get
				{
					return new IPAddress(source);
				}
				set
				{
					var ipBytes = value.GetAddressBytes();
					if(ipBytes.Length == 16)
					{
						source = ipBytes;
					}
					else if(ipBytes.Length == 4)
					{
						//Convert to ipv4 mapped to ipv6
						//In these addresses, the first 80 bits are zero, the next 16 bits are one, and the remaining 32 bits are the IPv4 address
						source = new byte[16];
						Array.Copy(ipBytes, 0, source, 12, 4);
						Array.Copy(new byte[] { 0xFF, 0xFF }, 0, source, 10, 2);
					}
					else
						throw new NotSupportedException("Invalid IP address type");
				}
			}

			NetworkAddress _Address;
			public int nRandomPos = -1;
			public int nRefCount;
			public bool fInTried;
			internal long nLastTry;
			internal DateTimeOffset nTime
			{
				get
				{
					return Address.Time;
				}
				set
				{
					Address.Time = value;
				}
			}


			public AddressInfo()
			{

			}
			public AddressInfo(NetworkAddress addr, IPAddress addrSource)
			{
				Address = addr;
				Source = addrSource;
			}

			public bool IsTerrible
			{
				get
				{
					return _IsTerrible(DateTimeOffset.UtcNow);
				}
			}

			internal DateTimeOffset LastTry
			{
				get
				{
					return Utils.UnixTimeToDateTime((uint)nLastSuccess);
				}
				set
				{
					nLastTry = Utils.DateTimeToUnixTime(value);
				}
			}

			public NetworkAddress Address
			{
				get
				{
					return _Address;
				}
				set
				{
					_Address = value;
				}
			}

			#endregion

			internal int GetNewBucket(uint256 nKey)
			{
				return GetNewBucket(nKey, Source);
			}

			internal int GetNewBucket(uint256 nKey, IPAddress src)
			{
				byte[] vchSourceGroupKey = src.GetGroup();
				UInt64 hash1 = Cheap(Hashes.Hash256(
					nKey.ToBytes(true)
					.Concat(Address.Endpoint.Address.GetGroup())
					.Concat(vchSourceGroupKey)
					.ToArray()));

				UInt64 hash2 = Cheap(Hashes.Hash256(
					nKey.ToBytes(true)
					.Concat(vchSourceGroupKey)
					.Concat(Utils.ToBytes(hash1 % AddressManager.ADDRMAN_NEW_BUCKETS_PER_SOURCE_GROUP, true))
					.ToArray()));
				return (int)(hash2 % ADDRMAN_NEW_BUCKET_COUNT);
			}

			private ulong Cheap(uint256 v)
			{
				return Utils.ToUInt64(v.ToBytes(), true);
			}

			internal int GetBucketPosition(uint256 nKey, bool fNew, int nBucket)
			{
				UInt64 hash1 = Cheap(
					Hashes.Hash256(
						nKey.ToBytes()
						.Concat(new byte[] { (fNew ? (byte)'N' : (byte)'K') })
						.Concat(Utils.ToBytes((uint)nBucket, false))
						.Concat(Address.GetKey())
					.ToArray()));
				return (int)(hash1 % ADDRMAN_BUCKET_SIZE);
			}

			internal int GetTriedBucket(uint256 nKey)
			{
				UInt64 hash1 = Cheap(Hashes.Hash256(nKey.ToBytes().Concat(Address.GetKey()).ToArray()));
				UInt64 hash2 = Cheap(Hashes.Hash256(nKey.ToBytes().Concat(Address.Endpoint.Address.GetGroup()).Concat(Utils.ToBytes(hash1 % AddressManager.ADDRMAN_TRIED_BUCKETS_PER_GROUP, true)).ToArray()));
				return (int)(hash2 % ADDRMAN_TRIED_BUCKET_COUNT);
			}

			internal bool _IsTerrible(DateTimeOffset now)
			{
				if(nLastTry != 0 && LastTry >= now - TimeSpan.FromSeconds(60)) // never remove things tried in the last minute
					return false;

				if(Address.Time > now + TimeSpan.FromSeconds(10 * 60)) // came in a flying DeLorean
					return true;

				if(Address.ntime == 0 || now - Address.Time > TimeSpan.FromSeconds(ADDRMAN_HORIZON_DAYS * 24 * 60 * 60)) // not seen in recent history
					return true;

				if(nLastSuccess == 0 && nAttempts >= AddressManager.ADDRMAN_RETRIES) // tried N times and never a success
					return true;

				if(now - LastSuccess > TimeSpan.FromSeconds(ADDRMAN_MIN_FAIL_DAYS * 24 * 60 * 60) && nAttempts >= AddressManager.ADDRMAN_MAX_FAILURES) // N successive failures in the last week
					return true;

				return false;
			}

			internal bool Match(NetworkAddress addr)
			{
				return
					Address.Endpoint.Address.Equals(addr.Endpoint.Address) &&
					Address.Endpoint.Port == addr.Endpoint.Port;
			}

			internal double Chance
			{
				get
				{
					return GetChance(DateTimeOffset.UtcNow);
				}
			}

			//! Calculate the relative chance this entry should be given when selecting nodes to connect to
			internal double GetChance(DateTimeOffset nNow)
			{
				double fChance = 1.0;

				var nSinceLastSeen = nNow - nTime;
				var nSinceLastTry = nNow - LastTry;

				if(nSinceLastSeen < TimeSpan.Zero)
					nSinceLastSeen = TimeSpan.Zero;
				if(nSinceLastTry < TimeSpan.Zero)
					nSinceLastTry = TimeSpan.Zero;

				// deprioritize very recent attempts away
				if(nSinceLastTry < TimeSpan.FromSeconds(60 * 10))
					fChance *= 0.01;

				// deprioritize 66% after each failed attempt, but at most 1/28th to avoid the search taking forever or overly penalizing outages.
				fChance *= Math.Pow(0.66, Math.Min(nAttempts, 8));

				return fChance;
			}


		}
		//! total number of buckets for tried addresses
		internal const int ADDRMAN_TRIED_BUCKET_COUNT = 256;

		//! total number of buckets for new addresses
		internal const int ADDRMAN_NEW_BUCKET_COUNT = 1024;

		//! maximum allowed number of entries in buckets for new and tried addresses
		internal const int ADDRMAN_BUCKET_SIZE = 64;

		//! over how many buckets entries with tried addresses from a single group (/16 for IPv4) are spread
		internal const int ADDRMAN_TRIED_BUCKETS_PER_GROUP = 8;

		//! over how many buckets entries with new addresses originating from a single group are spread
		internal const int ADDRMAN_NEW_BUCKETS_PER_SOURCE_GROUP = 64;

		//! in how many buckets for entries with new addresses a single address may occur
		const int ADDRMAN_NEW_BUCKETS_PER_ADDRESS = 8;


		//! how old addresses can maximally be
		internal const int ADDRMAN_HORIZON_DAYS = 30;

		//! after how many failed attempts we give up on a new node
		internal const int ADDRMAN_RETRIES = 3;

		//! how many successive failures are allowed ...
		internal const int ADDRMAN_MAX_FAILURES = 10;

		//! ... in at least this many days
		internal const int ADDRMAN_MIN_FAIL_DAYS = 7;

		//! the maximum percentage of nodes to return in a getaddr call
		const int ADDRMAN_GETADDR_MAX_PCT = 23;

		//! the maximum number of nodes to return in a getaddr call
		const int ADDRMAN_GETADDR_MAX = 2500;


#if !NOFILEIO
		public static AddressManager LoadPeerFile(string filePath, Network expectedNetwork = null)
		{
			var addrman = new AddressManager();
			byte[] data, hash;
			using(var fs = File.Open(filePath, FileMode.Open, FileAccess.Read))
			{
				data = new byte[fs.Length - 32];
				fs.Read(data, 0, data.Length);
				hash = new byte[32];
				fs.Read(hash, 0, 32);
			}
			var actual = Hashes.Hash256(data);
			var expected = new uint256(hash);
			if(expected != actual)
				throw new FormatException("Invalid address manager file");

			BitcoinStream stream = new BitcoinStream(data);
			stream.Type = SerializationType.Disk;
			uint magic = 0;
			stream.ReadWrite(ref magic);
			if(expectedNetwork != null && expectedNetwork.Magic != magic)
			{
				throw new FormatException("This file is not for the expected network");
			}
			addrman.ReadWrite(stream);
			return addrman;
		}
		public void SavePeerFile(string filePath, Network network)
		{
			if(network == null)
				throw new ArgumentNullException("network");
			if(filePath == null)
				throw new ArgumentNullException("filePath");

			MemoryStream ms = new MemoryStream();
			BitcoinStream stream = new BitcoinStream(ms, true);
			stream.Type = SerializationType.Disk;
			stream.ReadWrite(network.Magic);
			stream.ReadWrite(this);
			var hash = Hashes.Hash256(ms.ToArray());
			stream.ReadWrite(hash.AsBitcoinSerializable());
			File.WriteAllBytes(filePath, ms.ToArray());
		}
#endif

		AddressInfo Find(IPAddress addr)
		{
			int unused;
			return Find(addr, out unused);
		}
		AddressInfo Find(IPAddress addr, out int pnId)
		{
			if(!mapAddr.TryGetValue(addr, out pnId))
				return null;
			return mapInfo.TryGet(pnId);
		}
		public AddressManager()
		{
			Clear();
		}


		private void Clear()
		{
			vRandom = new List<int>();
			nKey = new uint256(RandomUtils.GetBytes(32));
			vvNew = new int[ADDRMAN_NEW_BUCKET_COUNT, ADDRMAN_BUCKET_SIZE];
			for(int i = 0; i < ADDRMAN_NEW_BUCKET_COUNT; i++)
				for(int j = 0; j < ADDRMAN_BUCKET_SIZE; j++)
					vvNew[i, j] = -1;

			vvTried = new int[ADDRMAN_TRIED_BUCKET_COUNT, ADDRMAN_BUCKET_SIZE];
			for(int i = 0; i < ADDRMAN_TRIED_BUCKET_COUNT; i++)
				for(int j = 0; j < ADDRMAN_BUCKET_SIZE; j++)
					vvTried[i, j] = -1;

			nIdCount = 0;
			nTried = 0;
			nNew = 0;
		}

		byte nVersion = 1;
		byte nKeySize = 32;
		internal uint256 nKey;
		internal int nNew;
		internal int nTried;
		List<int> vRandom;

		int[,] vvNew;
		int[,] vvTried;

		Dictionary<int, AddressInfo> mapInfo = new Dictionary<int, AddressInfo>();
		Dictionary<IPAddress, int> mapAddr = new Dictionary<IPAddress, int>();
		private int nIdCount;

		#region IBitcoinSerializable Members

		public void ReadWrite(BitcoinStream stream)
		{
			lock(cs)
			{
				Check();
				if(!stream.Serializing)
					Clear();
				stream.ReadWrite(ref nVersion);
				stream.ReadWrite(ref nKeySize);
				if(!stream.Serializing && nKeySize != 32)
					throw new FormatException("Incorrect keysize in addrman deserialization");
				stream.ReadWrite(ref nKey);
				stream.ReadWrite(ref nNew);
				stream.ReadWrite(ref nTried);

				int nUBuckets = ADDRMAN_NEW_BUCKET_COUNT ^ (1 << 30);
				stream.ReadWrite(ref nUBuckets);
				if(nVersion != 0)
				{
					nUBuckets ^= (1 << 30);
				}
				if(!stream.Serializing)
				{
					// Deserialize entries from the new table.
					for(int n = 0; n < nNew; n++)
					{
						AddressInfo info = new AddressInfo();
						info.ReadWrite(stream);
						mapInfo.Add(n, info);
						mapAddr[info.Address.Endpoint.Address] = n;
						info.nRandomPos = vRandom.Count;
						vRandom.Add(n);
						if(nVersion != 1 || nUBuckets != ADDRMAN_NEW_BUCKET_COUNT)
						{
							// In case the new table data cannot be used (nVersion unknown, or bucket count wrong),
							// immediately try to give them a reference based on their primary source address.
							int nUBucket = info.GetNewBucket(nKey);
							int nUBucketPos = info.GetBucketPosition(nKey, true, nUBucket);
							if(vvNew[nUBucket, nUBucketPos] == -1)
							{
								vvNew[nUBucket, nUBucketPos] = n;
								info.nRefCount++;
							}
						}
					}

					nIdCount = nNew;

					// Deserialize entries from the tried table.
					int nLost = 0;
					for(int n = 0; n < nTried; n++)
					{
						AddressInfo info = new AddressInfo();
						info.ReadWrite(stream);
						int nKBucket = info.GetTriedBucket(nKey);
						int nKBucketPos = info.GetBucketPosition(nKey, false, nKBucket);
						if(vvTried[nKBucket, nKBucketPos] == -1)
						{
							info.nRandomPos = vRandom.Count;
							info.fInTried = true;
							vRandom.Add(nIdCount);
							mapInfo[nIdCount] = info;
							mapAddr[info.Address.Endpoint.Address] = nIdCount;
							vvTried[nKBucket, nKBucketPos] = nIdCount;
							nIdCount++;
						}
						else
						{
							nLost++;
						}
					}

					nTried -= nLost;

					// Deserialize positions in the new table (if possible).
					for(int bucket = 0; bucket < nUBuckets; bucket++)
					{
						int nSize = 0;
						stream.ReadWrite(ref nSize);
						for(int n = 0; n < nSize; n++)
						{
							int nIndex = 0;
							stream.ReadWrite(ref nIndex);
							if(nIndex >= 0 && nIndex < nNew)
							{
								AddressInfo info = mapInfo[nIndex];
								int nUBucketPos = info.GetBucketPosition(nKey, true, bucket);
								if(nVersion == 1 && nUBuckets == ADDRMAN_NEW_BUCKET_COUNT && vvNew[bucket, nUBucketPos] == -1 && info.nRefCount < ADDRMAN_NEW_BUCKETS_PER_ADDRESS)
								{
									info.nRefCount++;
									vvNew[bucket, nUBucketPos] = nIndex;
								}
							}
						}
					}

					// Prune new entries with refcount 0 (as a result of collisions).
					int nLostUnk = 0;
					foreach(var kv in mapInfo.ToList())
					{
						if(kv.Value.fInTried == false && kv.Value.nRefCount == 0)
						{
							Delete(kv.Key);
							nLostUnk++;
						}
					}
				}
				else
				{
					Dictionary<int, int> mapUnkIds = new Dictionary<int, int>();
					int nIds = 0;
					foreach(var kv in mapInfo)
					{
						mapUnkIds[kv.Key] = nIds;
						AddressInfo info = kv.Value;
						if(info.nRefCount != 0)
						{
							assert(nIds != nNew); // this means nNew was wrong, oh ow
							info.ReadWrite(stream);
							nIds++;
						}
					}
					nIds = 0;
					foreach(var kv in mapInfo)
					{
						AddressInfo info = kv.Value;
						if(info.fInTried)
						{
							assert(nIds != nTried); // this means nTried was wrong, oh ow
							info.ReadWrite(stream);
							nIds++;
						}
					}

					for(int bucket = 0; bucket < ADDRMAN_NEW_BUCKET_COUNT; bucket++)
					{
						int nSize = 0;
						for(int i = 0; i < ADDRMAN_BUCKET_SIZE; i++)
						{
							if(vvNew[bucket, i] != -1)
								nSize++;
						}
						stream.ReadWrite(ref nSize);
						for(int i = 0; i < ADDRMAN_BUCKET_SIZE; i++)
						{
							if(vvNew[bucket, i] != -1)
							{
								int nIndex = mapUnkIds[vvNew[bucket, i]];
								stream.ReadWrite(ref nIndex);
							}
						}
					}
				}
				Check();
			}
		}

		#endregion

		//! Add a single address.
		public bool Add(NetworkAddress addr, IPAddress source)
		{
			return Add(addr, source, TimeSpan.Zero);
		}

		object cs = new object();
		public bool Add(NetworkAddress addr)
		{
			return Add(addr, IPAddress.Loopback);
		}
		public bool Add(NetworkAddress addr, IPAddress source, TimeSpan nTimePenalty)
		{
			bool fRet = false;
			lock(cs)
			{
				Check();
				fRet |= Add_(addr, source, nTimePenalty);
				Check();
			}
			return fRet;
		}
		public bool Add(IEnumerable<NetworkAddress> vAddr, IPAddress source)
		{
			return Add(vAddr, source, TimeSpan.FromSeconds(0));
		}
		public bool Add(IEnumerable<NetworkAddress> vAddr, IPAddress source, TimeSpan nTimePenalty)
		{
			int nAdd = 0;
			lock(cs)
			{
				Check();
				foreach(var addr in vAddr)
					nAdd += Add_(addr, source, nTimePenalty) ? 1 : 0;
				Check();
			}
			return nAdd > 0;
		}

		private bool Add_(NetworkAddress addr, IPAddress source, TimeSpan nTimePenalty)
		{
			if(!addr.Endpoint.Address.IsRoutable(true))
				return false;

			bool fNew = false;
			int nId;
			AddressInfo pinfo = Find(addr, out nId);
			if(pinfo != null)
			{
				// periodically update nTime
				bool fCurrentlyOnline = (DateTimeOffset.UtcNow - addr.Time < TimeSpan.FromSeconds(24 * 60 * 60));
				var nUpdateInterval = TimeSpan.FromSeconds(fCurrentlyOnline ? 60 * 60 : 24 * 60 * 60);
				if(addr.ntime != 0 && (pinfo.Address.ntime == 0 || pinfo.Address.Time < addr.Time - nUpdateInterval - nTimePenalty))
					pinfo.Address.ntime = (uint)Math.Max(0L, (long)Utils.DateTimeToUnixTime(addr.Time - nTimePenalty));

				// add services
				pinfo.Address.Service |= addr.Service;

				// do not update if no new information is present
				if(addr.ntime == 0 || (pinfo.Address.ntime != 0 && addr.Time <= pinfo.Address.Time))
					return false;

				// do not update if the entry was already in the "tried" table
				if(pinfo.fInTried)
					return false;

				// do not update if the max reference count is reached
				if(pinfo.nRefCount == ADDRMAN_NEW_BUCKETS_PER_ADDRESS)
					return false;

				// stochastic test: previous nRefCount == N: 2^N times harder to increase it
				int nFactor = 1;
				for(int n = 0; n < pinfo.nRefCount; n++)
					nFactor *= 2;
				if(nFactor > 1 && (GetRandInt(nFactor) != 0))
					return false;
			}
			else
			{
				pinfo = Create(addr, source, out nId);
				pinfo.Address.ntime = (uint)Math.Max((long)0, (long)Utils.DateTimeToUnixTime(pinfo.Address.Time - nTimePenalty));
				nNew++;
				fNew = true;
			}

			int nUBucket = pinfo.GetNewBucket(nKey, source);
			int nUBucketPos = pinfo.GetBucketPosition(nKey, true, nUBucket);
			if(vvNew[nUBucket, nUBucketPos] != nId)
			{
				bool fInsert = vvNew[nUBucket, nUBucketPos] == -1;
				if(!fInsert)
				{
					AddressInfo infoExisting = mapInfo[vvNew[nUBucket, nUBucketPos]];
					if(infoExisting.IsTerrible || (infoExisting.nRefCount > 1 && pinfo.nRefCount == 0))
					{
						// Overwrite the existing new table entry.
						fInsert = true;
					}
				}
				if(fInsert)
				{
					ClearNew(nUBucket, nUBucketPos);
					pinfo.nRefCount++;
					vvNew[nUBucket, nUBucketPos] = nId;
				}
				else
				{
					if(pinfo.nRefCount == 0)
					{
						Delete(nId);
					}
				}
			}
			return fNew;
		}

		private void ClearNew(int nUBucket, int nUBucketPos)
		{
			// if there is an entry in the specified bucket, delete it.
			if(vvNew[nUBucket, nUBucketPos] != -1)
			{
				int nIdDelete = vvNew[nUBucket, nUBucketPos];
				AddressInfo infoDelete = mapInfo[nIdDelete];
				assert(infoDelete.nRefCount > 0);
				infoDelete.nRefCount--;
				infoDelete.nRefCount = Math.Max(0, infoDelete.nRefCount);
				vvNew[nUBucket, nUBucketPos] = -1;
				if(infoDelete.nRefCount == 0)
				{
					Delete(nIdDelete);
				}
			}
		}

		private void Delete(int nId)
		{
			assert(mapInfo.ContainsKey(nId));
			AddressInfo info = mapInfo[nId];
			assert(!info.fInTried);
			assert(info.nRefCount == 0);

			SwapRandom(info.nRandomPos, vRandom.Count - 1);
			vRandom.RemoveAt(vRandom.Count - 1);
			mapAddr.Remove(info.Address.Endpoint.Address);
			mapInfo.Remove(nId);
			nNew--;


		}

		private void SwapRandom(int nRndPos1, int nRndPos2)
		{
			if(nRndPos1 == nRndPos2)
				return;

			assert(nRndPos1 < vRandom.Count && nRndPos2 < vRandom.Count);

			int nId1 = vRandom[nRndPos1];
			int nId2 = vRandom[nRndPos2];

			assert(mapInfo.ContainsKey(nId1));
			assert(mapInfo.ContainsKey(nId2));

			mapInfo[nId1].nRandomPos = nRndPos2;
			mapInfo[nId2].nRandomPos = nRndPos1;

			vRandom[nRndPos1] = nId2;
			vRandom[nRndPos2] = nId1;
		}

		private AddressInfo Create(NetworkAddress addr, IPAddress addrSource, out int pnId)
		{
			int nId = nIdCount++;
			mapInfo[nId] = new AddressInfo(addr, addrSource);
			mapAddr[addr.Endpoint.Address] = nId;
			mapInfo[nId].nRandomPos = vRandom.Count;
			vRandom.Add(nId);
			pnId = nId;
			return mapInfo[nId];
		}

		private AddressInfo Find(NetworkAddress addr, out int nId)
		{
			return Find(addr.Endpoint.Address, out nId);
		}

		internal bool DebugMode
		{
			get;
			set;
		}
		internal void Check()
		{
			if(!DebugMode)
				return;
			lock(cs)
			{
				assert(Check_() == 0);
			}
		}

		private int Check_()
		{
			List<int> setTried = new List<int>();
			Dictionary<int, int> mapNew = new Dictionary<int, int>();

			if(vRandom.Count != nTried + nNew)
				return -7;

			foreach(var kv in mapInfo)
			{
				int n = kv.Key;
				AddressInfo info = kv.Value;
				if(info.fInTried)
				{
					if(info.nLastSuccess == 0)
						return -1;
					if(info.nRefCount != 0)
						return -2;
					setTried.Add(n);
				}
				else
				{
					if(info.nRefCount < 0 || info.nRefCount > ADDRMAN_NEW_BUCKETS_PER_ADDRESS)
						return -3;
					if(info.nRefCount == 0)
						return -4;
					mapNew[n] = info.nRefCount;
				}
				if(mapAddr[info.Address.Endpoint.Address] != n)
					return -5;
				if(info.nRandomPos < 0 || info.nRandomPos >= vRandom.Count || vRandom[info.nRandomPos] != n)
					return -14;
				if(info.nLastTry < 0)
					return -6;
				if(info.nLastSuccess < 0)
					return -8;
			}
			if(setTried.Count != nTried)
				return -9;
			if(mapNew.Count != nNew)
				return -10;

			for(int n = 0; n < ADDRMAN_TRIED_BUCKET_COUNT; n++)
			{
				for(int i = 0; i < ADDRMAN_BUCKET_SIZE; i++)
				{
					if(vvTried[n, i] != -1)
					{
						if(!setTried.Contains(vvTried[n, i]))
							return -11;
						if(mapInfo[vvTried[n, i]].GetTriedBucket(nKey) != n)
							return -17;
						if(mapInfo[vvTried[n, i]].GetBucketPosition(nKey, false, n) != i)
							return -18;
						setTried.Remove(vvTried[n, i]);
					}
				}
			}

			for(int n = 0; n < ADDRMAN_NEW_BUCKET_COUNT; n++)
			{
				for(int i = 0; i < ADDRMAN_BUCKET_SIZE; i++)
				{
					if(vvNew[n, i] != -1)
					{
						if(!mapNew.ContainsKey(vvNew[n, i]))
							return -12;
						if(mapInfo[vvNew[n, i]].GetBucketPosition(nKey, true, n) != i)
							return -19;
						if(--mapNew[vvNew[n, i]] == 0)
							mapNew.Remove(vvNew[n, i]);
					}
				}
			}

			if(setTried.Count != 0)
				return -13;
			if(mapNew.Count != 0)
				return -15;
			if(nKey == null || nKey == uint256.Zero)
				return -16;
			return 0;
		}



		public void Good(NetworkAddress addr)
		{
			Good(addr, DateTimeOffset.UtcNow);
		}

		public void Good(NetworkAddress addr, DateTimeOffset nTime)
		{
			lock(cs)
			{
				Check();
				Good_(addr, nTime);
				Check();
			}
		}

		private void Good_(NetworkAddress addr, DateTimeOffset nTime)
		{
			int nId;
			AddressInfo pinfo = Find(addr, out nId);

			// if not found, bail out
			if(pinfo == null)
				return;

			AddressInfo info = pinfo;

			// check whether we are talking about the exact same CService (including same port)
			if(!info.Match(addr))
				return;

			// update info
			info.LastSuccess = nTime;
			info.LastTry = nTime;
			info.nAttempts = 0;
			// nTime is not updated here, to avoid leaking information about
			// currently-connected peers.

			// if it is already in the tried set, don't do anything else
			if(info.fInTried)
				return;

			// find a bucket it is in now
			int nRnd = GetRandInt(ADDRMAN_NEW_BUCKET_COUNT);
			int nUBucket = -1;
			for(int n = 0; n < ADDRMAN_NEW_BUCKET_COUNT; n++)
			{
				int nB = (n + nRnd) % ADDRMAN_NEW_BUCKET_COUNT;
				int nBpos = info.GetBucketPosition(nKey, true, nB);
				if(vvNew[nB, nBpos] == nId)
				{
					nUBucket = nB;
					break;
				}
			}

			// if no bucket is found, something bad happened;
			// TODO: maybe re-add the node, but for now, just bail out
			if(nUBucket == -1)
				return;

			// move nId to the tried tables
			MakeTried(info, nId);
		}

		private void MakeTried(AddressInfo info, int nId)
		{
			// remove the entry from all new buckets
			for(int bucket = 0; bucket < ADDRMAN_NEW_BUCKET_COUNT; bucket++)
			{
				int pos = info.GetBucketPosition(nKey, true, bucket);
				if(vvNew[bucket, pos] == nId)
				{
					vvNew[bucket, pos] = -1;
					info.nRefCount--;
				}
			}
			nNew--;

			assert(info.nRefCount == 0);

			// which tried bucket to move the entry to
			int nKBucket = info.GetTriedBucket(nKey);
			int nKBucketPos = info.GetBucketPosition(nKey, false, nKBucket);

			// first make space to add it (the existing tried entry there is moved to new, deleting whatever is there).
			if(vvTried[nKBucket, nKBucketPos] != -1)
			{
				// find an item to evict
				int nIdEvict = vvTried[nKBucket, nKBucketPos];
				assert(mapInfo.ContainsKey(nIdEvict));
				AddressInfo infoOld = mapInfo[nIdEvict];

				// Remove the to-be-evicted item from the tried set.
				infoOld.fInTried = false;
				vvTried[nKBucket, nKBucketPos] = -1;
				nTried--;

				// find which new bucket it belongs to
				int nUBucket = infoOld.GetNewBucket(nKey);
				int nUBucketPos = infoOld.GetBucketPosition(nKey, true, nUBucket);
				ClearNew(nUBucket, nUBucketPos);
				assert(vvNew[nUBucket, nUBucketPos] == -1);

				// Enter it into the new set again.
				infoOld.nRefCount = 1;
				vvNew[nUBucket, nUBucketPos] = nIdEvict;
				nNew++;
			}
			assert(vvTried[nKBucket, nKBucketPos] == -1);

			vvTried[nKBucket, nKBucketPos] = nId;
			nTried++;
			info.fInTried = true;
		}

		private static void assert(bool value)
		{
			if(!value)
				throw new InvalidOperationException("Bug in AddressManager, should never happen, contact NBitcoin developpers if you see this exception");
		}
		//! Mark an entry as connection attempted to.
		public void Attempt(NetworkAddress addr)
		{
			Attempt(addr, DateTimeOffset.UtcNow);
		}
		//! Mark an entry as connection attempted to.
		public void Attempt(NetworkAddress addr, DateTimeOffset nTime)
		{
			lock(cs)
			{
				Check();
				Attempt_(addr, nTime);
				Check();
			}
		}

		private void Attempt_(NetworkAddress addr, DateTimeOffset nTime)
		{
			AddressInfo pinfo = Find(addr.Endpoint.Address);

			// if not found, bail out
			if(pinfo == null)
				return;

			AddressInfo info = pinfo;

			// check whether we are talking about the exact same CService (including same port)
			if(!info.Match(addr))
				return;

			// update info
			info.LastTry = nTime;
			info.nAttempts++;
		}

		//! Mark an entry as currently-connected-to.
		public void Connected(NetworkAddress addr)
		{
			Connected(addr, DateTimeOffset.UtcNow);
		}

		//! Mark an entry as currently-connected-to.
		public void Connected(NetworkAddress addr, DateTimeOffset nTime)
		{
			lock(cs)
			{
				Check();
				Connected_(addr, nTime);
				Check();
			}
		}
		void Connected_(NetworkAddress addr, DateTimeOffset nTime)
		{
			int unused;
			AddressInfo pinfo = Find(addr, out unused);

			// if not found, bail out
			if(pinfo == null)
				return;

			AddressInfo info = pinfo;

			// check whether we are talking about the exact same CService (including same port)
			if(!info.Match(addr))
				return;

			// update info
			var nUpdateInterval = TimeSpan.FromSeconds(20 * 60);
			if(nTime - info.nTime > nUpdateInterval)
				info.nTime = nTime;
		}

		/// <summary>
		/// Choose an address to connect to.
		/// </summary>
		/// <returns>The network address of a peer, or null if none are found</returns>
		public NetworkAddress Select()
		{
			AddressInfo addrRet = null;
			lock(cs)
			{
				Check();
				addrRet = Select_();
				Check();
			}
			return addrRet == null ? null : addrRet.Address;
		}

		private AddressInfo Select_()
		{
			if(vRandom.Count == 0)
				return null;

			// Use a 50% chance for choosing between tried and new table entries.
			if(nTried > 0 && (nNew == 0 || GetRandInt(2) == 0))
			{
				// use a tried node
				double fChanceFactor = 1.0;
				while(true)
				{
					int nKBucket = GetRandInt(ADDRMAN_TRIED_BUCKET_COUNT);
					int nKBucketPos = GetRandInt(ADDRMAN_BUCKET_SIZE);
					if(vvTried[nKBucket, nKBucketPos] == -1)
						continue;
					int nId = vvTried[nKBucket, nKBucketPos];
					assert(mapInfo.ContainsKey(nId));
					AddressInfo info = mapInfo[nId];
					if(GetRandInt(1 << 30) < fChanceFactor * info.Chance * (1 << 30))
						return info;
					fChanceFactor *= 1.2;
				}
			}
			else
			{
				// use a new node
				double fChanceFactor = 1.0;
				while(true)
				{
					int nUBucket = GetRandInt(ADDRMAN_NEW_BUCKET_COUNT);
					int nUBucketPos = GetRandInt(ADDRMAN_BUCKET_SIZE);
					if(vvNew[nUBucket, nUBucketPos] == -1)
						continue;
					int nId = vvNew[nUBucket, nUBucketPos];
					assert(mapInfo.ContainsKey(nId));
					AddressInfo info = mapInfo[nId];
					if(GetRandInt(1 << 30) < fChanceFactor * info.Chance * (1 << 30))
						return info;
					fChanceFactor *= 1.2;
				}
			}
		}

		private static int GetRandInt(int max)
		{
			return (int)(RandomUtils.GetUInt32() % (uint)max);
		}

		/// <summary>
		/// Return a bunch of addresses, selected at random.
		/// </summary>
		/// <returns></returns>
		public NetworkAddress[] GetAddr()
		{
			NetworkAddress[] result = null;
			lock(cs)
			{
				Check();
				result = GetAddr_().ToArray();
				Check();
			}
			return result;
		}
		IEnumerable<NetworkAddress> GetAddr_()
		{
			List<NetworkAddress> vAddr = new List<NetworkAddress>();
			int nNodes = ADDRMAN_GETADDR_MAX_PCT * vRandom.Count / 100;
			if(nNodes > ADDRMAN_GETADDR_MAX)
				nNodes = ADDRMAN_GETADDR_MAX;
			// gather a list of random nodes, skipping those of low quality
			for(int n = 0; n < vRandom.Count; n++)
			{
				if(vAddr.Count >= nNodes)
					break;

				int nRndPos = GetRandInt(vRandom.Count - n) + n;
				SwapRandom(n, nRndPos);
				assert(mapInfo.ContainsKey(vRandom[n]));

				AddressInfo ai = mapInfo[vRandom[n]];
				if(!ai.IsTerrible)
					vAddr.Add(ai.Address);
			}
			return vAddr;
		}

		public int Count
		{
			get
			{
				return vRandom.Count;
			}
		}

		internal void DiscoverPeers(Network network, NodeConnectionParameters parameters)
		{
			int peerToFind = 1000;
			TraceCorrelation traceCorrelation = new TraceCorrelation(NodeServerTrace.Trace, "Discovering nodes");
			int found = 0;

			using(traceCorrelation.Open())
			{
				while(found < peerToFind)
				{
					parameters.ConnectCancellation.ThrowIfCancellationRequested();
					NodeServerTrace.PeerTableRemainingPeerToGet(-found + peerToFind);
					List<NetworkAddress> peers = new List<NetworkAddress>();
					peers.AddRange(this.GetAddr());
					if(peers.Count == 0)
					{
						PopulateTableWithDNSNodes(network, peers);
						PopulateTableWithHardNodes(network, peers);
						peers = new List<NetworkAddress>(peers.OrderBy(a => RandomUtils.GetInt32()));
					}


					CancellationTokenSource peerTableFull = new CancellationTokenSource();
					CancellationToken loopCancel = CancellationTokenSource.CreateLinkedTokenSource(peerTableFull.Token, parameters.ConnectCancellation).Token;
					try
					{
						Parallel.ForEach(peers, new ParallelOptions()
						{
							MaxDegreeOfParallelism = 5,
							CancellationToken = loopCancel,
						}, p =>
						{
							CancellationTokenSource timeout = new CancellationTokenSource(TimeSpan.FromSeconds(5));
							var cancelConnection = CancellationTokenSource.CreateLinkedTokenSource(timeout.Token, loopCancel);
							Node n = null;
							try
							{
								var param2 = parameters.Clone();
								param2.ConnectCancellation = cancelConnection.Token;
								var addrman = param2.TemplateBehaviors.Find<AddressManagerBehavior>();
								param2.TemplateBehaviors.Clear();
								param2.TemplateBehaviors.Add(addrman);
								n = Node.Connect(network, p.Endpoint, param2);
								n.VersionHandshake(cancelConnection.Token);
								n.MessageReceived += (s, a) =>
								{
									var addr = (a.Message.Payload as AddrPayload);
									if(addr != null)
									{
										Interlocked.Add(ref found, addr.Addresses.Length);
										if(found >= peerToFind)
											peerTableFull.Cancel();
									}
								};
								n.SendMessageAsync(new GetAddrPayload());
								loopCancel.WaitHandle.WaitOne(2000);
							}
							catch
							{
							}
							finally
							{
								if(n != null)
									n.DisconnectAsync();
							}
							if(found >= peerToFind)
								peerTableFull.Cancel();
							else
								NodeServerTrace.Information("Need " + (-found + peerToFind) + " more peers");
						});
					}
					catch(OperationCanceledException)
					{
						if(parameters.ConnectCancellation.IsCancellationRequested)
							throw;
					}
				}
			}
		}

		private static void PopulateTableWithDNSNodes(Network network, List<NetworkAddress> peers)
		{
			peers.AddRange(network.DNSSeeds
				.SelectMany(d =>
				{
					try
					{
						return d.GetAddressNodes();
					}
					catch(Exception)
					{
						return new IPAddress[0];
					}
				})
				.Select(d => new NetworkAddress(d, network.DefaultPort))
				.ToArray());
		}

		private static void PopulateTableWithHardNodes(Network network, List<NetworkAddress> peers)
		{
			peers.AddRange(network.SeedNodes);
		}
	}
}
=======
﻿#if !NOSOCKET
using NBitcoin.Crypto;
using NBitcoin.Protocol.Behaviors;
using System;
using System.Collections.Generic;
using System.IO;
using System.Linq;
using System.Net;
using System.Text;
using System.Threading;
using System.Threading.Tasks;

namespace NBitcoin.Protocol
{

	/// <summary>
	/// The AddressManager, keep a set of peers discovered on the network in cache can update their actual states.
	/// Replicate AddressManager of Bitcoin Core, the Buckets and BucketPosition are not guaranteed to be coherent with Bitcoin Core
	/// </summary>
	public class AddressManager : IBitcoinSerializable
	{
		internal class AddressInfo : IBitcoinSerializable
		{
			#region IBitcoinSerializable Members

			public void ReadWrite(BitcoinStream stream)
			{
				stream.ReadWrite(ref _Address);
				stream.ReadWrite(ref source);
				stream.ReadWrite(ref nLastSuccess);
				stream.ReadWrite(ref nAttempts);

			}

			internal int nAttempts;
			internal long nLastSuccess;
			byte[] source = new byte[16];

			public DateTimeOffset LastSuccess
			{
				get
				{
					return Utils.UnixTimeToDateTime((uint)nLastSuccess);
				}
				set
				{
					nLastSuccess = Utils.DateTimeToUnixTime(value);
				}
			}

			public IPAddress Source
			{
				get
				{
					return new IPAddress(source);
				}
				set
				{
					var ipBytes = value.GetAddressBytes();
					if(ipBytes.Length == 16)
					{
						source = ipBytes;
					}
					else if(ipBytes.Length == 4)
					{
						//Convert to ipv4 mapped to ipv6
						//In these addresses, the first 80 bits are zero, the next 16 bits are one, and the remaining 32 bits are the IPv4 address
						source = new byte[16];
						Array.Copy(ipBytes, 0, source, 12, 4);
						Array.Copy(new byte[] { 0xFF, 0xFF }, 0, source, 10, 2);
					}
					else
						throw new NotSupportedException("Invalid IP address type");
				}
			}

			NetworkAddress _Address;
			public int nRandomPos = -1;
			public int nRefCount;
			public bool fInTried;
			internal long nLastTry;
			internal DateTimeOffset nTime
			{
				get
				{
					return Address.Time;
				}
				set
				{
					Address.Time = value;
				}
			}


			public AddressInfo()
			{

			}
			public AddressInfo(NetworkAddress addr, IPAddress addrSource)
			{
				Address = addr;
				Source = addrSource;
			}

			public bool IsTerrible
			{
				get
				{
					return _IsTerrible(DateTimeOffset.UtcNow);
				}
			}

			internal DateTimeOffset LastTry
			{
				get
				{
					return Utils.UnixTimeToDateTime((uint)nLastSuccess);
				}
				set
				{
					nLastTry = Utils.DateTimeToUnixTime(value);
				}
			}

			public NetworkAddress Address
			{
				get
				{
					return _Address;
				}
				set
				{
					_Address = value;
				}
			}

			#endregion

			internal int GetNewBucket(uint256 nKey)
			{
				return GetNewBucket(nKey, Source);
			}

			internal int GetNewBucket(uint256 nKey, IPAddress src)
			{
				byte[] vchSourceGroupKey = src.GetGroup();
				UInt64 hash1 = Cheap(Hashes.Hash256(
					nKey.ToBytes(true)
					.Concat(Address.Endpoint.Address.GetGroup())
					.Concat(vchSourceGroupKey)
					.ToArray()));

				UInt64 hash2 = Cheap(Hashes.Hash256(
					nKey.ToBytes(true)
					.Concat(vchSourceGroupKey)
					.Concat(Utils.ToBytes(hash1 % AddressManager.ADDRMAN_NEW_BUCKETS_PER_SOURCE_GROUP, true))
					.ToArray()));
				return (int)(hash2 % ADDRMAN_NEW_BUCKET_COUNT);
			}

			private ulong Cheap(uint256 v)
			{
				return Utils.ToUInt64(v.ToBytes(), true);
			}

			internal int GetBucketPosition(uint256 nKey, bool fNew, int nBucket)
			{
				UInt64 hash1 = Cheap(
					Hashes.Hash256(
						nKey.ToBytes()
						.Concat(new byte[] { (fNew ? (byte)'N' : (byte)'K') })
						.Concat(Utils.ToBytes((uint)nBucket, false))
						.Concat(Address.GetKey())
					.ToArray()));
				return (int)(hash1 % ADDRMAN_BUCKET_SIZE);
			}

			internal int GetTriedBucket(uint256 nKey)
			{
				UInt64 hash1 = Cheap(Hashes.Hash256(nKey.ToBytes().Concat(Address.GetKey()).ToArray()));
				UInt64 hash2 = Cheap(Hashes.Hash256(nKey.ToBytes().Concat(Address.Endpoint.Address.GetGroup()).Concat(Utils.ToBytes(hash1 % AddressManager.ADDRMAN_TRIED_BUCKETS_PER_GROUP, true)).ToArray()));
				return (int)(hash2 % ADDRMAN_TRIED_BUCKET_COUNT);
			}

			internal bool _IsTerrible(DateTimeOffset now)
			{
				if(nLastTry != 0 && LastTry >= now - TimeSpan.FromSeconds(60)) // never remove things tried in the last minute
					return false;

				if(Address.Time > now + TimeSpan.FromSeconds(10 * 60)) // came in a flying DeLorean
					return true;

				if(Address.ntime == 0 || now - Address.Time > TimeSpan.FromSeconds(ADDRMAN_HORIZON_DAYS * 24 * 60 * 60)) // not seen in recent history
					return true;

				if(nLastSuccess == 0 && nAttempts >= AddressManager.ADDRMAN_RETRIES) // tried N times and never a success
					return true;

				if(now - LastSuccess > TimeSpan.FromSeconds(ADDRMAN_MIN_FAIL_DAYS * 24 * 60 * 60) && nAttempts >= AddressManager.ADDRMAN_MAX_FAILURES) // N successive failures in the last week
					return true;

				return false;
			}

			internal bool Match(NetworkAddress addr)
			{
				return
					Address.Endpoint.Address.Equals(addr.Endpoint.Address) &&
					Address.Endpoint.Port == addr.Endpoint.Port;
			}

			internal double Chance
			{
				get
				{
					return GetChance(DateTimeOffset.UtcNow);
				}
			}

			//! Calculate the relative chance this entry should be given when selecting nodes to connect to
			internal double GetChance(DateTimeOffset nNow)
			{
				double fChance = 1.0;

				var nSinceLastSeen = nNow - nTime;
				var nSinceLastTry = nNow - LastTry;

				if(nSinceLastSeen < TimeSpan.Zero)
					nSinceLastSeen = TimeSpan.Zero;
				if(nSinceLastTry < TimeSpan.Zero)
					nSinceLastTry = TimeSpan.Zero;

				// deprioritize very recent attempts away
				if(nSinceLastTry < TimeSpan.FromSeconds(60 * 10))
					fChance *= 0.01;

				// deprioritize 66% after each failed attempt, but at most 1/28th to avoid the search taking forever or overly penalizing outages.
				fChance *= Math.Pow(0.66, Math.Min(nAttempts, 8));

				return fChance;
			}


		}
		//! total number of buckets for tried addresses
		internal const int ADDRMAN_TRIED_BUCKET_COUNT = 256;

		//! total number of buckets for new addresses
		internal const int ADDRMAN_NEW_BUCKET_COUNT = 1024;

		//! maximum allowed number of entries in buckets for new and tried addresses
		internal const int ADDRMAN_BUCKET_SIZE = 64;

		//! over how many buckets entries with tried addresses from a single group (/16 for IPv4) are spread
		internal const int ADDRMAN_TRIED_BUCKETS_PER_GROUP = 8;

		//! over how many buckets entries with new addresses originating from a single group are spread
		internal const int ADDRMAN_NEW_BUCKETS_PER_SOURCE_GROUP = 64;

		//! in how many buckets for entries with new addresses a single address may occur
		const int ADDRMAN_NEW_BUCKETS_PER_ADDRESS = 8;


		//! how old addresses can maximally be
		internal const int ADDRMAN_HORIZON_DAYS = 30;

		//! after how many failed attempts we give up on a new node
		internal const int ADDRMAN_RETRIES = 3;

		//! how many successive failures are allowed ...
		internal const int ADDRMAN_MAX_FAILURES = 10;

		//! ... in at least this many days
		internal const int ADDRMAN_MIN_FAIL_DAYS = 7;

		//! the maximum percentage of nodes to return in a getaddr call
		const int ADDRMAN_GETADDR_MAX_PCT = 23;

		//! the maximum number of nodes to return in a getaddr call
		const int ADDRMAN_GETADDR_MAX = 2500;


#if !NOFILEIO
		public static AddressManager LoadPeerFile(string filePath, Network expectedNetwork = null)
		{
			var addrman = new AddressManager();
			byte[] data, hash;
			using(var fs = File.Open(filePath, FileMode.Open, FileAccess.Read))
			{
				data = new byte[fs.Length - 32];
				fs.Read(data, 0, data.Length);
				hash = new byte[32];
				fs.Read(hash, 0, 32);
			}
			var actual = Hashes.Hash256(data);
			var expected = new uint256(hash);
			if(expected != actual)
				throw new FormatException("Invalid address manager file");

			BitcoinStream stream = new BitcoinStream(data);
			stream.Type = SerializationType.Disk;
			uint magic = 0;
			stream.ReadWrite(ref magic);
			if(expectedNetwork != null && expectedNetwork.Magic != magic)
			{
				throw new FormatException("This file is not for the expected network");
			}
			addrman.ReadWrite(stream);
			return addrman;
		}
		public void SavePeerFile(string filePath, Network network)
		{
			if(network == null)
				throw new ArgumentNullException("network");
			if(filePath == null)
				throw new ArgumentNullException("filePath");

			MemoryStream ms = new MemoryStream();
			BitcoinStream stream = new BitcoinStream(ms, true);
			stream.Type = SerializationType.Disk;
			stream.ReadWrite(network.Magic);
			stream.ReadWrite(this);
			var hash = Hashes.Hash256(ms.ToArray());
			stream.ReadWrite(hash.AsBitcoinSerializable());
			File.WriteAllBytes(filePath, ms.ToArray());
		}
#endif

		AddressInfo Find(IPAddress addr)
		{
			int unused;
			return Find(addr, out unused);
		}
		AddressInfo Find(IPAddress addr, out int pnId)
		{
			if(!mapAddr.TryGetValue(addr, out pnId))
				return null;
			return mapInfo.TryGet(pnId);
		}
		public AddressManager()
		{
			Clear();
		}


		private void Clear()
		{
			vRandom = new List<int>();
			nKey = new uint256(RandomUtils.GetBytes(32));
			vvNew = new int[ADDRMAN_NEW_BUCKET_COUNT, ADDRMAN_BUCKET_SIZE];
			for(int i = 0; i < ADDRMAN_NEW_BUCKET_COUNT; i++)
				for(int j = 0; j < ADDRMAN_BUCKET_SIZE; j++)
					vvNew[i, j] = -1;

			vvTried = new int[ADDRMAN_TRIED_BUCKET_COUNT, ADDRMAN_BUCKET_SIZE];
			for(int i = 0; i < ADDRMAN_TRIED_BUCKET_COUNT; i++)
				for(int j = 0; j < ADDRMAN_BUCKET_SIZE; j++)
					vvTried[i, j] = -1;

			nIdCount = 0;
			nTried = 0;
			nNew = 0;
		}

		byte nVersion = 1;
		byte nKeySize = 32;
		internal uint256 nKey;
		internal int nNew;
		internal int nTried;
		List<int> vRandom;

		int[,] vvNew;
		int[,] vvTried;

		Dictionary<int, AddressInfo> mapInfo = new Dictionary<int, AddressInfo>();
		Dictionary<IPAddress, int> mapAddr = new Dictionary<IPAddress, int>();
		private int nIdCount;

		#region IBitcoinSerializable Members

		public void ReadWrite(BitcoinStream stream)
		{
			lock(cs)
			{
				Check();
				if(!stream.Serializing)
					Clear();
				stream.ReadWrite(ref nVersion);
				stream.ReadWrite(ref nKeySize);
				if(!stream.Serializing && nKeySize != 32)
					throw new FormatException("Incorrect keysize in addrman deserialization");
				stream.ReadWrite(ref nKey);
				stream.ReadWrite(ref nNew);
				stream.ReadWrite(ref nTried);

				int nUBuckets = ADDRMAN_NEW_BUCKET_COUNT ^ (1 << 30);
				stream.ReadWrite(ref nUBuckets);
				if(nVersion != 0)
				{
					nUBuckets ^= (1 << 30);
				}
				if(!stream.Serializing)
				{
					// Deserialize entries from the new table.
					for(int n = 0; n < nNew; n++)
					{
						AddressInfo info = new AddressInfo();
						info.ReadWrite(stream);
						mapInfo.Add(n, info);
						mapAddr[info.Address.Endpoint.Address] = n;
						info.nRandomPos = vRandom.Count;
						vRandom.Add(n);
						if(nVersion != 1 || nUBuckets != ADDRMAN_NEW_BUCKET_COUNT)
						{
							// In case the new table data cannot be used (nVersion unknown, or bucket count wrong),
							// immediately try to give them a reference based on their primary source address.
							int nUBucket = info.GetNewBucket(nKey);
							int nUBucketPos = info.GetBucketPosition(nKey, true, nUBucket);
							if(vvNew[nUBucket, nUBucketPos] == -1)
							{
								vvNew[nUBucket, nUBucketPos] = n;
								info.nRefCount++;
							}
						}
					}

					nIdCount = nNew;

					// Deserialize entries from the tried table.
					int nLost = 0;
					for(int n = 0; n < nTried; n++)
					{
						AddressInfo info = new AddressInfo();
						info.ReadWrite(stream);
						int nKBucket = info.GetTriedBucket(nKey);
						int nKBucketPos = info.GetBucketPosition(nKey, false, nKBucket);
						if(vvTried[nKBucket, nKBucketPos] == -1)
						{
							info.nRandomPos = vRandom.Count;
							info.fInTried = true;
							vRandom.Add(nIdCount);
							mapInfo[nIdCount] = info;
							mapAddr[info.Address.Endpoint.Address] = nIdCount;
							vvTried[nKBucket, nKBucketPos] = nIdCount;
							nIdCount++;
						}
						else
						{
							nLost++;
						}
					}

					nTried -= nLost;

					// Deserialize positions in the new table (if possible).
					for(int bucket = 0; bucket < nUBuckets; bucket++)
					{
						int nSize = 0;
						stream.ReadWrite(ref nSize);
						for(int n = 0; n < nSize; n++)
						{
							int nIndex = 0;
							stream.ReadWrite(ref nIndex);
							if(nIndex >= 0 && nIndex < nNew)
							{
								AddressInfo info = mapInfo[nIndex];
								int nUBucketPos = info.GetBucketPosition(nKey, true, bucket);
								if(nVersion == 1 && nUBuckets == ADDRMAN_NEW_BUCKET_COUNT && vvNew[bucket, nUBucketPos] == -1 && info.nRefCount < ADDRMAN_NEW_BUCKETS_PER_ADDRESS)
								{
									info.nRefCount++;
									vvNew[bucket, nUBucketPos] = nIndex;
								}
							}
						}
					}

					// Prune new entries with refcount 0 (as a result of collisions).
					int nLostUnk = 0;
					foreach(var kv in mapInfo.ToList())
					{
						if(kv.Value.fInTried == false && kv.Value.nRefCount == 0)
						{
							Delete(kv.Key);
							nLostUnk++;
						}
					}
				}
				else
				{
					Dictionary<int, int> mapUnkIds = new Dictionary<int, int>();
					int nIds = 0;
					foreach(var kv in mapInfo)
					{
						mapUnkIds[kv.Key] = nIds;
						AddressInfo info = kv.Value;
						if(info.nRefCount != 0)
						{
							assert(nIds != nNew); // this means nNew was wrong, oh ow
							info.ReadWrite(stream);
							nIds++;
						}
					}
					nIds = 0;
					foreach(var kv in mapInfo)
					{
						AddressInfo info = kv.Value;
						if(info.fInTried)
						{
							assert(nIds != nTried); // this means nTried was wrong, oh ow
							info.ReadWrite(stream);
							nIds++;
						}
					}

					for(int bucket = 0; bucket < ADDRMAN_NEW_BUCKET_COUNT; bucket++)
					{
						int nSize = 0;
						for(int i = 0; i < ADDRMAN_BUCKET_SIZE; i++)
						{
							if(vvNew[bucket, i] != -1)
								nSize++;
						}
						stream.ReadWrite(ref nSize);
						for(int i = 0; i < ADDRMAN_BUCKET_SIZE; i++)
						{
							if(vvNew[bucket, i] != -1)
							{
								int nIndex = mapUnkIds[vvNew[bucket, i]];
								stream.ReadWrite(ref nIndex);
							}
						}
					}
				}
				Check();
			}
		}

		#endregion

		//! Add a single address.
		public bool Add(NetworkAddress addr, IPAddress source)
		{
			return Add(addr, source, TimeSpan.Zero);
		}

		object cs = new object();
		public bool Add(NetworkAddress addr)
		{
			return Add(addr, IPAddress.Loopback);
		}
		public bool Add(NetworkAddress addr, IPAddress source, TimeSpan nTimePenalty)
		{
			bool fRet = false;
			lock(cs)
			{
				Check();
				fRet |= Add_(addr, source, nTimePenalty);
				Check();
			}
			return fRet;
		}
		public bool Add(IEnumerable<NetworkAddress> vAddr, IPAddress source)
		{
			return Add(vAddr, source, TimeSpan.FromSeconds(0));
		}
		public bool Add(IEnumerable<NetworkAddress> vAddr, IPAddress source, TimeSpan nTimePenalty)
		{
			int nAdd = 0;
			lock(cs)
			{
				Check();
				foreach(var addr in vAddr)
					nAdd += Add_(addr, source, nTimePenalty) ? 1 : 0;
				Check();
			}
			return nAdd > 0;
		}

		private bool Add_(NetworkAddress addr, IPAddress source, TimeSpan nTimePenalty)
		{
			if(!addr.Endpoint.Address.IsRoutable(true))
				return false;

			bool fNew = false;
			int nId;
			AddressInfo pinfo = Find(addr, out nId);
			if(pinfo != null)
			{
				// periodically update nTime
				bool fCurrentlyOnline = (DateTimeOffset.UtcNow - addr.Time < TimeSpan.FromSeconds(24 * 60 * 60));
				var nUpdateInterval = TimeSpan.FromSeconds(fCurrentlyOnline ? 60 * 60 : 24 * 60 * 60);
				if(addr.ntime != 0 && (pinfo.Address.ntime == 0 || pinfo.Address.Time < addr.Time - nUpdateInterval - nTimePenalty))
					pinfo.Address.ntime = (uint)Math.Max(0L, (long)Utils.DateTimeToUnixTime(addr.Time - nTimePenalty));

				// add services
				pinfo.Address.Service |= addr.Service;

				// do not update if no new information is present
				if(addr.ntime == 0 || (pinfo.Address.ntime != 0 && addr.Time <= pinfo.Address.Time))
					return false;

				// do not update if the entry was already in the "tried" table
				if(pinfo.fInTried)
					return false;

				// do not update if the max reference count is reached
				if(pinfo.nRefCount == ADDRMAN_NEW_BUCKETS_PER_ADDRESS)
					return false;

				// stochastic test: previous nRefCount == N: 2^N times harder to increase it
				int nFactor = 1;
				for(int n = 0; n < pinfo.nRefCount; n++)
					nFactor *= 2;
				if(nFactor > 1 && (GetRandInt(nFactor) != 0))
					return false;
			}
			else
			{
				pinfo = Create(addr, source, out nId);
				pinfo.Address.ntime = (uint)Math.Max((long)0, (long)Utils.DateTimeToUnixTime(pinfo.Address.Time - nTimePenalty));
				nNew++;
				fNew = true;
			}

			int nUBucket = pinfo.GetNewBucket(nKey, source);
			int nUBucketPos = pinfo.GetBucketPosition(nKey, true, nUBucket);
			if(vvNew[nUBucket, nUBucketPos] != nId)
			{
				bool fInsert = vvNew[nUBucket, nUBucketPos] == -1;
				if(!fInsert)
				{
					AddressInfo infoExisting = mapInfo[vvNew[nUBucket, nUBucketPos]];
					if(infoExisting.IsTerrible || (infoExisting.nRefCount > 1 && pinfo.nRefCount == 0))
					{
						// Overwrite the existing new table entry.
						fInsert = true;
					}
				}
				if(fInsert)
				{
					ClearNew(nUBucket, nUBucketPos);
					pinfo.nRefCount++;
					vvNew[nUBucket, nUBucketPos] = nId;
				}
				else
				{
					if(pinfo.nRefCount == 0)
					{
						Delete(nId);
					}
				}
			}
			return fNew;
		}

		private void ClearNew(int nUBucket, int nUBucketPos)
		{
			// if there is an entry in the specified bucket, delete it.
			if(vvNew[nUBucket, nUBucketPos] != -1)
			{
				int nIdDelete = vvNew[nUBucket, nUBucketPos];
				AddressInfo infoDelete = mapInfo[nIdDelete];
				assert(infoDelete.nRefCount > 0);
				infoDelete.nRefCount--;
				infoDelete.nRefCount = Math.Max(0, infoDelete.nRefCount);
				vvNew[nUBucket, nUBucketPos] = -1;
				if(infoDelete.nRefCount == 0)
				{
					Delete(nIdDelete);
				}
			}
		}

		private void Delete(int nId)
		{
			assert(mapInfo.ContainsKey(nId));
			AddressInfo info = mapInfo[nId];
			assert(!info.fInTried);
			assert(info.nRefCount == 0);

			SwapRandom(info.nRandomPos, vRandom.Count - 1);
			vRandom.RemoveAt(vRandom.Count - 1);
			mapAddr.Remove(info.Address.Endpoint.Address);
			mapInfo.Remove(nId);
			nNew--;


		}

		private void SwapRandom(int nRndPos1, int nRndPos2)
		{
			if(nRndPos1 == nRndPos2)
				return;

			assert(nRndPos1 < vRandom.Count && nRndPos2 < vRandom.Count);

			int nId1 = vRandom[nRndPos1];
			int nId2 = vRandom[nRndPos2];

			assert(mapInfo.ContainsKey(nId1));
			assert(mapInfo.ContainsKey(nId2));

			mapInfo[nId1].nRandomPos = nRndPos2;
			mapInfo[nId2].nRandomPos = nRndPos1;

			vRandom[nRndPos1] = nId2;
			vRandom[nRndPos2] = nId1;
		}

		private AddressInfo Create(NetworkAddress addr, IPAddress addrSource, out int pnId)
		{
			int nId = nIdCount++;
			mapInfo[nId] = new AddressInfo(addr, addrSource);
			mapAddr[addr.Endpoint.Address] = nId;
			mapInfo[nId].nRandomPos = vRandom.Count;
			vRandom.Add(nId);
			pnId = nId;
			return mapInfo[nId];
		}

		private AddressInfo Find(NetworkAddress addr, out int nId)
		{
			return Find(addr.Endpoint.Address, out nId);
		}

		internal bool DebugMode
		{
			get;
			set;
		}
		internal void Check()
		{
			if(!DebugMode)
				return;
			lock(cs)
			{
				assert(Check_() == 0);
			}
		}

		private int Check_()
		{
			List<int> setTried = new List<int>();
			Dictionary<int, int> mapNew = new Dictionary<int, int>();

			if(vRandom.Count != nTried + nNew)
				return -7;

			foreach(var kv in mapInfo)
			{
				int n = kv.Key;
				AddressInfo info = kv.Value;
				if(info.fInTried)
				{
					if(info.nLastSuccess == 0)
						return -1;
					if(info.nRefCount != 0)
						return -2;
					setTried.Add(n);
				}
				else
				{
					if(info.nRefCount < 0 || info.nRefCount > ADDRMAN_NEW_BUCKETS_PER_ADDRESS)
						return -3;
					if(info.nRefCount == 0)
						return -4;
					mapNew[n] = info.nRefCount;
				}
				if(mapAddr[info.Address.Endpoint.Address] != n)
					return -5;
				if(info.nRandomPos < 0 || info.nRandomPos >= vRandom.Count || vRandom[info.nRandomPos] != n)
					return -14;
				if(info.nLastTry < 0)
					return -6;
				if(info.nLastSuccess < 0)
					return -8;
			}
			if(setTried.Count != nTried)
				return -9;
			if(mapNew.Count != nNew)
				return -10;

			for(int n = 0; n < ADDRMAN_TRIED_BUCKET_COUNT; n++)
			{
				for(int i = 0; i < ADDRMAN_BUCKET_SIZE; i++)
				{
					if(vvTried[n, i] != -1)
					{
						if(!setTried.Contains(vvTried[n, i]))
							return -11;
						if(mapInfo[vvTried[n, i]].GetTriedBucket(nKey) != n)
							return -17;
						if(mapInfo[vvTried[n, i]].GetBucketPosition(nKey, false, n) != i)
							return -18;
						setTried.Remove(vvTried[n, i]);
					}
				}
			}

			for(int n = 0; n < ADDRMAN_NEW_BUCKET_COUNT; n++)
			{
				for(int i = 0; i < ADDRMAN_BUCKET_SIZE; i++)
				{
					if(vvNew[n, i] != -1)
					{
						if(!mapNew.ContainsKey(vvNew[n, i]))
							return -12;
						if(mapInfo[vvNew[n, i]].GetBucketPosition(nKey, true, n) != i)
							return -19;
						if(--mapNew[vvNew[n, i]] == 0)
							mapNew.Remove(vvNew[n, i]);
					}
				}
			}

			if(setTried.Count != 0)
				return -13;
			if(mapNew.Count != 0)
				return -15;
			if(nKey == null || nKey == uint256.Zero)
				return -16;
			return 0;
		}



		public void Good(NetworkAddress addr)
		{
			Good(addr, DateTimeOffset.UtcNow);
		}

		public void Good(NetworkAddress addr, DateTimeOffset nTime)
		{
			lock(cs)
			{
				Check();
				Good_(addr, nTime);
				Check();
			}
		}

		private void Good_(NetworkAddress addr, DateTimeOffset nTime)
		{
			int nId;
			AddressInfo pinfo = Find(addr, out nId);

			// if not found, bail out
			if(pinfo == null)
				return;

			AddressInfo info = pinfo;

			// check whether we are talking about the exact same CService (including same port)
			if(!info.Match(addr))
				return;

			// update info
			info.LastSuccess = nTime;
			info.LastTry = nTime;
			info.nAttempts = 0;
			// nTime is not updated here, to avoid leaking information about
			// currently-connected peers.

			// if it is already in the tried set, don't do anything else
			if(info.fInTried)
				return;

			// find a bucket it is in now
			int nRnd = GetRandInt(ADDRMAN_NEW_BUCKET_COUNT);
			int nUBucket = -1;
			for(int n = 0; n < ADDRMAN_NEW_BUCKET_COUNT; n++)
			{
				int nB = (n + nRnd) % ADDRMAN_NEW_BUCKET_COUNT;
				int nBpos = info.GetBucketPosition(nKey, true, nB);
				if(vvNew[nB, nBpos] == nId)
				{
					nUBucket = nB;
					break;
				}
			}

			// if no bucket is found, something bad happened;
			// TODO: maybe re-add the node, but for now, just bail out
			if(nUBucket == -1)
				return;

			// move nId to the tried tables
			MakeTried(info, nId);
		}

		private void MakeTried(AddressInfo info, int nId)
		{
			// remove the entry from all new buckets
			for(int bucket = 0; bucket < ADDRMAN_NEW_BUCKET_COUNT; bucket++)
			{
				int pos = info.GetBucketPosition(nKey, true, bucket);
				if(vvNew[bucket, pos] == nId)
				{
					vvNew[bucket, pos] = -1;
					info.nRefCount--;
				}
			}
			nNew--;

			assert(info.nRefCount == 0);

			// which tried bucket to move the entry to
			int nKBucket = info.GetTriedBucket(nKey);
			int nKBucketPos = info.GetBucketPosition(nKey, false, nKBucket);

			// first make space to add it (the existing tried entry there is moved to new, deleting whatever is there).
			if(vvTried[nKBucket, nKBucketPos] != -1)
			{
				// find an item to evict
				int nIdEvict = vvTried[nKBucket, nKBucketPos];
				assert(mapInfo.ContainsKey(nIdEvict));
				AddressInfo infoOld = mapInfo[nIdEvict];

				// Remove the to-be-evicted item from the tried set.
				infoOld.fInTried = false;
				vvTried[nKBucket, nKBucketPos] = -1;
				nTried--;

				// find which new bucket it belongs to
				int nUBucket = infoOld.GetNewBucket(nKey);
				int nUBucketPos = infoOld.GetBucketPosition(nKey, true, nUBucket);
				ClearNew(nUBucket, nUBucketPos);
				assert(vvNew[nUBucket, nUBucketPos] == -1);

				// Enter it into the new set again.
				infoOld.nRefCount = 1;
				vvNew[nUBucket, nUBucketPos] = nIdEvict;
				nNew++;
			}
			assert(vvTried[nKBucket, nKBucketPos] == -1);

			vvTried[nKBucket, nKBucketPos] = nId;
			nTried++;
			info.fInTried = true;
		}

		private static void assert(bool value)
		{
			if(!value)
				throw new InvalidOperationException("Bug in AddressManager, should never happen, contact NBitcoin developpers if you see this exception");
		}
		//! Mark an entry as connection attempted to.
		public void Attempt(NetworkAddress addr)
		{
			Attempt(addr, DateTimeOffset.UtcNow);
		}
		//! Mark an entry as connection attempted to.
		public void Attempt(NetworkAddress addr, DateTimeOffset nTime)
		{
			lock(cs)
			{
				Check();
				Attempt_(addr, nTime);
				Check();
			}
		}

		private void Attempt_(NetworkAddress addr, DateTimeOffset nTime)
		{
			AddressInfo pinfo = Find(addr.Endpoint.Address);

			// if not found, bail out
			if(pinfo == null)
				return;

			AddressInfo info = pinfo;

			// check whether we are talking about the exact same CService (including same port)
			if(!info.Match(addr))
				return;

			// update info
			info.LastTry = nTime;
			info.nAttempts++;
		}

		//! Mark an entry as currently-connected-to.
		public void Connected(NetworkAddress addr)
		{
			Connected(addr, DateTimeOffset.UtcNow);
		}

		//! Mark an entry as currently-connected-to.
		public void Connected(NetworkAddress addr, DateTimeOffset nTime)
		{
			lock(cs)
			{
				Check();
				Connected_(addr, nTime);
				Check();
			}
		}
		void Connected_(NetworkAddress addr, DateTimeOffset nTime)
		{
			int unused;
			AddressInfo pinfo = Find(addr, out unused);

			// if not found, bail out
			if(pinfo == null)
				return;

			AddressInfo info = pinfo;

			// check whether we are talking about the exact same CService (including same port)
			if(!info.Match(addr))
				return;

			// update info
			var nUpdateInterval = TimeSpan.FromSeconds(20 * 60);
			if(nTime - info.nTime > nUpdateInterval)
				info.nTime = nTime;
		}

		/// <summary>
		/// Choose an address to connect to.
		/// </summary>
		/// <returns>The network address of a peer, or null if none are found</returns>
		public NetworkAddress Select()
		{
			AddressInfo addrRet = null;
			lock(cs)
			{
				Check();
				addrRet = Select_();
				Check();
			}
			return addrRet == null ? null : addrRet.Address;
		}

		private AddressInfo Select_()
		{
			if(vRandom.Count == 0)
				return null;

			// Use a 50% chance for choosing between tried and new table entries.
			if(nTried > 0 && (nNew == 0 || GetRandInt(2) == 0))
			{
				// use a tried node
				double fChanceFactor = 1.0;
				while(true)
				{
					int nKBucket = GetRandInt(ADDRMAN_TRIED_BUCKET_COUNT);
					int nKBucketPos = GetRandInt(ADDRMAN_BUCKET_SIZE);
					if(vvTried[nKBucket, nKBucketPos] == -1)
						continue;
					int nId = vvTried[nKBucket, nKBucketPos];
					assert(mapInfo.ContainsKey(nId));
					AddressInfo info = mapInfo[nId];
					if(GetRandInt(1 << 30) < fChanceFactor * info.Chance * (1 << 30))
						return info;
					fChanceFactor *= 1.2;
				}
			}
			else
			{
				// use a new node
				double fChanceFactor = 1.0;
				while(true)
				{
					int nUBucket = GetRandInt(ADDRMAN_NEW_BUCKET_COUNT);
					int nUBucketPos = GetRandInt(ADDRMAN_BUCKET_SIZE);
					if(vvNew[nUBucket, nUBucketPos] == -1)
						continue;
					int nId = vvNew[nUBucket, nUBucketPos];
					assert(mapInfo.ContainsKey(nId));
					AddressInfo info = mapInfo[nId];
					if(GetRandInt(1 << 30) < fChanceFactor * info.Chance * (1 << 30))
						return info;
					fChanceFactor *= 1.2;
				}
			}
		}

		private static int GetRandInt(int max)
		{
			return (int)(RandomUtils.GetUInt32() % (uint)max);
		}

		/// <summary>
		/// Return a bunch of addresses, selected at random.
		/// </summary>
		/// <returns></returns>
		public NetworkAddress[] GetAddr()
		{
			NetworkAddress[] result = null;
			lock(cs)
			{
				Check();
				result = GetAddr_().ToArray();
				Check();
			}
			return result;
		}
		IEnumerable<NetworkAddress> GetAddr_()
		{
			List<NetworkAddress> vAddr = new List<NetworkAddress>();
			int nNodes = ADDRMAN_GETADDR_MAX_PCT * vRandom.Count / 100;
			if(nNodes > ADDRMAN_GETADDR_MAX)
				nNodes = ADDRMAN_GETADDR_MAX;
			// gather a list of random nodes, skipping those of low quality
			for(int n = 0; n < vRandom.Count; n++)
			{
				if(vAddr.Count >= nNodes)
					break;

				int nRndPos = GetRandInt(vRandom.Count - n) + n;
				SwapRandom(n, nRndPos);
				assert(mapInfo.ContainsKey(vRandom[n]));

				AddressInfo ai = mapInfo[vRandom[n]];
				if(!ai.IsTerrible)
					vAddr.Add(ai.Address);
			}
			return vAddr;
		}

		public int Count
		{
			get
			{
				return vRandom.Count;
			}
		}

		internal void DiscoverPeers(Network network, NodeConnectionParameters parameters, int peerToFind)
		{
			TraceCorrelation traceCorrelation = new TraceCorrelation(NodeServerTrace.Trace, "Discovering nodes");
			int found = 0;

			using(traceCorrelation.Open())
			{
				while(found < peerToFind)
				{
					parameters.ConnectCancellation.ThrowIfCancellationRequested();
					NodeServerTrace.PeerTableRemainingPeerToGet(-found + peerToFind);
					List<NetworkAddress> peers = new List<NetworkAddress>();
					peers.AddRange(this.GetAddr());
					if(peers.Count == 0)
					{
						PopulateTableWithDNSNodes(network, peers);
						PopulateTableWithHardNodes(network, peers);
						peers = new List<NetworkAddress>(peers.OrderBy(a => RandomUtils.GetInt32()));
						if(peers.Count == 0)
							return;
					}


					CancellationTokenSource peerTableFull = new CancellationTokenSource();
					CancellationToken loopCancel = CancellationTokenSource.CreateLinkedTokenSource(peerTableFull.Token, parameters.ConnectCancellation).Token;
					try
					{
						Parallel.ForEach(peers, new ParallelOptions()
						{
							MaxDegreeOfParallelism = 5,
							CancellationToken = loopCancel,
						}, p =>
						{
							CancellationTokenSource timeout = new CancellationTokenSource(TimeSpan.FromSeconds(5));
							var cancelConnection = CancellationTokenSource.CreateLinkedTokenSource(timeout.Token, loopCancel);
							Node n = null;
							try
							{
								var param2 = parameters.Clone();
								param2.ConnectCancellation = cancelConnection.Token;
								var addrman = param2.TemplateBehaviors.Find<AddressManagerBehavior>();
								param2.TemplateBehaviors.Clear();
								param2.TemplateBehaviors.Add(addrman);
								n = Node.Connect(network, p.Endpoint, param2);
								n.VersionHandshake(cancelConnection.Token);
								n.MessageReceived += (s, a) =>
								{
									var addr = (a.Message.Payload as AddrPayload);
									if(addr != null)
									{
										Interlocked.Add(ref found, addr.Addresses.Length);
										if(found >= peerToFind)
											peerTableFull.Cancel();
									}
								};
								n.SendMessageAsync(new GetAddrPayload());
								loopCancel.WaitHandle.WaitOne(2000);
							}
							catch
							{
							}
							finally
							{
								if(n != null)
									n.DisconnectAsync();
							}
							if(found >= peerToFind)
								peerTableFull.Cancel();
							else
								NodeServerTrace.Information("Need " + (-found + peerToFind) + " more peers");
						});
					}
					catch(OperationCanceledException)
					{
						if(parameters.ConnectCancellation.IsCancellationRequested)
							throw;
					}
				}
			}
		}

		private static void PopulateTableWithDNSNodes(Network network, List<NetworkAddress> peers)
		{
			peers.AddRange(network.DNSSeeds
				.SelectMany(d =>
				{
					try
					{
						return d.GetAddressNodes();
					}
					catch(Exception)
					{
						return new IPAddress[0];
					}
				})
				.Select(d => new NetworkAddress(d, network.DefaultPort))
				.ToArray());
		}

		private static void PopulateTableWithHardNodes(Network network, List<NetworkAddress> peers)
		{
			peers.AddRange(network.SeedNodes);
		}
	}
}
>>>>>>> d3cbf392
#endif<|MERGE_RESOLUTION|>--- conflicted
+++ resolved
@@ -1,2471 +1,1235 @@
-<<<<<<< HEAD
-﻿#if !NOSOCKET
-using System;
-using System.Collections.Generic;
-using System.IO;
-using System.Linq;
-using System.Net;
-using System.Threading;
-using System.Threading.Tasks;
-using NBitcoin.Crypto;
-using NBitcoin.Protocol.Behaviors;
-using NBitcoin.Protocol.Payloads;
-
-namespace NBitcoin.Protocol
-{
-
-	/// <summary>
-	/// The AddressManager, keep a set of peers discovered on the network in cache can update their actual states.
-	/// Replicate AddressManager of Bitcoin Core, the Buckets and BucketPosition are not guaranteed to be coherent with Bitcoin Core
-	/// </summary>
-	public class AddressManager : IBitcoinSerializable
-	{
-		internal class AddressInfo : IBitcoinSerializable
-		{
-			#region IBitcoinSerializable Members
-
-			public void ReadWrite(BitcoinStream stream)
-			{
-				stream.ReadWrite(ref _Address);
-				stream.ReadWrite(ref source);
-				stream.ReadWrite(ref nLastSuccess);
-				stream.ReadWrite(ref nAttempts);
-
-			}
-
-			internal int nAttempts;
-			internal long nLastSuccess;
-			byte[] source = new byte[16];
-
-			public DateTimeOffset LastSuccess
-			{
-				get
-				{
-					return Utils.UnixTimeToDateTime((uint)nLastSuccess);
-				}
-				set
-				{
-					nLastSuccess = Utils.DateTimeToUnixTime(value);
-				}
-			}
-
-			public IPAddress Source
-			{
-				get
-				{
-					return new IPAddress(source);
-				}
-				set
-				{
-					var ipBytes = value.GetAddressBytes();
-					if(ipBytes.Length == 16)
-					{
-						source = ipBytes;
-					}
-					else if(ipBytes.Length == 4)
-					{
-						//Convert to ipv4 mapped to ipv6
-						//In these addresses, the first 80 bits are zero, the next 16 bits are one, and the remaining 32 bits are the IPv4 address
-						source = new byte[16];
-						Array.Copy(ipBytes, 0, source, 12, 4);
-						Array.Copy(new byte[] { 0xFF, 0xFF }, 0, source, 10, 2);
-					}
-					else
-						throw new NotSupportedException("Invalid IP address type");
-				}
-			}
-
-			NetworkAddress _Address;
-			public int nRandomPos = -1;
-			public int nRefCount;
-			public bool fInTried;
-			internal long nLastTry;
-			internal DateTimeOffset nTime
-			{
-				get
-				{
-					return Address.Time;
-				}
-				set
-				{
-					Address.Time = value;
-				}
-			}
-
-
-			public AddressInfo()
-			{
-
-			}
-			public AddressInfo(NetworkAddress addr, IPAddress addrSource)
-			{
-				Address = addr;
-				Source = addrSource;
-			}
-
-			public bool IsTerrible
-			{
-				get
-				{
-					return _IsTerrible(DateTimeOffset.UtcNow);
-				}
-			}
-
-			internal DateTimeOffset LastTry
-			{
-				get
-				{
-					return Utils.UnixTimeToDateTime((uint)nLastSuccess);
-				}
-				set
-				{
-					nLastTry = Utils.DateTimeToUnixTime(value);
-				}
-			}
-
-			public NetworkAddress Address
-			{
-				get
-				{
-					return _Address;
-				}
-				set
-				{
-					_Address = value;
-				}
-			}
-
-			#endregion
-
-			internal int GetNewBucket(uint256 nKey)
-			{
-				return GetNewBucket(nKey, Source);
-			}
-
-			internal int GetNewBucket(uint256 nKey, IPAddress src)
-			{
-				byte[] vchSourceGroupKey = src.GetGroup();
-				UInt64 hash1 = Cheap(Hashes.Hash256(
-					nKey.ToBytes(true)
-					.Concat(Address.Endpoint.Address.GetGroup())
-					.Concat(vchSourceGroupKey)
-					.ToArray()));
-
-				UInt64 hash2 = Cheap(Hashes.Hash256(
-					nKey.ToBytes(true)
-					.Concat(vchSourceGroupKey)
-					.Concat(Utils.ToBytes(hash1 % AddressManager.ADDRMAN_NEW_BUCKETS_PER_SOURCE_GROUP, true))
-					.ToArray()));
-				return (int)(hash2 % ADDRMAN_NEW_BUCKET_COUNT);
-			}
-
-			private ulong Cheap(uint256 v)
-			{
-				return Utils.ToUInt64(v.ToBytes(), true);
-			}
-
-			internal int GetBucketPosition(uint256 nKey, bool fNew, int nBucket)
-			{
-				UInt64 hash1 = Cheap(
-					Hashes.Hash256(
-						nKey.ToBytes()
-						.Concat(new byte[] { (fNew ? (byte)'N' : (byte)'K') })
-						.Concat(Utils.ToBytes((uint)nBucket, false))
-						.Concat(Address.GetKey())
-					.ToArray()));
-				return (int)(hash1 % ADDRMAN_BUCKET_SIZE);
-			}
-
-			internal int GetTriedBucket(uint256 nKey)
-			{
-				UInt64 hash1 = Cheap(Hashes.Hash256(nKey.ToBytes().Concat(Address.GetKey()).ToArray()));
-				UInt64 hash2 = Cheap(Hashes.Hash256(nKey.ToBytes().Concat(Address.Endpoint.Address.GetGroup()).Concat(Utils.ToBytes(hash1 % AddressManager.ADDRMAN_TRIED_BUCKETS_PER_GROUP, true)).ToArray()));
-				return (int)(hash2 % ADDRMAN_TRIED_BUCKET_COUNT);
-			}
-
-			internal bool _IsTerrible(DateTimeOffset now)
-			{
-				if(nLastTry != 0 && LastTry >= now - TimeSpan.FromSeconds(60)) // never remove things tried in the last minute
-					return false;
-
-				if(Address.Time > now + TimeSpan.FromSeconds(10 * 60)) // came in a flying DeLorean
-					return true;
-
-				if(Address.ntime == 0 || now - Address.Time > TimeSpan.FromSeconds(ADDRMAN_HORIZON_DAYS * 24 * 60 * 60)) // not seen in recent history
-					return true;
-
-				if(nLastSuccess == 0 && nAttempts >= AddressManager.ADDRMAN_RETRIES) // tried N times and never a success
-					return true;
-
-				if(now - LastSuccess > TimeSpan.FromSeconds(ADDRMAN_MIN_FAIL_DAYS * 24 * 60 * 60) && nAttempts >= AddressManager.ADDRMAN_MAX_FAILURES) // N successive failures in the last week
-					return true;
-
-				return false;
-			}
-
-			internal bool Match(NetworkAddress addr)
-			{
-				return
-					Address.Endpoint.Address.Equals(addr.Endpoint.Address) &&
-					Address.Endpoint.Port == addr.Endpoint.Port;
-			}
-
-			internal double Chance
-			{
-				get
-				{
-					return GetChance(DateTimeOffset.UtcNow);
-				}
-			}
-
-			//! Calculate the relative chance this entry should be given when selecting nodes to connect to
-			internal double GetChance(DateTimeOffset nNow)
-			{
-				double fChance = 1.0;
-
-				var nSinceLastSeen = nNow - nTime;
-				var nSinceLastTry = nNow - LastTry;
-
-				if(nSinceLastSeen < TimeSpan.Zero)
-					nSinceLastSeen = TimeSpan.Zero;
-				if(nSinceLastTry < TimeSpan.Zero)
-					nSinceLastTry = TimeSpan.Zero;
-
-				// deprioritize very recent attempts away
-				if(nSinceLastTry < TimeSpan.FromSeconds(60 * 10))
-					fChance *= 0.01;
-
-				// deprioritize 66% after each failed attempt, but at most 1/28th to avoid the search taking forever or overly penalizing outages.
-				fChance *= Math.Pow(0.66, Math.Min(nAttempts, 8));
-
-				return fChance;
-			}
-
-
-		}
-		//! total number of buckets for tried addresses
-		internal const int ADDRMAN_TRIED_BUCKET_COUNT = 256;
-
-		//! total number of buckets for new addresses
-		internal const int ADDRMAN_NEW_BUCKET_COUNT = 1024;
-
-		//! maximum allowed number of entries in buckets for new and tried addresses
-		internal const int ADDRMAN_BUCKET_SIZE = 64;
-
-		//! over how many buckets entries with tried addresses from a single group (/16 for IPv4) are spread
-		internal const int ADDRMAN_TRIED_BUCKETS_PER_GROUP = 8;
-
-		//! over how many buckets entries with new addresses originating from a single group are spread
-		internal const int ADDRMAN_NEW_BUCKETS_PER_SOURCE_GROUP = 64;
-
-		//! in how many buckets for entries with new addresses a single address may occur
-		const int ADDRMAN_NEW_BUCKETS_PER_ADDRESS = 8;
-
-
-		//! how old addresses can maximally be
-		internal const int ADDRMAN_HORIZON_DAYS = 30;
-
-		//! after how many failed attempts we give up on a new node
-		internal const int ADDRMAN_RETRIES = 3;
-
-		//! how many successive failures are allowed ...
-		internal const int ADDRMAN_MAX_FAILURES = 10;
-
-		//! ... in at least this many days
-		internal const int ADDRMAN_MIN_FAIL_DAYS = 7;
-
-		//! the maximum percentage of nodes to return in a getaddr call
-		const int ADDRMAN_GETADDR_MAX_PCT = 23;
-
-		//! the maximum number of nodes to return in a getaddr call
-		const int ADDRMAN_GETADDR_MAX = 2500;
-
-
-#if !NOFILEIO
-		public static AddressManager LoadPeerFile(string filePath, Network expectedNetwork = null)
-		{
-			var addrman = new AddressManager();
-			byte[] data, hash;
-			using(var fs = File.Open(filePath, FileMode.Open, FileAccess.Read))
-			{
-				data = new byte[fs.Length - 32];
-				fs.Read(data, 0, data.Length);
-				hash = new byte[32];
-				fs.Read(hash, 0, 32);
-			}
-			var actual = Hashes.Hash256(data);
-			var expected = new uint256(hash);
-			if(expected != actual)
-				throw new FormatException("Invalid address manager file");
-
-			BitcoinStream stream = new BitcoinStream(data);
-			stream.Type = SerializationType.Disk;
-			uint magic = 0;
-			stream.ReadWrite(ref magic);
-			if(expectedNetwork != null && expectedNetwork.Magic != magic)
-			{
-				throw new FormatException("This file is not for the expected network");
-			}
-			addrman.ReadWrite(stream);
-			return addrman;
-		}
-		public void SavePeerFile(string filePath, Network network)
-		{
-			if(network == null)
-				throw new ArgumentNullException("network");
-			if(filePath == null)
-				throw new ArgumentNullException("filePath");
-
-			MemoryStream ms = new MemoryStream();
-			BitcoinStream stream = new BitcoinStream(ms, true);
-			stream.Type = SerializationType.Disk;
-			stream.ReadWrite(network.Magic);
-			stream.ReadWrite(this);
-			var hash = Hashes.Hash256(ms.ToArray());
-			stream.ReadWrite(hash.AsBitcoinSerializable());
-			File.WriteAllBytes(filePath, ms.ToArray());
-		}
-#endif
-
-		AddressInfo Find(IPAddress addr)
-		{
-			int unused;
-			return Find(addr, out unused);
-		}
-		AddressInfo Find(IPAddress addr, out int pnId)
-		{
-			if(!mapAddr.TryGetValue(addr, out pnId))
-				return null;
-			return mapInfo.TryGet(pnId);
-		}
-		public AddressManager()
-		{
-			Clear();
-		}
-
-
-		private void Clear()
-		{
-			vRandom = new List<int>();
-			nKey = new uint256(RandomUtils.GetBytes(32));
-			vvNew = new int[ADDRMAN_NEW_BUCKET_COUNT, ADDRMAN_BUCKET_SIZE];
-			for(int i = 0; i < ADDRMAN_NEW_BUCKET_COUNT; i++)
-				for(int j = 0; j < ADDRMAN_BUCKET_SIZE; j++)
-					vvNew[i, j] = -1;
-
-			vvTried = new int[ADDRMAN_TRIED_BUCKET_COUNT, ADDRMAN_BUCKET_SIZE];
-			for(int i = 0; i < ADDRMAN_TRIED_BUCKET_COUNT; i++)
-				for(int j = 0; j < ADDRMAN_BUCKET_SIZE; j++)
-					vvTried[i, j] = -1;
-
-			nIdCount = 0;
-			nTried = 0;
-			nNew = 0;
-		}
-
-		byte nVersion = 1;
-		byte nKeySize = 32;
-		internal uint256 nKey;
-		internal int nNew;
-		internal int nTried;
-		List<int> vRandom;
-
-		int[,] vvNew;
-		int[,] vvTried;
-
-		Dictionary<int, AddressInfo> mapInfo = new Dictionary<int, AddressInfo>();
-		Dictionary<IPAddress, int> mapAddr = new Dictionary<IPAddress, int>();
-		private int nIdCount;
-
-		#region IBitcoinSerializable Members
-
-		public void ReadWrite(BitcoinStream stream)
-		{
-			lock(cs)
-			{
-				Check();
-				if(!stream.Serializing)
-					Clear();
-				stream.ReadWrite(ref nVersion);
-				stream.ReadWrite(ref nKeySize);
-				if(!stream.Serializing && nKeySize != 32)
-					throw new FormatException("Incorrect keysize in addrman deserialization");
-				stream.ReadWrite(ref nKey);
-				stream.ReadWrite(ref nNew);
-				stream.ReadWrite(ref nTried);
-
-				int nUBuckets = ADDRMAN_NEW_BUCKET_COUNT ^ (1 << 30);
-				stream.ReadWrite(ref nUBuckets);
-				if(nVersion != 0)
-				{
-					nUBuckets ^= (1 << 30);
-				}
-				if(!stream.Serializing)
-				{
-					// Deserialize entries from the new table.
-					for(int n = 0; n < nNew; n++)
-					{
-						AddressInfo info = new AddressInfo();
-						info.ReadWrite(stream);
-						mapInfo.Add(n, info);
-						mapAddr[info.Address.Endpoint.Address] = n;
-						info.nRandomPos = vRandom.Count;
-						vRandom.Add(n);
-						if(nVersion != 1 || nUBuckets != ADDRMAN_NEW_BUCKET_COUNT)
-						{
-							// In case the new table data cannot be used (nVersion unknown, or bucket count wrong),
-							// immediately try to give them a reference based on their primary source address.
-							int nUBucket = info.GetNewBucket(nKey);
-							int nUBucketPos = info.GetBucketPosition(nKey, true, nUBucket);
-							if(vvNew[nUBucket, nUBucketPos] == -1)
-							{
-								vvNew[nUBucket, nUBucketPos] = n;
-								info.nRefCount++;
-							}
-						}
-					}
-
-					nIdCount = nNew;
-
-					// Deserialize entries from the tried table.
-					int nLost = 0;
-					for(int n = 0; n < nTried; n++)
-					{
-						AddressInfo info = new AddressInfo();
-						info.ReadWrite(stream);
-						int nKBucket = info.GetTriedBucket(nKey);
-						int nKBucketPos = info.GetBucketPosition(nKey, false, nKBucket);
-						if(vvTried[nKBucket, nKBucketPos] == -1)
-						{
-							info.nRandomPos = vRandom.Count;
-							info.fInTried = true;
-							vRandom.Add(nIdCount);
-							mapInfo[nIdCount] = info;
-							mapAddr[info.Address.Endpoint.Address] = nIdCount;
-							vvTried[nKBucket, nKBucketPos] = nIdCount;
-							nIdCount++;
-						}
-						else
-						{
-							nLost++;
-						}
-					}
-
-					nTried -= nLost;
-
-					// Deserialize positions in the new table (if possible).
-					for(int bucket = 0; bucket < nUBuckets; bucket++)
-					{
-						int nSize = 0;
-						stream.ReadWrite(ref nSize);
-						for(int n = 0; n < nSize; n++)
-						{
-							int nIndex = 0;
-							stream.ReadWrite(ref nIndex);
-							if(nIndex >= 0 && nIndex < nNew)
-							{
-								AddressInfo info = mapInfo[nIndex];
-								int nUBucketPos = info.GetBucketPosition(nKey, true, bucket);
-								if(nVersion == 1 && nUBuckets == ADDRMAN_NEW_BUCKET_COUNT && vvNew[bucket, nUBucketPos] == -1 && info.nRefCount < ADDRMAN_NEW_BUCKETS_PER_ADDRESS)
-								{
-									info.nRefCount++;
-									vvNew[bucket, nUBucketPos] = nIndex;
-								}
-							}
-						}
-					}
-
-					// Prune new entries with refcount 0 (as a result of collisions).
-					int nLostUnk = 0;
-					foreach(var kv in mapInfo.ToList())
-					{
-						if(kv.Value.fInTried == false && kv.Value.nRefCount == 0)
-						{
-							Delete(kv.Key);
-							nLostUnk++;
-						}
-					}
-				}
-				else
-				{
-					Dictionary<int, int> mapUnkIds = new Dictionary<int, int>();
-					int nIds = 0;
-					foreach(var kv in mapInfo)
-					{
-						mapUnkIds[kv.Key] = nIds;
-						AddressInfo info = kv.Value;
-						if(info.nRefCount != 0)
-						{
-							assert(nIds != nNew); // this means nNew was wrong, oh ow
-							info.ReadWrite(stream);
-							nIds++;
-						}
-					}
-					nIds = 0;
-					foreach(var kv in mapInfo)
-					{
-						AddressInfo info = kv.Value;
-						if(info.fInTried)
-						{
-							assert(nIds != nTried); // this means nTried was wrong, oh ow
-							info.ReadWrite(stream);
-							nIds++;
-						}
-					}
-
-					for(int bucket = 0; bucket < ADDRMAN_NEW_BUCKET_COUNT; bucket++)
-					{
-						int nSize = 0;
-						for(int i = 0; i < ADDRMAN_BUCKET_SIZE; i++)
-						{
-							if(vvNew[bucket, i] != -1)
-								nSize++;
-						}
-						stream.ReadWrite(ref nSize);
-						for(int i = 0; i < ADDRMAN_BUCKET_SIZE; i++)
-						{
-							if(vvNew[bucket, i] != -1)
-							{
-								int nIndex = mapUnkIds[vvNew[bucket, i]];
-								stream.ReadWrite(ref nIndex);
-							}
-						}
-					}
-				}
-				Check();
-			}
-		}
-
-		#endregion
-
-		//! Add a single address.
-		public bool Add(NetworkAddress addr, IPAddress source)
-		{
-			return Add(addr, source, TimeSpan.Zero);
-		}
-
-		object cs = new object();
-		public bool Add(NetworkAddress addr)
-		{
-			return Add(addr, IPAddress.Loopback);
-		}
-		public bool Add(NetworkAddress addr, IPAddress source, TimeSpan nTimePenalty)
-		{
-			bool fRet = false;
-			lock(cs)
-			{
-				Check();
-				fRet |= Add_(addr, source, nTimePenalty);
-				Check();
-			}
-			return fRet;
-		}
-		public bool Add(IEnumerable<NetworkAddress> vAddr, IPAddress source)
-		{
-			return Add(vAddr, source, TimeSpan.FromSeconds(0));
-		}
-		public bool Add(IEnumerable<NetworkAddress> vAddr, IPAddress source, TimeSpan nTimePenalty)
-		{
-			int nAdd = 0;
-			lock(cs)
-			{
-				Check();
-				foreach(var addr in vAddr)
-					nAdd += Add_(addr, source, nTimePenalty) ? 1 : 0;
-				Check();
-			}
-			return nAdd > 0;
-		}
-
-		private bool Add_(NetworkAddress addr, IPAddress source, TimeSpan nTimePenalty)
-		{
-			if(!addr.Endpoint.Address.IsRoutable(true))
-				return false;
-
-			bool fNew = false;
-			int nId;
-			AddressInfo pinfo = Find(addr, out nId);
-			if(pinfo != null)
-			{
-				// periodically update nTime
-				bool fCurrentlyOnline = (DateTimeOffset.UtcNow - addr.Time < TimeSpan.FromSeconds(24 * 60 * 60));
-				var nUpdateInterval = TimeSpan.FromSeconds(fCurrentlyOnline ? 60 * 60 : 24 * 60 * 60);
-				if(addr.ntime != 0 && (pinfo.Address.ntime == 0 || pinfo.Address.Time < addr.Time - nUpdateInterval - nTimePenalty))
-					pinfo.Address.ntime = (uint)Math.Max(0L, (long)Utils.DateTimeToUnixTime(addr.Time - nTimePenalty));
-
-				// add services
-				pinfo.Address.Service |= addr.Service;
-
-				// do not update if no new information is present
-				if(addr.ntime == 0 || (pinfo.Address.ntime != 0 && addr.Time <= pinfo.Address.Time))
-					return false;
-
-				// do not update if the entry was already in the "tried" table
-				if(pinfo.fInTried)
-					return false;
-
-				// do not update if the max reference count is reached
-				if(pinfo.nRefCount == ADDRMAN_NEW_BUCKETS_PER_ADDRESS)
-					return false;
-
-				// stochastic test: previous nRefCount == N: 2^N times harder to increase it
-				int nFactor = 1;
-				for(int n = 0; n < pinfo.nRefCount; n++)
-					nFactor *= 2;
-				if(nFactor > 1 && (GetRandInt(nFactor) != 0))
-					return false;
-			}
-			else
-			{
-				pinfo = Create(addr, source, out nId);
-				pinfo.Address.ntime = (uint)Math.Max((long)0, (long)Utils.DateTimeToUnixTime(pinfo.Address.Time - nTimePenalty));
-				nNew++;
-				fNew = true;
-			}
-
-			int nUBucket = pinfo.GetNewBucket(nKey, source);
-			int nUBucketPos = pinfo.GetBucketPosition(nKey, true, nUBucket);
-			if(vvNew[nUBucket, nUBucketPos] != nId)
-			{
-				bool fInsert = vvNew[nUBucket, nUBucketPos] == -1;
-				if(!fInsert)
-				{
-					AddressInfo infoExisting = mapInfo[vvNew[nUBucket, nUBucketPos]];
-					if(infoExisting.IsTerrible || (infoExisting.nRefCount > 1 && pinfo.nRefCount == 0))
-					{
-						// Overwrite the existing new table entry.
-						fInsert = true;
-					}
-				}
-				if(fInsert)
-				{
-					ClearNew(nUBucket, nUBucketPos);
-					pinfo.nRefCount++;
-					vvNew[nUBucket, nUBucketPos] = nId;
-				}
-				else
-				{
-					if(pinfo.nRefCount == 0)
-					{
-						Delete(nId);
-					}
-				}
-			}
-			return fNew;
-		}
-
-		private void ClearNew(int nUBucket, int nUBucketPos)
-		{
-			// if there is an entry in the specified bucket, delete it.
-			if(vvNew[nUBucket, nUBucketPos] != -1)
-			{
-				int nIdDelete = vvNew[nUBucket, nUBucketPos];
-				AddressInfo infoDelete = mapInfo[nIdDelete];
-				assert(infoDelete.nRefCount > 0);
-				infoDelete.nRefCount--;
-				infoDelete.nRefCount = Math.Max(0, infoDelete.nRefCount);
-				vvNew[nUBucket, nUBucketPos] = -1;
-				if(infoDelete.nRefCount == 0)
-				{
-					Delete(nIdDelete);
-				}
-			}
-		}
-
-		private void Delete(int nId)
-		{
-			assert(mapInfo.ContainsKey(nId));
-			AddressInfo info = mapInfo[nId];
-			assert(!info.fInTried);
-			assert(info.nRefCount == 0);
-
-			SwapRandom(info.nRandomPos, vRandom.Count - 1);
-			vRandom.RemoveAt(vRandom.Count - 1);
-			mapAddr.Remove(info.Address.Endpoint.Address);
-			mapInfo.Remove(nId);
-			nNew--;
-
-
-		}
-
-		private void SwapRandom(int nRndPos1, int nRndPos2)
-		{
-			if(nRndPos1 == nRndPos2)
-				return;
-
-			assert(nRndPos1 < vRandom.Count && nRndPos2 < vRandom.Count);
-
-			int nId1 = vRandom[nRndPos1];
-			int nId2 = vRandom[nRndPos2];
-
-			assert(mapInfo.ContainsKey(nId1));
-			assert(mapInfo.ContainsKey(nId2));
-
-			mapInfo[nId1].nRandomPos = nRndPos2;
-			mapInfo[nId2].nRandomPos = nRndPos1;
-
-			vRandom[nRndPos1] = nId2;
-			vRandom[nRndPos2] = nId1;
-		}
-
-		private AddressInfo Create(NetworkAddress addr, IPAddress addrSource, out int pnId)
-		{
-			int nId = nIdCount++;
-			mapInfo[nId] = new AddressInfo(addr, addrSource);
-			mapAddr[addr.Endpoint.Address] = nId;
-			mapInfo[nId].nRandomPos = vRandom.Count;
-			vRandom.Add(nId);
-			pnId = nId;
-			return mapInfo[nId];
-		}
-
-		private AddressInfo Find(NetworkAddress addr, out int nId)
-		{
-			return Find(addr.Endpoint.Address, out nId);
-		}
-
-		internal bool DebugMode
-		{
-			get;
-			set;
-		}
-		internal void Check()
-		{
-			if(!DebugMode)
-				return;
-			lock(cs)
-			{
-				assert(Check_() == 0);
-			}
-		}
-
-		private int Check_()
-		{
-			List<int> setTried = new List<int>();
-			Dictionary<int, int> mapNew = new Dictionary<int, int>();
-
-			if(vRandom.Count != nTried + nNew)
-				return -7;
-
-			foreach(var kv in mapInfo)
-			{
-				int n = kv.Key;
-				AddressInfo info = kv.Value;
-				if(info.fInTried)
-				{
-					if(info.nLastSuccess == 0)
-						return -1;
-					if(info.nRefCount != 0)
-						return -2;
-					setTried.Add(n);
-				}
-				else
-				{
-					if(info.nRefCount < 0 || info.nRefCount > ADDRMAN_NEW_BUCKETS_PER_ADDRESS)
-						return -3;
-					if(info.nRefCount == 0)
-						return -4;
-					mapNew[n] = info.nRefCount;
-				}
-				if(mapAddr[info.Address.Endpoint.Address] != n)
-					return -5;
-				if(info.nRandomPos < 0 || info.nRandomPos >= vRandom.Count || vRandom[info.nRandomPos] != n)
-					return -14;
-				if(info.nLastTry < 0)
-					return -6;
-				if(info.nLastSuccess < 0)
-					return -8;
-			}
-			if(setTried.Count != nTried)
-				return -9;
-			if(mapNew.Count != nNew)
-				return -10;
-
-			for(int n = 0; n < ADDRMAN_TRIED_BUCKET_COUNT; n++)
-			{
-				for(int i = 0; i < ADDRMAN_BUCKET_SIZE; i++)
-				{
-					if(vvTried[n, i] != -1)
-					{
-						if(!setTried.Contains(vvTried[n, i]))
-							return -11;
-						if(mapInfo[vvTried[n, i]].GetTriedBucket(nKey) != n)
-							return -17;
-						if(mapInfo[vvTried[n, i]].GetBucketPosition(nKey, false, n) != i)
-							return -18;
-						setTried.Remove(vvTried[n, i]);
-					}
-				}
-			}
-
-			for(int n = 0; n < ADDRMAN_NEW_BUCKET_COUNT; n++)
-			{
-				for(int i = 0; i < ADDRMAN_BUCKET_SIZE; i++)
-				{
-					if(vvNew[n, i] != -1)
-					{
-						if(!mapNew.ContainsKey(vvNew[n, i]))
-							return -12;
-						if(mapInfo[vvNew[n, i]].GetBucketPosition(nKey, true, n) != i)
-							return -19;
-						if(--mapNew[vvNew[n, i]] == 0)
-							mapNew.Remove(vvNew[n, i]);
-					}
-				}
-			}
-
-			if(setTried.Count != 0)
-				return -13;
-			if(mapNew.Count != 0)
-				return -15;
-			if(nKey == null || nKey == uint256.Zero)
-				return -16;
-			return 0;
-		}
-
-
-
-		public void Good(NetworkAddress addr)
-		{
-			Good(addr, DateTimeOffset.UtcNow);
-		}
-
-		public void Good(NetworkAddress addr, DateTimeOffset nTime)
-		{
-			lock(cs)
-			{
-				Check();
-				Good_(addr, nTime);
-				Check();
-			}
-		}
-
-		private void Good_(NetworkAddress addr, DateTimeOffset nTime)
-		{
-			int nId;
-			AddressInfo pinfo = Find(addr, out nId);
-
-			// if not found, bail out
-			if(pinfo == null)
-				return;
-
-			AddressInfo info = pinfo;
-
-			// check whether we are talking about the exact same CService (including same port)
-			if(!info.Match(addr))
-				return;
-
-			// update info
-			info.LastSuccess = nTime;
-			info.LastTry = nTime;
-			info.nAttempts = 0;
-			// nTime is not updated here, to avoid leaking information about
-			// currently-connected peers.
-
-			// if it is already in the tried set, don't do anything else
-			if(info.fInTried)
-				return;
-
-			// find a bucket it is in now
-			int nRnd = GetRandInt(ADDRMAN_NEW_BUCKET_COUNT);
-			int nUBucket = -1;
-			for(int n = 0; n < ADDRMAN_NEW_BUCKET_COUNT; n++)
-			{
-				int nB = (n + nRnd) % ADDRMAN_NEW_BUCKET_COUNT;
-				int nBpos = info.GetBucketPosition(nKey, true, nB);
-				if(vvNew[nB, nBpos] == nId)
-				{
-					nUBucket = nB;
-					break;
-				}
-			}
-
-			// if no bucket is found, something bad happened;
-			// TODO: maybe re-add the node, but for now, just bail out
-			if(nUBucket == -1)
-				return;
-
-			// move nId to the tried tables
-			MakeTried(info, nId);
-		}
-
-		private void MakeTried(AddressInfo info, int nId)
-		{
-			// remove the entry from all new buckets
-			for(int bucket = 0; bucket < ADDRMAN_NEW_BUCKET_COUNT; bucket++)
-			{
-				int pos = info.GetBucketPosition(nKey, true, bucket);
-				if(vvNew[bucket, pos] == nId)
-				{
-					vvNew[bucket, pos] = -1;
-					info.nRefCount--;
-				}
-			}
-			nNew--;
-
-			assert(info.nRefCount == 0);
-
-			// which tried bucket to move the entry to
-			int nKBucket = info.GetTriedBucket(nKey);
-			int nKBucketPos = info.GetBucketPosition(nKey, false, nKBucket);
-
-			// first make space to add it (the existing tried entry there is moved to new, deleting whatever is there).
-			if(vvTried[nKBucket, nKBucketPos] != -1)
-			{
-				// find an item to evict
-				int nIdEvict = vvTried[nKBucket, nKBucketPos];
-				assert(mapInfo.ContainsKey(nIdEvict));
-				AddressInfo infoOld = mapInfo[nIdEvict];
-
-				// Remove the to-be-evicted item from the tried set.
-				infoOld.fInTried = false;
-				vvTried[nKBucket, nKBucketPos] = -1;
-				nTried--;
-
-				// find which new bucket it belongs to
-				int nUBucket = infoOld.GetNewBucket(nKey);
-				int nUBucketPos = infoOld.GetBucketPosition(nKey, true, nUBucket);
-				ClearNew(nUBucket, nUBucketPos);
-				assert(vvNew[nUBucket, nUBucketPos] == -1);
-
-				// Enter it into the new set again.
-				infoOld.nRefCount = 1;
-				vvNew[nUBucket, nUBucketPos] = nIdEvict;
-				nNew++;
-			}
-			assert(vvTried[nKBucket, nKBucketPos] == -1);
-
-			vvTried[nKBucket, nKBucketPos] = nId;
-			nTried++;
-			info.fInTried = true;
-		}
-
-		private static void assert(bool value)
-		{
-			if(!value)
-				throw new InvalidOperationException("Bug in AddressManager, should never happen, contact NBitcoin developpers if you see this exception");
-		}
-		//! Mark an entry as connection attempted to.
-		public void Attempt(NetworkAddress addr)
-		{
-			Attempt(addr, DateTimeOffset.UtcNow);
-		}
-		//! Mark an entry as connection attempted to.
-		public void Attempt(NetworkAddress addr, DateTimeOffset nTime)
-		{
-			lock(cs)
-			{
-				Check();
-				Attempt_(addr, nTime);
-				Check();
-			}
-		}
-
-		private void Attempt_(NetworkAddress addr, DateTimeOffset nTime)
-		{
-			AddressInfo pinfo = Find(addr.Endpoint.Address);
-
-			// if not found, bail out
-			if(pinfo == null)
-				return;
-
-			AddressInfo info = pinfo;
-
-			// check whether we are talking about the exact same CService (including same port)
-			if(!info.Match(addr))
-				return;
-
-			// update info
-			info.LastTry = nTime;
-			info.nAttempts++;
-		}
-
-		//! Mark an entry as currently-connected-to.
-		public void Connected(NetworkAddress addr)
-		{
-			Connected(addr, DateTimeOffset.UtcNow);
-		}
-
-		//! Mark an entry as currently-connected-to.
-		public void Connected(NetworkAddress addr, DateTimeOffset nTime)
-		{
-			lock(cs)
-			{
-				Check();
-				Connected_(addr, nTime);
-				Check();
-			}
-		}
-		void Connected_(NetworkAddress addr, DateTimeOffset nTime)
-		{
-			int unused;
-			AddressInfo pinfo = Find(addr, out unused);
-
-			// if not found, bail out
-			if(pinfo == null)
-				return;
-
-			AddressInfo info = pinfo;
-
-			// check whether we are talking about the exact same CService (including same port)
-			if(!info.Match(addr))
-				return;
-
-			// update info
-			var nUpdateInterval = TimeSpan.FromSeconds(20 * 60);
-			if(nTime - info.nTime > nUpdateInterval)
-				info.nTime = nTime;
-		}
-
-		/// <summary>
-		/// Choose an address to connect to.
-		/// </summary>
-		/// <returns>The network address of a peer, or null if none are found</returns>
-		public NetworkAddress Select()
-		{
-			AddressInfo addrRet = null;
-			lock(cs)
-			{
-				Check();
-				addrRet = Select_();
-				Check();
-			}
-			return addrRet == null ? null : addrRet.Address;
-		}
-
-		private AddressInfo Select_()
-		{
-			if(vRandom.Count == 0)
-				return null;
-
-			// Use a 50% chance for choosing between tried and new table entries.
-			if(nTried > 0 && (nNew == 0 || GetRandInt(2) == 0))
-			{
-				// use a tried node
-				double fChanceFactor = 1.0;
-				while(true)
-				{
-					int nKBucket = GetRandInt(ADDRMAN_TRIED_BUCKET_COUNT);
-					int nKBucketPos = GetRandInt(ADDRMAN_BUCKET_SIZE);
-					if(vvTried[nKBucket, nKBucketPos] == -1)
-						continue;
-					int nId = vvTried[nKBucket, nKBucketPos];
-					assert(mapInfo.ContainsKey(nId));
-					AddressInfo info = mapInfo[nId];
-					if(GetRandInt(1 << 30) < fChanceFactor * info.Chance * (1 << 30))
-						return info;
-					fChanceFactor *= 1.2;
-				}
-			}
-			else
-			{
-				// use a new node
-				double fChanceFactor = 1.0;
-				while(true)
-				{
-					int nUBucket = GetRandInt(ADDRMAN_NEW_BUCKET_COUNT);
-					int nUBucketPos = GetRandInt(ADDRMAN_BUCKET_SIZE);
-					if(vvNew[nUBucket, nUBucketPos] == -1)
-						continue;
-					int nId = vvNew[nUBucket, nUBucketPos];
-					assert(mapInfo.ContainsKey(nId));
-					AddressInfo info = mapInfo[nId];
-					if(GetRandInt(1 << 30) < fChanceFactor * info.Chance * (1 << 30))
-						return info;
-					fChanceFactor *= 1.2;
-				}
-			}
-		}
-
-		private static int GetRandInt(int max)
-		{
-			return (int)(RandomUtils.GetUInt32() % (uint)max);
-		}
-
-		/// <summary>
-		/// Return a bunch of addresses, selected at random.
-		/// </summary>
-		/// <returns></returns>
-		public NetworkAddress[] GetAddr()
-		{
-			NetworkAddress[] result = null;
-			lock(cs)
-			{
-				Check();
-				result = GetAddr_().ToArray();
-				Check();
-			}
-			return result;
-		}
-		IEnumerable<NetworkAddress> GetAddr_()
-		{
-			List<NetworkAddress> vAddr = new List<NetworkAddress>();
-			int nNodes = ADDRMAN_GETADDR_MAX_PCT * vRandom.Count / 100;
-			if(nNodes > ADDRMAN_GETADDR_MAX)
-				nNodes = ADDRMAN_GETADDR_MAX;
-			// gather a list of random nodes, skipping those of low quality
-			for(int n = 0; n < vRandom.Count; n++)
-			{
-				if(vAddr.Count >= nNodes)
-					break;
-
-				int nRndPos = GetRandInt(vRandom.Count - n) + n;
-				SwapRandom(n, nRndPos);
-				assert(mapInfo.ContainsKey(vRandom[n]));
-
-				AddressInfo ai = mapInfo[vRandom[n]];
-				if(!ai.IsTerrible)
-					vAddr.Add(ai.Address);
-			}
-			return vAddr;
-		}
-
-		public int Count
-		{
-			get
-			{
-				return vRandom.Count;
-			}
-		}
-
-		internal void DiscoverPeers(Network network, NodeConnectionParameters parameters)
-		{
-			int peerToFind = 1000;
-			TraceCorrelation traceCorrelation = new TraceCorrelation(NodeServerTrace.Trace, "Discovering nodes");
-			int found = 0;
-
-			using(traceCorrelation.Open())
-			{
-				while(found < peerToFind)
-				{
-					parameters.ConnectCancellation.ThrowIfCancellationRequested();
-					NodeServerTrace.PeerTableRemainingPeerToGet(-found + peerToFind);
-					List<NetworkAddress> peers = new List<NetworkAddress>();
-					peers.AddRange(this.GetAddr());
-					if(peers.Count == 0)
-					{
-						PopulateTableWithDNSNodes(network, peers);
-						PopulateTableWithHardNodes(network, peers);
-						peers = new List<NetworkAddress>(peers.OrderBy(a => RandomUtils.GetInt32()));
-					}
-
-
-					CancellationTokenSource peerTableFull = new CancellationTokenSource();
-					CancellationToken loopCancel = CancellationTokenSource.CreateLinkedTokenSource(peerTableFull.Token, parameters.ConnectCancellation).Token;
-					try
-					{
-						Parallel.ForEach(peers, new ParallelOptions()
-						{
-							MaxDegreeOfParallelism = 5,
-							CancellationToken = loopCancel,
-						}, p =>
-						{
-							CancellationTokenSource timeout = new CancellationTokenSource(TimeSpan.FromSeconds(5));
-							var cancelConnection = CancellationTokenSource.CreateLinkedTokenSource(timeout.Token, loopCancel);
-							Node n = null;
-							try
-							{
-								var param2 = parameters.Clone();
-								param2.ConnectCancellation = cancelConnection.Token;
-								var addrman = param2.TemplateBehaviors.Find<AddressManagerBehavior>();
-								param2.TemplateBehaviors.Clear();
-								param2.TemplateBehaviors.Add(addrman);
-								n = Node.Connect(network, p.Endpoint, param2);
-								n.VersionHandshake(cancelConnection.Token);
-								n.MessageReceived += (s, a) =>
-								{
-									var addr = (a.Message.Payload as AddrPayload);
-									if(addr != null)
-									{
-										Interlocked.Add(ref found, addr.Addresses.Length);
-										if(found >= peerToFind)
-											peerTableFull.Cancel();
-									}
-								};
-								n.SendMessageAsync(new GetAddrPayload());
-								loopCancel.WaitHandle.WaitOne(2000);
-							}
-							catch
-							{
-							}
-							finally
-							{
-								if(n != null)
-									n.DisconnectAsync();
-							}
-							if(found >= peerToFind)
-								peerTableFull.Cancel();
-							else
-								NodeServerTrace.Information("Need " + (-found + peerToFind) + " more peers");
-						});
-					}
-					catch(OperationCanceledException)
-					{
-						if(parameters.ConnectCancellation.IsCancellationRequested)
-							throw;
-					}
-				}
-			}
-		}
-
-		private static void PopulateTableWithDNSNodes(Network network, List<NetworkAddress> peers)
-		{
-			peers.AddRange(network.DNSSeeds
-				.SelectMany(d =>
-				{
-					try
-					{
-						return d.GetAddressNodes();
-					}
-					catch(Exception)
-					{
-						return new IPAddress[0];
-					}
-				})
-				.Select(d => new NetworkAddress(d, network.DefaultPort))
-				.ToArray());
-		}
-
-		private static void PopulateTableWithHardNodes(Network network, List<NetworkAddress> peers)
-		{
-			peers.AddRange(network.SeedNodes);
-		}
-	}
-}
-=======
-﻿#if !NOSOCKET
-using NBitcoin.Crypto;
-using NBitcoin.Protocol.Behaviors;
-using System;
-using System.Collections.Generic;
-using System.IO;
-using System.Linq;
-using System.Net;
-using System.Text;
-using System.Threading;
-using System.Threading.Tasks;
-
-namespace NBitcoin.Protocol
-{
-
-	/// <summary>
-	/// The AddressManager, keep a set of peers discovered on the network in cache can update their actual states.
-	/// Replicate AddressManager of Bitcoin Core, the Buckets and BucketPosition are not guaranteed to be coherent with Bitcoin Core
-	/// </summary>
-	public class AddressManager : IBitcoinSerializable
-	{
-		internal class AddressInfo : IBitcoinSerializable
-		{
-			#region IBitcoinSerializable Members
-
-			public void ReadWrite(BitcoinStream stream)
-			{
-				stream.ReadWrite(ref _Address);
-				stream.ReadWrite(ref source);
-				stream.ReadWrite(ref nLastSuccess);
-				stream.ReadWrite(ref nAttempts);
-
-			}
-
-			internal int nAttempts;
-			internal long nLastSuccess;
-			byte[] source = new byte[16];
-
-			public DateTimeOffset LastSuccess
-			{
-				get
-				{
-					return Utils.UnixTimeToDateTime((uint)nLastSuccess);
-				}
-				set
-				{
-					nLastSuccess = Utils.DateTimeToUnixTime(value);
-				}
-			}
-
-			public IPAddress Source
-			{
-				get
-				{
-					return new IPAddress(source);
-				}
-				set
-				{
-					var ipBytes = value.GetAddressBytes();
-					if(ipBytes.Length == 16)
-					{
-						source = ipBytes;
-					}
-					else if(ipBytes.Length == 4)
-					{
-						//Convert to ipv4 mapped to ipv6
-						//In these addresses, the first 80 bits are zero, the next 16 bits are one, and the remaining 32 bits are the IPv4 address
-						source = new byte[16];
-						Array.Copy(ipBytes, 0, source, 12, 4);
-						Array.Copy(new byte[] { 0xFF, 0xFF }, 0, source, 10, 2);
-					}
-					else
-						throw new NotSupportedException("Invalid IP address type");
-				}
-			}
-
-			NetworkAddress _Address;
-			public int nRandomPos = -1;
-			public int nRefCount;
-			public bool fInTried;
-			internal long nLastTry;
-			internal DateTimeOffset nTime
-			{
-				get
-				{
-					return Address.Time;
-				}
-				set
-				{
-					Address.Time = value;
-				}
-			}
-
-
-			public AddressInfo()
-			{
-
-			}
-			public AddressInfo(NetworkAddress addr, IPAddress addrSource)
-			{
-				Address = addr;
-				Source = addrSource;
-			}
-
-			public bool IsTerrible
-			{
-				get
-				{
-					return _IsTerrible(DateTimeOffset.UtcNow);
-				}
-			}
-
-			internal DateTimeOffset LastTry
-			{
-				get
-				{
-					return Utils.UnixTimeToDateTime((uint)nLastSuccess);
-				}
-				set
-				{
-					nLastTry = Utils.DateTimeToUnixTime(value);
-				}
-			}
-
-			public NetworkAddress Address
-			{
-				get
-				{
-					return _Address;
-				}
-				set
-				{
-					_Address = value;
-				}
-			}
-
-			#endregion
-
-			internal int GetNewBucket(uint256 nKey)
-			{
-				return GetNewBucket(nKey, Source);
-			}
-
-			internal int GetNewBucket(uint256 nKey, IPAddress src)
-			{
-				byte[] vchSourceGroupKey = src.GetGroup();
-				UInt64 hash1 = Cheap(Hashes.Hash256(
-					nKey.ToBytes(true)
-					.Concat(Address.Endpoint.Address.GetGroup())
-					.Concat(vchSourceGroupKey)
-					.ToArray()));
-
-				UInt64 hash2 = Cheap(Hashes.Hash256(
-					nKey.ToBytes(true)
-					.Concat(vchSourceGroupKey)
-					.Concat(Utils.ToBytes(hash1 % AddressManager.ADDRMAN_NEW_BUCKETS_PER_SOURCE_GROUP, true))
-					.ToArray()));
-				return (int)(hash2 % ADDRMAN_NEW_BUCKET_COUNT);
-			}
-
-			private ulong Cheap(uint256 v)
-			{
-				return Utils.ToUInt64(v.ToBytes(), true);
-			}
-
-			internal int GetBucketPosition(uint256 nKey, bool fNew, int nBucket)
-			{
-				UInt64 hash1 = Cheap(
-					Hashes.Hash256(
-						nKey.ToBytes()
-						.Concat(new byte[] { (fNew ? (byte)'N' : (byte)'K') })
-						.Concat(Utils.ToBytes((uint)nBucket, false))
-						.Concat(Address.GetKey())
-					.ToArray()));
-				return (int)(hash1 % ADDRMAN_BUCKET_SIZE);
-			}
-
-			internal int GetTriedBucket(uint256 nKey)
-			{
-				UInt64 hash1 = Cheap(Hashes.Hash256(nKey.ToBytes().Concat(Address.GetKey()).ToArray()));
-				UInt64 hash2 = Cheap(Hashes.Hash256(nKey.ToBytes().Concat(Address.Endpoint.Address.GetGroup()).Concat(Utils.ToBytes(hash1 % AddressManager.ADDRMAN_TRIED_BUCKETS_PER_GROUP, true)).ToArray()));
-				return (int)(hash2 % ADDRMAN_TRIED_BUCKET_COUNT);
-			}
-
-			internal bool _IsTerrible(DateTimeOffset now)
-			{
-				if(nLastTry != 0 && LastTry >= now - TimeSpan.FromSeconds(60)) // never remove things tried in the last minute
-					return false;
-
-				if(Address.Time > now + TimeSpan.FromSeconds(10 * 60)) // came in a flying DeLorean
-					return true;
-
-				if(Address.ntime == 0 || now - Address.Time > TimeSpan.FromSeconds(ADDRMAN_HORIZON_DAYS * 24 * 60 * 60)) // not seen in recent history
-					return true;
-
-				if(nLastSuccess == 0 && nAttempts >= AddressManager.ADDRMAN_RETRIES) // tried N times and never a success
-					return true;
-
-				if(now - LastSuccess > TimeSpan.FromSeconds(ADDRMAN_MIN_FAIL_DAYS * 24 * 60 * 60) && nAttempts >= AddressManager.ADDRMAN_MAX_FAILURES) // N successive failures in the last week
-					return true;
-
-				return false;
-			}
-
-			internal bool Match(NetworkAddress addr)
-			{
-				return
-					Address.Endpoint.Address.Equals(addr.Endpoint.Address) &&
-					Address.Endpoint.Port == addr.Endpoint.Port;
-			}
-
-			internal double Chance
-			{
-				get
-				{
-					return GetChance(DateTimeOffset.UtcNow);
-				}
-			}
-
-			//! Calculate the relative chance this entry should be given when selecting nodes to connect to
-			internal double GetChance(DateTimeOffset nNow)
-			{
-				double fChance = 1.0;
-
-				var nSinceLastSeen = nNow - nTime;
-				var nSinceLastTry = nNow - LastTry;
-
-				if(nSinceLastSeen < TimeSpan.Zero)
-					nSinceLastSeen = TimeSpan.Zero;
-				if(nSinceLastTry < TimeSpan.Zero)
-					nSinceLastTry = TimeSpan.Zero;
-
-				// deprioritize very recent attempts away
-				if(nSinceLastTry < TimeSpan.FromSeconds(60 * 10))
-					fChance *= 0.01;
-
-				// deprioritize 66% after each failed attempt, but at most 1/28th to avoid the search taking forever or overly penalizing outages.
-				fChance *= Math.Pow(0.66, Math.Min(nAttempts, 8));
-
-				return fChance;
-			}
-
-
-		}
-		//! total number of buckets for tried addresses
-		internal const int ADDRMAN_TRIED_BUCKET_COUNT = 256;
-
-		//! total number of buckets for new addresses
-		internal const int ADDRMAN_NEW_BUCKET_COUNT = 1024;
-
-		//! maximum allowed number of entries in buckets for new and tried addresses
-		internal const int ADDRMAN_BUCKET_SIZE = 64;
-
-		//! over how many buckets entries with tried addresses from a single group (/16 for IPv4) are spread
-		internal const int ADDRMAN_TRIED_BUCKETS_PER_GROUP = 8;
-
-		//! over how many buckets entries with new addresses originating from a single group are spread
-		internal const int ADDRMAN_NEW_BUCKETS_PER_SOURCE_GROUP = 64;
-
-		//! in how many buckets for entries with new addresses a single address may occur
-		const int ADDRMAN_NEW_BUCKETS_PER_ADDRESS = 8;
-
-
-		//! how old addresses can maximally be
-		internal const int ADDRMAN_HORIZON_DAYS = 30;
-
-		//! after how many failed attempts we give up on a new node
-		internal const int ADDRMAN_RETRIES = 3;
-
-		//! how many successive failures are allowed ...
-		internal const int ADDRMAN_MAX_FAILURES = 10;
-
-		//! ... in at least this many days
-		internal const int ADDRMAN_MIN_FAIL_DAYS = 7;
-
-		//! the maximum percentage of nodes to return in a getaddr call
-		const int ADDRMAN_GETADDR_MAX_PCT = 23;
-
-		//! the maximum number of nodes to return in a getaddr call
-		const int ADDRMAN_GETADDR_MAX = 2500;
-
-
-#if !NOFILEIO
-		public static AddressManager LoadPeerFile(string filePath, Network expectedNetwork = null)
-		{
-			var addrman = new AddressManager();
-			byte[] data, hash;
-			using(var fs = File.Open(filePath, FileMode.Open, FileAccess.Read))
-			{
-				data = new byte[fs.Length - 32];
-				fs.Read(data, 0, data.Length);
-				hash = new byte[32];
-				fs.Read(hash, 0, 32);
-			}
-			var actual = Hashes.Hash256(data);
-			var expected = new uint256(hash);
-			if(expected != actual)
-				throw new FormatException("Invalid address manager file");
-
-			BitcoinStream stream = new BitcoinStream(data);
-			stream.Type = SerializationType.Disk;
-			uint magic = 0;
-			stream.ReadWrite(ref magic);
-			if(expectedNetwork != null && expectedNetwork.Magic != magic)
-			{
-				throw new FormatException("This file is not for the expected network");
-			}
-			addrman.ReadWrite(stream);
-			return addrman;
-		}
-		public void SavePeerFile(string filePath, Network network)
-		{
-			if(network == null)
-				throw new ArgumentNullException("network");
-			if(filePath == null)
-				throw new ArgumentNullException("filePath");
-
-			MemoryStream ms = new MemoryStream();
-			BitcoinStream stream = new BitcoinStream(ms, true);
-			stream.Type = SerializationType.Disk;
-			stream.ReadWrite(network.Magic);
-			stream.ReadWrite(this);
-			var hash = Hashes.Hash256(ms.ToArray());
-			stream.ReadWrite(hash.AsBitcoinSerializable());
-			File.WriteAllBytes(filePath, ms.ToArray());
-		}
-#endif
-
-		AddressInfo Find(IPAddress addr)
-		{
-			int unused;
-			return Find(addr, out unused);
-		}
-		AddressInfo Find(IPAddress addr, out int pnId)
-		{
-			if(!mapAddr.TryGetValue(addr, out pnId))
-				return null;
-			return mapInfo.TryGet(pnId);
-		}
-		public AddressManager()
-		{
-			Clear();
-		}
-
-
-		private void Clear()
-		{
-			vRandom = new List<int>();
-			nKey = new uint256(RandomUtils.GetBytes(32));
-			vvNew = new int[ADDRMAN_NEW_BUCKET_COUNT, ADDRMAN_BUCKET_SIZE];
-			for(int i = 0; i < ADDRMAN_NEW_BUCKET_COUNT; i++)
-				for(int j = 0; j < ADDRMAN_BUCKET_SIZE; j++)
-					vvNew[i, j] = -1;
-
-			vvTried = new int[ADDRMAN_TRIED_BUCKET_COUNT, ADDRMAN_BUCKET_SIZE];
-			for(int i = 0; i < ADDRMAN_TRIED_BUCKET_COUNT; i++)
-				for(int j = 0; j < ADDRMAN_BUCKET_SIZE; j++)
-					vvTried[i, j] = -1;
-
-			nIdCount = 0;
-			nTried = 0;
-			nNew = 0;
-		}
-
-		byte nVersion = 1;
-		byte nKeySize = 32;
-		internal uint256 nKey;
-		internal int nNew;
-		internal int nTried;
-		List<int> vRandom;
-
-		int[,] vvNew;
-		int[,] vvTried;
-
-		Dictionary<int, AddressInfo> mapInfo = new Dictionary<int, AddressInfo>();
-		Dictionary<IPAddress, int> mapAddr = new Dictionary<IPAddress, int>();
-		private int nIdCount;
-
-		#region IBitcoinSerializable Members
-
-		public void ReadWrite(BitcoinStream stream)
-		{
-			lock(cs)
-			{
-				Check();
-				if(!stream.Serializing)
-					Clear();
-				stream.ReadWrite(ref nVersion);
-				stream.ReadWrite(ref nKeySize);
-				if(!stream.Serializing && nKeySize != 32)
-					throw new FormatException("Incorrect keysize in addrman deserialization");
-				stream.ReadWrite(ref nKey);
-				stream.ReadWrite(ref nNew);
-				stream.ReadWrite(ref nTried);
-
-				int nUBuckets = ADDRMAN_NEW_BUCKET_COUNT ^ (1 << 30);
-				stream.ReadWrite(ref nUBuckets);
-				if(nVersion != 0)
-				{
-					nUBuckets ^= (1 << 30);
-				}
-				if(!stream.Serializing)
-				{
-					// Deserialize entries from the new table.
-					for(int n = 0; n < nNew; n++)
-					{
-						AddressInfo info = new AddressInfo();
-						info.ReadWrite(stream);
-						mapInfo.Add(n, info);
-						mapAddr[info.Address.Endpoint.Address] = n;
-						info.nRandomPos = vRandom.Count;
-						vRandom.Add(n);
-						if(nVersion != 1 || nUBuckets != ADDRMAN_NEW_BUCKET_COUNT)
-						{
-							// In case the new table data cannot be used (nVersion unknown, or bucket count wrong),
-							// immediately try to give them a reference based on their primary source address.
-							int nUBucket = info.GetNewBucket(nKey);
-							int nUBucketPos = info.GetBucketPosition(nKey, true, nUBucket);
-							if(vvNew[nUBucket, nUBucketPos] == -1)
-							{
-								vvNew[nUBucket, nUBucketPos] = n;
-								info.nRefCount++;
-							}
-						}
-					}
-
-					nIdCount = nNew;
-
-					// Deserialize entries from the tried table.
-					int nLost = 0;
-					for(int n = 0; n < nTried; n++)
-					{
-						AddressInfo info = new AddressInfo();
-						info.ReadWrite(stream);
-						int nKBucket = info.GetTriedBucket(nKey);
-						int nKBucketPos = info.GetBucketPosition(nKey, false, nKBucket);
-						if(vvTried[nKBucket, nKBucketPos] == -1)
-						{
-							info.nRandomPos = vRandom.Count;
-							info.fInTried = true;
-							vRandom.Add(nIdCount);
-							mapInfo[nIdCount] = info;
-							mapAddr[info.Address.Endpoint.Address] = nIdCount;
-							vvTried[nKBucket, nKBucketPos] = nIdCount;
-							nIdCount++;
-						}
-						else
-						{
-							nLost++;
-						}
-					}
-
-					nTried -= nLost;
-
-					// Deserialize positions in the new table (if possible).
-					for(int bucket = 0; bucket < nUBuckets; bucket++)
-					{
-						int nSize = 0;
-						stream.ReadWrite(ref nSize);
-						for(int n = 0; n < nSize; n++)
-						{
-							int nIndex = 0;
-							stream.ReadWrite(ref nIndex);
-							if(nIndex >= 0 && nIndex < nNew)
-							{
-								AddressInfo info = mapInfo[nIndex];
-								int nUBucketPos = info.GetBucketPosition(nKey, true, bucket);
-								if(nVersion == 1 && nUBuckets == ADDRMAN_NEW_BUCKET_COUNT && vvNew[bucket, nUBucketPos] == -1 && info.nRefCount < ADDRMAN_NEW_BUCKETS_PER_ADDRESS)
-								{
-									info.nRefCount++;
-									vvNew[bucket, nUBucketPos] = nIndex;
-								}
-							}
-						}
-					}
-
-					// Prune new entries with refcount 0 (as a result of collisions).
-					int nLostUnk = 0;
-					foreach(var kv in mapInfo.ToList())
-					{
-						if(kv.Value.fInTried == false && kv.Value.nRefCount == 0)
-						{
-							Delete(kv.Key);
-							nLostUnk++;
-						}
-					}
-				}
-				else
-				{
-					Dictionary<int, int> mapUnkIds = new Dictionary<int, int>();
-					int nIds = 0;
-					foreach(var kv in mapInfo)
-					{
-						mapUnkIds[kv.Key] = nIds;
-						AddressInfo info = kv.Value;
-						if(info.nRefCount != 0)
-						{
-							assert(nIds != nNew); // this means nNew was wrong, oh ow
-							info.ReadWrite(stream);
-							nIds++;
-						}
-					}
-					nIds = 0;
-					foreach(var kv in mapInfo)
-					{
-						AddressInfo info = kv.Value;
-						if(info.fInTried)
-						{
-							assert(nIds != nTried); // this means nTried was wrong, oh ow
-							info.ReadWrite(stream);
-							nIds++;
-						}
-					}
-
-					for(int bucket = 0; bucket < ADDRMAN_NEW_BUCKET_COUNT; bucket++)
-					{
-						int nSize = 0;
-						for(int i = 0; i < ADDRMAN_BUCKET_SIZE; i++)
-						{
-							if(vvNew[bucket, i] != -1)
-								nSize++;
-						}
-						stream.ReadWrite(ref nSize);
-						for(int i = 0; i < ADDRMAN_BUCKET_SIZE; i++)
-						{
-							if(vvNew[bucket, i] != -1)
-							{
-								int nIndex = mapUnkIds[vvNew[bucket, i]];
-								stream.ReadWrite(ref nIndex);
-							}
-						}
-					}
-				}
-				Check();
-			}
-		}
-
-		#endregion
-
-		//! Add a single address.
-		public bool Add(NetworkAddress addr, IPAddress source)
-		{
-			return Add(addr, source, TimeSpan.Zero);
-		}
-
-		object cs = new object();
-		public bool Add(NetworkAddress addr)
-		{
-			return Add(addr, IPAddress.Loopback);
-		}
-		public bool Add(NetworkAddress addr, IPAddress source, TimeSpan nTimePenalty)
-		{
-			bool fRet = false;
-			lock(cs)
-			{
-				Check();
-				fRet |= Add_(addr, source, nTimePenalty);
-				Check();
-			}
-			return fRet;
-		}
-		public bool Add(IEnumerable<NetworkAddress> vAddr, IPAddress source)
-		{
-			return Add(vAddr, source, TimeSpan.FromSeconds(0));
-		}
-		public bool Add(IEnumerable<NetworkAddress> vAddr, IPAddress source, TimeSpan nTimePenalty)
-		{
-			int nAdd = 0;
-			lock(cs)
-			{
-				Check();
-				foreach(var addr in vAddr)
-					nAdd += Add_(addr, source, nTimePenalty) ? 1 : 0;
-				Check();
-			}
-			return nAdd > 0;
-		}
-
-		private bool Add_(NetworkAddress addr, IPAddress source, TimeSpan nTimePenalty)
-		{
-			if(!addr.Endpoint.Address.IsRoutable(true))
-				return false;
-
-			bool fNew = false;
-			int nId;
-			AddressInfo pinfo = Find(addr, out nId);
-			if(pinfo != null)
-			{
-				// periodically update nTime
-				bool fCurrentlyOnline = (DateTimeOffset.UtcNow - addr.Time < TimeSpan.FromSeconds(24 * 60 * 60));
-				var nUpdateInterval = TimeSpan.FromSeconds(fCurrentlyOnline ? 60 * 60 : 24 * 60 * 60);
-				if(addr.ntime != 0 && (pinfo.Address.ntime == 0 || pinfo.Address.Time < addr.Time - nUpdateInterval - nTimePenalty))
-					pinfo.Address.ntime = (uint)Math.Max(0L, (long)Utils.DateTimeToUnixTime(addr.Time - nTimePenalty));
-
-				// add services
-				pinfo.Address.Service |= addr.Service;
-
-				// do not update if no new information is present
-				if(addr.ntime == 0 || (pinfo.Address.ntime != 0 && addr.Time <= pinfo.Address.Time))
-					return false;
-
-				// do not update if the entry was already in the "tried" table
-				if(pinfo.fInTried)
-					return false;
-
-				// do not update if the max reference count is reached
-				if(pinfo.nRefCount == ADDRMAN_NEW_BUCKETS_PER_ADDRESS)
-					return false;
-
-				// stochastic test: previous nRefCount == N: 2^N times harder to increase it
-				int nFactor = 1;
-				for(int n = 0; n < pinfo.nRefCount; n++)
-					nFactor *= 2;
-				if(nFactor > 1 && (GetRandInt(nFactor) != 0))
-					return false;
-			}
-			else
-			{
-				pinfo = Create(addr, source, out nId);
-				pinfo.Address.ntime = (uint)Math.Max((long)0, (long)Utils.DateTimeToUnixTime(pinfo.Address.Time - nTimePenalty));
-				nNew++;
-				fNew = true;
-			}
-
-			int nUBucket = pinfo.GetNewBucket(nKey, source);
-			int nUBucketPos = pinfo.GetBucketPosition(nKey, true, nUBucket);
-			if(vvNew[nUBucket, nUBucketPos] != nId)
-			{
-				bool fInsert = vvNew[nUBucket, nUBucketPos] == -1;
-				if(!fInsert)
-				{
-					AddressInfo infoExisting = mapInfo[vvNew[nUBucket, nUBucketPos]];
-					if(infoExisting.IsTerrible || (infoExisting.nRefCount > 1 && pinfo.nRefCount == 0))
-					{
-						// Overwrite the existing new table entry.
-						fInsert = true;
-					}
-				}
-				if(fInsert)
-				{
-					ClearNew(nUBucket, nUBucketPos);
-					pinfo.nRefCount++;
-					vvNew[nUBucket, nUBucketPos] = nId;
-				}
-				else
-				{
-					if(pinfo.nRefCount == 0)
-					{
-						Delete(nId);
-					}
-				}
-			}
-			return fNew;
-		}
-
-		private void ClearNew(int nUBucket, int nUBucketPos)
-		{
-			// if there is an entry in the specified bucket, delete it.
-			if(vvNew[nUBucket, nUBucketPos] != -1)
-			{
-				int nIdDelete = vvNew[nUBucket, nUBucketPos];
-				AddressInfo infoDelete = mapInfo[nIdDelete];
-				assert(infoDelete.nRefCount > 0);
-				infoDelete.nRefCount--;
-				infoDelete.nRefCount = Math.Max(0, infoDelete.nRefCount);
-				vvNew[nUBucket, nUBucketPos] = -1;
-				if(infoDelete.nRefCount == 0)
-				{
-					Delete(nIdDelete);
-				}
-			}
-		}
-
-		private void Delete(int nId)
-		{
-			assert(mapInfo.ContainsKey(nId));
-			AddressInfo info = mapInfo[nId];
-			assert(!info.fInTried);
-			assert(info.nRefCount == 0);
-
-			SwapRandom(info.nRandomPos, vRandom.Count - 1);
-			vRandom.RemoveAt(vRandom.Count - 1);
-			mapAddr.Remove(info.Address.Endpoint.Address);
-			mapInfo.Remove(nId);
-			nNew--;
-
-
-		}
-
-		private void SwapRandom(int nRndPos1, int nRndPos2)
-		{
-			if(nRndPos1 == nRndPos2)
-				return;
-
-			assert(nRndPos1 < vRandom.Count && nRndPos2 < vRandom.Count);
-
-			int nId1 = vRandom[nRndPos1];
-			int nId2 = vRandom[nRndPos2];
-
-			assert(mapInfo.ContainsKey(nId1));
-			assert(mapInfo.ContainsKey(nId2));
-
-			mapInfo[nId1].nRandomPos = nRndPos2;
-			mapInfo[nId2].nRandomPos = nRndPos1;
-
-			vRandom[nRndPos1] = nId2;
-			vRandom[nRndPos2] = nId1;
-		}
-
-		private AddressInfo Create(NetworkAddress addr, IPAddress addrSource, out int pnId)
-		{
-			int nId = nIdCount++;
-			mapInfo[nId] = new AddressInfo(addr, addrSource);
-			mapAddr[addr.Endpoint.Address] = nId;
-			mapInfo[nId].nRandomPos = vRandom.Count;
-			vRandom.Add(nId);
-			pnId = nId;
-			return mapInfo[nId];
-		}
-
-		private AddressInfo Find(NetworkAddress addr, out int nId)
-		{
-			return Find(addr.Endpoint.Address, out nId);
-		}
-
-		internal bool DebugMode
-		{
-			get;
-			set;
-		}
-		internal void Check()
-		{
-			if(!DebugMode)
-				return;
-			lock(cs)
-			{
-				assert(Check_() == 0);
-			}
-		}
-
-		private int Check_()
-		{
-			List<int> setTried = new List<int>();
-			Dictionary<int, int> mapNew = new Dictionary<int, int>();
-
-			if(vRandom.Count != nTried + nNew)
-				return -7;
-
-			foreach(var kv in mapInfo)
-			{
-				int n = kv.Key;
-				AddressInfo info = kv.Value;
-				if(info.fInTried)
-				{
-					if(info.nLastSuccess == 0)
-						return -1;
-					if(info.nRefCount != 0)
-						return -2;
-					setTried.Add(n);
-				}
-				else
-				{
-					if(info.nRefCount < 0 || info.nRefCount > ADDRMAN_NEW_BUCKETS_PER_ADDRESS)
-						return -3;
-					if(info.nRefCount == 0)
-						return -4;
-					mapNew[n] = info.nRefCount;
-				}
-				if(mapAddr[info.Address.Endpoint.Address] != n)
-					return -5;
-				if(info.nRandomPos < 0 || info.nRandomPos >= vRandom.Count || vRandom[info.nRandomPos] != n)
-					return -14;
-				if(info.nLastTry < 0)
-					return -6;
-				if(info.nLastSuccess < 0)
-					return -8;
-			}
-			if(setTried.Count != nTried)
-				return -9;
-			if(mapNew.Count != nNew)
-				return -10;
-
-			for(int n = 0; n < ADDRMAN_TRIED_BUCKET_COUNT; n++)
-			{
-				for(int i = 0; i < ADDRMAN_BUCKET_SIZE; i++)
-				{
-					if(vvTried[n, i] != -1)
-					{
-						if(!setTried.Contains(vvTried[n, i]))
-							return -11;
-						if(mapInfo[vvTried[n, i]].GetTriedBucket(nKey) != n)
-							return -17;
-						if(mapInfo[vvTried[n, i]].GetBucketPosition(nKey, false, n) != i)
-							return -18;
-						setTried.Remove(vvTried[n, i]);
-					}
-				}
-			}
-
-			for(int n = 0; n < ADDRMAN_NEW_BUCKET_COUNT; n++)
-			{
-				for(int i = 0; i < ADDRMAN_BUCKET_SIZE; i++)
-				{
-					if(vvNew[n, i] != -1)
-					{
-						if(!mapNew.ContainsKey(vvNew[n, i]))
-							return -12;
-						if(mapInfo[vvNew[n, i]].GetBucketPosition(nKey, true, n) != i)
-							return -19;
-						if(--mapNew[vvNew[n, i]] == 0)
-							mapNew.Remove(vvNew[n, i]);
-					}
-				}
-			}
-
-			if(setTried.Count != 0)
-				return -13;
-			if(mapNew.Count != 0)
-				return -15;
-			if(nKey == null || nKey == uint256.Zero)
-				return -16;
-			return 0;
-		}
-
-
-
-		public void Good(NetworkAddress addr)
-		{
-			Good(addr, DateTimeOffset.UtcNow);
-		}
-
-		public void Good(NetworkAddress addr, DateTimeOffset nTime)
-		{
-			lock(cs)
-			{
-				Check();
-				Good_(addr, nTime);
-				Check();
-			}
-		}
-
-		private void Good_(NetworkAddress addr, DateTimeOffset nTime)
-		{
-			int nId;
-			AddressInfo pinfo = Find(addr, out nId);
-
-			// if not found, bail out
-			if(pinfo == null)
-				return;
-
-			AddressInfo info = pinfo;
-
-			// check whether we are talking about the exact same CService (including same port)
-			if(!info.Match(addr))
-				return;
-
-			// update info
-			info.LastSuccess = nTime;
-			info.LastTry = nTime;
-			info.nAttempts = 0;
-			// nTime is not updated here, to avoid leaking information about
-			// currently-connected peers.
-
-			// if it is already in the tried set, don't do anything else
-			if(info.fInTried)
-				return;
-
-			// find a bucket it is in now
-			int nRnd = GetRandInt(ADDRMAN_NEW_BUCKET_COUNT);
-			int nUBucket = -1;
-			for(int n = 0; n < ADDRMAN_NEW_BUCKET_COUNT; n++)
-			{
-				int nB = (n + nRnd) % ADDRMAN_NEW_BUCKET_COUNT;
-				int nBpos = info.GetBucketPosition(nKey, true, nB);
-				if(vvNew[nB, nBpos] == nId)
-				{
-					nUBucket = nB;
-					break;
-				}
-			}
-
-			// if no bucket is found, something bad happened;
-			// TODO: maybe re-add the node, but for now, just bail out
-			if(nUBucket == -1)
-				return;
-
-			// move nId to the tried tables
-			MakeTried(info, nId);
-		}
-
-		private void MakeTried(AddressInfo info, int nId)
-		{
-			// remove the entry from all new buckets
-			for(int bucket = 0; bucket < ADDRMAN_NEW_BUCKET_COUNT; bucket++)
-			{
-				int pos = info.GetBucketPosition(nKey, true, bucket);
-				if(vvNew[bucket, pos] == nId)
-				{
-					vvNew[bucket, pos] = -1;
-					info.nRefCount--;
-				}
-			}
-			nNew--;
-
-			assert(info.nRefCount == 0);
-
-			// which tried bucket to move the entry to
-			int nKBucket = info.GetTriedBucket(nKey);
-			int nKBucketPos = info.GetBucketPosition(nKey, false, nKBucket);
-
-			// first make space to add it (the existing tried entry there is moved to new, deleting whatever is there).
-			if(vvTried[nKBucket, nKBucketPos] != -1)
-			{
-				// find an item to evict
-				int nIdEvict = vvTried[nKBucket, nKBucketPos];
-				assert(mapInfo.ContainsKey(nIdEvict));
-				AddressInfo infoOld = mapInfo[nIdEvict];
-
-				// Remove the to-be-evicted item from the tried set.
-				infoOld.fInTried = false;
-				vvTried[nKBucket, nKBucketPos] = -1;
-				nTried--;
-
-				// find which new bucket it belongs to
-				int nUBucket = infoOld.GetNewBucket(nKey);
-				int nUBucketPos = infoOld.GetBucketPosition(nKey, true, nUBucket);
-				ClearNew(nUBucket, nUBucketPos);
-				assert(vvNew[nUBucket, nUBucketPos] == -1);
-
-				// Enter it into the new set again.
-				infoOld.nRefCount = 1;
-				vvNew[nUBucket, nUBucketPos] = nIdEvict;
-				nNew++;
-			}
-			assert(vvTried[nKBucket, nKBucketPos] == -1);
-
-			vvTried[nKBucket, nKBucketPos] = nId;
-			nTried++;
-			info.fInTried = true;
-		}
-
-		private static void assert(bool value)
-		{
-			if(!value)
-				throw new InvalidOperationException("Bug in AddressManager, should never happen, contact NBitcoin developpers if you see this exception");
-		}
-		//! Mark an entry as connection attempted to.
-		public void Attempt(NetworkAddress addr)
-		{
-			Attempt(addr, DateTimeOffset.UtcNow);
-		}
-		//! Mark an entry as connection attempted to.
-		public void Attempt(NetworkAddress addr, DateTimeOffset nTime)
-		{
-			lock(cs)
-			{
-				Check();
-				Attempt_(addr, nTime);
-				Check();
-			}
-		}
-
-		private void Attempt_(NetworkAddress addr, DateTimeOffset nTime)
-		{
-			AddressInfo pinfo = Find(addr.Endpoint.Address);
-
-			// if not found, bail out
-			if(pinfo == null)
-				return;
-
-			AddressInfo info = pinfo;
-
-			// check whether we are talking about the exact same CService (including same port)
-			if(!info.Match(addr))
-				return;
-
-			// update info
-			info.LastTry = nTime;
-			info.nAttempts++;
-		}
-
-		//! Mark an entry as currently-connected-to.
-		public void Connected(NetworkAddress addr)
-		{
-			Connected(addr, DateTimeOffset.UtcNow);
-		}
-
-		//! Mark an entry as currently-connected-to.
-		public void Connected(NetworkAddress addr, DateTimeOffset nTime)
-		{
-			lock(cs)
-			{
-				Check();
-				Connected_(addr, nTime);
-				Check();
-			}
-		}
-		void Connected_(NetworkAddress addr, DateTimeOffset nTime)
-		{
-			int unused;
-			AddressInfo pinfo = Find(addr, out unused);
-
-			// if not found, bail out
-			if(pinfo == null)
-				return;
-
-			AddressInfo info = pinfo;
-
-			// check whether we are talking about the exact same CService (including same port)
-			if(!info.Match(addr))
-				return;
-
-			// update info
-			var nUpdateInterval = TimeSpan.FromSeconds(20 * 60);
-			if(nTime - info.nTime > nUpdateInterval)
-				info.nTime = nTime;
-		}
-
-		/// <summary>
-		/// Choose an address to connect to.
-		/// </summary>
-		/// <returns>The network address of a peer, or null if none are found</returns>
-		public NetworkAddress Select()
-		{
-			AddressInfo addrRet = null;
-			lock(cs)
-			{
-				Check();
-				addrRet = Select_();
-				Check();
-			}
-			return addrRet == null ? null : addrRet.Address;
-		}
-
-		private AddressInfo Select_()
-		{
-			if(vRandom.Count == 0)
-				return null;
-
-			// Use a 50% chance for choosing between tried and new table entries.
-			if(nTried > 0 && (nNew == 0 || GetRandInt(2) == 0))
-			{
-				// use a tried node
-				double fChanceFactor = 1.0;
-				while(true)
-				{
-					int nKBucket = GetRandInt(ADDRMAN_TRIED_BUCKET_COUNT);
-					int nKBucketPos = GetRandInt(ADDRMAN_BUCKET_SIZE);
-					if(vvTried[nKBucket, nKBucketPos] == -1)
-						continue;
-					int nId = vvTried[nKBucket, nKBucketPos];
-					assert(mapInfo.ContainsKey(nId));
-					AddressInfo info = mapInfo[nId];
-					if(GetRandInt(1 << 30) < fChanceFactor * info.Chance * (1 << 30))
-						return info;
-					fChanceFactor *= 1.2;
-				}
-			}
-			else
-			{
-				// use a new node
-				double fChanceFactor = 1.0;
-				while(true)
-				{
-					int nUBucket = GetRandInt(ADDRMAN_NEW_BUCKET_COUNT);
-					int nUBucketPos = GetRandInt(ADDRMAN_BUCKET_SIZE);
-					if(vvNew[nUBucket, nUBucketPos] == -1)
-						continue;
-					int nId = vvNew[nUBucket, nUBucketPos];
-					assert(mapInfo.ContainsKey(nId));
-					AddressInfo info = mapInfo[nId];
-					if(GetRandInt(1 << 30) < fChanceFactor * info.Chance * (1 << 30))
-						return info;
-					fChanceFactor *= 1.2;
-				}
-			}
-		}
-
-		private static int GetRandInt(int max)
-		{
-			return (int)(RandomUtils.GetUInt32() % (uint)max);
-		}
-
-		/// <summary>
-		/// Return a bunch of addresses, selected at random.
-		/// </summary>
-		/// <returns></returns>
-		public NetworkAddress[] GetAddr()
-		{
-			NetworkAddress[] result = null;
-			lock(cs)
-			{
-				Check();
-				result = GetAddr_().ToArray();
-				Check();
-			}
-			return result;
-		}
-		IEnumerable<NetworkAddress> GetAddr_()
-		{
-			List<NetworkAddress> vAddr = new List<NetworkAddress>();
-			int nNodes = ADDRMAN_GETADDR_MAX_PCT * vRandom.Count / 100;
-			if(nNodes > ADDRMAN_GETADDR_MAX)
-				nNodes = ADDRMAN_GETADDR_MAX;
-			// gather a list of random nodes, skipping those of low quality
-			for(int n = 0; n < vRandom.Count; n++)
-			{
-				if(vAddr.Count >= nNodes)
-					break;
-
-				int nRndPos = GetRandInt(vRandom.Count - n) + n;
-				SwapRandom(n, nRndPos);
-				assert(mapInfo.ContainsKey(vRandom[n]));
-
-				AddressInfo ai = mapInfo[vRandom[n]];
-				if(!ai.IsTerrible)
-					vAddr.Add(ai.Address);
-			}
-			return vAddr;
-		}
-
-		public int Count
-		{
-			get
-			{
-				return vRandom.Count;
-			}
-		}
-
-		internal void DiscoverPeers(Network network, NodeConnectionParameters parameters, int peerToFind)
-		{
-			TraceCorrelation traceCorrelation = new TraceCorrelation(NodeServerTrace.Trace, "Discovering nodes");
-			int found = 0;
-
-			using(traceCorrelation.Open())
-			{
-				while(found < peerToFind)
-				{
-					parameters.ConnectCancellation.ThrowIfCancellationRequested();
-					NodeServerTrace.PeerTableRemainingPeerToGet(-found + peerToFind);
-					List<NetworkAddress> peers = new List<NetworkAddress>();
-					peers.AddRange(this.GetAddr());
-					if(peers.Count == 0)
-					{
-						PopulateTableWithDNSNodes(network, peers);
-						PopulateTableWithHardNodes(network, peers);
-						peers = new List<NetworkAddress>(peers.OrderBy(a => RandomUtils.GetInt32()));
-						if(peers.Count == 0)
-							return;
-					}
-
-
-					CancellationTokenSource peerTableFull = new CancellationTokenSource();
-					CancellationToken loopCancel = CancellationTokenSource.CreateLinkedTokenSource(peerTableFull.Token, parameters.ConnectCancellation).Token;
-					try
-					{
-						Parallel.ForEach(peers, new ParallelOptions()
-						{
-							MaxDegreeOfParallelism = 5,
-							CancellationToken = loopCancel,
-						}, p =>
-						{
-							CancellationTokenSource timeout = new CancellationTokenSource(TimeSpan.FromSeconds(5));
-							var cancelConnection = CancellationTokenSource.CreateLinkedTokenSource(timeout.Token, loopCancel);
-							Node n = null;
-							try
-							{
-								var param2 = parameters.Clone();
-								param2.ConnectCancellation = cancelConnection.Token;
-								var addrman = param2.TemplateBehaviors.Find<AddressManagerBehavior>();
-								param2.TemplateBehaviors.Clear();
-								param2.TemplateBehaviors.Add(addrman);
-								n = Node.Connect(network, p.Endpoint, param2);
-								n.VersionHandshake(cancelConnection.Token);
-								n.MessageReceived += (s, a) =>
-								{
-									var addr = (a.Message.Payload as AddrPayload);
-									if(addr != null)
-									{
-										Interlocked.Add(ref found, addr.Addresses.Length);
-										if(found >= peerToFind)
-											peerTableFull.Cancel();
-									}
-								};
-								n.SendMessageAsync(new GetAddrPayload());
-								loopCancel.WaitHandle.WaitOne(2000);
-							}
-							catch
-							{
-							}
-							finally
-							{
-								if(n != null)
-									n.DisconnectAsync();
-							}
-							if(found >= peerToFind)
-								peerTableFull.Cancel();
-							else
-								NodeServerTrace.Information("Need " + (-found + peerToFind) + " more peers");
-						});
-					}
-					catch(OperationCanceledException)
-					{
-						if(parameters.ConnectCancellation.IsCancellationRequested)
-							throw;
-					}
-				}
-			}
-		}
-
-		private static void PopulateTableWithDNSNodes(Network network, List<NetworkAddress> peers)
-		{
-			peers.AddRange(network.DNSSeeds
-				.SelectMany(d =>
-				{
-					try
-					{
-						return d.GetAddressNodes();
-					}
-					catch(Exception)
-					{
-						return new IPAddress[0];
-					}
-				})
-				.Select(d => new NetworkAddress(d, network.DefaultPort))
-				.ToArray());
-		}
-
-		private static void PopulateTableWithHardNodes(Network network, List<NetworkAddress> peers)
-		{
-			peers.AddRange(network.SeedNodes);
-		}
-	}
-}
->>>>>>> d3cbf392
+﻿#if !NOSOCKET
+using NBitcoin.Crypto;
+using NBitcoin.Protocol.Behaviors;
+using System;
+using System.Collections.Generic;
+using System.IO;
+using System.Linq;
+using System.Net;
+using System.Text;
+using System.Threading;
+using System.Threading.Tasks;
+
+namespace NBitcoin.Protocol
+{
+
+	/// <summary>
+	/// The AddressManager, keep a set of peers discovered on the network in cache can update their actual states.
+	/// Replicate AddressManager of Bitcoin Core, the Buckets and BucketPosition are not guaranteed to be coherent with Bitcoin Core
+	/// </summary>
+	public class AddressManager : IBitcoinSerializable
+	{
+		internal class AddressInfo : IBitcoinSerializable
+		{
+			#region IBitcoinSerializable Members
+
+			public void ReadWrite(BitcoinStream stream)
+			{
+				stream.ReadWrite(ref _Address);
+				stream.ReadWrite(ref source);
+				stream.ReadWrite(ref nLastSuccess);
+				stream.ReadWrite(ref nAttempts);
+
+			}
+
+			internal int nAttempts;
+			internal long nLastSuccess;
+			byte[] source = new byte[16];
+
+			public DateTimeOffset LastSuccess
+			{
+				get
+				{
+					return Utils.UnixTimeToDateTime((uint)nLastSuccess);
+				}
+				set
+				{
+					nLastSuccess = Utils.DateTimeToUnixTime(value);
+				}
+			}
+
+			public IPAddress Source
+			{
+				get
+				{
+					return new IPAddress(source);
+				}
+				set
+				{
+					var ipBytes = value.GetAddressBytes();
+					if(ipBytes.Length == 16)
+					{
+						source = ipBytes;
+					}
+					else if(ipBytes.Length == 4)
+					{
+						//Convert to ipv4 mapped to ipv6
+						//In these addresses, the first 80 bits are zero, the next 16 bits are one, and the remaining 32 bits are the IPv4 address
+						source = new byte[16];
+						Array.Copy(ipBytes, 0, source, 12, 4);
+						Array.Copy(new byte[] { 0xFF, 0xFF }, 0, source, 10, 2);
+					}
+					else
+						throw new NotSupportedException("Invalid IP address type");
+				}
+			}
+
+			NetworkAddress _Address;
+			public int nRandomPos = -1;
+			public int nRefCount;
+			public bool fInTried;
+			internal long nLastTry;
+			internal DateTimeOffset nTime
+			{
+				get
+				{
+					return Address.Time;
+				}
+				set
+				{
+					Address.Time = value;
+				}
+			}
+
+
+			public AddressInfo()
+			{
+
+			}
+			public AddressInfo(NetworkAddress addr, IPAddress addrSource)
+			{
+				Address = addr;
+				Source = addrSource;
+			}
+
+			public bool IsTerrible
+			{
+				get
+				{
+					return _IsTerrible(DateTimeOffset.UtcNow);
+				}
+			}
+
+			internal DateTimeOffset LastTry
+			{
+				get
+				{
+					return Utils.UnixTimeToDateTime((uint)nLastSuccess);
+				}
+				set
+				{
+					nLastTry = Utils.DateTimeToUnixTime(value);
+				}
+			}
+
+			public NetworkAddress Address
+			{
+				get
+				{
+					return _Address;
+				}
+				set
+				{
+					_Address = value;
+				}
+			}
+
+			#endregion
+
+			internal int GetNewBucket(uint256 nKey)
+			{
+				return GetNewBucket(nKey, Source);
+			}
+
+			internal int GetNewBucket(uint256 nKey, IPAddress src)
+			{
+				byte[] vchSourceGroupKey = src.GetGroup();
+				UInt64 hash1 = Cheap(Hashes.Hash256(
+					nKey.ToBytes(true)
+					.Concat(Address.Endpoint.Address.GetGroup())
+					.Concat(vchSourceGroupKey)
+					.ToArray()));
+
+				UInt64 hash2 = Cheap(Hashes.Hash256(
+					nKey.ToBytes(true)
+					.Concat(vchSourceGroupKey)
+					.Concat(Utils.ToBytes(hash1 % AddressManager.ADDRMAN_NEW_BUCKETS_PER_SOURCE_GROUP, true))
+					.ToArray()));
+				return (int)(hash2 % ADDRMAN_NEW_BUCKET_COUNT);
+			}
+
+			private ulong Cheap(uint256 v)
+			{
+				return Utils.ToUInt64(v.ToBytes(), true);
+			}
+
+			internal int GetBucketPosition(uint256 nKey, bool fNew, int nBucket)
+			{
+				UInt64 hash1 = Cheap(
+					Hashes.Hash256(
+						nKey.ToBytes()
+						.Concat(new byte[] { (fNew ? (byte)'N' : (byte)'K') })
+						.Concat(Utils.ToBytes((uint)nBucket, false))
+						.Concat(Address.GetKey())
+					.ToArray()));
+				return (int)(hash1 % ADDRMAN_BUCKET_SIZE);
+			}
+
+			internal int GetTriedBucket(uint256 nKey)
+			{
+				UInt64 hash1 = Cheap(Hashes.Hash256(nKey.ToBytes().Concat(Address.GetKey()).ToArray()));
+				UInt64 hash2 = Cheap(Hashes.Hash256(nKey.ToBytes().Concat(Address.Endpoint.Address.GetGroup()).Concat(Utils.ToBytes(hash1 % AddressManager.ADDRMAN_TRIED_BUCKETS_PER_GROUP, true)).ToArray()));
+				return (int)(hash2 % ADDRMAN_TRIED_BUCKET_COUNT);
+			}
+
+			internal bool _IsTerrible(DateTimeOffset now)
+			{
+				if(nLastTry != 0 && LastTry >= now - TimeSpan.FromSeconds(60)) // never remove things tried in the last minute
+					return false;
+
+				if(Address.Time > now + TimeSpan.FromSeconds(10 * 60)) // came in a flying DeLorean
+					return true;
+
+				if(Address.ntime == 0 || now - Address.Time > TimeSpan.FromSeconds(ADDRMAN_HORIZON_DAYS * 24 * 60 * 60)) // not seen in recent history
+					return true;
+
+				if(nLastSuccess == 0 && nAttempts >= AddressManager.ADDRMAN_RETRIES) // tried N times and never a success
+					return true;
+
+				if(now - LastSuccess > TimeSpan.FromSeconds(ADDRMAN_MIN_FAIL_DAYS * 24 * 60 * 60) && nAttempts >= AddressManager.ADDRMAN_MAX_FAILURES) // N successive failures in the last week
+					return true;
+
+				return false;
+			}
+
+			internal bool Match(NetworkAddress addr)
+			{
+				return
+					Address.Endpoint.Address.Equals(addr.Endpoint.Address) &&
+					Address.Endpoint.Port == addr.Endpoint.Port;
+			}
+
+			internal double Chance
+			{
+				get
+				{
+					return GetChance(DateTimeOffset.UtcNow);
+				}
+			}
+
+			//! Calculate the relative chance this entry should be given when selecting nodes to connect to
+			internal double GetChance(DateTimeOffset nNow)
+			{
+				double fChance = 1.0;
+
+				var nSinceLastSeen = nNow - nTime;
+				var nSinceLastTry = nNow - LastTry;
+
+				if(nSinceLastSeen < TimeSpan.Zero)
+					nSinceLastSeen = TimeSpan.Zero;
+				if(nSinceLastTry < TimeSpan.Zero)
+					nSinceLastTry = TimeSpan.Zero;
+
+				// deprioritize very recent attempts away
+				if(nSinceLastTry < TimeSpan.FromSeconds(60 * 10))
+					fChance *= 0.01;
+
+				// deprioritize 66% after each failed attempt, but at most 1/28th to avoid the search taking forever or overly penalizing outages.
+				fChance *= Math.Pow(0.66, Math.Min(nAttempts, 8));
+
+				return fChance;
+			}
+
+
+		}
+		//! total number of buckets for tried addresses
+		internal const int ADDRMAN_TRIED_BUCKET_COUNT = 256;
+
+		//! total number of buckets for new addresses
+		internal const int ADDRMAN_NEW_BUCKET_COUNT = 1024;
+
+		//! maximum allowed number of entries in buckets for new and tried addresses
+		internal const int ADDRMAN_BUCKET_SIZE = 64;
+
+		//! over how many buckets entries with tried addresses from a single group (/16 for IPv4) are spread
+		internal const int ADDRMAN_TRIED_BUCKETS_PER_GROUP = 8;
+
+		//! over how many buckets entries with new addresses originating from a single group are spread
+		internal const int ADDRMAN_NEW_BUCKETS_PER_SOURCE_GROUP = 64;
+
+		//! in how many buckets for entries with new addresses a single address may occur
+		const int ADDRMAN_NEW_BUCKETS_PER_ADDRESS = 8;
+
+
+		//! how old addresses can maximally be
+		internal const int ADDRMAN_HORIZON_DAYS = 30;
+
+		//! after how many failed attempts we give up on a new node
+		internal const int ADDRMAN_RETRIES = 3;
+
+		//! how many successive failures are allowed ...
+		internal const int ADDRMAN_MAX_FAILURES = 10;
+
+		//! ... in at least this many days
+		internal const int ADDRMAN_MIN_FAIL_DAYS = 7;
+
+		//! the maximum percentage of nodes to return in a getaddr call
+		const int ADDRMAN_GETADDR_MAX_PCT = 23;
+
+		//! the maximum number of nodes to return in a getaddr call
+		const int ADDRMAN_GETADDR_MAX = 2500;
+
+
+#if !NOFILEIO
+		public static AddressManager LoadPeerFile(string filePath, Network expectedNetwork = null)
+		{
+			var addrman = new AddressManager();
+			byte[] data, hash;
+			using(var fs = File.Open(filePath, FileMode.Open, FileAccess.Read))
+			{
+				data = new byte[fs.Length - 32];
+				fs.Read(data, 0, data.Length);
+				hash = new byte[32];
+				fs.Read(hash, 0, 32);
+			}
+			var actual = Hashes.Hash256(data);
+			var expected = new uint256(hash);
+			if(expected != actual)
+				throw new FormatException("Invalid address manager file");
+
+			BitcoinStream stream = new BitcoinStream(data);
+			stream.Type = SerializationType.Disk;
+			uint magic = 0;
+			stream.ReadWrite(ref magic);
+			if(expectedNetwork != null && expectedNetwork.Magic != magic)
+			{
+				throw new FormatException("This file is not for the expected network");
+			}
+			addrman.ReadWrite(stream);
+			return addrman;
+		}
+		public void SavePeerFile(string filePath, Network network)
+		{
+			if(network == null)
+				throw new ArgumentNullException("network");
+			if(filePath == null)
+				throw new ArgumentNullException("filePath");
+
+			MemoryStream ms = new MemoryStream();
+			BitcoinStream stream = new BitcoinStream(ms, true);
+			stream.Type = SerializationType.Disk;
+			stream.ReadWrite(network.Magic);
+			stream.ReadWrite(this);
+			var hash = Hashes.Hash256(ms.ToArray());
+			stream.ReadWrite(hash.AsBitcoinSerializable());
+			File.WriteAllBytes(filePath, ms.ToArray());
+		}
+#endif
+
+		AddressInfo Find(IPAddress addr)
+		{
+			int unused;
+			return Find(addr, out unused);
+		}
+		AddressInfo Find(IPAddress addr, out int pnId)
+		{
+			if(!mapAddr.TryGetValue(addr, out pnId))
+				return null;
+			return mapInfo.TryGet(pnId);
+		}
+		public AddressManager()
+		{
+			Clear();
+		}
+
+
+		private void Clear()
+		{
+			vRandom = new List<int>();
+			nKey = new uint256(RandomUtils.GetBytes(32));
+			vvNew = new int[ADDRMAN_NEW_BUCKET_COUNT, ADDRMAN_BUCKET_SIZE];
+			for(int i = 0; i < ADDRMAN_NEW_BUCKET_COUNT; i++)
+				for(int j = 0; j < ADDRMAN_BUCKET_SIZE; j++)
+					vvNew[i, j] = -1;
+
+			vvTried = new int[ADDRMAN_TRIED_BUCKET_COUNT, ADDRMAN_BUCKET_SIZE];
+			for(int i = 0; i < ADDRMAN_TRIED_BUCKET_COUNT; i++)
+				for(int j = 0; j < ADDRMAN_BUCKET_SIZE; j++)
+					vvTried[i, j] = -1;
+
+			nIdCount = 0;
+			nTried = 0;
+			nNew = 0;
+		}
+
+		byte nVersion = 1;
+		byte nKeySize = 32;
+		internal uint256 nKey;
+		internal int nNew;
+		internal int nTried;
+		List<int> vRandom;
+
+		int[,] vvNew;
+		int[,] vvTried;
+
+		Dictionary<int, AddressInfo> mapInfo = new Dictionary<int, AddressInfo>();
+		Dictionary<IPAddress, int> mapAddr = new Dictionary<IPAddress, int>();
+		private int nIdCount;
+
+		#region IBitcoinSerializable Members
+
+		public void ReadWrite(BitcoinStream stream)
+		{
+			lock(cs)
+			{
+				Check();
+				if(!stream.Serializing)
+					Clear();
+				stream.ReadWrite(ref nVersion);
+				stream.ReadWrite(ref nKeySize);
+				if(!stream.Serializing && nKeySize != 32)
+					throw new FormatException("Incorrect keysize in addrman deserialization");
+				stream.ReadWrite(ref nKey);
+				stream.ReadWrite(ref nNew);
+				stream.ReadWrite(ref nTried);
+
+				int nUBuckets = ADDRMAN_NEW_BUCKET_COUNT ^ (1 << 30);
+				stream.ReadWrite(ref nUBuckets);
+				if(nVersion != 0)
+				{
+					nUBuckets ^= (1 << 30);
+				}
+				if(!stream.Serializing)
+				{
+					// Deserialize entries from the new table.
+					for(int n = 0; n < nNew; n++)
+					{
+						AddressInfo info = new AddressInfo();
+						info.ReadWrite(stream);
+						mapInfo.Add(n, info);
+						mapAddr[info.Address.Endpoint.Address] = n;
+						info.nRandomPos = vRandom.Count;
+						vRandom.Add(n);
+						if(nVersion != 1 || nUBuckets != ADDRMAN_NEW_BUCKET_COUNT)
+						{
+							// In case the new table data cannot be used (nVersion unknown, or bucket count wrong),
+							// immediately try to give them a reference based on their primary source address.
+							int nUBucket = info.GetNewBucket(nKey);
+							int nUBucketPos = info.GetBucketPosition(nKey, true, nUBucket);
+							if(vvNew[nUBucket, nUBucketPos] == -1)
+							{
+								vvNew[nUBucket, nUBucketPos] = n;
+								info.nRefCount++;
+							}
+						}
+					}
+
+					nIdCount = nNew;
+
+					// Deserialize entries from the tried table.
+					int nLost = 0;
+					for(int n = 0; n < nTried; n++)
+					{
+						AddressInfo info = new AddressInfo();
+						info.ReadWrite(stream);
+						int nKBucket = info.GetTriedBucket(nKey);
+						int nKBucketPos = info.GetBucketPosition(nKey, false, nKBucket);
+						if(vvTried[nKBucket, nKBucketPos] == -1)
+						{
+							info.nRandomPos = vRandom.Count;
+							info.fInTried = true;
+							vRandom.Add(nIdCount);
+							mapInfo[nIdCount] = info;
+							mapAddr[info.Address.Endpoint.Address] = nIdCount;
+							vvTried[nKBucket, nKBucketPos] = nIdCount;
+							nIdCount++;
+						}
+						else
+						{
+							nLost++;
+						}
+					}
+
+					nTried -= nLost;
+
+					// Deserialize positions in the new table (if possible).
+					for(int bucket = 0; bucket < nUBuckets; bucket++)
+					{
+						int nSize = 0;
+						stream.ReadWrite(ref nSize);
+						for(int n = 0; n < nSize; n++)
+						{
+							int nIndex = 0;
+							stream.ReadWrite(ref nIndex);
+							if(nIndex >= 0 && nIndex < nNew)
+							{
+								AddressInfo info = mapInfo[nIndex];
+								int nUBucketPos = info.GetBucketPosition(nKey, true, bucket);
+								if(nVersion == 1 && nUBuckets == ADDRMAN_NEW_BUCKET_COUNT && vvNew[bucket, nUBucketPos] == -1 && info.nRefCount < ADDRMAN_NEW_BUCKETS_PER_ADDRESS)
+								{
+									info.nRefCount++;
+									vvNew[bucket, nUBucketPos] = nIndex;
+								}
+							}
+						}
+					}
+
+					// Prune new entries with refcount 0 (as a result of collisions).
+					int nLostUnk = 0;
+					foreach(var kv in mapInfo.ToList())
+					{
+						if(kv.Value.fInTried == false && kv.Value.nRefCount == 0)
+						{
+							Delete(kv.Key);
+							nLostUnk++;
+						}
+					}
+				}
+				else
+				{
+					Dictionary<int, int> mapUnkIds = new Dictionary<int, int>();
+					int nIds = 0;
+					foreach(var kv in mapInfo)
+					{
+						mapUnkIds[kv.Key] = nIds;
+						AddressInfo info = kv.Value;
+						if(info.nRefCount != 0)
+						{
+							assert(nIds != nNew); // this means nNew was wrong, oh ow
+							info.ReadWrite(stream);
+							nIds++;
+						}
+					}
+					nIds = 0;
+					foreach(var kv in mapInfo)
+					{
+						AddressInfo info = kv.Value;
+						if(info.fInTried)
+						{
+							assert(nIds != nTried); // this means nTried was wrong, oh ow
+							info.ReadWrite(stream);
+							nIds++;
+						}
+					}
+
+					for(int bucket = 0; bucket < ADDRMAN_NEW_BUCKET_COUNT; bucket++)
+					{
+						int nSize = 0;
+						for(int i = 0; i < ADDRMAN_BUCKET_SIZE; i++)
+						{
+							if(vvNew[bucket, i] != -1)
+								nSize++;
+						}
+						stream.ReadWrite(ref nSize);
+						for(int i = 0; i < ADDRMAN_BUCKET_SIZE; i++)
+						{
+							if(vvNew[bucket, i] != -1)
+							{
+								int nIndex = mapUnkIds[vvNew[bucket, i]];
+								stream.ReadWrite(ref nIndex);
+							}
+						}
+					}
+				}
+				Check();
+			}
+		}
+
+		#endregion
+
+		//! Add a single address.
+		public bool Add(NetworkAddress addr, IPAddress source)
+		{
+			return Add(addr, source, TimeSpan.Zero);
+		}
+
+		object cs = new object();
+		public bool Add(NetworkAddress addr)
+		{
+			return Add(addr, IPAddress.Loopback);
+		}
+		public bool Add(NetworkAddress addr, IPAddress source, TimeSpan nTimePenalty)
+		{
+			bool fRet = false;
+			lock(cs)
+			{
+				Check();
+				fRet |= Add_(addr, source, nTimePenalty);
+				Check();
+			}
+			return fRet;
+		}
+		public bool Add(IEnumerable<NetworkAddress> vAddr, IPAddress source)
+		{
+			return Add(vAddr, source, TimeSpan.FromSeconds(0));
+		}
+		public bool Add(IEnumerable<NetworkAddress> vAddr, IPAddress source, TimeSpan nTimePenalty)
+		{
+			int nAdd = 0;
+			lock(cs)
+			{
+				Check();
+				foreach(var addr in vAddr)
+					nAdd += Add_(addr, source, nTimePenalty) ? 1 : 0;
+				Check();
+			}
+			return nAdd > 0;
+		}
+
+		private bool Add_(NetworkAddress addr, IPAddress source, TimeSpan nTimePenalty)
+		{
+			if(!addr.Endpoint.Address.IsRoutable(true))
+				return false;
+
+			bool fNew = false;
+			int nId;
+			AddressInfo pinfo = Find(addr, out nId);
+			if(pinfo != null)
+			{
+				// periodically update nTime
+				bool fCurrentlyOnline = (DateTimeOffset.UtcNow - addr.Time < TimeSpan.FromSeconds(24 * 60 * 60));
+				var nUpdateInterval = TimeSpan.FromSeconds(fCurrentlyOnline ? 60 * 60 : 24 * 60 * 60);
+				if(addr.ntime != 0 && (pinfo.Address.ntime == 0 || pinfo.Address.Time < addr.Time - nUpdateInterval - nTimePenalty))
+					pinfo.Address.ntime = (uint)Math.Max(0L, (long)Utils.DateTimeToUnixTime(addr.Time - nTimePenalty));
+
+				// add services
+				pinfo.Address.Service |= addr.Service;
+
+				// do not update if no new information is present
+				if(addr.ntime == 0 || (pinfo.Address.ntime != 0 && addr.Time <= pinfo.Address.Time))
+					return false;
+
+				// do not update if the entry was already in the "tried" table
+				if(pinfo.fInTried)
+					return false;
+
+				// do not update if the max reference count is reached
+				if(pinfo.nRefCount == ADDRMAN_NEW_BUCKETS_PER_ADDRESS)
+					return false;
+
+				// stochastic test: previous nRefCount == N: 2^N times harder to increase it
+				int nFactor = 1;
+				for(int n = 0; n < pinfo.nRefCount; n++)
+					nFactor *= 2;
+				if(nFactor > 1 && (GetRandInt(nFactor) != 0))
+					return false;
+			}
+			else
+			{
+				pinfo = Create(addr, source, out nId);
+				pinfo.Address.ntime = (uint)Math.Max((long)0, (long)Utils.DateTimeToUnixTime(pinfo.Address.Time - nTimePenalty));
+				nNew++;
+				fNew = true;
+			}
+
+			int nUBucket = pinfo.GetNewBucket(nKey, source);
+			int nUBucketPos = pinfo.GetBucketPosition(nKey, true, nUBucket);
+			if(vvNew[nUBucket, nUBucketPos] != nId)
+			{
+				bool fInsert = vvNew[nUBucket, nUBucketPos] == -1;
+				if(!fInsert)
+				{
+					AddressInfo infoExisting = mapInfo[vvNew[nUBucket, nUBucketPos]];
+					if(infoExisting.IsTerrible || (infoExisting.nRefCount > 1 && pinfo.nRefCount == 0))
+					{
+						// Overwrite the existing new table entry.
+						fInsert = true;
+					}
+				}
+				if(fInsert)
+				{
+					ClearNew(nUBucket, nUBucketPos);
+					pinfo.nRefCount++;
+					vvNew[nUBucket, nUBucketPos] = nId;
+				}
+				else
+				{
+					if(pinfo.nRefCount == 0)
+					{
+						Delete(nId);
+					}
+				}
+			}
+			return fNew;
+		}
+
+		private void ClearNew(int nUBucket, int nUBucketPos)
+		{
+			// if there is an entry in the specified bucket, delete it.
+			if(vvNew[nUBucket, nUBucketPos] != -1)
+			{
+				int nIdDelete = vvNew[nUBucket, nUBucketPos];
+				AddressInfo infoDelete = mapInfo[nIdDelete];
+				assert(infoDelete.nRefCount > 0);
+				infoDelete.nRefCount--;
+				infoDelete.nRefCount = Math.Max(0, infoDelete.nRefCount);
+				vvNew[nUBucket, nUBucketPos] = -1;
+				if(infoDelete.nRefCount == 0)
+				{
+					Delete(nIdDelete);
+				}
+			}
+		}
+
+		private void Delete(int nId)
+		{
+			assert(mapInfo.ContainsKey(nId));
+			AddressInfo info = mapInfo[nId];
+			assert(!info.fInTried);
+			assert(info.nRefCount == 0);
+
+			SwapRandom(info.nRandomPos, vRandom.Count - 1);
+			vRandom.RemoveAt(vRandom.Count - 1);
+			mapAddr.Remove(info.Address.Endpoint.Address);
+			mapInfo.Remove(nId);
+			nNew--;
+
+
+		}
+
+		private void SwapRandom(int nRndPos1, int nRndPos2)
+		{
+			if(nRndPos1 == nRndPos2)
+				return;
+
+			assert(nRndPos1 < vRandom.Count && nRndPos2 < vRandom.Count);
+
+			int nId1 = vRandom[nRndPos1];
+			int nId2 = vRandom[nRndPos2];
+
+			assert(mapInfo.ContainsKey(nId1));
+			assert(mapInfo.ContainsKey(nId2));
+
+			mapInfo[nId1].nRandomPos = nRndPos2;
+			mapInfo[nId2].nRandomPos = nRndPos1;
+
+			vRandom[nRndPos1] = nId2;
+			vRandom[nRndPos2] = nId1;
+		}
+
+		private AddressInfo Create(NetworkAddress addr, IPAddress addrSource, out int pnId)
+		{
+			int nId = nIdCount++;
+			mapInfo[nId] = new AddressInfo(addr, addrSource);
+			mapAddr[addr.Endpoint.Address] = nId;
+			mapInfo[nId].nRandomPos = vRandom.Count;
+			vRandom.Add(nId);
+			pnId = nId;
+			return mapInfo[nId];
+		}
+
+		private AddressInfo Find(NetworkAddress addr, out int nId)
+		{
+			return Find(addr.Endpoint.Address, out nId);
+		}
+
+		internal bool DebugMode
+		{
+			get;
+			set;
+		}
+		internal void Check()
+		{
+			if(!DebugMode)
+				return;
+			lock(cs)
+			{
+				assert(Check_() == 0);
+			}
+		}
+
+		private int Check_()
+		{
+			List<int> setTried = new List<int>();
+			Dictionary<int, int> mapNew = new Dictionary<int, int>();
+
+			if(vRandom.Count != nTried + nNew)
+				return -7;
+
+			foreach(var kv in mapInfo)
+			{
+				int n = kv.Key;
+				AddressInfo info = kv.Value;
+				if(info.fInTried)
+				{
+					if(info.nLastSuccess == 0)
+						return -1;
+					if(info.nRefCount != 0)
+						return -2;
+					setTried.Add(n);
+				}
+				else
+				{
+					if(info.nRefCount < 0 || info.nRefCount > ADDRMAN_NEW_BUCKETS_PER_ADDRESS)
+						return -3;
+					if(info.nRefCount == 0)
+						return -4;
+					mapNew[n] = info.nRefCount;
+				}
+				if(mapAddr[info.Address.Endpoint.Address] != n)
+					return -5;
+				if(info.nRandomPos < 0 || info.nRandomPos >= vRandom.Count || vRandom[info.nRandomPos] != n)
+					return -14;
+				if(info.nLastTry < 0)
+					return -6;
+				if(info.nLastSuccess < 0)
+					return -8;
+			}
+			if(setTried.Count != nTried)
+				return -9;
+			if(mapNew.Count != nNew)
+				return -10;
+
+			for(int n = 0; n < ADDRMAN_TRIED_BUCKET_COUNT; n++)
+			{
+				for(int i = 0; i < ADDRMAN_BUCKET_SIZE; i++)
+				{
+					if(vvTried[n, i] != -1)
+					{
+						if(!setTried.Contains(vvTried[n, i]))
+							return -11;
+						if(mapInfo[vvTried[n, i]].GetTriedBucket(nKey) != n)
+							return -17;
+						if(mapInfo[vvTried[n, i]].GetBucketPosition(nKey, false, n) != i)
+							return -18;
+						setTried.Remove(vvTried[n, i]);
+					}
+				}
+			}
+
+			for(int n = 0; n < ADDRMAN_NEW_BUCKET_COUNT; n++)
+			{
+				for(int i = 0; i < ADDRMAN_BUCKET_SIZE; i++)
+				{
+					if(vvNew[n, i] != -1)
+					{
+						if(!mapNew.ContainsKey(vvNew[n, i]))
+							return -12;
+						if(mapInfo[vvNew[n, i]].GetBucketPosition(nKey, true, n) != i)
+							return -19;
+						if(--mapNew[vvNew[n, i]] == 0)
+							mapNew.Remove(vvNew[n, i]);
+					}
+				}
+			}
+
+			if(setTried.Count != 0)
+				return -13;
+			if(mapNew.Count != 0)
+				return -15;
+			if(nKey == null || nKey == uint256.Zero)
+				return -16;
+			return 0;
+		}
+
+
+
+		public void Good(NetworkAddress addr)
+		{
+			Good(addr, DateTimeOffset.UtcNow);
+		}
+
+		public void Good(NetworkAddress addr, DateTimeOffset nTime)
+		{
+			lock(cs)
+			{
+				Check();
+				Good_(addr, nTime);
+				Check();
+			}
+		}
+
+		private void Good_(NetworkAddress addr, DateTimeOffset nTime)
+		{
+			int nId;
+			AddressInfo pinfo = Find(addr, out nId);
+
+			// if not found, bail out
+			if(pinfo == null)
+				return;
+
+			AddressInfo info = pinfo;
+
+			// check whether we are talking about the exact same CService (including same port)
+			if(!info.Match(addr))
+				return;
+
+			// update info
+			info.LastSuccess = nTime;
+			info.LastTry = nTime;
+			info.nAttempts = 0;
+			// nTime is not updated here, to avoid leaking information about
+			// currently-connected peers.
+
+			// if it is already in the tried set, don't do anything else
+			if(info.fInTried)
+				return;
+
+			// find a bucket it is in now
+			int nRnd = GetRandInt(ADDRMAN_NEW_BUCKET_COUNT);
+			int nUBucket = -1;
+			for(int n = 0; n < ADDRMAN_NEW_BUCKET_COUNT; n++)
+			{
+				int nB = (n + nRnd) % ADDRMAN_NEW_BUCKET_COUNT;
+				int nBpos = info.GetBucketPosition(nKey, true, nB);
+				if(vvNew[nB, nBpos] == nId)
+				{
+					nUBucket = nB;
+					break;
+				}
+			}
+
+			// if no bucket is found, something bad happened;
+			// TODO: maybe re-add the node, but for now, just bail out
+			if(nUBucket == -1)
+				return;
+
+			// move nId to the tried tables
+			MakeTried(info, nId);
+		}
+
+		private void MakeTried(AddressInfo info, int nId)
+		{
+			// remove the entry from all new buckets
+			for(int bucket = 0; bucket < ADDRMAN_NEW_BUCKET_COUNT; bucket++)
+			{
+				int pos = info.GetBucketPosition(nKey, true, bucket);
+				if(vvNew[bucket, pos] == nId)
+				{
+					vvNew[bucket, pos] = -1;
+					info.nRefCount--;
+				}
+			}
+			nNew--;
+
+			assert(info.nRefCount == 0);
+
+			// which tried bucket to move the entry to
+			int nKBucket = info.GetTriedBucket(nKey);
+			int nKBucketPos = info.GetBucketPosition(nKey, false, nKBucket);
+
+			// first make space to add it (the existing tried entry there is moved to new, deleting whatever is there).
+			if(vvTried[nKBucket, nKBucketPos] != -1)
+			{
+				// find an item to evict
+				int nIdEvict = vvTried[nKBucket, nKBucketPos];
+				assert(mapInfo.ContainsKey(nIdEvict));
+				AddressInfo infoOld = mapInfo[nIdEvict];
+
+				// Remove the to-be-evicted item from the tried set.
+				infoOld.fInTried = false;
+				vvTried[nKBucket, nKBucketPos] = -1;
+				nTried--;
+
+				// find which new bucket it belongs to
+				int nUBucket = infoOld.GetNewBucket(nKey);
+				int nUBucketPos = infoOld.GetBucketPosition(nKey, true, nUBucket);
+				ClearNew(nUBucket, nUBucketPos);
+				assert(vvNew[nUBucket, nUBucketPos] == -1);
+
+				// Enter it into the new set again.
+				infoOld.nRefCount = 1;
+				vvNew[nUBucket, nUBucketPos] = nIdEvict;
+				nNew++;
+			}
+			assert(vvTried[nKBucket, nKBucketPos] == -1);
+
+			vvTried[nKBucket, nKBucketPos] = nId;
+			nTried++;
+			info.fInTried = true;
+		}
+
+		private static void assert(bool value)
+		{
+			if(!value)
+				throw new InvalidOperationException("Bug in AddressManager, should never happen, contact NBitcoin developpers if you see this exception");
+		}
+		//! Mark an entry as connection attempted to.
+		public void Attempt(NetworkAddress addr)
+		{
+			Attempt(addr, DateTimeOffset.UtcNow);
+		}
+		//! Mark an entry as connection attempted to.
+		public void Attempt(NetworkAddress addr, DateTimeOffset nTime)
+		{
+			lock(cs)
+			{
+				Check();
+				Attempt_(addr, nTime);
+				Check();
+			}
+		}
+
+		private void Attempt_(NetworkAddress addr, DateTimeOffset nTime)
+		{
+			AddressInfo pinfo = Find(addr.Endpoint.Address);
+
+			// if not found, bail out
+			if(pinfo == null)
+				return;
+
+			AddressInfo info = pinfo;
+
+			// check whether we are talking about the exact same CService (including same port)
+			if(!info.Match(addr))
+				return;
+
+			// update info
+			info.LastTry = nTime;
+			info.nAttempts++;
+		}
+
+		//! Mark an entry as currently-connected-to.
+		public void Connected(NetworkAddress addr)
+		{
+			Connected(addr, DateTimeOffset.UtcNow);
+		}
+
+		//! Mark an entry as currently-connected-to.
+		public void Connected(NetworkAddress addr, DateTimeOffset nTime)
+		{
+			lock(cs)
+			{
+				Check();
+				Connected_(addr, nTime);
+				Check();
+			}
+		}
+		void Connected_(NetworkAddress addr, DateTimeOffset nTime)
+		{
+			int unused;
+			AddressInfo pinfo = Find(addr, out unused);
+
+			// if not found, bail out
+			if(pinfo == null)
+				return;
+
+			AddressInfo info = pinfo;
+
+			// check whether we are talking about the exact same CService (including same port)
+			if(!info.Match(addr))
+				return;
+
+			// update info
+			var nUpdateInterval = TimeSpan.FromSeconds(20 * 60);
+			if(nTime - info.nTime > nUpdateInterval)
+				info.nTime = nTime;
+		}
+
+		/// <summary>
+		/// Choose an address to connect to.
+		/// </summary>
+		/// <returns>The network address of a peer, or null if none are found</returns>
+		public NetworkAddress Select()
+		{
+			AddressInfo addrRet = null;
+			lock(cs)
+			{
+				Check();
+				addrRet = Select_();
+				Check();
+			}
+			return addrRet == null ? null : addrRet.Address;
+		}
+
+		private AddressInfo Select_()
+		{
+			if(vRandom.Count == 0)
+				return null;
+
+			// Use a 50% chance for choosing between tried and new table entries.
+			if(nTried > 0 && (nNew == 0 || GetRandInt(2) == 0))
+			{
+				// use a tried node
+				double fChanceFactor = 1.0;
+				while(true)
+				{
+					int nKBucket = GetRandInt(ADDRMAN_TRIED_BUCKET_COUNT);
+					int nKBucketPos = GetRandInt(ADDRMAN_BUCKET_SIZE);
+					if(vvTried[nKBucket, nKBucketPos] == -1)
+						continue;
+					int nId = vvTried[nKBucket, nKBucketPos];
+					assert(mapInfo.ContainsKey(nId));
+					AddressInfo info = mapInfo[nId];
+					if(GetRandInt(1 << 30) < fChanceFactor * info.Chance * (1 << 30))
+						return info;
+					fChanceFactor *= 1.2;
+				}
+			}
+			else
+			{
+				// use a new node
+				double fChanceFactor = 1.0;
+				while(true)
+				{
+					int nUBucket = GetRandInt(ADDRMAN_NEW_BUCKET_COUNT);
+					int nUBucketPos = GetRandInt(ADDRMAN_BUCKET_SIZE);
+					if(vvNew[nUBucket, nUBucketPos] == -1)
+						continue;
+					int nId = vvNew[nUBucket, nUBucketPos];
+					assert(mapInfo.ContainsKey(nId));
+					AddressInfo info = mapInfo[nId];
+					if(GetRandInt(1 << 30) < fChanceFactor * info.Chance * (1 << 30))
+						return info;
+					fChanceFactor *= 1.2;
+				}
+			}
+		}
+
+		private static int GetRandInt(int max)
+		{
+			return (int)(RandomUtils.GetUInt32() % (uint)max);
+		}
+
+		/// <summary>
+		/// Return a bunch of addresses, selected at random.
+		/// </summary>
+		/// <returns></returns>
+		public NetworkAddress[] GetAddr()
+		{
+			NetworkAddress[] result = null;
+			lock(cs)
+			{
+				Check();
+				result = GetAddr_().ToArray();
+				Check();
+			}
+			return result;
+		}
+		IEnumerable<NetworkAddress> GetAddr_()
+		{
+			List<NetworkAddress> vAddr = new List<NetworkAddress>();
+			int nNodes = ADDRMAN_GETADDR_MAX_PCT * vRandom.Count / 100;
+			if(nNodes > ADDRMAN_GETADDR_MAX)
+				nNodes = ADDRMAN_GETADDR_MAX;
+			// gather a list of random nodes, skipping those of low quality
+			for(int n = 0; n < vRandom.Count; n++)
+			{
+				if(vAddr.Count >= nNodes)
+					break;
+
+				int nRndPos = GetRandInt(vRandom.Count - n) + n;
+				SwapRandom(n, nRndPos);
+				assert(mapInfo.ContainsKey(vRandom[n]));
+
+				AddressInfo ai = mapInfo[vRandom[n]];
+				if(!ai.IsTerrible)
+					vAddr.Add(ai.Address);
+			}
+			return vAddr;
+		}
+
+		public int Count
+		{
+			get
+			{
+				return vRandom.Count;
+			}
+		}
+
+		internal void DiscoverPeers(Network network, NodeConnectionParameters parameters, int peerToFind)
+		{
+			TraceCorrelation traceCorrelation = new TraceCorrelation(NodeServerTrace.Trace, "Discovering nodes");
+			int found = 0;
+
+			using(traceCorrelation.Open())
+			{
+				while(found < peerToFind)
+				{
+					parameters.ConnectCancellation.ThrowIfCancellationRequested();
+					NodeServerTrace.PeerTableRemainingPeerToGet(-found + peerToFind);
+					List<NetworkAddress> peers = new List<NetworkAddress>();
+					peers.AddRange(this.GetAddr());
+					if(peers.Count == 0)
+					{
+						PopulateTableWithDNSNodes(network, peers);
+						PopulateTableWithHardNodes(network, peers);
+						peers = new List<NetworkAddress>(peers.OrderBy(a => RandomUtils.GetInt32()));
+						if(peers.Count == 0)
+							return;
+					}
+
+
+					CancellationTokenSource peerTableFull = new CancellationTokenSource();
+					CancellationToken loopCancel = CancellationTokenSource.CreateLinkedTokenSource(peerTableFull.Token, parameters.ConnectCancellation).Token;
+					try
+					{
+						Parallel.ForEach(peers, new ParallelOptions()
+						{
+							MaxDegreeOfParallelism = 5,
+							CancellationToken = loopCancel,
+						}, p =>
+						{
+							CancellationTokenSource timeout = new CancellationTokenSource(TimeSpan.FromSeconds(5));
+							var cancelConnection = CancellationTokenSource.CreateLinkedTokenSource(timeout.Token, loopCancel);
+							Node n = null;
+							try
+							{
+								var param2 = parameters.Clone();
+								param2.ConnectCancellation = cancelConnection.Token;
+								var addrman = param2.TemplateBehaviors.Find<AddressManagerBehavior>();
+								param2.TemplateBehaviors.Clear();
+								param2.TemplateBehaviors.Add(addrman);
+								n = Node.Connect(network, p.Endpoint, param2);
+								n.VersionHandshake(cancelConnection.Token);
+								n.MessageReceived += (s, a) =>
+								{
+									var addr = (a.Message.Payload as AddrPayload);
+									if(addr != null)
+									{
+										Interlocked.Add(ref found, addr.Addresses.Length);
+										if(found >= peerToFind)
+											peerTableFull.Cancel();
+									}
+								};
+								n.SendMessageAsync(new GetAddrPayload());
+								loopCancel.WaitHandle.WaitOne(2000);
+							}
+							catch
+							{
+							}
+							finally
+							{
+								if(n != null)
+									n.DisconnectAsync();
+							}
+							if(found >= peerToFind)
+								peerTableFull.Cancel();
+							else
+								NodeServerTrace.Information("Need " + (-found + peerToFind) + " more peers");
+						});
+					}
+					catch(OperationCanceledException)
+					{
+						if(parameters.ConnectCancellation.IsCancellationRequested)
+							throw;
+					}
+				}
+			}
+		}
+
+		private static void PopulateTableWithDNSNodes(Network network, List<NetworkAddress> peers)
+		{
+			peers.AddRange(network.DNSSeeds
+				.SelectMany(d =>
+				{
+					try
+					{
+						return d.GetAddressNodes();
+					}
+					catch(Exception)
+					{
+						return new IPAddress[0];
+					}
+				})
+				.Select(d => new NetworkAddress(d, network.DefaultPort))
+				.ToArray());
+		}
+
+		private static void PopulateTableWithHardNodes(Network network, List<NetworkAddress> peers)
+		{
+			peers.AddRange(network.SeedNodes);
+		}
+	}
+}
 #endif