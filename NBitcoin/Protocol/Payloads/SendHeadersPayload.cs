<<<<<<< HEAD
﻿namespace NBitcoin.Protocol.Payloads
{
	[Payload("sendheaders")]
	public class SendHeadersPayload : Payload
	{
	}
}
=======
﻿using System;
using System.Collections.Generic;
using System.Linq;
using System.Text;
using System.Threading.Tasks;

namespace NBitcoin.Protocol
{
	[Payload("sendheaders")]
	public class SendHeadersPayload : Payload
	{
	}
}
>>>>>>> d3cbf392
<|MERGE_RESOLUTION|>--- conflicted
+++ resolved
@@ -1,23 +1,13 @@
-<<<<<<< HEAD
-﻿namespace NBitcoin.Protocol.Payloads
-{
-	[Payload("sendheaders")]
-	public class SendHeadersPayload : Payload
-	{
-	}
-}
-=======
-﻿using System;
-using System.Collections.Generic;
-using System.Linq;
-using System.Text;
-using System.Threading.Tasks;
-
-namespace NBitcoin.Protocol
-{
-	[Payload("sendheaders")]
-	public class SendHeadersPayload : Payload
-	{
-	}
-}
->>>>>>> d3cbf392
+﻿using System;
+using System.Collections.Generic;
+using System.Linq;
+using System.Text;
+using System.Threading.Tasks;
+
+namespace NBitcoin.Protocol
+{
+	[Payload("sendheaders")]
+	public class SendHeadersPayload : Payload
+	{
+	}
+}