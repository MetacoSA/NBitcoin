using System;
using System.Collections.Generic;

namespace NBitcoin.Protocol
{
	/// <summary>
	/// Represents the p2p message payload used for sharing a block's compact filter.
	/// </summary>
	[Payload("cfilter")]
	public class CompactFilterPayload : Payload
	{
		private byte _FilterType = (byte)FilterType.Basic;
		private byte[] _FilterBytes;
		private uint256 _BlockHash = new uint256();

		/// <summary>
		/// Gets the Filter type for which headers are requested.
		/// </summary>
		public FilterType FilterType
		{
			get => (FilterType)_FilterType;
			internal set => _FilterType = (byte)value;
		}

		/// <summary>
		/// Gets the serialized compact filter for this block.
		/// </summary>
		public byte[] FilterBytes => _FilterBytes;

		/// <summary>
		/// Gets block hash of the Bitcoin block for which the filter is being returned.
		/// </summary>
		public uint256 BlockHash => _BlockHash;

		public CompactFilterPayload(FilterType filterType, uint256 blockhash, byte[] filterBytes)
		{
			if (filterType != FilterType.Basic)
				throw new ArgumentException($"'{filterType}' is not a valid value.", nameof(filterType));
			if (blockhash == null)
				throw new ArgumentNullException(nameof(blockhash));
			if (filterBytes == null)
				throw new ArgumentNullException(nameof(filterBytes));

			FilterType = filterType;
			_BlockHash = blockhash;
			_FilterBytes = filterBytes;
		}

		public CompactFilterPayload()
		{
		}

		public override void ReadWriteCore(BitcoinStream stream)
		{
			stream.ReadWrite(ref _FilterType);
<<<<<<< HEAD
			stream.ReadWrite(ref _BlockHash);
			stream.ReadWriteAsVarString(ref _FilterBytes);
=======
			stream.ReadWrite(ref _BlockHash);
			stream.ReadWrite(_FilterBytes);
>>>>>>> 1dc51ee7
		}
	}

	[Payload("cfcheckpt")]
	public class CompactFilterCheckPointPayload : Payload
	{
		protected byte _FilterType = (byte)FilterType.Basic;
		protected uint256 _StopHash = uint256.Zero;
		protected List<uint256> _FilterHeaders = new List<uint256>();

		public CompactFilterCheckPointPayload()
		{
		}

		public CompactFilterCheckPointPayload(FilterType filterType, uint256 stopHash, List<uint256> filterHeaders)
		{
			if (filterType != FilterType.Basic)
				throw new ArgumentException(nameof(filterType));
			if (stopHash == null)
				throw new ArgumentException(nameof(stopHash));
			if (filterHeaders == null)
				throw new ArgumentException(nameof(filterHeaders));

			FilterType = filterType;
			_StopHash = stopHash;
			_FilterHeaders = filterHeaders;
		}

		public FilterType FilterType
		{
			get => (FilterType)_FilterType;
			internal set => _FilterType = (byte)value;
		}

		public uint256 StopHash 
		{ 
			get => _StopHash; 
			set => _StopHash = value;
		}
		
		public List<uint256> FilterHeaders 
		{ 
			get => _FilterHeaders; 
			set => _FilterHeaders = value;
		}

		public override void ReadWriteCore(BitcoinStream stream)
		{
			stream.ReadWrite(ref _FilterType);
			stream.ReadWrite(ref _StopHash);
			stream.ReadWrite(ref _FilterHeaders);
		}
	}

	[Payload("cfheaders")]
	public class CompactFilterHeadersPayload: CompactFilterCheckPointPayload
	{
		private uint256 _PreviousFilterHeader = uint256.Zero;

		public override void ReadWriteCore(BitcoinStream stream)
		{
			stream.ReadWrite(ref _FilterType);
			stream.ReadWrite(ref _StopHash);
			stream.ReadWrite(ref _PreviousFilterHeader);
			stream.ReadWrite(ref _FilterHeaders);
		}

		public uint256 PreviousFilterHeader 
		{ 
			get => _PreviousFilterHeader; 
			set => _PreviousFilterHeader = value;
		}
	}
}<|MERGE_RESOLUTION|>--- conflicted
+++ resolved
@@ -53,13 +53,8 @@
 		public override void ReadWriteCore(BitcoinStream stream)
 		{
 			stream.ReadWrite(ref _FilterType);
-<<<<<<< HEAD
 			stream.ReadWrite(ref _BlockHash);
 			stream.ReadWriteAsVarString(ref _FilterBytes);
-=======
-			stream.ReadWrite(ref _BlockHash);
-			stream.ReadWrite(_FilterBytes);
->>>>>>> 1dc51ee7
 		}
 	}
 
