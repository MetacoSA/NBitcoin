--- conflicted
+++ resolved
@@ -1,143 +1,3 @@
-<<<<<<< HEAD
-﻿using System;
-using System.Collections.Generic;
-using System.IO;
-using System.Linq;
-using System.Text;
-using System.Threading.Tasks;
-
-namespace NBitcoin.Protocol
-{
-	public class CompactVarInt : IBitcoinSerializable
-	{
-		private ulong _Value = 0;
-		private int _Size;
-		public CompactVarInt(int size)
-		{
-			_Size = size;
-		}
-		public CompactVarInt(ulong value, int size)
-		{
-			_Value = value;
-			_Size = size;
-		}
-		#region IBitcoinSerializable Members
-
-		public void ReadWrite(BitcoinStream stream)
-		{
-			if(stream.Serializing)
-			{
-				ulong n = _Value;
-				byte[] tmp = new byte[(_Size * 8 + 6) / 7];
-				int len = 0;
-				while(true)
-				{
-					byte a = (byte)(n & 0x7F);
-					byte b = (byte)(len != 0 ? 0x80 : 0x00);
-					tmp[len] = (byte)(a | b);
-					if(n <= 0x7F)
-						break;
-					n = (n >> 7) - 1;
-					len++;
-				}
-				do
-				{
-					byte b = tmp[len];
-					stream.ReadWrite(ref b);
-				} while(len-- != 0);
-			}
-			else
-			{
-				ulong n = 0;
-				while(true)
-				{
-					byte chData = 0;
-					stream.ReadWrite(ref chData);
-					ulong a = (n << 7);
-					byte b = (byte)(chData & 0x7F);
-					n = (a | b);
-					if((chData & 0x80) != 0)
-						n++;
-					else
-						break;
-				}
-				_Value = n;
-			}
-		}
-
-		#endregion
-
-		public ulong ToLong()
-		{
-			return _Value;
-		}
-	}
-
-
-	//https://en.bitcoin.it/wiki/Protocol_specification#Variable_length_integer
-	public class VarInt : IBitcoinSerializable
-	{
-		private byte _PrefixByte = 0;
-		private ulong _Value = 0;
-
-		public VarInt()
-			: this(0)
-		{
-
-		}
-		public VarInt(ulong value)
-		{
-			this._Value = value;
-			if(_Value < 0xFD)
-				_PrefixByte = (byte)(int)_Value;
-			else if(_Value <= 0xffff)
-				_PrefixByte = 0xFD;
-			else if(_Value <= 0xffffffff)
-				_PrefixByte = 0xFE;
-			else
-				_PrefixByte = 0xFF;
-		}
-
-		public ulong ToLong()
-		{
-			return _Value;
-		}
-
-		#region IBitcoinSerializable Members
-
-		public void ReadWrite(BitcoinStream stream)
-		{
-			stream.ReadWrite(ref _PrefixByte);
-			if(_PrefixByte < 0xFD)
-			{
-				_Value = _PrefixByte;
-			}
-			else if(_PrefixByte == 0xFD)
-			{
-				var value = (ushort)_Value;
-				stream.ReadWrite(ref value);
-				_Value = value;
-			}
-			else if(_PrefixByte == 0xFE)
-			{
-				var value = (uint)_Value;
-				stream.ReadWrite(ref value);
-				_Value = value;
-			}
-			else
-			{
-				var value = (ulong)_Value;
-				stream.ReadWrite(ref value);
-				_Value = value;
-			}
-		}
-
-		#endregion
-
-
-	}
-}
-=======
 ﻿using System;
 using System.Collections.Generic;
 using System.IO;
@@ -280,5 +140,4 @@
 
 
 	}
-}
->>>>>>> 4f3cea03
+}