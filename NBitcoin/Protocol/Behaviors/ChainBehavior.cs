<<<<<<< HEAD
﻿#if !NOSOCKET
using System;
using System.Linq;
using System.Threading;
using NBitcoin.Protocol.Payloads;

namespace NBitcoin.Protocol.Behaviors
{

	/// <summary>
	/// The Chain Behavior is responsible for keeping a ConcurrentChain up to date with the peer, it also responds to getheaders messages.
	/// </summary>
	public class ChainBehavior : NodeBehavior
	{
		public ChainBehavior(ConcurrentChain chain)
		{
			if(chain == null)
				throw new ArgumentNullException("chain");
			_Chain = chain;
			AutoSync = true;
			CanSync = true;
			CanRespondToGetHeaders = true;
		}
		/// <summary>
		/// Keep the chain in Sync (Default : true)
		/// </summary>
		public bool CanSync
		{
			get;
			set;
		}
		/// <summary>
		/// Respond to getheaders messages (Default : true)
		/// </summary>
		public bool CanRespondToGetHeaders
		{
			get;
			set;
		}

		ConcurrentChain _Chain;
		public ConcurrentChain Chain
		{
			get
			{
				return _Chain;
			}
			set
			{
				AssertNotAttached();
				_Chain = value;
			}
		}

		int _SynchingCount;
		/// <summary>
		/// Using for test, this might not be reliable
		/// </summary>
		internal bool Synching
		{
			get
			{
				return _SynchingCount != 0;
			}
		}

		Timer _Refresh;
		protected override void AttachCore()
		{
			_Refresh = new Timer(o =>
			{
				if(AutoSync)
					TrySync();
			}, null, 0, (int)TimeSpan.FromMinutes(10).TotalMilliseconds);
			RegisterDisposable(_Refresh);
			if(AttachedNode.State == NodeState.Connected)
			{
				AttachedNode.MyVersion.StartHeight = Chain.Height;
			}
			AttachedNode.StateChanged += AttachedNode_StateChanged;
			RegisterDisposable(AttachedNode.Filters.Add(Intercept));
		}

		void Intercept(IncomingMessage message, Action act)
		{
			var inv = message.Message.Payload as InvPayload;
			if(inv != null)
			{
				if(inv.Inventory.Any(i => ((i.Type & InventoryType.MSG_BLOCK) != 0) && !Chain.Contains(i.Hash)))
				{
					_Refresh.Dispose(); //No need of periodical refresh, the peer is notifying us
					if(AutoSync)
						TrySync();
				}
			}

			var getheaders = message.Message.Payload as GetHeadersPayload;
			if(getheaders != null && CanRespondToGetHeaders)
			{
				HeadersPayload headers = new HeadersPayload();
				var fork = Chain.FindFork(getheaders.BlockLocators);
				if(fork != null)
					foreach(var header in Chain.EnumerateToTip(fork).Skip(1))
					{
						headers.Headers.Add(header.Header);
						if(header.HashBlock == getheaders.HashStop || headers.Headers.Count == 2000)
							break;
					}
				AttachedNode.SendMessageAsync(headers);
			}

			var newheaders = message.Message.Payload as HeadersPayload;
			var pendingTipBefore = GetPendingTip();
			if(newheaders != null && CanSync)
			{
				var tip = GetPendingTip();
				foreach(var header in newheaders.Headers)
				{
					var prev = tip.FindAncestorOrSelf(header.HashPrevBlock);
					if(prev == null)
						break;
					tip = new ChainedBlock(header, header.GetHash(), prev);
					if(!AttachedNode.IsTrusted)
					{
						var validated = Chain.GetBlock(tip.HashBlock) != null || tip.Validate(AttachedNode.Network);
						if(!validated)
						{
							invalidHeaderReceived = true;
							break;
						}
					}
					_PendingTip = tip;
				}
				if(_PendingTip.Height > Chain.Tip.Height)
				{
					Chain.SetTip(_PendingTip);
				}

				var chainedPendingTip = Chain.GetBlock(_PendingTip.HashBlock);
				if(chainedPendingTip != null)
				{
					_PendingTip = chainedPendingTip; //This allows garbage collection to collect the duplicated pendingtip and ancestors
				}
				if(newheaders.Headers.Count != 0 && pendingTipBefore.HashBlock != GetPendingTip().HashBlock)
					TrySync();
				Interlocked.Decrement(ref _SynchingCount);
			}

			act();
		}

		/// <summary>
		/// Sync the chain as headers come from the network (Default : true)
		/// </summary>
		public bool AutoSync
		{
			get;
			set;
		}

		ChainedBlock _PendingTip; //Might be different than Chain.Tip, in the rare event of large fork > 2000 blocks

		private bool invalidHeaderReceived;
		void AttachedNode_StateChanged(Node node, NodeState oldState)
		{
			TrySync();
		}

		/// <summary>
		/// Asynchronously try to sync the chain
		/// </summary>
		public void TrySync()
		{
			var node = AttachedNode;
			if(node != null)
			{
				if(node.State == NodeState.HandShaked && CanSync && !invalidHeaderReceived)
				{
					Interlocked.Increment(ref _SynchingCount);
					node.SendMessageAsync(new GetHeadersPayload()
					{
						BlockLocators = GetPendingTip().GetLocator()
					});
				}
			}
		}

		private ChainedBlock GetPendingTip()
		{
			_PendingTip = _PendingTip ?? Chain.Tip;
			return _PendingTip;
		}

		protected override void DetachCore()
		{
			AttachedNode.StateChanged -= AttachedNode_StateChanged;
		}

		#region ICloneable Members

		public override object Clone()
		{
			var clone = new ChainBehavior(Chain)
			{
				CanSync = CanSync,
				CanRespondToGetHeaders = CanRespondToGetHeaders,
				AutoSync = AutoSync
			};
			return clone;
		}

		#endregion
	}
}
=======
﻿#if !NOSOCKET
using System;
using System.Collections.Generic;
using System.Linq;
using System.Text;
using System.Threading;
using System.Threading.Tasks;

namespace NBitcoin.Protocol.Behaviors
{

	/// <summary>
	/// The Chain Behavior is responsible for keeping a ConcurrentChain up to date with the peer, it also responds to getheaders messages.
	/// </summary>
	public class ChainBehavior : NodeBehavior
	{
		State _State;
		public ChainBehavior(ConcurrentChain chain)
		{
			if(chain == null)
				throw new ArgumentNullException("chain");
			_State = new ChainBehavior.State();
			_Chain = chain;
			AutoSync = true;
			CanSync = true;
			CanRespondToGetHeaders = true;
		}

		public State SharedState
		{
			get
			{
				return _State;
			}
		}
		/// <summary>
		/// Keep the chain in Sync (Default : true)
		/// </summary>
		public bool CanSync
		{
			get;
			set;
		}
		/// <summary>
		/// Respond to getheaders messages (Default : true)
		/// </summary>
		public bool CanRespondToGetHeaders
		{
			get;
			set;
		}

		ConcurrentChain _Chain;
		public ConcurrentChain Chain
		{
			get
			{
				return _Chain;
			}
			set
			{
				AssertNotAttached();
				_Chain = value;
			}
		}

		int _SynchingCount;
		/// <summary>
		/// Using for test, this might not be reliable
		/// </summary>
		internal bool Synching
		{
			get
			{
				return _SynchingCount != 0;
			}
		}

		Timer _Refresh;
		protected override void AttachCore()
		{
			_Refresh = new Timer(o =>
			{
				if(AutoSync)
					TrySync();
			}, null, 0, (int)TimeSpan.FromMinutes(10).TotalMilliseconds);
			RegisterDisposable(_Refresh);
			if(AttachedNode.State == NodeState.Connected)
			{
				var highPoW = SharedState.HighestValidatedPoW;
				AttachedNode.MyVersion.StartHeight = highPoW == null ? Chain.Height : highPoW.Height;
			}
			AttachedNode.StateChanged += AttachedNode_StateChanged;
			RegisterDisposable(AttachedNode.Filters.Add(Intercept));
		}

		void Intercept(IncomingMessage message, Action act)
		{
			var inv = message.Message.Payload as InvPayload;
			if(inv != null)
			{
				if(inv.Inventory.Any(i => ((i.Type & InventoryType.MSG_BLOCK) != 0) && !Chain.Contains(i.Hash)))
				{
					_Refresh.Dispose(); //No need of periodical refresh, the peer is notifying us
					if(AutoSync)
						TrySync();
				}
			}

			var getheaders = message.Message.Payload as GetHeadersPayload;
			if(getheaders != null && CanRespondToGetHeaders)
			{
				HeadersPayload headers = new HeadersPayload();
				var highestPow = SharedState.HighestValidatedPoW;
				highestPow = highestPow == null ? null : Chain.GetBlock(highestPow.HashBlock);
				var fork = Chain.FindFork(getheaders.BlockLocators);
				if(fork != null)
				{
					if(highestPow != null && fork.Height > highestPow.Height)
					{
						fork = null; //fork not yet validated
					}
					if(fork != null)
					{
						foreach(var header in Chain.EnumerateToTip(fork).Skip(1))
						{
							if(highestPow != null && header.Height > highestPow.Height)
								break;
							headers.Headers.Add(header.Header);
							if(header.HashBlock == getheaders.HashStop || headers.Headers.Count == 2000)
								break;
						}
					}
				}
				AttachedNode.SendMessageAsync(headers);
			}

			var newheaders = message.Message.Payload as HeadersPayload;
			var pendingTipBefore = GetPendingTipOrChainTip();
			if(newheaders != null && CanSync)
			{
				var tip = GetPendingTipOrChainTip();
				foreach(var header in newheaders.Headers)
				{
					var prev = tip.FindAncestorOrSelf(header.HashPrevBlock);
					if(prev == null)
						break;
					tip = new ChainedBlock(header, header.GetHash(), prev);
					var validated = Chain.GetBlock(tip.HashBlock) != null || tip.Validate(AttachedNode.Network);
					validated &= !SharedState.IsMarkedInvalid(tip.HashBlock);
					if(!validated)
					{
						invalidHeaderReceived = true;
						break;
					}
					_PendingTip = tip;
				}
				if(_PendingTip.ChainWork > Chain.Tip.ChainWork)
				{
					Chain.SetTip(_PendingTip);
				}

				var chainedPendingTip = Chain.GetBlock(_PendingTip.HashBlock);
				if(chainedPendingTip != null)
				{
					_PendingTip = chainedPendingTip; //This allows garbage collection to collect the duplicated pendingtip and ancestors
				}
				if(newheaders.Headers.Count != 0 && pendingTipBefore.HashBlock != GetPendingTipOrChainTip().HashBlock)
					TrySync();
				Interlocked.Decrement(ref _SynchingCount);
			}

			act();
		}

		/// <summary>
		/// Check if any past blocks announced by this peer is in the invalid blocks list, and set InvalidHeaderReceived flag accordingly
		/// </summary>
		/// <returns>True if no invalid block is received</returns>
		public bool CheckAnnouncedBlocks()
		{
			var tip = _PendingTip;
			if(tip != null && !invalidHeaderReceived)
			{
				try
				{
					_State._InvalidBlocksLock.EnterReadLock();
					if(_State._InvalidBlocks.Count != 0)
					{
						foreach(var header in tip.EnumerateToGenesis())
						{
							if(invalidHeaderReceived)
								break;
							invalidHeaderReceived |= _State._InvalidBlocks.Contains(header.HashBlock);
						}
					}
				}
				finally
				{
					_State._InvalidBlocksLock.ExitReadLock();
				}
			}
			return !invalidHeaderReceived;
		}

		/// <summary>
		/// Sync the chain as headers come from the network (Default : true)
		/// </summary>
		public bool AutoSync
		{
			get;
			set;
		}

		ChainedBlock _PendingTip; //Might be different than Chain.Tip, in the rare event of large fork > 2000 blocks

		private bool invalidHeaderReceived;
		public bool InvalidHeaderReceived
		{
			get
			{
				return invalidHeaderReceived;
			}
		}

		void AttachedNode_StateChanged(Node node, NodeState oldState)
		{
			TrySync();
		}

		/// <summary>
		/// Asynchronously try to sync the chain
		/// </summary>
		public void TrySync()
		{
			var node = AttachedNode;
			if(node != null)
			{
				if(node.State == NodeState.HandShaked && CanSync && !invalidHeaderReceived)
				{
					Interlocked.Increment(ref _SynchingCount);
					node.SendMessageAsync(new GetHeadersPayload()
					{
						BlockLocators = GetPendingTipOrChainTip().GetLocator()
					});
				}
			}
		}

		private ChainedBlock GetPendingTipOrChainTip()
		{
			_PendingTip = _PendingTip ?? Chain.Tip;
			return _PendingTip;
		}

		public ChainedBlock PendingTip
		{
			get
			{
				var tip = _PendingTip;
				if(tip == null)
					return null;
				//Prevent memory leak by returning a block from the chain instead of real pending tip of possible
				return Chain.GetBlock(tip.HashBlock) ?? tip;
			}
		}

		protected override void DetachCore()
		{
			AttachedNode.StateChanged -= AttachedNode_StateChanged;
		}


		public class State
		{
			internal ReaderWriterLockSlim _InvalidBlocksLock = new ReaderWriterLockSlim(LockRecursionPolicy.NoRecursion);
			internal HashSet<uint256> _InvalidBlocks = new HashSet<uint256>();

			public bool IsMarkedInvalid(uint256 hashBlock)
			{
				try
				{
					_InvalidBlocksLock.EnterReadLock();
					return _InvalidBlocks.Contains(hashBlock);
				}
				finally
				{
					_InvalidBlocksLock.ExitReadLock();
				}
			}

			public void MarkBlockInvalid(uint256 blockHash)
			{
				try
				{
					_InvalidBlocksLock.EnterWriteLock();
					_InvalidBlocks.Add(blockHash);
				}
				finally
				{
					_InvalidBlocksLock.ExitWriteLock();
				}
			}

			/// <summary>
			/// ChainBehaviors sharing this state will not broadcast headers which are above HighestValidatedPoW
			/// </summary>
			public ChainedBlock HighestValidatedPoW
			{
				get; set;
			}
		}

		#region ICloneable Members

		public override object Clone()
		{
			var clone = new ChainBehavior(Chain)
			{
				CanSync = CanSync,
				CanRespondToGetHeaders = CanRespondToGetHeaders,
				AutoSync = AutoSync,
				_State = _State
			};
			return clone;
		}

		#endregion
	}
}
>>>>>>> d3cbf392
#endif<|MERGE_RESOLUTION|>--- conflicted
+++ resolved
@@ -1,548 +1,331 @@
-<<<<<<< HEAD
-﻿#if !NOSOCKET
-using System;
-using System.Linq;
-using System.Threading;
-using NBitcoin.Protocol.Payloads;
-
-namespace NBitcoin.Protocol.Behaviors
-{
-
-	/// <summary>
-	/// The Chain Behavior is responsible for keeping a ConcurrentChain up to date with the peer, it also responds to getheaders messages.
-	/// </summary>
-	public class ChainBehavior : NodeBehavior
-	{
-		public ChainBehavior(ConcurrentChain chain)
-		{
-			if(chain == null)
-				throw new ArgumentNullException("chain");
-			_Chain = chain;
-			AutoSync = true;
-			CanSync = true;
-			CanRespondToGetHeaders = true;
-		}
-		/// <summary>
-		/// Keep the chain in Sync (Default : true)
-		/// </summary>
-		public bool CanSync
-		{
-			get;
-			set;
-		}
-		/// <summary>
-		/// Respond to getheaders messages (Default : true)
-		/// </summary>
-		public bool CanRespondToGetHeaders
-		{
-			get;
-			set;
-		}
-
-		ConcurrentChain _Chain;
-		public ConcurrentChain Chain
-		{
-			get
-			{
-				return _Chain;
-			}
-			set
-			{
-				AssertNotAttached();
-				_Chain = value;
-			}
-		}
-
-		int _SynchingCount;
-		/// <summary>
-		/// Using for test, this might not be reliable
-		/// </summary>
-		internal bool Synching
-		{
-			get
-			{
-				return _SynchingCount != 0;
-			}
-		}
-
-		Timer _Refresh;
-		protected override void AttachCore()
-		{
-			_Refresh = new Timer(o =>
-			{
-				if(AutoSync)
-					TrySync();
-			}, null, 0, (int)TimeSpan.FromMinutes(10).TotalMilliseconds);
-			RegisterDisposable(_Refresh);
-			if(AttachedNode.State == NodeState.Connected)
-			{
-				AttachedNode.MyVersion.StartHeight = Chain.Height;
-			}
-			AttachedNode.StateChanged += AttachedNode_StateChanged;
-			RegisterDisposable(AttachedNode.Filters.Add(Intercept));
-		}
-
-		void Intercept(IncomingMessage message, Action act)
-		{
-			var inv = message.Message.Payload as InvPayload;
-			if(inv != null)
-			{
-				if(inv.Inventory.Any(i => ((i.Type & InventoryType.MSG_BLOCK) != 0) && !Chain.Contains(i.Hash)))
-				{
-					_Refresh.Dispose(); //No need of periodical refresh, the peer is notifying us
-					if(AutoSync)
-						TrySync();
-				}
-			}
-
-			var getheaders = message.Message.Payload as GetHeadersPayload;
-			if(getheaders != null && CanRespondToGetHeaders)
-			{
-				HeadersPayload headers = new HeadersPayload();
-				var fork = Chain.FindFork(getheaders.BlockLocators);
-				if(fork != null)
-					foreach(var header in Chain.EnumerateToTip(fork).Skip(1))
-					{
-						headers.Headers.Add(header.Header);
-						if(header.HashBlock == getheaders.HashStop || headers.Headers.Count == 2000)
-							break;
-					}
-				AttachedNode.SendMessageAsync(headers);
-			}
-
-			var newheaders = message.Message.Payload as HeadersPayload;
-			var pendingTipBefore = GetPendingTip();
-			if(newheaders != null && CanSync)
-			{
-				var tip = GetPendingTip();
-				foreach(var header in newheaders.Headers)
-				{
-					var prev = tip.FindAncestorOrSelf(header.HashPrevBlock);
-					if(prev == null)
-						break;
-					tip = new ChainedBlock(header, header.GetHash(), prev);
-					if(!AttachedNode.IsTrusted)
-					{
-						var validated = Chain.GetBlock(tip.HashBlock) != null || tip.Validate(AttachedNode.Network);
-						if(!validated)
-						{
-							invalidHeaderReceived = true;
-							break;
-						}
-					}
-					_PendingTip = tip;
-				}
-				if(_PendingTip.Height > Chain.Tip.Height)
-				{
-					Chain.SetTip(_PendingTip);
-				}
-
-				var chainedPendingTip = Chain.GetBlock(_PendingTip.HashBlock);
-				if(chainedPendingTip != null)
-				{
-					_PendingTip = chainedPendingTip; //This allows garbage collection to collect the duplicated pendingtip and ancestors
-				}
-				if(newheaders.Headers.Count != 0 && pendingTipBefore.HashBlock != GetPendingTip().HashBlock)
-					TrySync();
-				Interlocked.Decrement(ref _SynchingCount);
-			}
-
-			act();
-		}
-
-		/// <summary>
-		/// Sync the chain as headers come from the network (Default : true)
-		/// </summary>
-		public bool AutoSync
-		{
-			get;
-			set;
-		}
-
-		ChainedBlock _PendingTip; //Might be different than Chain.Tip, in the rare event of large fork > 2000 blocks
-
-		private bool invalidHeaderReceived;
-		void AttachedNode_StateChanged(Node node, NodeState oldState)
-		{
-			TrySync();
-		}
-
-		/// <summary>
-		/// Asynchronously try to sync the chain
-		/// </summary>
-		public void TrySync()
-		{
-			var node = AttachedNode;
-			if(node != null)
-			{
-				if(node.State == NodeState.HandShaked && CanSync && !invalidHeaderReceived)
-				{
-					Interlocked.Increment(ref _SynchingCount);
-					node.SendMessageAsync(new GetHeadersPayload()
-					{
-						BlockLocators = GetPendingTip().GetLocator()
-					});
-				}
-			}
-		}
-
-		private ChainedBlock GetPendingTip()
-		{
-			_PendingTip = _PendingTip ?? Chain.Tip;
-			return _PendingTip;
-		}
-
-		protected override void DetachCore()
-		{
-			AttachedNode.StateChanged -= AttachedNode_StateChanged;
-		}
-
-		#region ICloneable Members
-
-		public override object Clone()
-		{
-			var clone = new ChainBehavior(Chain)
-			{
-				CanSync = CanSync,
-				CanRespondToGetHeaders = CanRespondToGetHeaders,
-				AutoSync = AutoSync
-			};
-			return clone;
-		}
-
-		#endregion
-	}
-}
-=======
-﻿#if !NOSOCKET
-using System;
-using System.Collections.Generic;
-using System.Linq;
-using System.Text;
-using System.Threading;
-using System.Threading.Tasks;
-
-namespace NBitcoin.Protocol.Behaviors
-{
-
-	/// <summary>
-	/// The Chain Behavior is responsible for keeping a ConcurrentChain up to date with the peer, it also responds to getheaders messages.
-	/// </summary>
-	public class ChainBehavior : NodeBehavior
-	{
-		State _State;
-		public ChainBehavior(ConcurrentChain chain)
-		{
-			if(chain == null)
-				throw new ArgumentNullException("chain");
-			_State = new ChainBehavior.State();
-			_Chain = chain;
-			AutoSync = true;
-			CanSync = true;
-			CanRespondToGetHeaders = true;
-		}
-
-		public State SharedState
-		{
-			get
-			{
-				return _State;
-			}
-		}
-		/// <summary>
-		/// Keep the chain in Sync (Default : true)
-		/// </summary>
-		public bool CanSync
-		{
-			get;
-			set;
-		}
-		/// <summary>
-		/// Respond to getheaders messages (Default : true)
-		/// </summary>
-		public bool CanRespondToGetHeaders
-		{
-			get;
-			set;
-		}
-
-		ConcurrentChain _Chain;
-		public ConcurrentChain Chain
-		{
-			get
-			{
-				return _Chain;
-			}
-			set
-			{
-				AssertNotAttached();
-				_Chain = value;
-			}
-		}
-
-		int _SynchingCount;
-		/// <summary>
-		/// Using for test, this might not be reliable
-		/// </summary>
-		internal bool Synching
-		{
-			get
-			{
-				return _SynchingCount != 0;
-			}
-		}
-
-		Timer _Refresh;
-		protected override void AttachCore()
-		{
-			_Refresh = new Timer(o =>
-			{
-				if(AutoSync)
-					TrySync();
-			}, null, 0, (int)TimeSpan.FromMinutes(10).TotalMilliseconds);
-			RegisterDisposable(_Refresh);
-			if(AttachedNode.State == NodeState.Connected)
-			{
-				var highPoW = SharedState.HighestValidatedPoW;
-				AttachedNode.MyVersion.StartHeight = highPoW == null ? Chain.Height : highPoW.Height;
-			}
-			AttachedNode.StateChanged += AttachedNode_StateChanged;
-			RegisterDisposable(AttachedNode.Filters.Add(Intercept));
-		}
-
-		void Intercept(IncomingMessage message, Action act)
-		{
-			var inv = message.Message.Payload as InvPayload;
-			if(inv != null)
-			{
-				if(inv.Inventory.Any(i => ((i.Type & InventoryType.MSG_BLOCK) != 0) && !Chain.Contains(i.Hash)))
-				{
-					_Refresh.Dispose(); //No need of periodical refresh, the peer is notifying us
-					if(AutoSync)
-						TrySync();
-				}
-			}
-
-			var getheaders = message.Message.Payload as GetHeadersPayload;
-			if(getheaders != null && CanRespondToGetHeaders)
-			{
-				HeadersPayload headers = new HeadersPayload();
-				var highestPow = SharedState.HighestValidatedPoW;
-				highestPow = highestPow == null ? null : Chain.GetBlock(highestPow.HashBlock);
-				var fork = Chain.FindFork(getheaders.BlockLocators);
-				if(fork != null)
-				{
-					if(highestPow != null && fork.Height > highestPow.Height)
-					{
-						fork = null; //fork not yet validated
-					}
-					if(fork != null)
-					{
-						foreach(var header in Chain.EnumerateToTip(fork).Skip(1))
-						{
-							if(highestPow != null && header.Height > highestPow.Height)
-								break;
-							headers.Headers.Add(header.Header);
-							if(header.HashBlock == getheaders.HashStop || headers.Headers.Count == 2000)
-								break;
-						}
-					}
-				}
-				AttachedNode.SendMessageAsync(headers);
-			}
-
-			var newheaders = message.Message.Payload as HeadersPayload;
-			var pendingTipBefore = GetPendingTipOrChainTip();
-			if(newheaders != null && CanSync)
-			{
-				var tip = GetPendingTipOrChainTip();
-				foreach(var header in newheaders.Headers)
-				{
-					var prev = tip.FindAncestorOrSelf(header.HashPrevBlock);
-					if(prev == null)
-						break;
-					tip = new ChainedBlock(header, header.GetHash(), prev);
-					var validated = Chain.GetBlock(tip.HashBlock) != null || tip.Validate(AttachedNode.Network);
-					validated &= !SharedState.IsMarkedInvalid(tip.HashBlock);
-					if(!validated)
-					{
-						invalidHeaderReceived = true;
-						break;
-					}
-					_PendingTip = tip;
-				}
-				if(_PendingTip.ChainWork > Chain.Tip.ChainWork)
-				{
-					Chain.SetTip(_PendingTip);
-				}
-
-				var chainedPendingTip = Chain.GetBlock(_PendingTip.HashBlock);
-				if(chainedPendingTip != null)
-				{
-					_PendingTip = chainedPendingTip; //This allows garbage collection to collect the duplicated pendingtip and ancestors
-				}
-				if(newheaders.Headers.Count != 0 && pendingTipBefore.HashBlock != GetPendingTipOrChainTip().HashBlock)
-					TrySync();
-				Interlocked.Decrement(ref _SynchingCount);
-			}
-
-			act();
-		}
-
-		/// <summary>
-		/// Check if any past blocks announced by this peer is in the invalid blocks list, and set InvalidHeaderReceived flag accordingly
-		/// </summary>
-		/// <returns>True if no invalid block is received</returns>
-		public bool CheckAnnouncedBlocks()
-		{
-			var tip = _PendingTip;
-			if(tip != null && !invalidHeaderReceived)
-			{
-				try
-				{
-					_State._InvalidBlocksLock.EnterReadLock();
-					if(_State._InvalidBlocks.Count != 0)
-					{
-						foreach(var header in tip.EnumerateToGenesis())
-						{
-							if(invalidHeaderReceived)
-								break;
-							invalidHeaderReceived |= _State._InvalidBlocks.Contains(header.HashBlock);
-						}
-					}
-				}
-				finally
-				{
-					_State._InvalidBlocksLock.ExitReadLock();
-				}
-			}
-			return !invalidHeaderReceived;
-		}
-
-		/// <summary>
-		/// Sync the chain as headers come from the network (Default : true)
-		/// </summary>
-		public bool AutoSync
-		{
-			get;
-			set;
-		}
-
-		ChainedBlock _PendingTip; //Might be different than Chain.Tip, in the rare event of large fork > 2000 blocks
-
-		private bool invalidHeaderReceived;
-		public bool InvalidHeaderReceived
-		{
-			get
-			{
-				return invalidHeaderReceived;
-			}
-		}
-
-		void AttachedNode_StateChanged(Node node, NodeState oldState)
-		{
-			TrySync();
-		}
-
-		/// <summary>
-		/// Asynchronously try to sync the chain
-		/// </summary>
-		public void TrySync()
-		{
-			var node = AttachedNode;
-			if(node != null)
-			{
-				if(node.State == NodeState.HandShaked && CanSync && !invalidHeaderReceived)
-				{
-					Interlocked.Increment(ref _SynchingCount);
-					node.SendMessageAsync(new GetHeadersPayload()
-					{
-						BlockLocators = GetPendingTipOrChainTip().GetLocator()
-					});
-				}
-			}
-		}
-
-		private ChainedBlock GetPendingTipOrChainTip()
-		{
-			_PendingTip = _PendingTip ?? Chain.Tip;
-			return _PendingTip;
-		}
-
-		public ChainedBlock PendingTip
-		{
-			get
-			{
-				var tip = _PendingTip;
-				if(tip == null)
-					return null;
-				//Prevent memory leak by returning a block from the chain instead of real pending tip of possible
-				return Chain.GetBlock(tip.HashBlock) ?? tip;
-			}
-		}
-
-		protected override void DetachCore()
-		{
-			AttachedNode.StateChanged -= AttachedNode_StateChanged;
-		}
-
-
-		public class State
-		{
-			internal ReaderWriterLockSlim _InvalidBlocksLock = new ReaderWriterLockSlim(LockRecursionPolicy.NoRecursion);
-			internal HashSet<uint256> _InvalidBlocks = new HashSet<uint256>();
-
-			public bool IsMarkedInvalid(uint256 hashBlock)
-			{
-				try
-				{
-					_InvalidBlocksLock.EnterReadLock();
-					return _InvalidBlocks.Contains(hashBlock);
-				}
-				finally
-				{
-					_InvalidBlocksLock.ExitReadLock();
-				}
-			}
-
-			public void MarkBlockInvalid(uint256 blockHash)
-			{
-				try
-				{
-					_InvalidBlocksLock.EnterWriteLock();
-					_InvalidBlocks.Add(blockHash);
-				}
-				finally
-				{
-					_InvalidBlocksLock.ExitWriteLock();
-				}
-			}
-
-			/// <summary>
-			/// ChainBehaviors sharing this state will not broadcast headers which are above HighestValidatedPoW
-			/// </summary>
-			public ChainedBlock HighestValidatedPoW
-			{
-				get; set;
-			}
-		}
-
-		#region ICloneable Members
-
-		public override object Clone()
-		{
-			var clone = new ChainBehavior(Chain)
-			{
-				CanSync = CanSync,
-				CanRespondToGetHeaders = CanRespondToGetHeaders,
-				AutoSync = AutoSync,
-				_State = _State
-			};
-			return clone;
-		}
-
-		#endregion
-	}
-}
->>>>>>> d3cbf392
+﻿#if !NOSOCKET
+using System;
+using System.Collections.Generic;
+using System.Linq;
+using System.Text;
+using System.Threading;
+using System.Threading.Tasks;
+
+namespace NBitcoin.Protocol.Behaviors
+{
+
+	/// <summary>
+	/// The Chain Behavior is responsible for keeping a ConcurrentChain up to date with the peer, it also responds to getheaders messages.
+	/// </summary>
+	public class ChainBehavior : NodeBehavior
+	{
+		State _State;
+		public ChainBehavior(ConcurrentChain chain)
+		{
+			if(chain == null)
+				throw new ArgumentNullException("chain");
+			_State = new ChainBehavior.State();
+			_Chain = chain;
+			AutoSync = true;
+			CanSync = true;
+			CanRespondToGetHeaders = true;
+		}
+
+		public State SharedState
+		{
+			get
+			{
+				return _State;
+			}
+		}
+		/// <summary>
+		/// Keep the chain in Sync (Default : true)
+		/// </summary>
+		public bool CanSync
+		{
+			get;
+			set;
+		}
+		/// <summary>
+		/// Respond to getheaders messages (Default : true)
+		/// </summary>
+		public bool CanRespondToGetHeaders
+		{
+			get;
+			set;
+		}
+
+		ConcurrentChain _Chain;
+		public ConcurrentChain Chain
+		{
+			get
+			{
+				return _Chain;
+			}
+			set
+			{
+				AssertNotAttached();
+				_Chain = value;
+			}
+		}
+
+		int _SynchingCount;
+		/// <summary>
+		/// Using for test, this might not be reliable
+		/// </summary>
+		internal bool Synching
+		{
+			get
+			{
+				return _SynchingCount != 0;
+			}
+		}
+
+		Timer _Refresh;
+		protected override void AttachCore()
+		{
+			_Refresh = new Timer(o =>
+			{
+				if(AutoSync)
+					TrySync();
+			}, null, 0, (int)TimeSpan.FromMinutes(10).TotalMilliseconds);
+			RegisterDisposable(_Refresh);
+			if(AttachedNode.State == NodeState.Connected)
+			{
+				var highPoW = SharedState.HighestValidatedPoW;
+				AttachedNode.MyVersion.StartHeight = highPoW == null ? Chain.Height : highPoW.Height;
+			}
+			AttachedNode.StateChanged += AttachedNode_StateChanged;
+			RegisterDisposable(AttachedNode.Filters.Add(Intercept));
+		}
+
+		void Intercept(IncomingMessage message, Action act)
+		{
+			var inv = message.Message.Payload as InvPayload;
+			if(inv != null)
+			{
+				if(inv.Inventory.Any(i => ((i.Type & InventoryType.MSG_BLOCK) != 0) && !Chain.Contains(i.Hash)))
+				{
+					_Refresh.Dispose(); //No need of periodical refresh, the peer is notifying us
+					if(AutoSync)
+						TrySync();
+				}
+			}
+
+			var getheaders = message.Message.Payload as GetHeadersPayload;
+			if(getheaders != null && CanRespondToGetHeaders)
+			{
+				HeadersPayload headers = new HeadersPayload();
+				var highestPow = SharedState.HighestValidatedPoW;
+				highestPow = highestPow == null ? null : Chain.GetBlock(highestPow.HashBlock);
+				var fork = Chain.FindFork(getheaders.BlockLocators);
+				if(fork != null)
+				{
+					if(highestPow != null && fork.Height > highestPow.Height)
+					{
+						fork = null; //fork not yet validated
+					}
+					if(fork != null)
+					{
+						foreach(var header in Chain.EnumerateToTip(fork).Skip(1))
+						{
+							if(highestPow != null && header.Height > highestPow.Height)
+								break;
+							headers.Headers.Add(header.Header);
+							if(header.HashBlock == getheaders.HashStop || headers.Headers.Count == 2000)
+								break;
+						}
+					}
+				}
+				AttachedNode.SendMessageAsync(headers);
+			}
+
+			var newheaders = message.Message.Payload as HeadersPayload;
+			var pendingTipBefore = GetPendingTipOrChainTip();
+			if(newheaders != null && CanSync)
+			{
+				var tip = GetPendingTipOrChainTip();
+				foreach(var header in newheaders.Headers)
+				{
+					var prev = tip.FindAncestorOrSelf(header.HashPrevBlock);
+					if(prev == null)
+						break;
+					tip = new ChainedBlock(header, header.GetHash(), prev);
+					var validated = Chain.GetBlock(tip.HashBlock) != null || tip.Validate(AttachedNode.Network);
+					validated &= !SharedState.IsMarkedInvalid(tip.HashBlock);
+					if(!validated)
+					{
+						invalidHeaderReceived = true;
+						break;
+					}
+					_PendingTip = tip;
+				}
+				if(_PendingTip.ChainWork > Chain.Tip.ChainWork)
+				{
+					Chain.SetTip(_PendingTip);
+				}
+
+				var chainedPendingTip = Chain.GetBlock(_PendingTip.HashBlock);
+				if(chainedPendingTip != null)
+				{
+					_PendingTip = chainedPendingTip; //This allows garbage collection to collect the duplicated pendingtip and ancestors
+				}
+				if(newheaders.Headers.Count != 0 && pendingTipBefore.HashBlock != GetPendingTipOrChainTip().HashBlock)
+					TrySync();
+				Interlocked.Decrement(ref _SynchingCount);
+			}
+
+			act();
+		}
+
+		/// <summary>
+		/// Check if any past blocks announced by this peer is in the invalid blocks list, and set InvalidHeaderReceived flag accordingly
+		/// </summary>
+		/// <returns>True if no invalid block is received</returns>
+		public bool CheckAnnouncedBlocks()
+		{
+			var tip = _PendingTip;
+			if(tip != null && !invalidHeaderReceived)
+			{
+				try
+				{
+					_State._InvalidBlocksLock.EnterReadLock();
+					if(_State._InvalidBlocks.Count != 0)
+					{
+						foreach(var header in tip.EnumerateToGenesis())
+						{
+							if(invalidHeaderReceived)
+								break;
+							invalidHeaderReceived |= _State._InvalidBlocks.Contains(header.HashBlock);
+						}
+					}
+				}
+				finally
+				{
+					_State._InvalidBlocksLock.ExitReadLock();
+				}
+			}
+			return !invalidHeaderReceived;
+		}
+
+		/// <summary>
+		/// Sync the chain as headers come from the network (Default : true)
+		/// </summary>
+		public bool AutoSync
+		{
+			get;
+			set;
+		}
+
+		ChainedBlock _PendingTip; //Might be different than Chain.Tip, in the rare event of large fork > 2000 blocks
+
+		private bool invalidHeaderReceived;
+		public bool InvalidHeaderReceived
+		{
+			get
+			{
+				return invalidHeaderReceived;
+			}
+		}
+
+		void AttachedNode_StateChanged(Node node, NodeState oldState)
+		{
+			TrySync();
+		}
+
+		/// <summary>
+		/// Asynchronously try to sync the chain
+		/// </summary>
+		public void TrySync()
+		{
+			var node = AttachedNode;
+			if(node != null)
+			{
+				if(node.State == NodeState.HandShaked && CanSync && !invalidHeaderReceived)
+				{
+					Interlocked.Increment(ref _SynchingCount);
+					node.SendMessageAsync(new GetHeadersPayload()
+					{
+						BlockLocators = GetPendingTipOrChainTip().GetLocator()
+					});
+				}
+			}
+		}
+
+		private ChainedBlock GetPendingTipOrChainTip()
+		{
+			_PendingTip = _PendingTip ?? Chain.Tip;
+			return _PendingTip;
+		}
+
+		public ChainedBlock PendingTip
+		{
+			get
+			{
+				var tip = _PendingTip;
+				if(tip == null)
+					return null;
+				//Prevent memory leak by returning a block from the chain instead of real pending tip of possible
+				return Chain.GetBlock(tip.HashBlock) ?? tip;
+			}
+		}
+
+		protected override void DetachCore()
+		{
+			AttachedNode.StateChanged -= AttachedNode_StateChanged;
+		}
+
+
+		public class State
+		{
+			internal ReaderWriterLockSlim _InvalidBlocksLock = new ReaderWriterLockSlim(LockRecursionPolicy.NoRecursion);
+			internal HashSet<uint256> _InvalidBlocks = new HashSet<uint256>();
+
+			public bool IsMarkedInvalid(uint256 hashBlock)
+			{
+				try
+				{
+					_InvalidBlocksLock.EnterReadLock();
+					return _InvalidBlocks.Contains(hashBlock);
+				}
+				finally
+				{
+					_InvalidBlocksLock.ExitReadLock();
+				}
+			}
+
+			public void MarkBlockInvalid(uint256 blockHash)
+			{
+				try
+				{
+					_InvalidBlocksLock.EnterWriteLock();
+					_InvalidBlocks.Add(blockHash);
+				}
+				finally
+				{
+					_InvalidBlocksLock.ExitWriteLock();
+				}
+			}
+
+			/// <summary>
+			/// ChainBehaviors sharing this state will not broadcast headers which are above HighestValidatedPoW
+			/// </summary>
+			public ChainedBlock HighestValidatedPoW
+			{
+				get; set;
+			}
+		}
+
+		#region ICloneable Members
+
+		public override object Clone()
+		{
+			var clone = new ChainBehavior(Chain)
+			{
+				CanSync = CanSync,
+				CanRespondToGetHeaders = CanRespondToGetHeaders,
+				AutoSync = AutoSync,
+				_State = _State
+			};
+			return clone;
+		}
+
+		#endregion
+	}
+}
 #endif