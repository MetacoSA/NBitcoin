--- conflicted
+++ resolved
@@ -1,360 +1,194 @@
-<<<<<<< HEAD
-﻿#if !NOSOCKET
-using System;
-using System.Linq;
-using NBitcoin.Protocol.Payloads;
-
-namespace NBitcoin.Protocol.Behaviors
-{
-	[Flags]
-	public enum AddressManagerBehaviorMode
-	{		
-		/// <summary>
-		/// Do not advertize nor discover new peers
-		/// </summary>
-		None = 0,	
-		/// <summary>
-		/// Only advertize known peers
-		/// </summary>
-		Advertize = 1,
-		/// <summary>
-		/// Only discover peers
-		/// </summary>
-		Discover = 2,
-		/// <summary>
-		/// Advertize known peer and discover peer
-		/// </summary>
-		AdvertizeDiscover = 3,
-	}
-
-	/// <summary>
-	/// The AddressManagerBehavior class will respond to getaddr and register advertised nodes from addr messages to the AddressManager.
-	/// The AddressManagerBehavior will also receive feedback about connection attempt and success of discovered peers to the AddressManager, so it can be used later to find valid peer faster.
-	/// </summary>
-	public class AddressManagerBehavior : NodeBehavior
-	{
-		public static AddressManager GetAddrman(Node node)
-		{
-			return GetAddrman(node.Behaviors);
-		}
-		public static AddressManager GetAddrman(NodeConnectionParameters parameters)
-		{
-			if(parameters == null)
-				throw new ArgumentNullException("parameters");
-			return GetAddrman(parameters.TemplateBehaviors);
-		}
-
-		public static AddressManager GetAddrman(NodeBehaviorsCollection behaviors)
-		{
-			if(behaviors == null)
-				throw new ArgumentNullException("behaviors");
-			var behavior = behaviors.Find<AddressManagerBehavior>();
-			if(behavior == null)
-				return null;
-			return behavior.AddressManager;
-		}
-		public static void SetAddrman(Node node, AddressManager addrman)
-		{
-			if(node == null)
-				throw new ArgumentNullException("node");
-			SetAddrman(node.Behaviors, addrman);
-		}
-
-		public static void SetAddrman(NodeConnectionParameters parameters, AddressManager addrman)
-		{
-			if(parameters == null)
-				throw new ArgumentNullException("parameters");
-			SetAddrman(parameters.TemplateBehaviors, addrman);
-		}
-
-		public static void SetAddrman(NodeBehaviorsCollection behaviors, AddressManager addrman)
-		{
-			if(behaviors == null)
-				throw new ArgumentNullException("behaviors");
-			var behavior = behaviors.Find<AddressManagerBehavior>();
-			if(behavior == null)
-			{
-				// FIXME: Please take a look at this
-				behavior = new AddressManagerBehavior(addrman);
-				behaviors.Add(behavior);
-			}
-			behavior.AddressManager = addrman;
-		}
-
-		public AddressManagerBehavior(AddressManager manager)
-		{
-			if(manager == null)
-				throw new ArgumentNullException("manager");
-			_AddressManager = manager;
-			Mode = AddressManagerBehaviorMode.AdvertizeDiscover;
-		}
-
-		public AddressManagerBehaviorMode Mode
-		{
-			get;
-			set;
-		}
-		AddressManager _AddressManager;
-		public AddressManager AddressManager
-		{
-			get
-			{
-				return _AddressManager;
-			}
-			set
-			{
-				AssertNotAttached();
-				if(value == null)
-					throw new ArgumentNullException("value");
-				_AddressManager = value;
-			}
-		}
-		protected override void AttachCore()
-		{
-			AttachedNode.StateChanged += AttachedNode_StateChanged;
-			AttachedNode.MessageReceived += AttachedNode_MessageReceived;
-		}
-
-		void AttachedNode_MessageReceived(Node node, IncomingMessage message)
-		{
-			if((Mode & AddressManagerBehaviorMode.Advertize) != 0)
-			{
-				var getaddr = message.Message.Payload as GetAddrPayload;
-				if(getaddr != null)
-				{
-					node.SendMessageAsync(new AddrPayload(AddressManager.GetAddr().Take(1000).ToArray()));
-				}
-			}
-
-			if((Mode & AddressManagerBehaviorMode.Discover) != 0)
-			{
-				var addr = message.Message.Payload as AddrPayload;
-				if(addr != null)
-				{
-					AddressManager.Add(addr.Addresses, node.RemoteSocketAddress);
-				}
-			}
-		}
-
-		void AttachedNode_StateChanged(Node node, NodeState oldState)
-		{
-			if((Mode & AddressManagerBehaviorMode.Discover) != 0)
-			{
-				if(node.State <= NodeState.Disconnecting && oldState == NodeState.HandShaked)
-					AddressManager.Connected(node.Peer);
-				if(node.State == NodeState.HandShaked)
-					AddressManager.Good(node.Peer);
-			}
-		}
-
-		protected override void DetachCore()
-		{
-			AttachedNode.StateChanged -= AttachedNode_StateChanged;
-		}
-
-		#region ICloneable Members
-
-		public override object Clone()
-		{
-			return new AddressManagerBehavior(AddressManager);
-		}
-
-		#endregion
-	}
-}
-=======
-﻿#if !NOSOCKET
-using System;
-using System.Collections.Generic;
-using System.Linq;
-using System.Net;
-using System.Text;
-using System.Threading.Tasks;
-
-namespace NBitcoin.Protocol.Behaviors
-{
-	[Flags]
-	public enum AddressManagerBehaviorMode
-	{
-		/// <summary>
-		/// Do not advertize nor discover new peers
-		/// </summary>
-		None = 0,
-		/// <summary>
-		/// Only advertize known peers
-		/// </summary>
-		Advertize = 1,
-		/// <summary>
-		/// Only discover peers
-		/// </summary>
-		Discover = 2,
-		/// <summary>
-		/// Advertize known peer and discover peer
-		/// </summary>
-		AdvertizeDiscover = 3,
-	}
-
-	/// <summary>
-	/// The AddressManagerBehavior class will respond to getaddr and register advertised nodes from addr messages to the AddressManager.
-	/// The AddressManagerBehavior will also receive feedback about connection attempt and success of discovered peers to the AddressManager, so it can be used later to find valid peer faster.
-	/// </summary>
-	public class AddressManagerBehavior : NodeBehavior
-	{
-		public static AddressManager GetAddrman(Node node)
-		{
-			return GetAddrman(node.Behaviors);
-		}
-		public static AddressManager GetAddrman(NodeConnectionParameters parameters)
-		{
-			if(parameters == null)
-				throw new ArgumentNullException("parameters");
-			return GetAddrman(parameters.TemplateBehaviors);
-		}
-
-		public static AddressManager GetAddrman(NodeBehaviorsCollection behaviors)
-		{
-			if(behaviors == null)
-				throw new ArgumentNullException("behaviors");
-			var behavior = behaviors.Find<AddressManagerBehavior>();
-			if(behavior == null)
-				return null;
-			return behavior.AddressManager;
-		}
-		public static void SetAddrman(Node node, AddressManager addrman)
-		{
-			if(node == null)
-				throw new ArgumentNullException("node");
-			SetAddrman(node.Behaviors, addrman);
-		}
-
-		public static void SetAddrman(NodeConnectionParameters parameters, AddressManager addrman)
-		{
-			if(parameters == null)
-				throw new ArgumentNullException("parameters");
-			SetAddrman(parameters.TemplateBehaviors, addrman);
-		}
-
-		/// <summary>
-		/// The minimum number of peers to discover before trying to connect to a node using the AddressManager (Default: 1000)
-		/// </summary>
-
-		int _PeersToDiscover = 1000;
-		public int PeersToDiscover
-		{
-			get
-			{
-				return _PeersToDiscover;
-			}
-			set
-			{
-				_PeersToDiscover = value;
-			}
-		}
-
-		public static void SetAddrman(NodeBehaviorsCollection behaviors, AddressManager addrman)
-		{
-			if(behaviors == null)
-				throw new ArgumentNullException("behaviors");
-			var behavior = behaviors.Find<AddressManagerBehavior>();
-			if(behavior == null)
-			{
-				// FIXME: Please take a look at this
-				behavior = new AddressManagerBehavior(addrman);
-				behaviors.Add(behavior);
-			}
-			behavior.AddressManager = addrman;
-		}
-
-		public AddressManagerBehavior(AddressManager manager)
-		{
-			if(manager == null)
-				throw new ArgumentNullException("manager");
-			_AddressManager = manager;
-			Mode = AddressManagerBehaviorMode.AdvertizeDiscover;
-		}
-
-		public AddressManagerBehaviorMode Mode
-		{
-			get;
-			set;
-		}
-		AddressManager _AddressManager;
-		public AddressManager AddressManager
-		{
-			get
-			{
-				return _AddressManager;
-			}
-			set
-			{
-				AssertNotAttached();
-				if(value == null)
-					throw new ArgumentNullException("value");
-				_AddressManager = value;
-			}
-		}
-		protected override void AttachCore()
-		{
-			AttachedNode.StateChanged += AttachedNode_StateChanged;
-			AttachedNode.MessageReceived += AttachedNode_MessageReceived;
-		}
-
-		void AttachedNode_MessageReceived(Node node, IncomingMessage message)
-		{
-			if((Mode & AddressManagerBehaviorMode.Advertize) != 0)
-			{
-				var getaddr = message.Message.Payload as GetAddrPayload;
-				if(getaddr != null)
-				{
-					node.SendMessageAsync(new AddrPayload(AddressManager.GetAddr().Take(1000).ToArray()));
-				}
-			}
-
-			if((Mode & AddressManagerBehaviorMode.Discover) != 0)
-			{
-				var addr = message.Message.Payload as AddrPayload;
-				if(addr != null)
-				{
-					AddressManager.Add(addr.Addresses, node.RemoteSocketAddress);
-				}
-			}
-		}
-
-		void AttachedNode_StateChanged(Node node, NodeState oldState)
-		{
-			if((Mode & AddressManagerBehaviorMode.Discover) != 0)
-			{
-				if(node.State <= NodeState.Disconnecting && oldState == NodeState.HandShaked)
-					AddressManager.Connected(node.Peer);
-				if(node.State == NodeState.HandShaked)
-					AddressManager.Good(node.Peer);
-			}
-		}
-
-		protected override void DetachCore()
-		{
-			AttachedNode.StateChanged -= AttachedNode_StateChanged;
-		}
-
-		#region ICloneable Members
-
-		public override object Clone()
-		{
-			return new AddressManagerBehavior(AddressManager)
-			{
-				PeersToDiscover = PeersToDiscover,
-				Mode = Mode
-			};
-		}
-
-		internal void DiscoverPeers(Network network, NodeConnectionParameters parameters)
-		{
-			if(Mode.HasFlag(AddressManagerBehaviorMode.Discover))
-				AddressManager.DiscoverPeers(network, parameters, PeersToDiscover);
-		}
-
-		#endregion
-	}
-}
->>>>>>> d3cbf392
+﻿#if !NOSOCKET
+using System;
+using System.Collections.Generic;
+using System.Linq;
+using System.Net;
+using System.Text;
+using System.Threading.Tasks;
+
+namespace NBitcoin.Protocol.Behaviors
+{
+	[Flags]
+	public enum AddressManagerBehaviorMode
+	{
+		/// <summary>
+		/// Do not advertize nor discover new peers
+		/// </summary>
+		None = 0,
+		/// <summary>
+		/// Only advertize known peers
+		/// </summary>
+		Advertize = 1,
+		/// <summary>
+		/// Only discover peers
+		/// </summary>
+		Discover = 2,
+		/// <summary>
+		/// Advertize known peer and discover peer
+		/// </summary>
+		AdvertizeDiscover = 3,
+	}
+
+	/// <summary>
+	/// The AddressManagerBehavior class will respond to getaddr and register advertised nodes from addr messages to the AddressManager.
+	/// The AddressManagerBehavior will also receive feedback about connection attempt and success of discovered peers to the AddressManager, so it can be used later to find valid peer faster.
+	/// </summary>
+	public class AddressManagerBehavior : NodeBehavior
+	{
+		public static AddressManager GetAddrman(Node node)
+		{
+			return GetAddrman(node.Behaviors);
+		}
+		public static AddressManager GetAddrman(NodeConnectionParameters parameters)
+		{
+			if(parameters == null)
+				throw new ArgumentNullException("parameters");
+			return GetAddrman(parameters.TemplateBehaviors);
+		}
+
+		public static AddressManager GetAddrman(NodeBehaviorsCollection behaviors)
+		{
+			if(behaviors == null)
+				throw new ArgumentNullException("behaviors");
+			var behavior = behaviors.Find<AddressManagerBehavior>();
+			if(behavior == null)
+				return null;
+			return behavior.AddressManager;
+		}
+		public static void SetAddrman(Node node, AddressManager addrman)
+		{
+			if(node == null)
+				throw new ArgumentNullException("node");
+			SetAddrman(node.Behaviors, addrman);
+		}
+
+		public static void SetAddrman(NodeConnectionParameters parameters, AddressManager addrman)
+		{
+			if(parameters == null)
+				throw new ArgumentNullException("parameters");
+			SetAddrman(parameters.TemplateBehaviors, addrman);
+		}
+
+		/// <summary>
+		/// The minimum number of peers to discover before trying to connect to a node using the AddressManager (Default: 1000)
+		/// </summary>
+
+		int _PeersToDiscover = 1000;
+		public int PeersToDiscover
+		{
+			get
+			{
+				return _PeersToDiscover;
+			}
+			set
+			{
+				_PeersToDiscover = value;
+			}
+		}
+
+		public static void SetAddrman(NodeBehaviorsCollection behaviors, AddressManager addrman)
+		{
+			if(behaviors == null)
+				throw new ArgumentNullException("behaviors");
+			var behavior = behaviors.Find<AddressManagerBehavior>();
+			if(behavior == null)
+			{
+				// FIXME: Please take a look at this
+				behavior = new AddressManagerBehavior(addrman);
+				behaviors.Add(behavior);
+			}
+			behavior.AddressManager = addrman;
+		}
+
+		public AddressManagerBehavior(AddressManager manager)
+		{
+			if(manager == null)
+				throw new ArgumentNullException("manager");
+			_AddressManager = manager;
+			Mode = AddressManagerBehaviorMode.AdvertizeDiscover;
+		}
+
+		public AddressManagerBehaviorMode Mode
+		{
+			get;
+			set;
+		}
+		AddressManager _AddressManager;
+		public AddressManager AddressManager
+		{
+			get
+			{
+				return _AddressManager;
+			}
+			set
+			{
+				AssertNotAttached();
+				if(value == null)
+					throw new ArgumentNullException("value");
+				_AddressManager = value;
+			}
+		}
+		protected override void AttachCore()
+		{
+			AttachedNode.StateChanged += AttachedNode_StateChanged;
+			AttachedNode.MessageReceived += AttachedNode_MessageReceived;
+		}
+
+		void AttachedNode_MessageReceived(Node node, IncomingMessage message)
+		{
+			if((Mode & AddressManagerBehaviorMode.Advertize) != 0)
+			{
+				var getaddr = message.Message.Payload as GetAddrPayload;
+				if(getaddr != null)
+				{
+					node.SendMessageAsync(new AddrPayload(AddressManager.GetAddr().Take(1000).ToArray()));
+				}
+			}
+
+			if((Mode & AddressManagerBehaviorMode.Discover) != 0)
+			{
+				var addr = message.Message.Payload as AddrPayload;
+				if(addr != null)
+				{
+					AddressManager.Add(addr.Addresses, node.RemoteSocketAddress);
+				}
+			}
+		}
+
+		void AttachedNode_StateChanged(Node node, NodeState oldState)
+		{
+			if((Mode & AddressManagerBehaviorMode.Discover) != 0)
+			{
+				if(node.State <= NodeState.Disconnecting && oldState == NodeState.HandShaked)
+					AddressManager.Connected(node.Peer);
+				if(node.State == NodeState.HandShaked)
+					AddressManager.Good(node.Peer);
+			}
+		}
+
+		protected override void DetachCore()
+		{
+			AttachedNode.StateChanged -= AttachedNode_StateChanged;
+		}
+
+		#region ICloneable Members
+
+		public override object Clone()
+		{
+			return new AddressManagerBehavior(AddressManager)
+			{
+				PeersToDiscover = PeersToDiscover,
+				Mode = Mode
+			};
+		}
+
+		internal void DiscoverPeers(Network network, NodeConnectionParameters parameters)
+		{
+			if(Mode.HasFlag(AddressManagerBehaviorMode.Discover))
+				AddressManager.DiscoverPeers(network, parameters, PeersToDiscover);
+		}
+
+		#endregion
+	}
+}
 #endif