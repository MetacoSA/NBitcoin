--- conflicted
+++ resolved
@@ -1,4 +1,3 @@
-<<<<<<< HEAD
 ﻿#if !NOSOCKET
 using System;
 using System.Collections.Concurrent;
@@ -140,6 +139,31 @@
 			return completion.Task;
 		}
 
+		/// <summary>
+		/// If true, the user need to call BroadcastTransactions to ask to the nodes to broadcast it
+		/// </summary>
+		public bool ManualBroadcast
+		{
+			get; set;
+		} = false;
+
+		/// <summary>
+		/// Ask the nodes in the hub to broadcast transactions in the Hub manually
+		/// </summary>
+		public void BroadcastTransactions()
+		{
+			if(!ManualBroadcast)
+				throw new InvalidOperationException("ManualBroadcast should be true to call this method");
+			var nodes = Nodes
+						.Select(n => n.Key.Behaviors.Find<BroadcastHubBehavior>())
+						.Where(n => n != null)
+						.ToArray();
+			foreach(var node in nodes)
+			{
+				node.AnnounceAll(true);
+			}
+		}
+
 		public BroadcastHubBehavior CreateBehavior()
 		{
 			return new BroadcastHubBehavior(this);
@@ -222,13 +246,13 @@
 			}
 		}
 
-		private void AnnounceAll()
+		internal void AnnounceAll(bool force = false)
 		{
 			foreach(var broadcasted in _HashToTransaction)
 			{
 				if(broadcasted.Value.State == BroadcastState.NotSent ||
 				   (DateTime.UtcNow - broadcasted.Value.AnnouncedTime) < TimeSpan.FromMinutes(5.0))
-					Announce(broadcasted.Value, broadcasted.Key);
+					Announce(broadcasted.Value, broadcasted.Key, force);
 			}
 		}
 
@@ -247,8 +271,10 @@
 			}
 		}
 
-		private void Announce(TransactionBroadcast tx, uint256 hash)
-		{
+		internal void Announce(TransactionBroadcast tx, uint256 hash, bool force = false)
+		{
+			if(!force && BroadcastHub.ManualBroadcast)
+				return;
 			var node = AttachedNode;
 			if(node != null && node.State == NodeState.HandShaked)
 			{
@@ -359,393 +385,4 @@
 		}
 	}
 }
-=======
-﻿#if !NOSOCKET
-using System;
-using System.Collections.Concurrent;
-using System.Collections.Generic;
-using System.Linq;
-using System.Text;
-using System.Threading.Tasks;
-using NBitcoin;
-using System.Threading;
-
-namespace NBitcoin.Protocol.Behaviors
-{
-	public delegate void TransactionBroadcastedDelegate(Transaction transaction);
-	public delegate void TransactionRejectedDelegate(Transaction transaction, RejectPayload reject);
-	public class TransactionBroadcast
-	{
-		public BroadcastState State
-		{
-			get;
-			internal set;
-		}
-		public Transaction Transaction
-		{
-			get;
-			internal set;
-		}
-		internal ulong PingValue
-		{
-			get;
-			set;
-		}
-		public DateTime AnnouncedTime
-		{
-			get;
-			internal set;
-		}
-	}
-	public enum BroadcastState
-	{
-		NotSent,
-		Announced,
-		Broadcasted,
-		Rejected,
-		Accepted
-	}
-
-	public class BroadcastHub
-	{
-		public static BroadcastHub GetBroadcastHub(Node node)
-		{
-			return GetBroadcastHub(node.Behaviors);
-		}
-		public static BroadcastHub GetBroadcastHub(NodeConnectionParameters parameters)
-		{
-			return GetBroadcastHub(parameters.TemplateBehaviors);
-		}
-		public static BroadcastHub GetBroadcastHub(NodeBehaviorsCollection behaviors)
-		{
-			return behaviors.OfType<BroadcastHubBehavior>().Select(c => c.BroadcastHub).FirstOrDefault();
-		}
-
-		internal ConcurrentDictionary<uint256, Transaction> BroadcastedTransaction = new ConcurrentDictionary<uint256, Transaction>();
-		internal ConcurrentDictionary<Node, Node> Nodes = new ConcurrentDictionary<Node, Node>();
-		public event TransactionBroadcastedDelegate TransactionBroadcasted;
-		public event TransactionRejectedDelegate TransactionRejected;
-
-		public IEnumerable<Transaction> BroadcastingTransactions
-		{
-			get
-			{
-				return BroadcastedTransaction.Values;
-			}
-		}
-
-		internal void OnBroadcastTransaction(Transaction transaction)
-		{
-			var nodes = Nodes
-						.Select(n => n.Key.Behaviors.Find<BroadcastHubBehavior>())
-						.Where(n => n != null)
-						.ToArray();
-			foreach(var node in nodes)
-			{
-				node.BroadcastTransactionCore(transaction);
-			}
-		}
-
-		internal void OnTransactionRejected(Transaction tx, RejectPayload reject)
-		{
-			var evt = TransactionRejected;
-			if(evt != null)
-				evt(tx, reject);
-		}
-
-		internal void OnTransactionBroadcasted(Transaction tx)
-		{
-			var evt = TransactionBroadcasted;
-			if(evt != null)
-				evt(tx);
-		}
-
-		/// <summary>
-		/// Broadcast a transaction on the hub
-		/// </summary>
-		/// <param name="transaction">The transaction to broadcast</param>
-		/// <returns>The cause of the rejection or null</returns>
-		public Task<RejectPayload> BroadcastTransactionAsync(Transaction transaction)
-		{
-			if(transaction == null)
-				throw new ArgumentNullException("transaction");
-
-			TaskCompletionSource<RejectPayload> completion = new TaskCompletionSource<RejectPayload>();
-			var hash = transaction.GetHash();
-			if(BroadcastedTransaction.TryAdd(hash, transaction))
-			{
-				TransactionBroadcastedDelegate broadcasted = null;
-				TransactionRejectedDelegate rejected = null;
-				broadcasted = (t) =>
-				{
-					if(t.GetHash() == hash)
-					{
-						completion.SetResult(null);
-						TransactionRejected -= rejected;
-						TransactionBroadcasted -= broadcasted;
-					}
-				};
-				TransactionBroadcasted += broadcasted;
-				rejected = (t, r) =>
-				{
-					if(r.Hash == hash)
-					{
-						completion.SetResult(r);
-						TransactionRejected -= rejected;
-						TransactionBroadcasted -= broadcasted;
-					}
-				};
-				TransactionRejected += rejected;
-				OnBroadcastTransaction(transaction);
-			}
-			return completion.Task;
-		}
-
-		/// <summary>
-		/// If true, the user need to call BroadcastTransactions to ask to the nodes to broadcast it
-		/// </summary>
-		public bool ManualBroadcast
-		{
-			get; set;
-		} = false;
-
-		/// <summary>
-		/// Ask the nodes in the hub to broadcast transactions in the Hub manually
-		/// </summary>
-		public void BroadcastTransactions()
-		{
-			if(!ManualBroadcast)
-				throw new InvalidOperationException("ManualBroadcast should be true to call this method");
-			var nodes = Nodes
-						.Select(n => n.Key.Behaviors.Find<BroadcastHubBehavior>())
-						.Where(n => n != null)
-						.ToArray();
-			foreach(var node in nodes)
-			{
-				node.AnnounceAll(true);
-			}
-		}
-
-		public BroadcastHubBehavior CreateBehavior()
-		{
-			return new BroadcastHubBehavior(this);
-		}
-	}
-
-	public class BroadcastHubBehavior : NodeBehavior
-	{
-		ConcurrentDictionary<uint256, TransactionBroadcast> _HashToTransaction = new ConcurrentDictionary<uint256, TransactionBroadcast>();
-		ConcurrentDictionary<ulong, TransactionBroadcast> _PingToTransaction = new ConcurrentDictionary<ulong, TransactionBroadcast>();
-
-		public BroadcastHubBehavior()
-		{
-			_BroadcastHub = new BroadcastHub();
-		}
-		public BroadcastHubBehavior(BroadcastHub hub)
-		{
-			_BroadcastHub = hub ?? new BroadcastHub();
-			foreach(var tx in _BroadcastHub.BroadcastedTransaction)
-			{
-				_HashToTransaction.TryAdd(tx.Key, new TransactionBroadcast()
-				{
-					State = BroadcastState.NotSent,
-					Transaction = tx.Value
-				});
-			}
-		}
-
-		private readonly BroadcastHub _BroadcastHub;
-		public BroadcastHub BroadcastHub
-		{
-			get
-			{
-				return _BroadcastHub;
-			}
-		}
-
-		TransactionBroadcast GetTransaction(uint256 hash, bool remove)
-		{
-			TransactionBroadcast result;
-
-			if(remove)
-			{
-				if(_HashToTransaction.TryRemove(hash, out result))
-				{
-					TransactionBroadcast unused;
-					_PingToTransaction.TryRemove(result.PingValue, out unused);
-				}
-			}
-			else
-			{
-				_HashToTransaction.TryGetValue(hash, out result);
-			}
-			return result;
-		}
-		TransactionBroadcast GetTransaction(ulong pingValue, bool remove)
-		{
-			TransactionBroadcast result;
-
-			if(remove)
-			{
-				if(_PingToTransaction.TryRemove(pingValue, out result))
-				{
-					TransactionBroadcast unused;
-					_HashToTransaction.TryRemove(result.Transaction.GetHash(), out unused);
-				}
-			}
-			else
-			{
-				_PingToTransaction.TryGetValue(pingValue, out result);
-			}
-			return result;
-		}
-		void AttachedNode_StateChanged(Node node, NodeState oldState)
-		{
-			if(node.State == NodeState.HandShaked)
-			{
-				_BroadcastHub.Nodes.TryAdd(node, node);
-				AnnounceAll();
-			}
-		}
-
-		internal void AnnounceAll(bool force = false)
-		{
-			foreach(var broadcasted in _HashToTransaction)
-			{
-				if(broadcasted.Value.State == BroadcastState.NotSent ||
-				   (DateTime.UtcNow - broadcasted.Value.AnnouncedTime) < TimeSpan.FromMinutes(5.0))
-					Announce(broadcasted.Value, broadcasted.Key, force);
-			}
-		}
-
-
-		internal void BroadcastTransactionCore(Transaction transaction)
-		{
-			if(transaction == null)
-				throw new ArgumentNullException("transaction");
-			var tx = new TransactionBroadcast();
-			tx.Transaction = transaction;
-			tx.State = BroadcastState.NotSent;
-			var hash = transaction.GetHash();
-			if(_HashToTransaction.TryAdd(hash, tx))
-			{
-				Announce(tx, hash);
-			}
-		}
-
-		internal void Announce(TransactionBroadcast tx, uint256 hash, bool force = false)
-		{
-			if(!force && BroadcastHub.ManualBroadcast)
-				return;
-			var node = AttachedNode;
-			if(node != null && node.State == NodeState.HandShaked)
-			{
-				tx.State = BroadcastState.Announced;
-				tx.AnnouncedTime = DateTime.UtcNow;
-				node.SendMessageAsync(new InvPayload(InventoryType.MSG_TX, hash)).ConfigureAwait(false);
-			}
-		}
-
-		Timer _Flush;
-		protected override void AttachCore()
-		{
-			AttachedNode.StateChanged += AttachedNode_StateChanged;
-			AttachedNode.MessageReceived += AttachedNode_MessageReceived;
-			_Flush = new Timer(o =>
-			{
-				AnnounceAll();
-			}, null, 0, (int)TimeSpan.FromMinutes(10).TotalMilliseconds);
-		}
-
-		protected override void DetachCore()
-		{
-			AttachedNode.StateChanged -= AttachedNode_StateChanged;
-			AttachedNode.MessageReceived -= AttachedNode_MessageReceived;
-
-			Node unused;
-			_BroadcastHub.Nodes.TryRemove(AttachedNode, out unused);
-			_Flush.Dispose();
-		}
-
-		void AttachedNode_MessageReceived(Node node, IncomingMessage message)
-		{
-			InvPayload invPayload = message.Message.Payload as InvPayload;
-			if(invPayload != null)
-			{
-
-				foreach(var hash in invPayload.Where(i => i.Type == InventoryType.MSG_TX).Select(i => i.Hash))
-				{
-					var tx = GetTransaction(hash, true);
-					if(tx != null)
-						tx.State = BroadcastState.Accepted;
-					Transaction unused;
-					if(_BroadcastHub.BroadcastedTransaction.TryRemove(hash, out unused))
-					{
-						_BroadcastHub.OnTransactionBroadcasted(tx.Transaction);
-					}
-				}
-			}
-			RejectPayload reject = message.Message.Payload as RejectPayload;
-			if(reject != null && reject.Message == "tx")
-			{
-				var tx = GetTransaction(reject.Hash, true);
-				if(tx != null)
-					tx.State = BroadcastState.Rejected;
-				Transaction tx2;
-				if(_BroadcastHub.BroadcastedTransaction.TryRemove(reject.Hash, out tx2))
-				{
-					_BroadcastHub.OnTransactionRejected(tx2, reject);
-				}
-
-			}
-
-			GetDataPayload getData = message.Message.Payload as GetDataPayload;
-			if(getData != null)
-			{
-				foreach(var inventory in getData.Inventory.Where(i => i.Type == InventoryType.MSG_TX))
-				{
-					var tx = GetTransaction(inventory.Hash, false);
-					if(tx != null)
-					{
-						tx.State = BroadcastState.Broadcasted;
-						var ping = new PingPayload();
-						tx.PingValue = ping.Nonce;
-						_PingToTransaction.TryAdd(tx.PingValue, tx);
-						node.SendMessageAsync(new TxPayload(tx.Transaction));
-						node.SendMessageAsync(ping);
-					}
-				}
-			}
-
-			PongPayload pong = message.Message.Payload as PongPayload;
-			if(pong != null)
-			{
-				var tx = GetTransaction(pong.Nonce, true);
-				if(tx != null)
-				{
-					tx.State = BroadcastState.Accepted;
-					Transaction unused;
-					if(_BroadcastHub.BroadcastedTransaction.TryRemove(tx.Transaction.GetHash(), out unused))
-					{
-						_BroadcastHub.OnTransactionBroadcasted(tx.Transaction);
-					}
-				}
-			}
-		}
-
-		public override object Clone()
-		{
-			return new BroadcastHubBehavior(_BroadcastHub);
-		}
-
-		public IEnumerable<TransactionBroadcast> Broadcasts
-		{
-			get
-			{
-				return _HashToTransaction.Values;
-			}
-		}
-	}
-}
->>>>>>> d8ea26e2
 #endif