--- conflicted
+++ resolved
@@ -1,2081 +1,1052 @@
-<<<<<<< HEAD
-﻿using System;
-using System.Collections.Generic;
-using System.Linq;
-using NBitcoin.Crypto;
-
-namespace NBitcoin
-{
-	//TODO : Is*Conform can be used to parses the script
-
-	public enum TxOutType
-	{
-		TX_NONSTANDARD,
-		// 'standard' transaction types:
-		TX_PUBKEY,
-		TX_PUBKEYHASH,
-		TX_SCRIPTHASH,
-		TX_MULTISIG,
-		TX_NULL_DATA,
-		TX_SEGWIT,
-	};
-
-	public class TxNullDataTemplate : ScriptTemplate
-	{
-		public TxNullDataTemplate(int maxScriptSize)
-		{
-			MaxScriptSizeLimit = maxScriptSize;
-		}
-		private static readonly TxNullDataTemplate _Instance = new TxNullDataTemplate(MAX_OP_RETURN_RELAY);
-		public static TxNullDataTemplate Instance
-		{
-			get
-			{
-				return _Instance;
-			}
-		}
-		public int MaxScriptSizeLimit
-		{
-			get;
-			private set;
-		}
-		protected override bool FastCheckScriptPubKey(Script scriptPubKey, out bool needMoreCheck)
-		{
-			var bytes = scriptPubKey.ToBytes(true);
-			if(bytes.Length == 0 ||
-				bytes[0] != (byte)OpcodeType.OP_RETURN ||
-				bytes.Length > MaxScriptSizeLimit)
-			{
-				needMoreCheck = false;
-				return false;
-			}
-			needMoreCheck = true;
-			return true;
-		}
-		protected override bool CheckScriptPubKeyCore(Script scriptPubKey, Op[] scriptPubKeyOps)
-		{
-			return scriptPubKeyOps.Skip(1).All(o => o.PushData != null && !o.IsInvalid);
-		}
-		public byte[][] ExtractScriptPubKeyParameters(Script scriptPubKey)
-		{
-			bool needMoreCheck;
-			if(!FastCheckScriptPubKey(scriptPubKey, out needMoreCheck))
-				return null;
-			var ops = scriptPubKey.ToOps().ToArray();
-			if(!CheckScriptPubKeyCore(scriptPubKey, ops))
-				return null;
-			return ops.Skip(1).Select(o => o.PushData).ToArray();
-		}
-
-		protected override bool CheckScriptSigCore(Script scriptSig, Op[] scriptSigOps, Script scriptPubKey, Op[] scriptPubKeyOps)
-		{
-			return false;
-		}
-
-		public const int MAX_OP_RETURN_RELAY = 83; //! bytes (+1 for OP_RETURN, +2 for the pushdata opcodes)
-		public Script GenerateScriptPubKey(params byte[][] data)
-		{
-			if(data == null)
-				throw new ArgumentNullException("data");
-			Op[] ops = new Op[data.Length + 1];
-			ops[0] = OpcodeType.OP_RETURN;
-			for(int i = 0; i < data.Length; i++)
-			{
-				ops[1 + i] = Op.GetPushOp(data[i]);
-			}
-			var script = new Script(ops);
-			if(script.ToBytes(true).Length > MaxScriptSizeLimit)
-				throw new ArgumentOutOfRangeException("data", "Data in OP_RETURN should have a maximum size of " + MaxScriptSizeLimit + " bytes");
-			return script;
-		}
-
-		public override TxOutType Type
-		{
-			get
-			{
-				return TxOutType.TX_NULL_DATA;
-			}
-		}
-	}
-
-	public class PayToMultiSigTemplateParameters
-	{
-		public int SignatureCount
-		{
-			get;
-			set;
-		}
-		public PubKey[] PubKeys
-		{
-			get;
-			set;
-		}
-
-		public byte[][] InvalidPubKeys
-		{
-			get;
-			set;
-		}
-	}
-	public class PayToMultiSigTemplate : ScriptTemplate
-	{
-		private static readonly PayToMultiSigTemplate _Instance = new PayToMultiSigTemplate();
-		public static PayToMultiSigTemplate Instance
-		{
-			get
-			{
-				return _Instance;
-			}
-		}
-		public Script GenerateScriptPubKey(int sigCount, params PubKey[] keys)
-		{
-			List<Op> ops = new List<Op>();
-			var push = Op.GetPushOp(sigCount);
-			if(!push.IsSmallUInt)
-				throw new ArgumentOutOfRangeException("sigCount should be less or equal to 16");
-			ops.Add(push);
-			var keyCount = Op.GetPushOp(keys.Length);
-			if(!keyCount.IsSmallUInt)
-				throw new ArgumentOutOfRangeException("key count should be less or equal to 16");
-			foreach(var key in keys)
-			{
-				ops.Add(Op.GetPushOp(key.ToBytes()));
-			}
-			ops.Add(keyCount);
-			ops.Add(OpcodeType.OP_CHECKMULTISIG);
-			return new Script(ops);
-		}
-		protected override bool CheckScriptPubKeyCore(Script scriptPubKey, Op[] scriptPubKeyOps)
-		{
-			var ops = scriptPubKeyOps;
-			if(ops.Length < 3)
-				return false;
-
-			var sigCount = ops[0];
-			if(!sigCount.IsSmallUInt)
-				return false;
-			var pubKeyCount = ops[ops.Length - 2];
-			if(!pubKeyCount.IsSmallUInt)
-				return false;
-			var keyCount = (uint)pubKeyCount.GetValue();
-			if(1 + keyCount + 1 + 1 != ops.Length)
-				return false;
-			for(int i = 1; i < keyCount + 1; i++)
-			{
-				if(ops[i].PushData == null)
-					return false;
-			}
-			return ops[ops.Length - 1].Code == OpcodeType.OP_CHECKMULTISIG;
-		}
-
-		public PayToMultiSigTemplateParameters ExtractScriptPubKeyParameters(Script scriptPubKey)
-		{
-			bool needMoreCheck;
-			if(!FastCheckScriptPubKey(scriptPubKey, out needMoreCheck))
-				return null;
-			var ops = scriptPubKey.ToOps().ToArray();
-			if(!CheckScriptPubKeyCore(scriptPubKey, ops))
-				return null;
-
-			var sigCount = (int)ops[0].GetValue();
-			var keyCount = (int)ops[ops.Length - 2].GetValue();
-
-			List<PubKey> keys = new List<PubKey>();
-			List<byte[]> invalidKeys = new List<byte[]>();
-			for(int i = 1; i < keyCount + 1; i++)
-			{
-				if(!PubKey.Check(ops[i].PushData, false))
-					invalidKeys.Add(ops[i].PushData);
-				else
-				{
-					try
-					{
-						keys.Add(new PubKey(ops[i].PushData));
-					}
-					catch(FormatException)
-					{
-						invalidKeys.Add(ops[i].PushData);
-					}
-				}
-			}
-
-			return new PayToMultiSigTemplateParameters()
-			{
-				SignatureCount = sigCount,
-				PubKeys = keys.ToArray(),
-				InvalidPubKeys = invalidKeys.ToArray()
-			};
-		}
-
-		protected override bool FastCheckScriptSig(Script scriptSig, Script scriptPubKey, out bool needMoreCheck)
-		{
-			var bytes = scriptSig.ToBytes(true);
-			if(bytes.Length == 0 ||
-				   bytes[0] != (byte)OpcodeType.OP_0)
-			{
-				needMoreCheck = false;
-				return false;
-			}
-			needMoreCheck = true;
-			return true;
-		}
-
-		protected override bool CheckScriptSigCore(Script scriptSig, Op[] scriptSigOps, Script scriptPubKey, Op[] scriptPubKeyOps)
-		{
-			if(!scriptSig.IsPushOnly)
-				return false;
-			if(scriptSigOps[0].Code != OpcodeType.OP_0)
-				return false;
-			if(scriptSigOps.Length == 1)
-				return false;
-			if(!scriptSigOps.Skip(1).All(s => TransactionSignature.ValidLength(s.PushData.Length) || s.Code == OpcodeType.OP_0))
-				return false;
-			if(scriptPubKeyOps != null)
-			{
-				if(!CheckScriptPubKeyCore(scriptPubKey, scriptPubKeyOps))
-					return false;
-				var sigCountExpected = scriptPubKeyOps[0].GetValue();
-				return sigCountExpected == scriptSigOps.Length + 1;
-			}
-			return true;
-
-		}
-
-		public TransactionSignature[] ExtractScriptSigParameters(Script scriptSig)
-		{
-			bool needMoreCheck;
-			if(!FastCheckScriptSig(scriptSig, null, out needMoreCheck))
-				return null;
-			var ops = scriptSig.ToOps().ToArray();
-			if(!CheckScriptSigCore(scriptSig, ops, null, null))
-				return null;
-			try
-			{
-				return ops.Skip(1).Select(i => i.Code == OpcodeType.OP_0 ? null : new TransactionSignature(i.PushData)).ToArray();
-			}
-			catch(FormatException)
-			{
-				return null;
-			}
-		}
-
-		public override TxOutType Type
-		{
-			get
-			{
-				return TxOutType.TX_MULTISIG;
-			}
-		}
-
-		public Script GenerateScriptSig(TransactionSignature[] signatures)
-		{
-			return GenerateScriptSig((IEnumerable<TransactionSignature>)signatures);
-		}
-
-		public Script GenerateScriptSig(IEnumerable<TransactionSignature> signatures)
-		{
-			List<Op> ops = new List<Op>();
-			ops.Add(OpcodeType.OP_0);
-			foreach(var sig in signatures)
-			{
-				if(sig == null)
-					ops.Add(OpcodeType.OP_0);
-				else
-					ops.Add(Op.GetPushOp(sig.ToBytes()));
-			}
-			return new Script(ops);
-		}
-	}
-
-	public class PayToScriptHashSigParameters
-	{
-		public Script RedeemScript
-		{
-			get;
-			set;
-		}
-		public byte[][] Pushes
-		{
-			get;
-			set;
-		}
-		public TransactionSignature[] GetMultisigSignatures()
-		{
-			return PayToMultiSigTemplate.Instance.ExtractScriptSigParameters(new Script(Pushes.Select(p => Op.GetPushOp(p)).ToArray()));
-		}
-	}
-	//https://github.com/bitcoin/bips/blob/master/bip-0016.mediawiki
-	public class PayToScriptHashTemplate : ScriptTemplate
-	{
-		private static readonly PayToScriptHashTemplate _Instance = new PayToScriptHashTemplate();
-		public static PayToScriptHashTemplate Instance
-		{
-			get
-			{
-				return _Instance;
-			}
-		}
-		public Script GenerateScriptPubKey(ScriptId scriptId)
-		{
-			return new Script(
-				OpcodeType.OP_HASH160,
-				Op.GetPushOp(scriptId.ToBytes()),
-				OpcodeType.OP_EQUAL);
-		}
-		public Script GenerateScriptPubKey(Script scriptPubKey)
-		{
-			return GenerateScriptPubKey(scriptPubKey.Hash);
-		}
-
-		protected override bool FastCheckScriptPubKey(Script scriptPubKey, out bool needMoreCheck)
-		{
-			var bytes = scriptPubKey.ToBytes(true);
-			needMoreCheck = false;
-			return
-				   bytes.Length == 23 &&
-				   bytes[0] == (byte)OpcodeType.OP_HASH160 &&
-				   bytes[1] == 0x14 &&
-				   bytes[22] == (byte)OpcodeType.OP_EQUAL;
-		}
-		protected override bool CheckScriptPubKeyCore(Script scriptPubKey, Op[] scriptPubKeyOps)
-		{
-			return true;
-		}
-
-		public Script GenerateScriptSig(Op[] ops, Script redeemScript)
-		{
-			var pushScript = Op.GetPushOp(redeemScript._Script);
-			return new Script(ops.Concat(new[] { pushScript }));
-		}
-		public PayToScriptHashSigParameters ExtractScriptSigParameters(Script scriptSig)
-		{
-			return ExtractScriptSigParameters(scriptSig, null as Script);
-		}
-		public PayToScriptHashSigParameters ExtractScriptSigParameters(Script scriptSig, ScriptId expectedScriptId)
-		{
-			if(expectedScriptId == null)
-				return ExtractScriptSigParameters(scriptSig, null as Script);
-			return ExtractScriptSigParameters(scriptSig, expectedScriptId.ScriptPubKey);
-		}
-		public PayToScriptHashSigParameters ExtractScriptSigParameters(Script scriptSig, Script scriptPubKey)
-		{
-			var ops = scriptSig.ToOps().ToArray();
-			var ops2 = scriptPubKey == null ? null : scriptPubKey.ToOps().ToArray();
-			if(!CheckScriptSigCore(scriptSig, ops, scriptPubKey, ops2))
-				return null;
-
-			PayToScriptHashSigParameters result = new PayToScriptHashSigParameters();
-			result.RedeemScript = Script.FromBytesUnsafe(ops[ops.Length - 1].PushData);
-			result.Pushes = ops.Take(ops.Length - 1).Select(o => o.PushData).ToArray();
-			return result;
-		}
-		public Script GenerateScriptSig(byte[][] pushes, Script redeemScript)
-		{
-			List<Op> ops = new List<Op>();
-			foreach(var push in pushes)
-				ops.Add(Op.GetPushOp(push));
-			ops.Add(Op.GetPushOp(redeemScript.ToBytes(true)));
-			return new Script(ops);
-		}
-
-		public Script GenerateScriptSig(TransactionSignature[] signatures, Script redeemScript)
-		{
-			List<Op> ops = new List<Op>();
-			PayToMultiSigTemplate multiSigTemplate = new PayToMultiSigTemplate();
-			bool multiSig = multiSigTemplate.CheckScriptPubKey(redeemScript);
-			if(multiSig)
-				ops.Add(OpcodeType.OP_0);
-			foreach(var sig in signatures)
-			{
-				ops.Add(sig == null ? OpcodeType.OP_0 : Op.GetPushOp(sig.ToBytes()));
-			}
-			return GenerateScriptSig(ops.ToArray(), redeemScript);
-		}
-
-		public Script GenerateScriptSig(ECDSASignature[] signatures, Script redeemScript)
-		{
-			return GenerateScriptSig(signatures.Select(s => new TransactionSignature(s, SigHash.All)).ToArray(), redeemScript);
-		}
-		protected override bool CheckScriptSigCore(Script scriptSig, Op[] scriptSigOps, Script scriptPubKey, Op[] scriptPubKeyOps)
-		{
-			var ops = scriptSigOps;
-			if(ops.Length == 0)
-				return false;
-			if(!scriptSig.IsPushOnly)
-				return false;
-			if(scriptPubKey != null)
-			{
-				var expectedHash = ExtractScriptPubKeyParameters(scriptPubKey);
-				if(expectedHash == null)
-					return false;
-				if(expectedHash != Script.FromBytesUnsafe(ops[ops.Length - 1].PushData).Hash)
-					return false;
-			}
-
-			var redeemBytes = ops[ops.Length - 1].PushData;
-			if(redeemBytes.Length > 520)
-				return false;
-			return Script.FromBytesUnsafe(ops[ops.Length - 1].PushData).IsValid;
-		}
-
-
-
-		public override TxOutType Type
-		{
-			get
-			{
-				return TxOutType.TX_SCRIPTHASH;
-			}
-		}
-
-		public ScriptId ExtractScriptPubKeyParameters(Script scriptPubKey)
-		{
-			bool needMoreCheck;
-			if(!FastCheckScriptPubKey(scriptPubKey, out needMoreCheck))
-				return null;
-			return new ScriptId(scriptPubKey.ToBytes(true).SafeSubarray(2, 20));
-		}
-
-		public Script GenerateScriptSig(PayToScriptHashSigParameters parameters)
-		{
-			return GenerateScriptSig(parameters.Pushes, parameters.RedeemScript);
-		}
-	}
-	public class PayToPubkeyTemplate : ScriptTemplate
-	{
-		private static readonly PayToPubkeyTemplate _Instance = new PayToPubkeyTemplate();
-		public static PayToPubkeyTemplate Instance
-		{
-			get
-			{
-				return _Instance;
-			}
-		}
-		public Script GenerateScriptPubKey(PubKey pubkey)
-		{
-			return new Script(
-					Op.GetPushOp(pubkey.ToBytes()),
-					OpcodeType.OP_CHECKSIG
-				);
-		}
-
-		protected override bool FastCheckScriptPubKey(Script scriptPubKey, out bool needMoreCheck)
-		{
-			needMoreCheck = false;
-			return
-				 scriptPubKey.Length > 3 &&
-				 PubKey.Check(scriptPubKey.ToBytes(true), 1, scriptPubKey.Length - 2, false) &&
-				 scriptPubKey.ToBytes(true)[scriptPubKey.Length - 1] == 0xac;
-		}
-
-		protected override bool CheckScriptPubKeyCore(Script scriptPubKey, Op[] scriptPubKeyOps)
-		{
-			return true;
-		}
-
-		public Script GenerateScriptSig(ECDSASignature signature)
-		{
-			return GenerateScriptSig(new TransactionSignature(signature, SigHash.All));
-		}
-		public Script GenerateScriptSig(TransactionSignature signature)
-		{
-			return new Script(
-				Op.GetPushOp(signature.ToBytes())
-				);
-		}
-
-		public TransactionSignature ExtractScriptSigParameters(Script scriptSig)
-		{
-			var ops = scriptSig.ToOps().ToArray();
-			if(!CheckScriptSigCore(scriptSig, ops, null, null))
-				return null;
-
-			var data = ops[0].PushData;
-			if(!TransactionSignature.ValidLength(data.Length))
-				return null;
-			try
-			{
-				return new TransactionSignature(data);
-			}
-			catch(FormatException)
-			{
-				return null;
-			}
-		}
-
-		protected override bool FastCheckScriptSig(Script scriptSig, Script scriptPubKey, out bool needMoreCheck)
-		{
-			needMoreCheck = true;
-			return (67 + 1 <= scriptSig.Length && scriptSig.Length <= 80 + 2) || scriptSig.Length == 9 + 1;
-		}
-
-		protected override bool CheckScriptSigCore(Script scriptSig, Op[] scriptSigOps, Script scriptPubKey, Op[] scriptPubKeyOps)
-		{
-			var ops = scriptSigOps;
-			if(ops.Length != 1)
-				return false;
-			return ops[0].PushData != null && TransactionSignature.IsValid(ops[0].PushData);
-		}
-
-		public override TxOutType Type
-		{
-			get
-			{
-				return TxOutType.TX_PUBKEY;
-			}
-		}
-
-		public PubKey ExtractScriptPubKeyParameters(Script script)
-		{
-			bool needMoreCheck;
-			if(!FastCheckScriptPubKey(script, out needMoreCheck))
-				return null;
-			try
-			{
-				return new PubKey(script.ToBytes(true).SafeSubarray(1, script.Length - 2), true);
-			}
-			catch(FormatException)
-			{
-				return null;
-			}
-		}
-
-
-	}
-
-	public class PayToWitPubkeyHashScriptSigParameters : PayToPubkeyHashScriptSigParameters
-	{
-		public override TxDestination Hash
-		{
-			get
-			{
-				return PublicKey.WitHash;
-			}
-		}
-	}
-	public class PayToPubkeyHashScriptSigParameters : IDestination
-	{
-		public TransactionSignature TransactionSignature
-		{
-			get;
-			set;
-		}
-		public PubKey PublicKey
-		{
-			get;
-			set;
-		}
-
-		public virtual TxDestination Hash
-		{
-			get
-			{
-				return PublicKey.Hash;
-			}
-		}
-		#region IDestination Members
-
-		public Script ScriptPubKey
-		{
-			get
-			{
-				return Hash.ScriptPubKey;
-			}
-		}
-
-		#endregion
-	}
-	public class PayToPubkeyHashTemplate : ScriptTemplate
-	{
-		private static readonly PayToPubkeyHashTemplate _Instance = new PayToPubkeyHashTemplate();
-		public static PayToPubkeyHashTemplate Instance
-		{
-			get
-			{
-				return _Instance;
-			}
-		}
-		public Script GenerateScriptPubKey(BitcoinPubKeyAddress address)
-		{
-			if(address == null)
-				throw new ArgumentNullException("address");
-			return GenerateScriptPubKey(address.Hash);
-		}
-		public Script GenerateScriptPubKey(PubKey pubKey)
-		{
-			if(pubKey == null)
-				throw new ArgumentNullException("pubKey");
-			return GenerateScriptPubKey(pubKey.Hash);
-		}
-		public Script GenerateScriptPubKey(KeyId pubkeyHash)
-		{
-			return new Script(
-					OpcodeType.OP_DUP,
-					OpcodeType.OP_HASH160,
-					Op.GetPushOp(pubkeyHash.ToBytes()),
-					OpcodeType.OP_EQUALVERIFY,
-					OpcodeType.OP_CHECKSIG
-				);
-		}
-
-		public Script GenerateScriptSig(TransactionSignature signature, PubKey publicKey)
-		{
-			if(publicKey == null)
-				throw new ArgumentNullException("publicKey");
-			return new Script(
-				signature == null ? OpcodeType.OP_0 : Op.GetPushOp(signature.ToBytes()),
-				Op.GetPushOp(publicKey.ToBytes())
-				);
-		}
-
-		protected override bool FastCheckScriptPubKey(Script scriptPubKey, out bool needMoreCheck)
-		{
-			var bytes = scriptPubKey.ToBytes(true);
-			needMoreCheck = false;
-			return bytes.Length == 25 &&
-				   bytes[0] == (byte)OpcodeType.OP_DUP &&
-				   bytes[1] == (byte)OpcodeType.OP_HASH160 &&
-				   bytes[2] == 0x14 &&
-				   bytes[24] == (byte)OpcodeType.OP_CHECKSIG;
-		}
-
-		protected override bool CheckScriptPubKeyCore(Script scriptPubKey, Op[] scriptPubKeyOps)
-		{
-			return true;
-		}
-		public KeyId ExtractScriptPubKeyParameters(Script scriptPubKey)
-		{
-			bool needMoreCheck;
-			if(!FastCheckScriptPubKey(scriptPubKey, out needMoreCheck))
-				return null;
-			return new KeyId(scriptPubKey.ToBytes(true).SafeSubarray(3, 20));
-		}
-
-		protected override bool CheckScriptSigCore(Script scriptSig, Op[] scriptSigOps, Script scriptPubKey, Op[] scriptPubKeyOps)
-		{
-			var ops = scriptSigOps;
-			if(ops.Length != 2)
-				return false;
-			return ops[0].PushData != null &&
-				   ((ops[0].Code == OpcodeType.OP_0) || TransactionSignature.IsValid(ops[0].PushData, ScriptVerify.None)) &&
-				   ops[1].PushData != null && PubKey.Check(ops[1].PushData, false);
-		}
-
-		public bool CheckScriptSig(Script scriptSig)
-		{
-			return CheckScriptSig(scriptSig, null);
-		}
-
-		public PayToPubkeyHashScriptSigParameters ExtractScriptSigParameters(Script scriptSig)
-		{
-			var ops = scriptSig.ToOps().ToArray();
-			if(!CheckScriptSigCore(scriptSig, ops, null, null))
-				return null;
-			try
-			{
-				return new PayToPubkeyHashScriptSigParameters()
-				{
-					TransactionSignature = ops[0].Code == OpcodeType.OP_0 ? null : new TransactionSignature(ops[0].PushData),
-					PublicKey = new PubKey(ops[1].PushData, true),
-				};
-			}
-			catch(FormatException)
-			{
-				return null;
-			}
-		}
-
-
-		public Script GenerateScriptSig(PayToPubkeyHashScriptSigParameters parameters)
-		{
-			return GenerateScriptSig(parameters.TransactionSignature, parameters.PublicKey);
-		}
-
-		public override TxOutType Type
-		{
-			get
-			{
-				return TxOutType.TX_PUBKEYHASH;
-			}
-		}
-
-	}
-	public abstract class ScriptTemplate
-	{
-		public virtual bool CheckScriptPubKey(Script scriptPubKey)
-		{
-			if(scriptPubKey == null)
-				throw new ArgumentNullException("scriptPubKey");
-			bool needMoreCheck;
-			bool result = FastCheckScriptPubKey(scriptPubKey, out needMoreCheck);
-			if(needMoreCheck)
-			{
-				result &= CheckScriptPubKeyCore(scriptPubKey, scriptPubKey.ToOps().ToArray());
-			}
-			return result;
-		}
-
-		protected virtual bool FastCheckScriptPubKey(Script scriptPubKey, out bool needMoreCheck)
-		{
-			needMoreCheck = true;
-			return true;
-		}
-
-		protected abstract bool CheckScriptPubKeyCore(Script scriptPubKey, Op[] scriptPubKeyOps);
-		public virtual bool CheckScriptSig(Script scriptSig, Script scriptPubKey)
-		{
-			if(scriptSig == null)
-				throw new ArgumentNullException("scriptSig");
-			bool needMoreCheck;
-			var result = FastCheckScriptSig(scriptSig, scriptPubKey, out needMoreCheck);
-			if(needMoreCheck)
-			{
-				result &= CheckScriptSigCore(scriptSig, scriptSig.ToOps().ToArray(), scriptPubKey, scriptPubKey == null ? null : scriptPubKey.ToOps().ToArray());
-			}
-			return result;
-		}
-
-		protected virtual bool FastCheckScriptSig(Script scriptSig, Script scriptPubKey, out bool needMoreCheck)
-		{
-			needMoreCheck = true;
-			return true;
-		}
-
-		protected abstract bool CheckScriptSigCore(Script scriptSig, Op[] scriptSigOps, Script scriptPubKey, Op[] scriptPubKeyOps);
-		public abstract TxOutType Type
-		{
-			get;
-		}
-	}
-
-	public class PayToWitPubKeyHashTemplate : PayToWitTemplate
-	{
-		static PayToWitPubKeyHashTemplate _Instance;
-		public new static PayToWitPubKeyHashTemplate Instance
-		{
-			get
-			{
-				return _Instance = _Instance ?? new PayToWitPubKeyHashTemplate();
-			}
-		}
-		public Script GenerateScriptPubKey(BitcoinWitPubKeyAddress address)
-		{
-			if(address == null)
-				throw new ArgumentNullException("address");
-			return GenerateScriptPubKey(address.Hash);
-		}
-		public Script GenerateScriptPubKey(PubKey pubKey)
-		{
-			if(pubKey == null)
-				throw new ArgumentNullException("pubKey");
-			return GenerateScriptPubKey(pubKey.WitHash);
-		}
-		public Script GenerateScriptPubKey(WitKeyId pubkeyHash)
-		{
-			return pubkeyHash.ScriptPubKey;
-		}
-
-		public WitScript GenerateWitScript(TransactionSignature signature, PubKey publicKey)
-		{
-			if(publicKey == null)
-				throw new ArgumentNullException("publicKey");
-			return new WitScript(
-				signature == null ? OpcodeType.OP_0 : Op.GetPushOp(signature.ToBytes()),
-				Op.GetPushOp(publicKey.ToBytes())
-				);
-		}
-
-
-		public override bool CheckScriptPubKey(Script scriptPubKey)
-		{
-			if(scriptPubKey == null)
-				throw new ArgumentNullException("scriptPubKey");
-			var bytes = scriptPubKey.ToBytes(true);
-			return bytes.Length == 22 && bytes[0] == 0 && bytes[1] == 20;
-		}
-
-		public new WitKeyId ExtractScriptPubKeyParameters(Script scriptPubKey)
-		{
-			if(!CheckScriptPubKey(scriptPubKey))
-				return null;
-			byte[] data = new byte[20];
-			Array.Copy(scriptPubKey.ToBytes(true), 2, data, 0, 20);
-			return new WitKeyId(data);
-		}
-
-		public PayToWitPubkeyHashScriptSigParameters ExtractWitScriptParameters(WitScript witScript)
-		{
-			if(!CheckWitScriptCore(witScript))
-				return null;
-			try
-			{
-				return new PayToWitPubkeyHashScriptSigParameters()
-				{
-					TransactionSignature = (witScript[0].Length == 1 && witScript[0][0] == 0) ? null : new TransactionSignature(witScript[0]),
-					PublicKey = new PubKey(witScript[1], true),
-				};
-			}
-			catch(FormatException)
-			{
-				return null;
-			}
-		}
-
-		private bool CheckWitScriptCore(WitScript witScript)
-		{
-			return witScript.PushCount == 2 &&
-				   ((witScript[0].Length == 1 && witScript[0][0] == 0) || (TransactionSignature.IsValid(witScript[0], ScriptVerify.None))) &&
-				   PubKey.Check(witScript[1], false);
-		}
-
-
-		public WitScript GenerateWitScript(PayToWitPubkeyHashScriptSigParameters parameters)
-		{
-			return GenerateWitScript(parameters.TransactionSignature, parameters.PublicKey);
-		}
-	}
-
-	public class PayToWitScriptHashTemplate : PayToWitTemplate
-	{
-		static PayToWitScriptHashTemplate _Instance;
-		public new static PayToWitScriptHashTemplate Instance
-		{
-			get
-			{
-				return _Instance = _Instance ?? new PayToWitScriptHashTemplate();
-			}
-		}
-		public Script GenerateScriptPubKey(BitcoinWitScriptAddress address)
-		{
-			if(address == null)
-				throw new ArgumentNullException("address");
-			return GenerateScriptPubKey(address.Hash);
-		}
-		public Script GenerateScriptPubKey(WitScriptId scriptHash)
-		{
-			return scriptHash.ScriptPubKey;
-		}
-
-		public WitScript GenerateWitScript(Script scriptSig, Script redeemScript)
-		{
-			if(redeemScript == null)
-				throw new ArgumentNullException("redeemScript");
-			if(scriptSig == null)
-				throw new ArgumentNullException("scriptSig");
-			if(!scriptSig.IsPushOnly)
-				throw new ArgumentException("The script sig should be push only", "scriptSig");
-			scriptSig = scriptSig + Op.GetPushOp(redeemScript.ToBytes(true));
-			return new WitScript(scriptSig);
-		}
-
-		public WitScript GenerateWitScript(Op[] scriptSig, Script redeemScript)
-		{
-			if(redeemScript == null)
-				throw new ArgumentNullException("redeemScript");
-			if(scriptSig == null)
-				throw new ArgumentNullException("scriptSig");
-			return GenerateWitScript(new Script(scriptSig), redeemScript);
-		}
-
-		public override bool CheckScriptPubKey(Script scriptPubKey)
-		{
-			if(scriptPubKey == null)
-				throw new ArgumentNullException("scriptPubKey");
-			var bytes = scriptPubKey.ToBytes(true);
-			return bytes.Length == 34 && bytes[0] == 0 && bytes[1] == 32;
-		}
-		public new WitScriptId ExtractScriptPubKeyParameters(Script scriptPubKey)
-		{
-			if(!CheckScriptPubKey(scriptPubKey))
-				return null;
-			byte[] data = new byte[32];
-			Array.Copy(scriptPubKey.ToBytes(true), 2, data, 0, 32);
-			return new WitScriptId(data);
-		}
-
-		/// <summary>
-		/// Extract witness redeem from WitScript
-		/// </summary>
-		/// <param name="witScript">Witscript to extract information from</param>
-		/// <param name="expectedScriptId">Expected redeem hash</param>
-		/// <returns>The witness redeem</returns>
-		public Script ExtractWitScriptParameters(WitScript witScript, WitScriptId expectedScriptId = null)
-		{
-			if(witScript.PushCount == 0)
-				return null;
-			var last = witScript.GetUnsafePush(witScript.PushCount - 1);
-			Script redeem = new Script(last);
-			if(expectedScriptId != null)
-			{
-				if(expectedScriptId != redeem.WitHash)
-					return null;
-			}
-			return redeem;
-		}
-	}
-
-	public class WitProgramParameters
-	{
-		public OpcodeType Version
-		{
-			get;
-			set;
-		}
-
-		public byte[] Program
-		{
-			get;
-			set;
-		}
-	}
-
-	public class PayToWitTemplate : ScriptTemplate
-	{
-		static PayToWitTemplate _Instance;
-		public static PayToWitTemplate Instance
-		{
-			get
-			{
-				return _Instance = _Instance ?? new PayToWitTemplate();
-			}
-		}
-
-		public Script GenerateScriptPubKey(OpcodeType segWitVersion, byte[] data)
-		{
-			if(data == null)
-				throw new ArgumentNullException("data");
-			if(!ValidSegwitVersion((byte)segWitVersion))
-				throw new ArgumentException("Segwit version must be from OP_0 to OP_16", "segWitVersion");
-			return new Script(segWitVersion, Op.GetPushOp(data));
-		}
-
-		public override bool CheckScriptSig(Script scriptSig, Script scriptPubKey)
-		{
-			if(scriptSig == null)
-				throw new ArgumentNullException("scriptSig");
-			return scriptSig.Length == 0;
-		}
-
-		public override bool CheckScriptPubKey(Script scriptPubKey)
-		{
-			if(scriptPubKey == null)
-				throw new ArgumentNullException("scriptPubKey");
-			var bytes = scriptPubKey.ToBytes(true);
-			if(bytes.Length < 4 || bytes.Length > 34)
-			{
-				return false;
-			}
-			var version = bytes[0];
-			if(!ValidSegwitVersion(version))
-				return false;
-			return bytes[1] + 2 == bytes.Length;
-		}
-
-		public static bool ValidSegwitVersion(byte version)
-		{
-			return version == 0 || ((byte)OpcodeType.OP_1 <= version && version <= (byte)OpcodeType.OP_16);
-		}
-
-		public TxDestination ExtractScriptPubKeyParameters(Script scriptPubKey)
-		{
-			if(!CheckScriptPubKey(scriptPubKey))
-				return null;
-			var ops = scriptPubKey.ToOps().ToArray();
-			if(ops.Length != 2 || ops[1].PushData == null)
-				return null;
-			if(ops[0].Code == OpcodeType.OP_0)
-			{
-				if(ops[1].PushData.Length == 20)
-					return new WitKeyId(ops[1].PushData);
-				if(ops[1].PushData.Length == 32)
-					return new WitScriptId(ops[1].PushData);
-			}
-			return null;
-		}
-		public WitProgramParameters ExtractScriptPubKeyParameters2(Script scriptPubKey)
-		{
-			if(!CheckScriptPubKey(scriptPubKey))
-				return null;
-			var ops = scriptPubKey.ToOps().ToArray();
-			if(ops.Length != 2 || ops[1].PushData == null)
-				return null;
-			return new WitProgramParameters()
-			{
-				Version = ops[0].Code,
-				Program = ops[1].PushData
-			};
-		}
-
-		public override TxOutType Type
-		{
-			get
-			{
-				return TxOutType.TX_SEGWIT;
-			}
-		}
-
-		protected override bool CheckScriptPubKeyCore(Script scriptPubKey, Op[] scriptPubKeyOps)
-		{
-			throw new NotImplementedException();
-		}
-
-		protected override bool CheckScriptSigCore(Script scriptSig, Op[] scriptSigOps, Script scriptPubKey, Op[] scriptPubKeyOps)
-		{
-			throw new NotImplementedException();
-		}
-	}
-}
-=======
-﻿using NBitcoin.Crypto;
-using System;
-using System.Collections.Generic;
-using System.Linq;
-
-namespace NBitcoin
-{
-	//TODO : Is*Conform can be used to parses the script
-
-	public enum TxOutType
-	{
-		TX_NONSTANDARD,
-		// 'standard' transaction types:
-		TX_PUBKEY,
-		TX_PUBKEYHASH,
-		TX_SCRIPTHASH,
-		TX_MULTISIG,
-		TX_NULL_DATA,
-		TX_SEGWIT,
-	};
-
-	public class TxNullDataTemplate : ScriptTemplate
-	{
-		public TxNullDataTemplate(int maxScriptSize)
-		{
-			MaxScriptSizeLimit = maxScriptSize;
-		}
-		private static readonly TxNullDataTemplate _Instance = new TxNullDataTemplate(MAX_OP_RETURN_RELAY);
-		public static TxNullDataTemplate Instance
-		{
-			get
-			{
-				return _Instance;
-			}
-		}
-		public int MaxScriptSizeLimit
-		{
-			get;
-			private set;
-		}
-		protected override bool FastCheckScriptPubKey(Script scriptPubKey, out bool needMoreCheck)
-		{
-			var bytes = scriptPubKey.ToBytes(true);
-			if(bytes.Length == 0 ||
-				bytes[0] != (byte)OpcodeType.OP_RETURN ||
-				bytes.Length > MaxScriptSizeLimit)
-			{
-				needMoreCheck = false;
-				return false;
-			}
-			needMoreCheck = true;
-			return true;
-		}
-		protected override bool CheckScriptPubKeyCore(Script scriptPubKey, Op[] scriptPubKeyOps)
-		{
-			return scriptPubKeyOps.Skip(1).All(o => o.PushData != null && !o.IsInvalid);
-		}
-		public byte[][] ExtractScriptPubKeyParameters(Script scriptPubKey)
-		{
-			bool needMoreCheck;
-			if(!FastCheckScriptPubKey(scriptPubKey, out needMoreCheck))
-				return null;
-			var ops = scriptPubKey.ToOps().ToArray();
-			if(!CheckScriptPubKeyCore(scriptPubKey, ops))
-				return null;
-			return ops.Skip(1).Select(o => o.PushData).ToArray();
-		}
-
-		protected override bool CheckScriptSigCore(Script scriptSig, Op[] scriptSigOps, Script scriptPubKey, Op[] scriptPubKeyOps)
-		{
-			return false;
-		}
-
-		public const int MAX_OP_RETURN_RELAY = 83; //! bytes (+1 for OP_RETURN, +2 for the pushdata opcodes)
-		public Script GenerateScriptPubKey(params byte[][] data)
-		{
-			if(data == null)
-				throw new ArgumentNullException("data");
-			Op[] ops = new Op[data.Length + 1];
-			ops[0] = OpcodeType.OP_RETURN;
-			for(int i = 0; i < data.Length; i++)
-			{
-				ops[1 + i] = Op.GetPushOp(data[i]);
-			}
-			var script = new Script(ops);
-			if(script.ToBytes(true).Length > MaxScriptSizeLimit)
-				throw new ArgumentOutOfRangeException("data", "Data in OP_RETURN should have a maximum size of " + MaxScriptSizeLimit + " bytes");
-			return script;
-		}
-
-		public override TxOutType Type
-		{
-			get
-			{
-				return TxOutType.TX_NULL_DATA;
-			}
-		}
-	}
-
-	public class PayToMultiSigTemplateParameters
-	{
-		public int SignatureCount
-		{
-			get;
-			set;
-		}
-		public PubKey[] PubKeys
-		{
-			get;
-			set;
-		}
-
-		public byte[][] InvalidPubKeys
-		{
-			get;
-			set;
-		}
-	}
-	public class PayToMultiSigTemplate : ScriptTemplate
-	{
-		private static readonly PayToMultiSigTemplate _Instance = new PayToMultiSigTemplate();
-		public static PayToMultiSigTemplate Instance
-		{
-			get
-			{
-				return _Instance;
-			}
-		}
-		public Script GenerateScriptPubKey(int sigCount, params PubKey[] keys)
-		{
-			List<Op> ops = new List<Op>();
-			var push = Op.GetPushOp(sigCount);
-			if(!push.IsSmallUInt)
-				throw new ArgumentOutOfRangeException("sigCount should be less or equal to 16");
-			ops.Add(push);
-			var keyCount = Op.GetPushOp(keys.Length);
-			if(!keyCount.IsSmallUInt)
-				throw new ArgumentOutOfRangeException("key count should be less or equal to 16");
-			foreach(var key in keys)
-			{
-				ops.Add(Op.GetPushOp(key.ToBytes()));
-			}
-			ops.Add(keyCount);
-			ops.Add(OpcodeType.OP_CHECKMULTISIG);
-			return new Script(ops);
-		}
-		protected override bool CheckScriptPubKeyCore(Script scriptPubKey, Op[] scriptPubKeyOps)
-		{
-			var ops = scriptPubKeyOps;
-			if(ops.Length < 3)
-				return false;
-
-			var sigCount = ops[0].GetInt();
-			var keyCount = ops[ops.Length - 2].GetInt();
-
-			if(sigCount == null || keyCount == null)
-				return false;			
-			if(keyCount.Value < 0 || keyCount.Value > 20)
-				return false;
-			if(sigCount.Value < 0 || sigCount.Value > keyCount.Value)
-				return false;
-			if(1 + keyCount + 1 + 1 != ops.Length)
-				return false;
-			for(int i = 1; i < keyCount + 1; i++)
-			{
-				if(ops[i].PushData == null)
-					return false;
-			}
-			return ops[ops.Length - 1].Code == OpcodeType.OP_CHECKMULTISIG;
-		}
-
-		public PayToMultiSigTemplateParameters ExtractScriptPubKeyParameters(Script scriptPubKey)
-		{
-			bool needMoreCheck;
-			if(!FastCheckScriptPubKey(scriptPubKey, out needMoreCheck))
-				return null;
-			var ops = scriptPubKey.ToOps().ToArray();
-			if(!CheckScriptPubKeyCore(scriptPubKey, ops))
-				return null;
-
-			//already checked in CheckScriptPubKeyCore
-			var sigCount = ops[0].GetInt().Value;
-			var keyCount = ops[ops.Length - 2].GetInt().Value;
-			List<PubKey> keys = new List<PubKey>();
-			List<byte[]> invalidKeys = new List<byte[]>();
-			for(int i = 1; i < keyCount + 1; i++)
-			{
-				if(!PubKey.Check(ops[i].PushData, false))
-					invalidKeys.Add(ops[i].PushData);
-				else
-				{
-					try
-					{
-						keys.Add(new PubKey(ops[i].PushData));
-					}
-					catch(FormatException)
-					{
-						invalidKeys.Add(ops[i].PushData);
-					}
-				}
-			}
-
-			return new PayToMultiSigTemplateParameters()
-			{
-				SignatureCount = sigCount,
-				PubKeys = keys.ToArray(),
-				InvalidPubKeys = invalidKeys.ToArray()
-			};
-		}
-
-		protected override bool FastCheckScriptSig(Script scriptSig, Script scriptPubKey, out bool needMoreCheck)
-		{
-			var bytes = scriptSig.ToBytes(true);
-			if(bytes.Length == 0 ||
-				   bytes[0] != (byte)OpcodeType.OP_0)
-			{
-				needMoreCheck = false;
-				return false;
-			}
-			needMoreCheck = true;
-			return true;
-		}
-
-		protected override bool CheckScriptSigCore(Script scriptSig, Op[] scriptSigOps, Script scriptPubKey, Op[] scriptPubKeyOps)
-		{
-			if(!scriptSig.IsPushOnly)
-				return false;
-			if(scriptSigOps[0].Code != OpcodeType.OP_0)
-				return false;
-			if(scriptSigOps.Length == 1)
-				return false;
-			if(!scriptSigOps.Skip(1).All(s => TransactionSignature.ValidLength(s.PushData.Length) || s.Code == OpcodeType.OP_0))
-				return false;
-			if(scriptPubKeyOps != null)
-			{
-				if(!CheckScriptPubKeyCore(scriptPubKey, scriptPubKeyOps))
-					return false;
-				var sigCountExpected = scriptPubKeyOps[0].GetInt();
-				if(sigCountExpected == null)
-					return false;
-				return sigCountExpected == scriptSigOps.Length + 1;
-			}
-			return true;
-
-		}
-
-		public TransactionSignature[] ExtractScriptSigParameters(Script scriptSig)
-		{
-			bool needMoreCheck;
-			if(!FastCheckScriptSig(scriptSig, null, out needMoreCheck))
-				return null;
-			var ops = scriptSig.ToOps().ToArray();
-			if(!CheckScriptSigCore(scriptSig, ops, null, null))
-				return null;
-			try
-			{
-				return ops.Skip(1).Select(i => i.Code == OpcodeType.OP_0 ? null : new TransactionSignature(i.PushData)).ToArray();
-			}
-			catch(FormatException)
-			{
-				return null;
-			}
-		}
-
-		public override TxOutType Type
-		{
-			get
-			{
-				return TxOutType.TX_MULTISIG;
-			}
-		}
-
-		public Script GenerateScriptSig(TransactionSignature[] signatures)
-		{
-			return GenerateScriptSig((IEnumerable<TransactionSignature>)signatures);
-		}
-
-		public Script GenerateScriptSig(IEnumerable<TransactionSignature> signatures)
-		{
-			List<Op> ops = new List<Op>();
-			ops.Add(OpcodeType.OP_0);
-			foreach(var sig in signatures)
-			{
-				if(sig == null)
-					ops.Add(OpcodeType.OP_0);
-				else
-					ops.Add(Op.GetPushOp(sig.ToBytes()));
-			}
-			return new Script(ops);
-		}
-	}
-
-	public class PayToScriptHashSigParameters
-	{
-		public Script RedeemScript
-		{
-			get;
-			set;
-		}
-		public byte[][] Pushes
-		{
-			get;
-			set;
-		}
-		public TransactionSignature[] GetMultisigSignatures()
-		{
-			return PayToMultiSigTemplate.Instance.ExtractScriptSigParameters(new Script(Pushes.Select(p => Op.GetPushOp(p)).ToArray()));
-		}
-	}
-	//https://github.com/bitcoin/bips/blob/master/bip-0016.mediawiki
-	public class PayToScriptHashTemplate : ScriptTemplate
-	{
-		private static readonly PayToScriptHashTemplate _Instance = new PayToScriptHashTemplate();
-		public static PayToScriptHashTemplate Instance
-		{
-			get
-			{
-				return _Instance;
-			}
-		}
-		public Script GenerateScriptPubKey(ScriptId scriptId)
-		{
-			return new Script(
-				OpcodeType.OP_HASH160,
-				Op.GetPushOp(scriptId.ToBytes()),
-				OpcodeType.OP_EQUAL);
-		}
-		public Script GenerateScriptPubKey(Script scriptPubKey)
-		{
-			return GenerateScriptPubKey(scriptPubKey.Hash);
-		}
-
-		protected override bool FastCheckScriptPubKey(Script scriptPubKey, out bool needMoreCheck)
-		{
-			var bytes = scriptPubKey.ToBytes(true);
-			needMoreCheck = false;
-			return
-				   bytes.Length == 23 &&
-				   bytes[0] == (byte)OpcodeType.OP_HASH160 &&
-				   bytes[1] == 0x14 &&
-				   bytes[22] == (byte)OpcodeType.OP_EQUAL;
-		}
-		protected override bool CheckScriptPubKeyCore(Script scriptPubKey, Op[] scriptPubKeyOps)
-		{
-			return true;
-		}
-
-		public Script GenerateScriptSig(Op[] ops, Script redeemScript)
-		{
-			var pushScript = Op.GetPushOp(redeemScript._Script);
-			return new Script(ops.Concat(new[] { pushScript }));
-		}
-		public PayToScriptHashSigParameters ExtractScriptSigParameters(Script scriptSig)
-		{
-			return ExtractScriptSigParameters(scriptSig, null as Script);
-		}
-		public PayToScriptHashSigParameters ExtractScriptSigParameters(Script scriptSig, ScriptId expectedScriptId)
-		{
-			if(expectedScriptId == null)
-				return ExtractScriptSigParameters(scriptSig, null as Script);
-			return ExtractScriptSigParameters(scriptSig, expectedScriptId.ScriptPubKey);
-		}
-		public PayToScriptHashSigParameters ExtractScriptSigParameters(Script scriptSig, Script scriptPubKey)
-		{
-			var ops = scriptSig.ToOps().ToArray();
-			var ops2 = scriptPubKey == null ? null : scriptPubKey.ToOps().ToArray();
-			if(!CheckScriptSigCore(scriptSig, ops, scriptPubKey, ops2))
-				return null;
-
-			PayToScriptHashSigParameters result = new PayToScriptHashSigParameters();
-			result.RedeemScript = Script.FromBytesUnsafe(ops[ops.Length - 1].PushData);
-			result.Pushes = ops.Take(ops.Length - 1).Select(o => o.PushData).ToArray();
-			return result;
-		}
-		public Script GenerateScriptSig(byte[][] pushes, Script redeemScript)
-		{
-			List<Op> ops = new List<Op>();
-			foreach(var push in pushes)
-				ops.Add(Op.GetPushOp(push));
-			ops.Add(Op.GetPushOp(redeemScript.ToBytes(true)));
-			return new Script(ops);
-		}
-
-		public Script GenerateScriptSig(TransactionSignature[] signatures, Script redeemScript)
-		{
-			List<Op> ops = new List<Op>();
-			PayToMultiSigTemplate multiSigTemplate = new PayToMultiSigTemplate();
-			bool multiSig = multiSigTemplate.CheckScriptPubKey(redeemScript);
-			if(multiSig)
-				ops.Add(OpcodeType.OP_0);
-			foreach(var sig in signatures)
-			{
-				ops.Add(sig == null ? OpcodeType.OP_0 : Op.GetPushOp(sig.ToBytes()));
-			}
-			return GenerateScriptSig(ops.ToArray(), redeemScript);
-		}
-
-		public Script GenerateScriptSig(ECDSASignature[] signatures, Script redeemScript)
-		{
-			return GenerateScriptSig(signatures.Select(s => new TransactionSignature(s, SigHash.All)).ToArray(), redeemScript);
-		}
-		protected override bool CheckScriptSigCore(Script scriptSig, Op[] scriptSigOps, Script scriptPubKey, Op[] scriptPubKeyOps)
-		{
-			var ops = scriptSigOps;
-			if(ops.Length == 0)
-				return false;
-			if(!scriptSig.IsPushOnly)
-				return false;
-			if(scriptPubKey != null)
-			{
-				var expectedHash = ExtractScriptPubKeyParameters(scriptPubKey);
-				if(expectedHash == null)
-					return false;
-				if(expectedHash != Script.FromBytesUnsafe(ops[ops.Length - 1].PushData).Hash)
-					return false;
-			}
-
-			var redeemBytes = ops[ops.Length - 1].PushData;
-			if(redeemBytes.Length > 520)
-				return false;
-			return Script.FromBytesUnsafe(ops[ops.Length - 1].PushData).IsValid;
-		}
-
-
-
-		public override TxOutType Type
-		{
-			get
-			{
-				return TxOutType.TX_SCRIPTHASH;
-			}
-		}
-
-		public ScriptId ExtractScriptPubKeyParameters(Script scriptPubKey)
-		{
-			bool needMoreCheck;
-			if(!FastCheckScriptPubKey(scriptPubKey, out needMoreCheck))
-				return null;
-			return new ScriptId(scriptPubKey.ToBytes(true).SafeSubarray(2, 20));
-		}
-
-		public Script GenerateScriptSig(PayToScriptHashSigParameters parameters)
-		{
-			return GenerateScriptSig(parameters.Pushes, parameters.RedeemScript);
-		}
-	}
-	public class PayToPubkeyTemplate : ScriptTemplate
-	{
-		private static readonly PayToPubkeyTemplate _Instance = new PayToPubkeyTemplate();
-		public static PayToPubkeyTemplate Instance
-		{
-			get
-			{
-				return _Instance;
-			}
-		}
-		public Script GenerateScriptPubKey(PubKey pubkey)
-		{
-			return GenerateScriptPubKey(pubkey.ToBytes(true));
-		}
-		public Script GenerateScriptPubKey(byte[] pubkey)
-		{
-			return new Script(
-					Op.GetPushOp(pubkey),
-					OpcodeType.OP_CHECKSIG
-				);
-		}
-
-		protected override bool FastCheckScriptPubKey(Script scriptPubKey, out bool needMoreCheck)
-		{
-			needMoreCheck = false;
-			return
-				 scriptPubKey.Length > 3 &&
-				 PubKey.Check(scriptPubKey.ToBytes(true), 1, scriptPubKey.Length - 2, false) &&
-				 scriptPubKey.ToBytes(true)[scriptPubKey.Length - 1] == 0xac;
-		}
-
-		protected override bool CheckScriptPubKeyCore(Script scriptPubKey, Op[] scriptPubKeyOps)
-		{
-			return true;
-		}
-
-		public Script GenerateScriptSig(ECDSASignature signature)
-		{
-			return GenerateScriptSig(new TransactionSignature(signature, SigHash.All));
-		}
-		public Script GenerateScriptSig(TransactionSignature signature)
-		{
-			return new Script(
-				Op.GetPushOp(signature.ToBytes())
-				);
-		}
-
-		public TransactionSignature ExtractScriptSigParameters(Script scriptSig)
-		{
-			var ops = scriptSig.ToOps().ToArray();
-			if(!CheckScriptSigCore(scriptSig, ops, null, null))
-				return null;
-
-			var data = ops[0].PushData;
-			if(!TransactionSignature.ValidLength(data.Length))
-				return null;
-			try
-			{
-				return new TransactionSignature(data);
-			}
-			catch(FormatException)
-			{
-				return null;
-			}
-		}
-
-		protected override bool FastCheckScriptSig(Script scriptSig, Script scriptPubKey, out bool needMoreCheck)
-		{
-			needMoreCheck = true;
-			return (67 + 1 <= scriptSig.Length && scriptSig.Length <= 80 + 2) || scriptSig.Length == 9 + 1;
-		}
-
-		protected override bool CheckScriptSigCore(Script scriptSig, Op[] scriptSigOps, Script scriptPubKey, Op[] scriptPubKeyOps)
-		{
-			var ops = scriptSigOps;
-			if(ops.Length != 1)
-				return false;
-			return ops[0].PushData != null && TransactionSignature.IsValid(ops[0].PushData);
-		}
-
-		public override TxOutType Type
-		{
-			get
-			{
-				return TxOutType.TX_PUBKEY;
-			}
-		}
-
-		/// <summary>
-		/// Extract the public key or null from the script, perform quick check on pubkey
-		/// </summary>
-		/// <param name="scriptPubKey"></param>
-		/// <returns>The public key</returns>
-		public PubKey ExtractScriptPubKeyParameters(Script scriptPubKey)
-		{
-			bool needMoreCheck;
-			if(!FastCheckScriptPubKey(scriptPubKey, out needMoreCheck))
-				return null;
-			try
-			{
-				return new PubKey(scriptPubKey.ToBytes(true).SafeSubarray(1, scriptPubKey.Length - 2), true);
-			}
-			catch(FormatException)
-			{
-				return null;
-			}
-		}
-
-		/// <summary>
-		/// Extract the public key or null from the script
-		/// </summary>
-		/// <param name="scriptPubKey"></param>
-		/// <param name="deepCheck">Whether deep checks are done on public key</param>
-		/// <returns>The public key</returns>
-		public PubKey ExtractScriptPubKeyParameters(Script scriptPubKey, bool deepCheck)
-		{
-			var result = ExtractScriptPubKeyParameters(scriptPubKey);
-			if(result == null || !deepCheck)
-				return result;
-			return PubKey.Check(result.ToBytes(true), true) ? result : null;
-		}
-
-	}
-
-	public class PayToWitPubkeyHashScriptSigParameters : PayToPubkeyHashScriptSigParameters
-	{
-		public override TxDestination Hash
-		{
-			get
-			{
-				return PublicKey.WitHash;
-			}
-		}
-	}
-	public class PayToPubkeyHashScriptSigParameters : IDestination
-	{
-		public TransactionSignature TransactionSignature
-		{
-			get;
-			set;
-		}
-		public PubKey PublicKey
-		{
-			get;
-			set;
-		}
-
-		public virtual TxDestination Hash
-		{
-			get
-			{
-				return PublicKey.Hash;
-			}
-		}
-		#region IDestination Members
-
-		public Script ScriptPubKey
-		{
-			get
-			{
-				return Hash.ScriptPubKey;
-			}
-		}
-
-		#endregion
-	}
-	public class PayToPubkeyHashTemplate : ScriptTemplate
-	{
-		private static readonly PayToPubkeyHashTemplate _Instance = new PayToPubkeyHashTemplate();
-		public static PayToPubkeyHashTemplate Instance
-		{
-			get
-			{
-				return _Instance;
-			}
-		}
-		public Script GenerateScriptPubKey(BitcoinPubKeyAddress address)
-		{
-			if(address == null)
-				throw new ArgumentNullException("address");
-			return GenerateScriptPubKey(address.Hash);
-		}
-		public Script GenerateScriptPubKey(PubKey pubKey)
-		{
-			if(pubKey == null)
-				throw new ArgumentNullException("pubKey");
-			return GenerateScriptPubKey(pubKey.Hash);
-		}
-		public Script GenerateScriptPubKey(KeyId pubkeyHash)
-		{
-			return new Script(
-					OpcodeType.OP_DUP,
-					OpcodeType.OP_HASH160,
-					Op.GetPushOp(pubkeyHash.ToBytes()),
-					OpcodeType.OP_EQUALVERIFY,
-					OpcodeType.OP_CHECKSIG
-				);
-		}
-
-		public Script GenerateScriptSig(TransactionSignature signature, PubKey publicKey)
-		{
-			if(publicKey == null)
-				throw new ArgumentNullException("publicKey");
-			return new Script(
-				signature == null ? OpcodeType.OP_0 : Op.GetPushOp(signature.ToBytes()),
-				Op.GetPushOp(publicKey.ToBytes())
-				);
-		}
-
-		protected override bool FastCheckScriptPubKey(Script scriptPubKey, out bool needMoreCheck)
-		{
-			var bytes = scriptPubKey.ToBytes(true);
-			needMoreCheck = false;
-			return bytes.Length == 25 &&
-				   bytes[0] == (byte)OpcodeType.OP_DUP &&
-				   bytes[1] == (byte)OpcodeType.OP_HASH160 &&
-				   bytes[2] == 0x14 &&
-				   bytes[24] == (byte)OpcodeType.OP_CHECKSIG;
-		}
-
-		protected override bool CheckScriptPubKeyCore(Script scriptPubKey, Op[] scriptPubKeyOps)
-		{
-			return true;
-		}
-		public KeyId ExtractScriptPubKeyParameters(Script scriptPubKey)
-		{
-			bool needMoreCheck;
-			if(!FastCheckScriptPubKey(scriptPubKey, out needMoreCheck))
-				return null;
-			return new KeyId(scriptPubKey.ToBytes(true).SafeSubarray(3, 20));
-		}
-
-		protected override bool CheckScriptSigCore(Script scriptSig, Op[] scriptSigOps, Script scriptPubKey, Op[] scriptPubKeyOps)
-		{
-			var ops = scriptSigOps;
-			if(ops.Length != 2)
-				return false;
-			return ops[0].PushData != null &&
-				   ((ops[0].Code == OpcodeType.OP_0) || TransactionSignature.IsValid(ops[0].PushData, ScriptVerify.None)) &&
-				   ops[1].PushData != null && PubKey.Check(ops[1].PushData, false);
-		}
-
-		public bool CheckScriptSig(Script scriptSig)
-		{
-			return CheckScriptSig(scriptSig, null);
-		}
-
-		public PayToPubkeyHashScriptSigParameters ExtractScriptSigParameters(Script scriptSig)
-		{
-			var ops = scriptSig.ToOps().ToArray();
-			if(!CheckScriptSigCore(scriptSig, ops, null, null))
-				return null;
-			try
-			{
-				return new PayToPubkeyHashScriptSigParameters()
-				{
-					TransactionSignature = ops[0].Code == OpcodeType.OP_0 ? null : new TransactionSignature(ops[0].PushData),
-					PublicKey = new PubKey(ops[1].PushData, true),
-				};
-			}
-			catch(FormatException)
-			{
-				return null;
-			}
-		}
-
-
-		public Script GenerateScriptSig(PayToPubkeyHashScriptSigParameters parameters)
-		{
-			return GenerateScriptSig(parameters.TransactionSignature, parameters.PublicKey);
-		}
-
-		public override TxOutType Type
-		{
-			get
-			{
-				return TxOutType.TX_PUBKEYHASH;
-			}
-		}
-
-	}
-	public abstract class ScriptTemplate
-	{
-		public virtual bool CheckScriptPubKey(Script scriptPubKey)
-		{
-			if(scriptPubKey == null)
-				throw new ArgumentNullException("scriptPubKey");
-			bool needMoreCheck;
-			bool result = FastCheckScriptPubKey(scriptPubKey, out needMoreCheck);
-			if(needMoreCheck)
-			{
-				result &= CheckScriptPubKeyCore(scriptPubKey, scriptPubKey.ToOps().ToArray());
-			}
-			return result;
-		}
-
-		protected virtual bool FastCheckScriptPubKey(Script scriptPubKey, out bool needMoreCheck)
-		{
-			needMoreCheck = true;
-			return true;
-		}
-
-		protected abstract bool CheckScriptPubKeyCore(Script scriptPubKey, Op[] scriptPubKeyOps);
-		public virtual bool CheckScriptSig(Script scriptSig, Script scriptPubKey)
-		{
-			if(scriptSig == null)
-				throw new ArgumentNullException("scriptSig");
-			bool needMoreCheck;
-			var result = FastCheckScriptSig(scriptSig, scriptPubKey, out needMoreCheck);
-			if(needMoreCheck)
-			{
-				result &= CheckScriptSigCore(scriptSig, scriptSig.ToOps().ToArray(), scriptPubKey, scriptPubKey == null ? null : scriptPubKey.ToOps().ToArray());
-			}
-			return result;
-		}
-
-		protected virtual bool FastCheckScriptSig(Script scriptSig, Script scriptPubKey, out bool needMoreCheck)
-		{
-			needMoreCheck = true;
-			return true;
-		}
-
-		protected abstract bool CheckScriptSigCore(Script scriptSig, Op[] scriptSigOps, Script scriptPubKey, Op[] scriptPubKeyOps);
-		public abstract TxOutType Type
-		{
-			get;
-		}
-	}
-
-	public class PayToWitPubKeyHashTemplate : PayToWitTemplate
-	{
-		static PayToWitPubKeyHashTemplate _Instance;
-		public new static PayToWitPubKeyHashTemplate Instance
-		{
-			get
-			{
-				return _Instance = _Instance ?? new PayToWitPubKeyHashTemplate();
-			}
-		}
-		public Script GenerateScriptPubKey(BitcoinWitPubKeyAddress address)
-		{
-			if(address == null)
-				throw new ArgumentNullException("address");
-			return GenerateScriptPubKey(address.Hash);
-		}
-		public Script GenerateScriptPubKey(PubKey pubKey)
-		{
-			if(pubKey == null)
-				throw new ArgumentNullException("pubKey");
-			return GenerateScriptPubKey(pubKey.WitHash);
-		}
-		public Script GenerateScriptPubKey(WitKeyId pubkeyHash)
-		{
-			return pubkeyHash.ScriptPubKey;
-		}
-
-		public WitScript GenerateWitScript(TransactionSignature signature, PubKey publicKey)
-		{
-			if(publicKey == null)
-				throw new ArgumentNullException("publicKey");
-			return new WitScript(
-				signature == null ? OpcodeType.OP_0 : Op.GetPushOp(signature.ToBytes()),
-				Op.GetPushOp(publicKey.ToBytes())
-				);
-		}
-
-
-		public override bool CheckScriptPubKey(Script scriptPubKey)
-		{
-			if(scriptPubKey == null)
-				throw new ArgumentNullException("scriptPubKey");
-			var bytes = scriptPubKey.ToBytes(true);
-			return bytes.Length == 22 && bytes[0] == 0 && bytes[1] == 20;
-		}
-
-		public new WitKeyId ExtractScriptPubKeyParameters(Script scriptPubKey)
-		{
-			if(!CheckScriptPubKey(scriptPubKey))
-				return null;
-			byte[] data = new byte[20];
-			Array.Copy(scriptPubKey.ToBytes(true), 2, data, 0, 20);
-			return new WitKeyId(data);
-		}
-
-		public PayToWitPubkeyHashScriptSigParameters ExtractWitScriptParameters(WitScript witScript)
-		{
-			if(!CheckWitScriptCore(witScript))
-				return null;
-			try
-			{
-				return new PayToWitPubkeyHashScriptSigParameters()
-				{
-					TransactionSignature = (witScript[0].Length == 1 && witScript[0][0] == 0) ? null : new TransactionSignature(witScript[0]),
-					PublicKey = new PubKey(witScript[1], true),
-				};
-			}
-			catch(FormatException)
-			{
-				return null;
-			}
-		}
-
-		private bool CheckWitScriptCore(WitScript witScript)
-		{
-			return witScript.PushCount == 2 &&
-				   ((witScript[0].Length == 1 && witScript[0][0] == 0) || (TransactionSignature.IsValid(witScript[0], ScriptVerify.None))) &&
-				   PubKey.Check(witScript[1], false);
-		}
-
-
-		public WitScript GenerateWitScript(PayToWitPubkeyHashScriptSigParameters parameters)
-		{
-			return GenerateWitScript(parameters.TransactionSignature, parameters.PublicKey);
-		}
-	}
-
-	public class PayToWitScriptHashTemplate : PayToWitTemplate
-	{
-		static PayToWitScriptHashTemplate _Instance;
-		public new static PayToWitScriptHashTemplate Instance
-		{
-			get
-			{
-				return _Instance = _Instance ?? new PayToWitScriptHashTemplate();
-			}
-		}
-		public Script GenerateScriptPubKey(BitcoinWitScriptAddress address)
-		{
-			if(address == null)
-				throw new ArgumentNullException("address");
-			return GenerateScriptPubKey(address.Hash);
-		}
-		public Script GenerateScriptPubKey(WitScriptId scriptHash)
-		{
-			return scriptHash.ScriptPubKey;
-		}
-
-		public WitScript GenerateWitScript(Script scriptSig, Script redeemScript)
-		{
-			if(redeemScript == null)
-				throw new ArgumentNullException("redeemScript");
-			if(scriptSig == null)
-				throw new ArgumentNullException("scriptSig");
-			if(!scriptSig.IsPushOnly)
-				throw new ArgumentException("The script sig should be push only", "scriptSig");
-			scriptSig = scriptSig + Op.GetPushOp(redeemScript.ToBytes(true));
-			return new WitScript(scriptSig);
-		}
-
-		public WitScript GenerateWitScript(Op[] scriptSig, Script redeemScript)
-		{
-			if(redeemScript == null)
-				throw new ArgumentNullException("redeemScript");
-			if(scriptSig == null)
-				throw new ArgumentNullException("scriptSig");
-			return GenerateWitScript(new Script(scriptSig), redeemScript);
-		}
-
-		public override bool CheckScriptPubKey(Script scriptPubKey)
-		{
-			if(scriptPubKey == null)
-				throw new ArgumentNullException("scriptPubKey");
-			var bytes = scriptPubKey.ToBytes(true);
-			return bytes.Length == 34 && bytes[0] == 0 && bytes[1] == 32;
-		}
-		public new WitScriptId ExtractScriptPubKeyParameters(Script scriptPubKey)
-		{
-			if(!CheckScriptPubKey(scriptPubKey))
-				return null;
-			byte[] data = new byte[32];
-			Array.Copy(scriptPubKey.ToBytes(true), 2, data, 0, 32);
-			return new WitScriptId(data);
-		}
-
-		/// <summary>
-		/// Extract witness redeem from WitScript
-		/// </summary>
-		/// <param name="witScript">Witscript to extract information from</param>
-		/// <param name="expectedScriptId">Expected redeem hash</param>
-		/// <returns>The witness redeem</returns>
-		public Script ExtractWitScriptParameters(WitScript witScript, WitScriptId expectedScriptId = null)
-		{
-			if(witScript.PushCount == 0)
-				return null;
-			var last = witScript.GetUnsafePush(witScript.PushCount - 1);
-			Script redeem = new Script(last);
-			if(expectedScriptId != null)
-			{
-				if(expectedScriptId != redeem.WitHash)
-					return null;
-			}
-			return redeem;
-		}
-	}
-
-	public class WitProgramParameters
-	{
-		public OpcodeType Version
-		{
-			get;
-			set;
-		}
-
-		public byte[] Program
-		{
-			get;
-			set;
-		}
-	}
-
-	public class PayToWitTemplate : ScriptTemplate
-	{
-		static PayToWitTemplate _Instance;
-		public static PayToWitTemplate Instance
-		{
-			get
-			{
-				return _Instance = _Instance ?? new PayToWitTemplate();
-			}
-		}
-
-		public Script GenerateScriptPubKey(OpcodeType segWitVersion, byte[] data)
-		{
-			if(data == null)
-				throw new ArgumentNullException("data");
-			if(!ValidSegwitVersion((byte)segWitVersion))
-				throw new ArgumentException("Segwit version must be from OP_0 to OP_16", "segWitVersion");
-			return new Script(segWitVersion, Op.GetPushOp(data));
-		}
-
-		public override bool CheckScriptSig(Script scriptSig, Script scriptPubKey)
-		{
-			if(scriptSig == null)
-				throw new ArgumentNullException("scriptSig");
-			return scriptSig.Length == 0;
-		}
-
-		public override bool CheckScriptPubKey(Script scriptPubKey)
-		{
-			if(scriptPubKey == null)
-				throw new ArgumentNullException("scriptPubKey");
-			var bytes = scriptPubKey.ToBytes(true);
-			if(bytes.Length < 4 || bytes.Length > 34)
-			{
-				return false;
-			}
-			var version = bytes[0];
-			if(!ValidSegwitVersion(version))
-				return false;
-			return bytes[1] + 2 == bytes.Length;
-		}
-
-		public static bool ValidSegwitVersion(byte version)
-		{
-			return version == 0 || ((byte)OpcodeType.OP_1 <= version && version <= (byte)OpcodeType.OP_16);
-		}
-
-		public TxDestination ExtractScriptPubKeyParameters(Script scriptPubKey)
-		{
-			if(!CheckScriptPubKey(scriptPubKey))
-				return null;
-			var ops = scriptPubKey.ToOps().ToArray();
-			if(ops.Length != 2 || ops[1].PushData == null)
-				return null;
-			if(ops[0].Code == OpcodeType.OP_0)
-			{
-				if(ops[1].PushData.Length == 20)
-					return new WitKeyId(ops[1].PushData);
-				if(ops[1].PushData.Length == 32)
-					return new WitScriptId(ops[1].PushData);
-			}
-			return null;
-		}
-		public WitProgramParameters ExtractScriptPubKeyParameters2(Script scriptPubKey)
-		{
-			if(!CheckScriptPubKey(scriptPubKey))
-				return null;
-			var ops = scriptPubKey.ToOps().ToArray();
-			if(ops.Length != 2 || ops[1].PushData == null)
-				return null;
-			return new WitProgramParameters()
-			{
-				Version = ops[0].Code,
-				Program = ops[1].PushData
-			};
-		}
-
-		public override TxOutType Type
-		{
-			get
-			{
-				return TxOutType.TX_SEGWIT;
-			}
-		}
-
-		protected override bool CheckScriptPubKeyCore(Script scriptPubKey, Op[] scriptPubKeyOps)
-		{
-			throw new NotImplementedException();
-		}
-
-		protected override bool CheckScriptSigCore(Script scriptSig, Op[] scriptSigOps, Script scriptPubKey, Op[] scriptPubKeyOps)
-		{
-			throw new NotImplementedException();
-		}
-	}
-}
->>>>>>> d3cbf392
+﻿using NBitcoin.Crypto;
+using System;
+using System.Collections.Generic;
+using System.Linq;
+
+namespace NBitcoin
+{
+	//TODO : Is*Conform can be used to parses the script
+
+	public enum TxOutType
+	{
+		TX_NONSTANDARD,
+		// 'standard' transaction types:
+		TX_PUBKEY,
+		TX_PUBKEYHASH,
+		TX_SCRIPTHASH,
+		TX_MULTISIG,
+		TX_NULL_DATA,
+		TX_SEGWIT,
+	};
+
+	public class TxNullDataTemplate : ScriptTemplate
+	{
+		public TxNullDataTemplate(int maxScriptSize)
+		{
+			MaxScriptSizeLimit = maxScriptSize;
+		}
+		private static readonly TxNullDataTemplate _Instance = new TxNullDataTemplate(MAX_OP_RETURN_RELAY);
+		public static TxNullDataTemplate Instance
+		{
+			get
+			{
+				return _Instance;
+			}
+		}
+		public int MaxScriptSizeLimit
+		{
+			get;
+			private set;
+		}
+		protected override bool FastCheckScriptPubKey(Script scriptPubKey, out bool needMoreCheck)
+		{
+			var bytes = scriptPubKey.ToBytes(true);
+			if(bytes.Length == 0 ||
+				bytes[0] != (byte)OpcodeType.OP_RETURN ||
+				bytes.Length > MaxScriptSizeLimit)
+			{
+				needMoreCheck = false;
+				return false;
+			}
+			needMoreCheck = true;
+			return true;
+		}
+		protected override bool CheckScriptPubKeyCore(Script scriptPubKey, Op[] scriptPubKeyOps)
+		{
+			return scriptPubKeyOps.Skip(1).All(o => o.PushData != null && !o.IsInvalid);
+		}
+		public byte[][] ExtractScriptPubKeyParameters(Script scriptPubKey)
+		{
+			bool needMoreCheck;
+			if(!FastCheckScriptPubKey(scriptPubKey, out needMoreCheck))
+				return null;
+			var ops = scriptPubKey.ToOps().ToArray();
+			if(!CheckScriptPubKeyCore(scriptPubKey, ops))
+				return null;
+			return ops.Skip(1).Select(o => o.PushData).ToArray();
+		}
+
+		protected override bool CheckScriptSigCore(Script scriptSig, Op[] scriptSigOps, Script scriptPubKey, Op[] scriptPubKeyOps)
+		{
+			return false;
+		}
+
+		public const int MAX_OP_RETURN_RELAY = 83; //! bytes (+1 for OP_RETURN, +2 for the pushdata opcodes)
+		public Script GenerateScriptPubKey(params byte[][] data)
+		{
+			if(data == null)
+				throw new ArgumentNullException("data");
+			Op[] ops = new Op[data.Length + 1];
+			ops[0] = OpcodeType.OP_RETURN;
+			for(int i = 0; i < data.Length; i++)
+			{
+				ops[1 + i] = Op.GetPushOp(data[i]);
+			}
+			var script = new Script(ops);
+			if(script.ToBytes(true).Length > MaxScriptSizeLimit)
+				throw new ArgumentOutOfRangeException("data", "Data in OP_RETURN should have a maximum size of " + MaxScriptSizeLimit + " bytes");
+			return script;
+		}
+
+		public override TxOutType Type
+		{
+			get
+			{
+				return TxOutType.TX_NULL_DATA;
+			}
+		}
+	}
+
+	public class PayToMultiSigTemplateParameters
+	{
+		public int SignatureCount
+		{
+			get;
+			set;
+		}
+		public PubKey[] PubKeys
+		{
+			get;
+			set;
+		}
+
+		public byte[][] InvalidPubKeys
+		{
+			get;
+			set;
+		}
+	}
+	public class PayToMultiSigTemplate : ScriptTemplate
+	{
+		private static readonly PayToMultiSigTemplate _Instance = new PayToMultiSigTemplate();
+		public static PayToMultiSigTemplate Instance
+		{
+			get
+			{
+				return _Instance;
+			}
+		}
+		public Script GenerateScriptPubKey(int sigCount, params PubKey[] keys)
+		{
+			List<Op> ops = new List<Op>();
+			var push = Op.GetPushOp(sigCount);
+			if(!push.IsSmallUInt)
+				throw new ArgumentOutOfRangeException("sigCount should be less or equal to 16");
+			ops.Add(push);
+			var keyCount = Op.GetPushOp(keys.Length);
+			if(!keyCount.IsSmallUInt)
+				throw new ArgumentOutOfRangeException("key count should be less or equal to 16");
+			foreach(var key in keys)
+			{
+				ops.Add(Op.GetPushOp(key.ToBytes()));
+			}
+			ops.Add(keyCount);
+			ops.Add(OpcodeType.OP_CHECKMULTISIG);
+			return new Script(ops);
+		}
+		protected override bool CheckScriptPubKeyCore(Script scriptPubKey, Op[] scriptPubKeyOps)
+		{
+			var ops = scriptPubKeyOps;
+			if(ops.Length < 3)
+				return false;
+
+			var sigCount = ops[0].GetInt();
+			var keyCount = ops[ops.Length - 2].GetInt();
+
+			if(sigCount == null || keyCount == null)
+				return false;			
+			if(keyCount.Value < 0 || keyCount.Value > 20)
+				return false;
+			if(sigCount.Value < 0 || sigCount.Value > keyCount.Value)
+				return false;
+			if(1 + keyCount + 1 + 1 != ops.Length)
+				return false;
+			for(int i = 1; i < keyCount + 1; i++)
+			{
+				if(ops[i].PushData == null)
+					return false;
+			}
+			return ops[ops.Length - 1].Code == OpcodeType.OP_CHECKMULTISIG;
+		}
+
+		public PayToMultiSigTemplateParameters ExtractScriptPubKeyParameters(Script scriptPubKey)
+		{
+			bool needMoreCheck;
+			if(!FastCheckScriptPubKey(scriptPubKey, out needMoreCheck))
+				return null;
+			var ops = scriptPubKey.ToOps().ToArray();
+			if(!CheckScriptPubKeyCore(scriptPubKey, ops))
+				return null;
+
+			//already checked in CheckScriptPubKeyCore
+			var sigCount = ops[0].GetInt().Value;
+			var keyCount = ops[ops.Length - 2].GetInt().Value;
+			List<PubKey> keys = new List<PubKey>();
+			List<byte[]> invalidKeys = new List<byte[]>();
+			for(int i = 1; i < keyCount + 1; i++)
+			{
+				if(!PubKey.Check(ops[i].PushData, false))
+					invalidKeys.Add(ops[i].PushData);
+				else
+				{
+					try
+					{
+						keys.Add(new PubKey(ops[i].PushData));
+					}
+					catch(FormatException)
+					{
+						invalidKeys.Add(ops[i].PushData);
+					}
+				}
+			}
+
+			return new PayToMultiSigTemplateParameters()
+			{
+				SignatureCount = sigCount,
+				PubKeys = keys.ToArray(),
+				InvalidPubKeys = invalidKeys.ToArray()
+			};
+		}
+
+		protected override bool FastCheckScriptSig(Script scriptSig, Script scriptPubKey, out bool needMoreCheck)
+		{
+			var bytes = scriptSig.ToBytes(true);
+			if(bytes.Length == 0 ||
+				   bytes[0] != (byte)OpcodeType.OP_0)
+			{
+				needMoreCheck = false;
+				return false;
+			}
+			needMoreCheck = true;
+			return true;
+		}
+
+		protected override bool CheckScriptSigCore(Script scriptSig, Op[] scriptSigOps, Script scriptPubKey, Op[] scriptPubKeyOps)
+		{
+			if(!scriptSig.IsPushOnly)
+				return false;
+			if(scriptSigOps[0].Code != OpcodeType.OP_0)
+				return false;
+			if(scriptSigOps.Length == 1)
+				return false;
+			if(!scriptSigOps.Skip(1).All(s => TransactionSignature.ValidLength(s.PushData.Length) || s.Code == OpcodeType.OP_0))
+				return false;
+			if(scriptPubKeyOps != null)
+			{
+				if(!CheckScriptPubKeyCore(scriptPubKey, scriptPubKeyOps))
+					return false;
+				var sigCountExpected = scriptPubKeyOps[0].GetInt();
+				if(sigCountExpected == null)
+					return false;
+				return sigCountExpected == scriptSigOps.Length + 1;
+			}
+			return true;
+
+		}
+
+		public TransactionSignature[] ExtractScriptSigParameters(Script scriptSig)
+		{
+			bool needMoreCheck;
+			if(!FastCheckScriptSig(scriptSig, null, out needMoreCheck))
+				return null;
+			var ops = scriptSig.ToOps().ToArray();
+			if(!CheckScriptSigCore(scriptSig, ops, null, null))
+				return null;
+			try
+			{
+				return ops.Skip(1).Select(i => i.Code == OpcodeType.OP_0 ? null : new TransactionSignature(i.PushData)).ToArray();
+			}
+			catch(FormatException)
+			{
+				return null;
+			}
+		}
+
+		public override TxOutType Type
+		{
+			get
+			{
+				return TxOutType.TX_MULTISIG;
+			}
+		}
+
+		public Script GenerateScriptSig(TransactionSignature[] signatures)
+		{
+			return GenerateScriptSig((IEnumerable<TransactionSignature>)signatures);
+		}
+
+		public Script GenerateScriptSig(IEnumerable<TransactionSignature> signatures)
+		{
+			List<Op> ops = new List<Op>();
+			ops.Add(OpcodeType.OP_0);
+			foreach(var sig in signatures)
+			{
+				if(sig == null)
+					ops.Add(OpcodeType.OP_0);
+				else
+					ops.Add(Op.GetPushOp(sig.ToBytes()));
+			}
+			return new Script(ops);
+		}
+	}
+
+	public class PayToScriptHashSigParameters
+	{
+		public Script RedeemScript
+		{
+			get;
+			set;
+		}
+		public byte[][] Pushes
+		{
+			get;
+			set;
+		}
+		public TransactionSignature[] GetMultisigSignatures()
+		{
+			return PayToMultiSigTemplate.Instance.ExtractScriptSigParameters(new Script(Pushes.Select(p => Op.GetPushOp(p)).ToArray()));
+		}
+	}
+	//https://github.com/bitcoin/bips/blob/master/bip-0016.mediawiki
+	public class PayToScriptHashTemplate : ScriptTemplate
+	{
+		private static readonly PayToScriptHashTemplate _Instance = new PayToScriptHashTemplate();
+		public static PayToScriptHashTemplate Instance
+		{
+			get
+			{
+				return _Instance;
+			}
+		}
+		public Script GenerateScriptPubKey(ScriptId scriptId)
+		{
+			return new Script(
+				OpcodeType.OP_HASH160,
+				Op.GetPushOp(scriptId.ToBytes()),
+				OpcodeType.OP_EQUAL);
+		}
+		public Script GenerateScriptPubKey(Script scriptPubKey)
+		{
+			return GenerateScriptPubKey(scriptPubKey.Hash);
+		}
+
+		protected override bool FastCheckScriptPubKey(Script scriptPubKey, out bool needMoreCheck)
+		{
+			var bytes = scriptPubKey.ToBytes(true);
+			needMoreCheck = false;
+			return
+				   bytes.Length == 23 &&
+				   bytes[0] == (byte)OpcodeType.OP_HASH160 &&
+				   bytes[1] == 0x14 &&
+				   bytes[22] == (byte)OpcodeType.OP_EQUAL;
+		}
+		protected override bool CheckScriptPubKeyCore(Script scriptPubKey, Op[] scriptPubKeyOps)
+		{
+			return true;
+		}
+
+		public Script GenerateScriptSig(Op[] ops, Script redeemScript)
+		{
+			var pushScript = Op.GetPushOp(redeemScript._Script);
+			return new Script(ops.Concat(new[] { pushScript }));
+		}
+		public PayToScriptHashSigParameters ExtractScriptSigParameters(Script scriptSig)
+		{
+			return ExtractScriptSigParameters(scriptSig, null as Script);
+		}
+		public PayToScriptHashSigParameters ExtractScriptSigParameters(Script scriptSig, ScriptId expectedScriptId)
+		{
+			if(expectedScriptId == null)
+				return ExtractScriptSigParameters(scriptSig, null as Script);
+			return ExtractScriptSigParameters(scriptSig, expectedScriptId.ScriptPubKey);
+		}
+		public PayToScriptHashSigParameters ExtractScriptSigParameters(Script scriptSig, Script scriptPubKey)
+		{
+			var ops = scriptSig.ToOps().ToArray();
+			var ops2 = scriptPubKey == null ? null : scriptPubKey.ToOps().ToArray();
+			if(!CheckScriptSigCore(scriptSig, ops, scriptPubKey, ops2))
+				return null;
+
+			PayToScriptHashSigParameters result = new PayToScriptHashSigParameters();
+			result.RedeemScript = Script.FromBytesUnsafe(ops[ops.Length - 1].PushData);
+			result.Pushes = ops.Take(ops.Length - 1).Select(o => o.PushData).ToArray();
+			return result;
+		}
+		public Script GenerateScriptSig(byte[][] pushes, Script redeemScript)
+		{
+			List<Op> ops = new List<Op>();
+			foreach(var push in pushes)
+				ops.Add(Op.GetPushOp(push));
+			ops.Add(Op.GetPushOp(redeemScript.ToBytes(true)));
+			return new Script(ops);
+		}
+
+		public Script GenerateScriptSig(TransactionSignature[] signatures, Script redeemScript)
+		{
+			List<Op> ops = new List<Op>();
+			PayToMultiSigTemplate multiSigTemplate = new PayToMultiSigTemplate();
+			bool multiSig = multiSigTemplate.CheckScriptPubKey(redeemScript);
+			if(multiSig)
+				ops.Add(OpcodeType.OP_0);
+			foreach(var sig in signatures)
+			{
+				ops.Add(sig == null ? OpcodeType.OP_0 : Op.GetPushOp(sig.ToBytes()));
+			}
+			return GenerateScriptSig(ops.ToArray(), redeemScript);
+		}
+
+		public Script GenerateScriptSig(ECDSASignature[] signatures, Script redeemScript)
+		{
+			return GenerateScriptSig(signatures.Select(s => new TransactionSignature(s, SigHash.All)).ToArray(), redeemScript);
+		}
+		protected override bool CheckScriptSigCore(Script scriptSig, Op[] scriptSigOps, Script scriptPubKey, Op[] scriptPubKeyOps)
+		{
+			var ops = scriptSigOps;
+			if(ops.Length == 0)
+				return false;
+			if(!scriptSig.IsPushOnly)
+				return false;
+			if(scriptPubKey != null)
+			{
+				var expectedHash = ExtractScriptPubKeyParameters(scriptPubKey);
+				if(expectedHash == null)
+					return false;
+				if(expectedHash != Script.FromBytesUnsafe(ops[ops.Length - 1].PushData).Hash)
+					return false;
+			}
+
+			var redeemBytes = ops[ops.Length - 1].PushData;
+			if(redeemBytes.Length > 520)
+				return false;
+			return Script.FromBytesUnsafe(ops[ops.Length - 1].PushData).IsValid;
+		}
+
+
+
+		public override TxOutType Type
+		{
+			get
+			{
+				return TxOutType.TX_SCRIPTHASH;
+			}
+		}
+
+		public ScriptId ExtractScriptPubKeyParameters(Script scriptPubKey)
+		{
+			bool needMoreCheck;
+			if(!FastCheckScriptPubKey(scriptPubKey, out needMoreCheck))
+				return null;
+			return new ScriptId(scriptPubKey.ToBytes(true).SafeSubarray(2, 20));
+		}
+
+		public Script GenerateScriptSig(PayToScriptHashSigParameters parameters)
+		{
+			return GenerateScriptSig(parameters.Pushes, parameters.RedeemScript);
+		}
+	}
+	public class PayToPubkeyTemplate : ScriptTemplate
+	{
+		private static readonly PayToPubkeyTemplate _Instance = new PayToPubkeyTemplate();
+		public static PayToPubkeyTemplate Instance
+		{
+			get
+			{
+				return _Instance;
+			}
+		}
+		public Script GenerateScriptPubKey(PubKey pubkey)
+		{
+			return GenerateScriptPubKey(pubkey.ToBytes(true));
+		}
+		public Script GenerateScriptPubKey(byte[] pubkey)
+		{
+			return new Script(
+					Op.GetPushOp(pubkey),
+					OpcodeType.OP_CHECKSIG
+				);
+		}
+
+		protected override bool FastCheckScriptPubKey(Script scriptPubKey, out bool needMoreCheck)
+		{
+			needMoreCheck = false;
+			return
+				 scriptPubKey.Length > 3 &&
+				 PubKey.Check(scriptPubKey.ToBytes(true), 1, scriptPubKey.Length - 2, false) &&
+				 scriptPubKey.ToBytes(true)[scriptPubKey.Length - 1] == 0xac;
+		}
+
+		protected override bool CheckScriptPubKeyCore(Script scriptPubKey, Op[] scriptPubKeyOps)
+		{
+			return true;
+		}
+
+		public Script GenerateScriptSig(ECDSASignature signature)
+		{
+			return GenerateScriptSig(new TransactionSignature(signature, SigHash.All));
+		}
+		public Script GenerateScriptSig(TransactionSignature signature)
+		{
+			return new Script(
+				Op.GetPushOp(signature.ToBytes())
+				);
+		}
+
+		public TransactionSignature ExtractScriptSigParameters(Script scriptSig)
+		{
+			var ops = scriptSig.ToOps().ToArray();
+			if(!CheckScriptSigCore(scriptSig, ops, null, null))
+				return null;
+
+			var data = ops[0].PushData;
+			if(!TransactionSignature.ValidLength(data.Length))
+				return null;
+			try
+			{
+				return new TransactionSignature(data);
+			}
+			catch(FormatException)
+			{
+				return null;
+			}
+		}
+
+		protected override bool FastCheckScriptSig(Script scriptSig, Script scriptPubKey, out bool needMoreCheck)
+		{
+			needMoreCheck = true;
+			return (67 + 1 <= scriptSig.Length && scriptSig.Length <= 80 + 2) || scriptSig.Length == 9 + 1;
+		}
+
+		protected override bool CheckScriptSigCore(Script scriptSig, Op[] scriptSigOps, Script scriptPubKey, Op[] scriptPubKeyOps)
+		{
+			var ops = scriptSigOps;
+			if(ops.Length != 1)
+				return false;
+			return ops[0].PushData != null && TransactionSignature.IsValid(ops[0].PushData);
+		}
+
+		public override TxOutType Type
+		{
+			get
+			{
+				return TxOutType.TX_PUBKEY;
+			}
+		}
+
+		/// <summary>
+		/// Extract the public key or null from the script, perform quick check on pubkey
+		/// </summary>
+		/// <param name="scriptPubKey"></param>
+		/// <returns>The public key</returns>
+		public PubKey ExtractScriptPubKeyParameters(Script scriptPubKey)
+		{
+			bool needMoreCheck;
+			if(!FastCheckScriptPubKey(scriptPubKey, out needMoreCheck))
+				return null;
+			try
+			{
+				return new PubKey(scriptPubKey.ToBytes(true).SafeSubarray(1, scriptPubKey.Length - 2), true);
+			}
+			catch(FormatException)
+			{
+				return null;
+			}
+		}
+
+		/// <summary>
+		/// Extract the public key or null from the script
+		/// </summary>
+		/// <param name="scriptPubKey"></param>
+		/// <param name="deepCheck">Whether deep checks are done on public key</param>
+		/// <returns>The public key</returns>
+		public PubKey ExtractScriptPubKeyParameters(Script scriptPubKey, bool deepCheck)
+		{
+			var result = ExtractScriptPubKeyParameters(scriptPubKey);
+			if(result == null || !deepCheck)
+				return result;
+			return PubKey.Check(result.ToBytes(true), true) ? result : null;
+		}
+
+	}
+
+	public class PayToWitPubkeyHashScriptSigParameters : PayToPubkeyHashScriptSigParameters
+	{
+		public override TxDestination Hash
+		{
+			get
+			{
+				return PublicKey.WitHash;
+			}
+		}
+	}
+	public class PayToPubkeyHashScriptSigParameters : IDestination
+	{
+		public TransactionSignature TransactionSignature
+		{
+			get;
+			set;
+		}
+		public PubKey PublicKey
+		{
+			get;
+			set;
+		}
+
+		public virtual TxDestination Hash
+		{
+			get
+			{
+				return PublicKey.Hash;
+			}
+		}
+		#region IDestination Members
+
+		public Script ScriptPubKey
+		{
+			get
+			{
+				return Hash.ScriptPubKey;
+			}
+		}
+
+		#endregion
+	}
+	public class PayToPubkeyHashTemplate : ScriptTemplate
+	{
+		private static readonly PayToPubkeyHashTemplate _Instance = new PayToPubkeyHashTemplate();
+		public static PayToPubkeyHashTemplate Instance
+		{
+			get
+			{
+				return _Instance;
+			}
+		}
+		public Script GenerateScriptPubKey(BitcoinPubKeyAddress address)
+		{
+			if(address == null)
+				throw new ArgumentNullException("address");
+			return GenerateScriptPubKey(address.Hash);
+		}
+		public Script GenerateScriptPubKey(PubKey pubKey)
+		{
+			if(pubKey == null)
+				throw new ArgumentNullException("pubKey");
+			return GenerateScriptPubKey(pubKey.Hash);
+		}
+		public Script GenerateScriptPubKey(KeyId pubkeyHash)
+		{
+			return new Script(
+					OpcodeType.OP_DUP,
+					OpcodeType.OP_HASH160,
+					Op.GetPushOp(pubkeyHash.ToBytes()),
+					OpcodeType.OP_EQUALVERIFY,
+					OpcodeType.OP_CHECKSIG
+				);
+		}
+
+		public Script GenerateScriptSig(TransactionSignature signature, PubKey publicKey)
+		{
+			if(publicKey == null)
+				throw new ArgumentNullException("publicKey");
+			return new Script(
+				signature == null ? OpcodeType.OP_0 : Op.GetPushOp(signature.ToBytes()),
+				Op.GetPushOp(publicKey.ToBytes())
+				);
+		}
+
+		protected override bool FastCheckScriptPubKey(Script scriptPubKey, out bool needMoreCheck)
+		{
+			var bytes = scriptPubKey.ToBytes(true);
+			needMoreCheck = false;
+			return bytes.Length == 25 &&
+				   bytes[0] == (byte)OpcodeType.OP_DUP &&
+				   bytes[1] == (byte)OpcodeType.OP_HASH160 &&
+				   bytes[2] == 0x14 &&
+				   bytes[24] == (byte)OpcodeType.OP_CHECKSIG;
+		}
+
+		protected override bool CheckScriptPubKeyCore(Script scriptPubKey, Op[] scriptPubKeyOps)
+		{
+			return true;
+		}
+		public KeyId ExtractScriptPubKeyParameters(Script scriptPubKey)
+		{
+			bool needMoreCheck;
+			if(!FastCheckScriptPubKey(scriptPubKey, out needMoreCheck))
+				return null;
+			return new KeyId(scriptPubKey.ToBytes(true).SafeSubarray(3, 20));
+		}
+
+		protected override bool CheckScriptSigCore(Script scriptSig, Op[] scriptSigOps, Script scriptPubKey, Op[] scriptPubKeyOps)
+		{
+			var ops = scriptSigOps;
+			if(ops.Length != 2)
+				return false;
+			return ops[0].PushData != null &&
+				   ((ops[0].Code == OpcodeType.OP_0) || TransactionSignature.IsValid(ops[0].PushData, ScriptVerify.None)) &&
+				   ops[1].PushData != null && PubKey.Check(ops[1].PushData, false);
+		}
+
+		public bool CheckScriptSig(Script scriptSig)
+		{
+			return CheckScriptSig(scriptSig, null);
+		}
+
+		public PayToPubkeyHashScriptSigParameters ExtractScriptSigParameters(Script scriptSig)
+		{
+			var ops = scriptSig.ToOps().ToArray();
+			if(!CheckScriptSigCore(scriptSig, ops, null, null))
+				return null;
+			try
+			{
+				return new PayToPubkeyHashScriptSigParameters()
+				{
+					TransactionSignature = ops[0].Code == OpcodeType.OP_0 ? null : new TransactionSignature(ops[0].PushData),
+					PublicKey = new PubKey(ops[1].PushData, true),
+				};
+			}
+			catch(FormatException)
+			{
+				return null;
+			}
+		}
+
+
+		public Script GenerateScriptSig(PayToPubkeyHashScriptSigParameters parameters)
+		{
+			return GenerateScriptSig(parameters.TransactionSignature, parameters.PublicKey);
+		}
+
+		public override TxOutType Type
+		{
+			get
+			{
+				return TxOutType.TX_PUBKEYHASH;
+			}
+		}
+
+	}
+	public abstract class ScriptTemplate
+	{
+		public virtual bool CheckScriptPubKey(Script scriptPubKey)
+		{
+			if(scriptPubKey == null)
+				throw new ArgumentNullException("scriptPubKey");
+			bool needMoreCheck;
+			bool result = FastCheckScriptPubKey(scriptPubKey, out needMoreCheck);
+			if(needMoreCheck)
+			{
+				result &= CheckScriptPubKeyCore(scriptPubKey, scriptPubKey.ToOps().ToArray());
+			}
+			return result;
+		}
+
+		protected virtual bool FastCheckScriptPubKey(Script scriptPubKey, out bool needMoreCheck)
+		{
+			needMoreCheck = true;
+			return true;
+		}
+
+		protected abstract bool CheckScriptPubKeyCore(Script scriptPubKey, Op[] scriptPubKeyOps);
+		public virtual bool CheckScriptSig(Script scriptSig, Script scriptPubKey)
+		{
+			if(scriptSig == null)
+				throw new ArgumentNullException("scriptSig");
+			bool needMoreCheck;
+			var result = FastCheckScriptSig(scriptSig, scriptPubKey, out needMoreCheck);
+			if(needMoreCheck)
+			{
+				result &= CheckScriptSigCore(scriptSig, scriptSig.ToOps().ToArray(), scriptPubKey, scriptPubKey == null ? null : scriptPubKey.ToOps().ToArray());
+			}
+			return result;
+		}
+
+		protected virtual bool FastCheckScriptSig(Script scriptSig, Script scriptPubKey, out bool needMoreCheck)
+		{
+			needMoreCheck = true;
+			return true;
+		}
+
+		protected abstract bool CheckScriptSigCore(Script scriptSig, Op[] scriptSigOps, Script scriptPubKey, Op[] scriptPubKeyOps);
+		public abstract TxOutType Type
+		{
+			get;
+		}
+	}
+
+	public class PayToWitPubKeyHashTemplate : PayToWitTemplate
+	{
+		static PayToWitPubKeyHashTemplate _Instance;
+		public new static PayToWitPubKeyHashTemplate Instance
+		{
+			get
+			{
+				return _Instance = _Instance ?? new PayToWitPubKeyHashTemplate();
+			}
+		}
+		public Script GenerateScriptPubKey(BitcoinWitPubKeyAddress address)
+		{
+			if(address == null)
+				throw new ArgumentNullException("address");
+			return GenerateScriptPubKey(address.Hash);
+		}
+		public Script GenerateScriptPubKey(PubKey pubKey)
+		{
+			if(pubKey == null)
+				throw new ArgumentNullException("pubKey");
+			return GenerateScriptPubKey(pubKey.WitHash);
+		}
+		public Script GenerateScriptPubKey(WitKeyId pubkeyHash)
+		{
+			return pubkeyHash.ScriptPubKey;
+		}
+
+		public WitScript GenerateWitScript(TransactionSignature signature, PubKey publicKey)
+		{
+			if(publicKey == null)
+				throw new ArgumentNullException("publicKey");
+			return new WitScript(
+				signature == null ? OpcodeType.OP_0 : Op.GetPushOp(signature.ToBytes()),
+				Op.GetPushOp(publicKey.ToBytes())
+				);
+		}
+
+
+		public override bool CheckScriptPubKey(Script scriptPubKey)
+		{
+			if(scriptPubKey == null)
+				throw new ArgumentNullException("scriptPubKey");
+			var bytes = scriptPubKey.ToBytes(true);
+			return bytes.Length == 22 && bytes[0] == 0 && bytes[1] == 20;
+		}
+
+		public new WitKeyId ExtractScriptPubKeyParameters(Script scriptPubKey)
+		{
+			if(!CheckScriptPubKey(scriptPubKey))
+				return null;
+			byte[] data = new byte[20];
+			Array.Copy(scriptPubKey.ToBytes(true), 2, data, 0, 20);
+			return new WitKeyId(data);
+		}
+
+		public PayToWitPubkeyHashScriptSigParameters ExtractWitScriptParameters(WitScript witScript)
+		{
+			if(!CheckWitScriptCore(witScript))
+				return null;
+			try
+			{
+				return new PayToWitPubkeyHashScriptSigParameters()
+				{
+					TransactionSignature = (witScript[0].Length == 1 && witScript[0][0] == 0) ? null : new TransactionSignature(witScript[0]),
+					PublicKey = new PubKey(witScript[1], true),
+				};
+			}
+			catch(FormatException)
+			{
+				return null;
+			}
+		}
+
+		private bool CheckWitScriptCore(WitScript witScript)
+		{
+			return witScript.PushCount == 2 &&
+				   ((witScript[0].Length == 1 && witScript[0][0] == 0) || (TransactionSignature.IsValid(witScript[0], ScriptVerify.None))) &&
+				   PubKey.Check(witScript[1], false);
+		}
+
+
+		public WitScript GenerateWitScript(PayToWitPubkeyHashScriptSigParameters parameters)
+		{
+			return GenerateWitScript(parameters.TransactionSignature, parameters.PublicKey);
+		}
+	}
+
+	public class PayToWitScriptHashTemplate : PayToWitTemplate
+	{
+		static PayToWitScriptHashTemplate _Instance;
+		public new static PayToWitScriptHashTemplate Instance
+		{
+			get
+			{
+				return _Instance = _Instance ?? new PayToWitScriptHashTemplate();
+			}
+		}
+		public Script GenerateScriptPubKey(BitcoinWitScriptAddress address)
+		{
+			if(address == null)
+				throw new ArgumentNullException("address");
+			return GenerateScriptPubKey(address.Hash);
+		}
+		public Script GenerateScriptPubKey(WitScriptId scriptHash)
+		{
+			return scriptHash.ScriptPubKey;
+		}
+
+		public WitScript GenerateWitScript(Script scriptSig, Script redeemScript)
+		{
+			if(redeemScript == null)
+				throw new ArgumentNullException("redeemScript");
+			if(scriptSig == null)
+				throw new ArgumentNullException("scriptSig");
+			if(!scriptSig.IsPushOnly)
+				throw new ArgumentException("The script sig should be push only", "scriptSig");
+			scriptSig = scriptSig + Op.GetPushOp(redeemScript.ToBytes(true));
+			return new WitScript(scriptSig);
+		}
+
+		public WitScript GenerateWitScript(Op[] scriptSig, Script redeemScript)
+		{
+			if(redeemScript == null)
+				throw new ArgumentNullException("redeemScript");
+			if(scriptSig == null)
+				throw new ArgumentNullException("scriptSig");
+			return GenerateWitScript(new Script(scriptSig), redeemScript);
+		}
+
+		public override bool CheckScriptPubKey(Script scriptPubKey)
+		{
+			if(scriptPubKey == null)
+				throw new ArgumentNullException("scriptPubKey");
+			var bytes = scriptPubKey.ToBytes(true);
+			return bytes.Length == 34 && bytes[0] == 0 && bytes[1] == 32;
+		}
+		public new WitScriptId ExtractScriptPubKeyParameters(Script scriptPubKey)
+		{
+			if(!CheckScriptPubKey(scriptPubKey))
+				return null;
+			byte[] data = new byte[32];
+			Array.Copy(scriptPubKey.ToBytes(true), 2, data, 0, 32);
+			return new WitScriptId(data);
+		}
+
+		/// <summary>
+		/// Extract witness redeem from WitScript
+		/// </summary>
+		/// <param name="witScript">Witscript to extract information from</param>
+		/// <param name="expectedScriptId">Expected redeem hash</param>
+		/// <returns>The witness redeem</returns>
+		public Script ExtractWitScriptParameters(WitScript witScript, WitScriptId expectedScriptId = null)
+		{
+			if(witScript.PushCount == 0)
+				return null;
+			var last = witScript.GetUnsafePush(witScript.PushCount - 1);
+			Script redeem = new Script(last);
+			if(expectedScriptId != null)
+			{
+				if(expectedScriptId != redeem.WitHash)
+					return null;
+			}
+			return redeem;
+		}
+	}
+
+	public class WitProgramParameters
+	{
+		public OpcodeType Version
+		{
+			get;
+			set;
+		}
+
+		public byte[] Program
+		{
+			get;
+			set;
+		}
+	}
+
+	public class PayToWitTemplate : ScriptTemplate
+	{
+		static PayToWitTemplate _Instance;
+		public static PayToWitTemplate Instance
+		{
+			get
+			{
+				return _Instance = _Instance ?? new PayToWitTemplate();
+			}
+		}
+
+		public Script GenerateScriptPubKey(OpcodeType segWitVersion, byte[] data)
+		{
+			if(data == null)
+				throw new ArgumentNullException("data");
+			if(!ValidSegwitVersion((byte)segWitVersion))
+				throw new ArgumentException("Segwit version must be from OP_0 to OP_16", "segWitVersion");
+			return new Script(segWitVersion, Op.GetPushOp(data));
+		}
+
+		public override bool CheckScriptSig(Script scriptSig, Script scriptPubKey)
+		{
+			if(scriptSig == null)
+				throw new ArgumentNullException("scriptSig");
+			return scriptSig.Length == 0;
+		}
+
+		public override bool CheckScriptPubKey(Script scriptPubKey)
+		{
+			if(scriptPubKey == null)
+				throw new ArgumentNullException("scriptPubKey");
+			var bytes = scriptPubKey.ToBytes(true);
+			if(bytes.Length < 4 || bytes.Length > 34)
+			{
+				return false;
+			}
+			var version = bytes[0];
+			if(!ValidSegwitVersion(version))
+				return false;
+			return bytes[1] + 2 == bytes.Length;
+		}
+
+		public static bool ValidSegwitVersion(byte version)
+		{
+			return version == 0 || ((byte)OpcodeType.OP_1 <= version && version <= (byte)OpcodeType.OP_16);
+		}
+
+		public TxDestination ExtractScriptPubKeyParameters(Script scriptPubKey)
+		{
+			if(!CheckScriptPubKey(scriptPubKey))
+				return null;
+			var ops = scriptPubKey.ToOps().ToArray();
+			if(ops.Length != 2 || ops[1].PushData == null)
+				return null;
+			if(ops[0].Code == OpcodeType.OP_0)
+			{
+				if(ops[1].PushData.Length == 20)
+					return new WitKeyId(ops[1].PushData);
+				if(ops[1].PushData.Length == 32)
+					return new WitScriptId(ops[1].PushData);
+			}
+			return null;
+		}
+		public WitProgramParameters ExtractScriptPubKeyParameters2(Script scriptPubKey)
+		{
+			if(!CheckScriptPubKey(scriptPubKey))
+				return null;
+			var ops = scriptPubKey.ToOps().ToArray();
+			if(ops.Length != 2 || ops[1].PushData == null)
+				return null;
+			return new WitProgramParameters()
+			{
+				Version = ops[0].Code,
+				Program = ops[1].PushData
+			};
+		}
+
+		public override TxOutType Type
+		{
+			get
+			{
+				return TxOutType.TX_SEGWIT;
+			}
+		}
+
+		protected override bool CheckScriptPubKeyCore(Script scriptPubKey, Op[] scriptPubKeyOps)
+		{
+			throw new NotImplementedException();
+		}
+
+		protected override bool CheckScriptSigCore(Script scriptSig, Op[] scriptSigOps, Script scriptPubKey, Op[] scriptPubKeyOps)
+		{
+			throw new NotImplementedException();
+		}
+	}
+}