<<<<<<< HEAD
﻿using System;
using System.Linq;
using System.Text;
using NBitcoin.BIP38;
using NBitcoin.BouncyCastle.math;
using NBitcoin.Crypto;

namespace NBitcoin
{
	public class Key : IBitcoinSerializable, IDestination
	{
		private const int KEY_SIZE = 32;
		private readonly static uint256 N = uint256.Parse("fffffffffffffffffffffffffffffffebaaedce6af48a03bbfd25e8cd0364141");

		public static Key Parse(string wif, Network network = null)
		{
			return Network.CreateFromBase58Data<BitcoinSecret>(wif, network).PrivateKey;
		}

		public static Key Parse(string wif, string password, Network network = null)
		{
			return Network.CreateFromBase58Data<BitcoinEncryptedSecret>(wif, network).GetKey(password);
		}

		byte[] vch = new byte[0];
		ECKey _ECKey;
		public bool IsCompressed
		{
			get;
			internal set;
		}

		public Key()
			: this(true)
		{

		}

		public Key(bool fCompressedIn)
		{
			var data = new byte[KEY_SIZE];
			do
			{
				RandomUtils.GetBytes(data);
			} while(!Check(data));

			SetBytes(data, data.Length, fCompressedIn);
		}
		public Key(byte[] data, int count = -1, bool fCompressedIn = true)
		{
			if(count == -1)
				count = data.Length;
			if(count != KEY_SIZE)
			{
				throw new FormatException("The size of an EC key should be 32");
			}
			if(Check(data))
			{
				SetBytes(data, count, fCompressedIn);
			}
			else
				throw new FormatException("Invalid EC key");
		}

		private void SetBytes(byte[] data, int count, bool fCompressedIn)
		{
			vch = data.SafeSubarray(0, count);
			IsCompressed = fCompressedIn;
			_ECKey = new ECKey(vch, true);
		}

		private static bool Check(byte[] vch)
		{
			var candidateKey = new uint256(vch.SafeSubarray(0, KEY_SIZE));
			return candidateKey > 0 && candidateKey < N;
		}

		PubKey _PubKey;

		public PubKey PubKey
		{
			get
			{
				if(_PubKey == null)
				{
					ECKey key = new ECKey(vch, true);
					_PubKey = key.GetPubKey(IsCompressed);
				}
				return _PubKey;
			}
		}

		public ECDSASignature Sign(uint256 hash)
		{
			return _ECKey.Sign(hash);
		}


		public string SignMessage(String message)
		{
			return SignMessage(Encoding.UTF8.GetBytes(message));
		}
		public string SignMessage(byte[] messageBytes)
		{
			byte[] data = Utils.FormatMessageForSigning(messageBytes);
			var hash = Hashes.Hash256(data);
			return Convert.ToBase64String(SignCompact(hash));
		}


		public byte[] SignCompact(uint256 hash)
		{
			var sig = _ECKey.Sign(hash);
			// Now we have to work backwards to figure out the recId needed to recover the signature.
			int recId = -1;
			for(int i = 0; i < 4; i++)
			{
				ECKey k = ECKey.RecoverFromSignature(i, sig, hash, IsCompressed);
				if(k != null && k.GetPubKey(IsCompressed).ToHex() == PubKey.ToHex())
				{
					recId = i;
					break;
				}
			}

			if(recId == -1)
				throw new InvalidOperationException("Could not construct a recoverable key. This should never happen.");

			int headerByte = recId + 27 + (IsCompressed ? 4 : 0);

			byte[] sigData = new byte[65];  // 1 header + 32 bytes for R + 32 bytes for S

			sigData[0] = (byte)headerByte;

			Array.Copy(Utils.BigIntegerToBytes(sig.R, 32), 0, sigData, 1, 32);
			Array.Copy(Utils.BigIntegerToBytes(sig.S, 32), 0, sigData, 33, 32);
			return sigData;
		}

		#region IBitcoinSerializable Members

		public void ReadWrite(BitcoinStream stream)
		{
			stream.ReadWrite(ref vch);
			if(!stream.Serializing)
			{
				_ECKey = new ECKey(vch, true);
			}
		}

		#endregion

		public Key Derivate(byte[] cc, uint nChild, out byte[] ccChild)
		{
			byte[] l = null;
			if((nChild >> 31) == 0)
			{
				var pubKey = PubKey.ToBytes();
				l = Hashes.BIP32Hash(cc, nChild, pubKey[0], pubKey.SafeSubarray(1));
			}
			else
			{
				l = Hashes.BIP32Hash(cc, nChild, 0, this.ToBytes());
			}
			var ll = l.SafeSubarray(0, 32);
			var lr = l.SafeSubarray(32, 32);

			ccChild = lr;

			var parse256LL = new BigInteger(1, ll);
			var kPar = new BigInteger(1, vch);
			var N = ECKey.CURVE.N;

			if(parse256LL.CompareTo(N) >= 0)
				throw new InvalidOperationException("You won a prize ! this should happen very rarely. Take a screenshot, and roll the dice again.");
			var key = parse256LL.Add(kPar).Mod(N);
			if(key == BigInteger.Zero)
				throw new InvalidOperationException("You won the big prize ! this would happen only 1 in 2^127. Take a screenshot, and roll the dice again.");

			var keyBytes = key.ToByteArrayUnsigned();
			if(keyBytes.Length < 32)
				keyBytes = new byte[32 - keyBytes.Length].Concat(keyBytes).ToArray();
			return new Key(keyBytes);
		}

		public Key Uncover(Key scan, PubKey ephem)
		{
			var curve = ECKey.Secp256k1;
			var priv = new BigInteger(1, PubKey.GetStealthSharedSecret(scan, ephem))
							.Add(new BigInteger(1, this.ToBytes()))
							.Mod(curve.N)
							.ToByteArrayUnsigned();

			if(priv.Length < 32)
				priv = new byte[32 - priv.Length].Concat(priv).ToArray();

			var key = new Key(priv, fCompressedIn: this.IsCompressed);
			return key;
		}

		public BitcoinSecret GetBitcoinSecret(Network network)
		{
			return new BitcoinSecret(this, network);
		}

		/// <summary>
		/// Same than GetBitcoinSecret
		/// </summary>
		/// <param name="network"></param>
		/// <returns></returns>
		public BitcoinSecret GetWif(Network network)
		{
			return new BitcoinSecret(this, network);
		}

		public BitcoinEncryptedSecretNoEC GetEncryptedBitcoinSecret(string password, Network network)
		{
			return new BitcoinEncryptedSecretNoEC(this, password, network);
		}

		public string ToString(Network network)
		{
			return new BitcoinSecret(this, network).ToString();
		}

		#region IDestination Members

		public Script ScriptPubKey
		{
			get
			{
				return PubKey.Hash.ScriptPubKey;
			}
		}

		#endregion

		public TransactionSignature Sign(uint256 hash, SigHash sigHash)
		{
			return new TransactionSignature(Sign(hash), sigHash);
		}
	}
}
=======
﻿using NBitcoin.Crypto;
using NBitcoin.BouncyCastle.Math;
using System;
using System.Linq;
using System.Text;

namespace NBitcoin
{
	public class Key : IBitcoinSerializable, IDestination
	{
		private const int KEY_SIZE = 32;
		private readonly static uint256 N = uint256.Parse("fffffffffffffffffffffffffffffffebaaedce6af48a03bbfd25e8cd0364141");

		public static Key Parse(string wif, Network network = null)
		{
			return Network.CreateFromBase58Data<BitcoinSecret>(wif, network).PrivateKey;
		}

		public static Key Parse(string wif, string password, Network network = null)
		{
			return Network.CreateFromBase58Data<BitcoinEncryptedSecret>(wif, network).GetKey(password);
		}

		byte[] vch = new byte[0];
		internal ECKey _ECKey;
		public bool IsCompressed
		{
			get;
			internal set;
		}

		public Key()
			: this(true)
		{

		}

		public Key(bool fCompressedIn)
		{
			var data = new byte[KEY_SIZE];
			do
			{
				RandomUtils.GetBytes(data);
			} while(!Check(data));

			SetBytes(data, data.Length, fCompressedIn);
		}
		public Key(byte[] data, int count = -1, bool fCompressedIn = true)
		{
			if(count == -1)
				count = data.Length;
			if(count != KEY_SIZE)
			{
				throw new FormatException("The size of an EC key should be 32");
			}
			if(Check(data))
			{
				SetBytes(data, count, fCompressedIn);
			}
			else
				throw new FormatException("Invalid EC key");
		}

		private void SetBytes(byte[] data, int count, bool fCompressedIn)
		{
			vch = data.SafeSubarray(0, count);
			IsCompressed = fCompressedIn;
			_ECKey = new ECKey(vch, true);
		}

		private static bool Check(byte[] vch)
		{
			var candidateKey = new uint256(vch.SafeSubarray(0, KEY_SIZE));
			return candidateKey > 0 && candidateKey < N;
		}

		PubKey _PubKey;

		public PubKey PubKey
		{
			get
			{
				if(_PubKey == null)
				{
					ECKey key = new ECKey(vch, true);
					_PubKey = key.GetPubKey(IsCompressed);
				}
				return _PubKey;
			}
		}

		public ECDSASignature Sign(uint256 hash)
		{
			return _ECKey.Sign(hash);
		}


		public string SignMessage(String message)
		{
			return SignMessage(Encoding.UTF8.GetBytes(message));
		}
		public string SignMessage(byte[] messageBytes)
		{
			byte[] data = Utils.FormatMessageForSigning(messageBytes);
			var hash = Hashes.Hash256(data);
			return Convert.ToBase64String(SignCompact(hash));
		}


		public byte[] SignCompact(uint256 hash)
		{
			var sig = _ECKey.Sign(hash);
			// Now we have to work backwards to figure out the recId needed to recover the signature.
			int recId = -1;
			for(int i = 0; i < 4; i++)
			{
				ECKey k = ECKey.RecoverFromSignature(i, sig, hash, IsCompressed);
				if(k != null && k.GetPubKey(IsCompressed).ToHex() == PubKey.ToHex())
				{
					recId = i;
					break;
				}
			}

			if(recId == -1)
				throw new InvalidOperationException("Could not construct a recoverable key. This should never happen.");

			int headerByte = recId + 27 + (IsCompressed ? 4 : 0);

			byte[] sigData = new byte[65];  // 1 header + 32 bytes for R + 32 bytes for S

			sigData[0] = (byte)headerByte;

			Array.Copy(Utils.BigIntegerToBytes(sig.R, 32), 0, sigData, 1, 32);
			Array.Copy(Utils.BigIntegerToBytes(sig.S, 32), 0, sigData, 33, 32);
			return sigData;
		}

		#region IBitcoinSerializable Members

		public void ReadWrite(BitcoinStream stream)
		{
			stream.ReadWrite(ref vch);
			if(!stream.Serializing)
			{
				_ECKey = new ECKey(vch, true);
			}
		}

		#endregion

		public Key Derivate(byte[] cc, uint nChild, out byte[] ccChild)
		{
			byte[] l = null;
			if((nChild >> 31) == 0)
			{
				var pubKey = PubKey.ToBytes();
				l = Hashes.BIP32Hash(cc, nChild, pubKey[0], pubKey.SafeSubarray(1));
			}
			else
			{
				l = Hashes.BIP32Hash(cc, nChild, 0, this.ToBytes());
			}
			var ll = l.SafeSubarray(0, 32);
			var lr = l.SafeSubarray(32, 32);

			ccChild = lr;

			var parse256LL = new BigInteger(1, ll);
			var kPar = new BigInteger(1, vch);
			var N = ECKey.CURVE.N;

			if(parse256LL.CompareTo(N) >= 0)
				throw new InvalidOperationException("You won a prize ! this should happen very rarely. Take a screenshot, and roll the dice again.");
			var key = parse256LL.Add(kPar).Mod(N);
			if(key == BigInteger.Zero)
				throw new InvalidOperationException("You won the big prize ! this has probability lower than 1 in 2^127. Take a screenshot, and roll the dice again.");

			var keyBytes = key.ToByteArrayUnsigned();
			if(keyBytes.Length < 32)
				keyBytes = new byte[32 - keyBytes.Length].Concat(keyBytes).ToArray();
			return new Key(keyBytes);
		}

		public Key Uncover(Key scan, PubKey ephem)
		{
			var curve = ECKey.Secp256k1;
			var priv = new BigInteger(1, PubKey.GetStealthSharedSecret(scan, ephem))
							.Add(new BigInteger(1, this.ToBytes()))
							.Mod(curve.N)
							.ToByteArrayUnsigned();

			if(priv.Length < 32)
				priv = new byte[32 - priv.Length].Concat(priv).ToArray();

			var key = new Key(priv, fCompressedIn: this.IsCompressed);
			return key;
		}

		public BitcoinSecret GetBitcoinSecret(Network network)
		{
			return new BitcoinSecret(this, network);
		}

		/// <summary>
		/// Same than GetBitcoinSecret
		/// </summary>
		/// <param name="network"></param>
		/// <returns></returns>
		public BitcoinSecret GetWif(Network network)
		{
			return new BitcoinSecret(this, network);
		}

		public BitcoinEncryptedSecretNoEC GetEncryptedBitcoinSecret(string password, Network network)
		{
			return new BitcoinEncryptedSecretNoEC(this, password, network);
		}

		public string ToString(Network network)
		{
			return new BitcoinSecret(this, network).ToString();
		}

		#region IDestination Members

		public Script ScriptPubKey
		{
			get
			{
				return PubKey.Hash.ScriptPubKey;
			}
		}

		#endregion

		public TransactionSignature Sign(uint256 hash, SigHash sigHash)
		{
			return new TransactionSignature(Sign(hash), sigHash);
		}
	}
}
>>>>>>> d3cbf392
<|MERGE_RESOLUTION|>--- conflicted
+++ resolved
@@ -1,488 +1,242 @@
-<<<<<<< HEAD
-﻿using System;
-using System.Linq;
-using System.Text;
-using NBitcoin.BIP38;
-using NBitcoin.BouncyCastle.math;
-using NBitcoin.Crypto;
-
-namespace NBitcoin
-{
-	public class Key : IBitcoinSerializable, IDestination
-	{
-		private const int KEY_SIZE = 32;
-		private readonly static uint256 N = uint256.Parse("fffffffffffffffffffffffffffffffebaaedce6af48a03bbfd25e8cd0364141");
-
-		public static Key Parse(string wif, Network network = null)
-		{
-			return Network.CreateFromBase58Data<BitcoinSecret>(wif, network).PrivateKey;
-		}
-
-		public static Key Parse(string wif, string password, Network network = null)
-		{
-			return Network.CreateFromBase58Data<BitcoinEncryptedSecret>(wif, network).GetKey(password);
-		}
-
-		byte[] vch = new byte[0];
-		ECKey _ECKey;
-		public bool IsCompressed
-		{
-			get;
-			internal set;
-		}
-
-		public Key()
-			: this(true)
-		{
-
-		}
-
-		public Key(bool fCompressedIn)
-		{
-			var data = new byte[KEY_SIZE];
-			do
-			{
-				RandomUtils.GetBytes(data);
-			} while(!Check(data));
-
-			SetBytes(data, data.Length, fCompressedIn);
-		}
-		public Key(byte[] data, int count = -1, bool fCompressedIn = true)
-		{
-			if(count == -1)
-				count = data.Length;
-			if(count != KEY_SIZE)
-			{
-				throw new FormatException("The size of an EC key should be 32");
-			}
-			if(Check(data))
-			{
-				SetBytes(data, count, fCompressedIn);
-			}
-			else
-				throw new FormatException("Invalid EC key");
-		}
-
-		private void SetBytes(byte[] data, int count, bool fCompressedIn)
-		{
-			vch = data.SafeSubarray(0, count);
-			IsCompressed = fCompressedIn;
-			_ECKey = new ECKey(vch, true);
-		}
-
-		private static bool Check(byte[] vch)
-		{
-			var candidateKey = new uint256(vch.SafeSubarray(0, KEY_SIZE));
-			return candidateKey > 0 && candidateKey < N;
-		}
-
-		PubKey _PubKey;
-
-		public PubKey PubKey
-		{
-			get
-			{
-				if(_PubKey == null)
-				{
-					ECKey key = new ECKey(vch, true);
-					_PubKey = key.GetPubKey(IsCompressed);
-				}
-				return _PubKey;
-			}
-		}
-
-		public ECDSASignature Sign(uint256 hash)
-		{
-			return _ECKey.Sign(hash);
-		}
-
-
-		public string SignMessage(String message)
-		{
-			return SignMessage(Encoding.UTF8.GetBytes(message));
-		}
-		public string SignMessage(byte[] messageBytes)
-		{
-			byte[] data = Utils.FormatMessageForSigning(messageBytes);
-			var hash = Hashes.Hash256(data);
-			return Convert.ToBase64String(SignCompact(hash));
-		}
-
-
-		public byte[] SignCompact(uint256 hash)
-		{
-			var sig = _ECKey.Sign(hash);
-			// Now we have to work backwards to figure out the recId needed to recover the signature.
-			int recId = -1;
-			for(int i = 0; i < 4; i++)
-			{
-				ECKey k = ECKey.RecoverFromSignature(i, sig, hash, IsCompressed);
-				if(k != null && k.GetPubKey(IsCompressed).ToHex() == PubKey.ToHex())
-				{
-					recId = i;
-					break;
-				}
-			}
-
-			if(recId == -1)
-				throw new InvalidOperationException("Could not construct a recoverable key. This should never happen.");
-
-			int headerByte = recId + 27 + (IsCompressed ? 4 : 0);
-
-			byte[] sigData = new byte[65];  // 1 header + 32 bytes for R + 32 bytes for S
-
-			sigData[0] = (byte)headerByte;
-
-			Array.Copy(Utils.BigIntegerToBytes(sig.R, 32), 0, sigData, 1, 32);
-			Array.Copy(Utils.BigIntegerToBytes(sig.S, 32), 0, sigData, 33, 32);
-			return sigData;
-		}
-
-		#region IBitcoinSerializable Members
-
-		public void ReadWrite(BitcoinStream stream)
-		{
-			stream.ReadWrite(ref vch);
-			if(!stream.Serializing)
-			{
-				_ECKey = new ECKey(vch, true);
-			}
-		}
-
-		#endregion
-
-		public Key Derivate(byte[] cc, uint nChild, out byte[] ccChild)
-		{
-			byte[] l = null;
-			if((nChild >> 31) == 0)
-			{
-				var pubKey = PubKey.ToBytes();
-				l = Hashes.BIP32Hash(cc, nChild, pubKey[0], pubKey.SafeSubarray(1));
-			}
-			else
-			{
-				l = Hashes.BIP32Hash(cc, nChild, 0, this.ToBytes());
-			}
-			var ll = l.SafeSubarray(0, 32);
-			var lr = l.SafeSubarray(32, 32);
-
-			ccChild = lr;
-
-			var parse256LL = new BigInteger(1, ll);
-			var kPar = new BigInteger(1, vch);
-			var N = ECKey.CURVE.N;
-
-			if(parse256LL.CompareTo(N) >= 0)
-				throw new InvalidOperationException("You won a prize ! this should happen very rarely. Take a screenshot, and roll the dice again.");
-			var key = parse256LL.Add(kPar).Mod(N);
-			if(key == BigInteger.Zero)
-				throw new InvalidOperationException("You won the big prize ! this would happen only 1 in 2^127. Take a screenshot, and roll the dice again.");
-
-			var keyBytes = key.ToByteArrayUnsigned();
-			if(keyBytes.Length < 32)
-				keyBytes = new byte[32 - keyBytes.Length].Concat(keyBytes).ToArray();
-			return new Key(keyBytes);
-		}
-
-		public Key Uncover(Key scan, PubKey ephem)
-		{
-			var curve = ECKey.Secp256k1;
-			var priv = new BigInteger(1, PubKey.GetStealthSharedSecret(scan, ephem))
-							.Add(new BigInteger(1, this.ToBytes()))
-							.Mod(curve.N)
-							.ToByteArrayUnsigned();
-
-			if(priv.Length < 32)
-				priv = new byte[32 - priv.Length].Concat(priv).ToArray();
-
-			var key = new Key(priv, fCompressedIn: this.IsCompressed);
-			return key;
-		}
-
-		public BitcoinSecret GetBitcoinSecret(Network network)
-		{
-			return new BitcoinSecret(this, network);
-		}
-
-		/// <summary>
-		/// Same than GetBitcoinSecret
-		/// </summary>
-		/// <param name="network"></param>
-		/// <returns></returns>
-		public BitcoinSecret GetWif(Network network)
-		{
-			return new BitcoinSecret(this, network);
-		}
-
-		public BitcoinEncryptedSecretNoEC GetEncryptedBitcoinSecret(string password, Network network)
-		{
-			return new BitcoinEncryptedSecretNoEC(this, password, network);
-		}
-
-		public string ToString(Network network)
-		{
-			return new BitcoinSecret(this, network).ToString();
-		}
-
-		#region IDestination Members
-
-		public Script ScriptPubKey
-		{
-			get
-			{
-				return PubKey.Hash.ScriptPubKey;
-			}
-		}
-
-		#endregion
-
-		public TransactionSignature Sign(uint256 hash, SigHash sigHash)
-		{
-			return new TransactionSignature(Sign(hash), sigHash);
-		}
-	}
-}
-=======
-﻿using NBitcoin.Crypto;
-using NBitcoin.BouncyCastle.Math;
-using System;
-using System.Linq;
-using System.Text;
-
-namespace NBitcoin
-{
-	public class Key : IBitcoinSerializable, IDestination
-	{
-		private const int KEY_SIZE = 32;
-		private readonly static uint256 N = uint256.Parse("fffffffffffffffffffffffffffffffebaaedce6af48a03bbfd25e8cd0364141");
-
-		public static Key Parse(string wif, Network network = null)
-		{
-			return Network.CreateFromBase58Data<BitcoinSecret>(wif, network).PrivateKey;
-		}
-
-		public static Key Parse(string wif, string password, Network network = null)
-		{
-			return Network.CreateFromBase58Data<BitcoinEncryptedSecret>(wif, network).GetKey(password);
-		}
-
-		byte[] vch = new byte[0];
-		internal ECKey _ECKey;
-		public bool IsCompressed
-		{
-			get;
-			internal set;
-		}
-
-		public Key()
-			: this(true)
-		{
-
-		}
-
-		public Key(bool fCompressedIn)
-		{
-			var data = new byte[KEY_SIZE];
-			do
-			{
-				RandomUtils.GetBytes(data);
-			} while(!Check(data));
-
-			SetBytes(data, data.Length, fCompressedIn);
-		}
-		public Key(byte[] data, int count = -1, bool fCompressedIn = true)
-		{
-			if(count == -1)
-				count = data.Length;
-			if(count != KEY_SIZE)
-			{
-				throw new FormatException("The size of an EC key should be 32");
-			}
-			if(Check(data))
-			{
-				SetBytes(data, count, fCompressedIn);
-			}
-			else
-				throw new FormatException("Invalid EC key");
-		}
-
-		private void SetBytes(byte[] data, int count, bool fCompressedIn)
-		{
-			vch = data.SafeSubarray(0, count);
-			IsCompressed = fCompressedIn;
-			_ECKey = new ECKey(vch, true);
-		}
-
-		private static bool Check(byte[] vch)
-		{
-			var candidateKey = new uint256(vch.SafeSubarray(0, KEY_SIZE));
-			return candidateKey > 0 && candidateKey < N;
-		}
-
-		PubKey _PubKey;
-
-		public PubKey PubKey
-		{
-			get
-			{
-				if(_PubKey == null)
-				{
-					ECKey key = new ECKey(vch, true);
-					_PubKey = key.GetPubKey(IsCompressed);
-				}
-				return _PubKey;
-			}
-		}
-
-		public ECDSASignature Sign(uint256 hash)
-		{
-			return _ECKey.Sign(hash);
-		}
-
-
-		public string SignMessage(String message)
-		{
-			return SignMessage(Encoding.UTF8.GetBytes(message));
-		}
-		public string SignMessage(byte[] messageBytes)
-		{
-			byte[] data = Utils.FormatMessageForSigning(messageBytes);
-			var hash = Hashes.Hash256(data);
-			return Convert.ToBase64String(SignCompact(hash));
-		}
-
-
-		public byte[] SignCompact(uint256 hash)
-		{
-			var sig = _ECKey.Sign(hash);
-			// Now we have to work backwards to figure out the recId needed to recover the signature.
-			int recId = -1;
-			for(int i = 0; i < 4; i++)
-			{
-				ECKey k = ECKey.RecoverFromSignature(i, sig, hash, IsCompressed);
-				if(k != null && k.GetPubKey(IsCompressed).ToHex() == PubKey.ToHex())
-				{
-					recId = i;
-					break;
-				}
-			}
-
-			if(recId == -1)
-				throw new InvalidOperationException("Could not construct a recoverable key. This should never happen.");
-
-			int headerByte = recId + 27 + (IsCompressed ? 4 : 0);
-
-			byte[] sigData = new byte[65];  // 1 header + 32 bytes for R + 32 bytes for S
-
-			sigData[0] = (byte)headerByte;
-
-			Array.Copy(Utils.BigIntegerToBytes(sig.R, 32), 0, sigData, 1, 32);
-			Array.Copy(Utils.BigIntegerToBytes(sig.S, 32), 0, sigData, 33, 32);
-			return sigData;
-		}
-
-		#region IBitcoinSerializable Members
-
-		public void ReadWrite(BitcoinStream stream)
-		{
-			stream.ReadWrite(ref vch);
-			if(!stream.Serializing)
-			{
-				_ECKey = new ECKey(vch, true);
-			}
-		}
-
-		#endregion
-
-		public Key Derivate(byte[] cc, uint nChild, out byte[] ccChild)
-		{
-			byte[] l = null;
-			if((nChild >> 31) == 0)
-			{
-				var pubKey = PubKey.ToBytes();
-				l = Hashes.BIP32Hash(cc, nChild, pubKey[0], pubKey.SafeSubarray(1));
-			}
-			else
-			{
-				l = Hashes.BIP32Hash(cc, nChild, 0, this.ToBytes());
-			}
-			var ll = l.SafeSubarray(0, 32);
-			var lr = l.SafeSubarray(32, 32);
-
-			ccChild = lr;
-
-			var parse256LL = new BigInteger(1, ll);
-			var kPar = new BigInteger(1, vch);
-			var N = ECKey.CURVE.N;
-
-			if(parse256LL.CompareTo(N) >= 0)
-				throw new InvalidOperationException("You won a prize ! this should happen very rarely. Take a screenshot, and roll the dice again.");
-			var key = parse256LL.Add(kPar).Mod(N);
-			if(key == BigInteger.Zero)
-				throw new InvalidOperationException("You won the big prize ! this has probability lower than 1 in 2^127. Take a screenshot, and roll the dice again.");
-
-			var keyBytes = key.ToByteArrayUnsigned();
-			if(keyBytes.Length < 32)
-				keyBytes = new byte[32 - keyBytes.Length].Concat(keyBytes).ToArray();
-			return new Key(keyBytes);
-		}
-
-		public Key Uncover(Key scan, PubKey ephem)
-		{
-			var curve = ECKey.Secp256k1;
-			var priv = new BigInteger(1, PubKey.GetStealthSharedSecret(scan, ephem))
-							.Add(new BigInteger(1, this.ToBytes()))
-							.Mod(curve.N)
-							.ToByteArrayUnsigned();
-
-			if(priv.Length < 32)
-				priv = new byte[32 - priv.Length].Concat(priv).ToArray();
-
-			var key = new Key(priv, fCompressedIn: this.IsCompressed);
-			return key;
-		}
-
-		public BitcoinSecret GetBitcoinSecret(Network network)
-		{
-			return new BitcoinSecret(this, network);
-		}
-
-		/// <summary>
-		/// Same than GetBitcoinSecret
-		/// </summary>
-		/// <param name="network"></param>
-		/// <returns></returns>
-		public BitcoinSecret GetWif(Network network)
-		{
-			return new BitcoinSecret(this, network);
-		}
-
-		public BitcoinEncryptedSecretNoEC GetEncryptedBitcoinSecret(string password, Network network)
-		{
-			return new BitcoinEncryptedSecretNoEC(this, password, network);
-		}
-
-		public string ToString(Network network)
-		{
-			return new BitcoinSecret(this, network).ToString();
-		}
-
-		#region IDestination Members
-
-		public Script ScriptPubKey
-		{
-			get
-			{
-				return PubKey.Hash.ScriptPubKey;
-			}
-		}
-
-		#endregion
-
-		public TransactionSignature Sign(uint256 hash, SigHash sigHash)
-		{
-			return new TransactionSignature(Sign(hash), sigHash);
-		}
-	}
-}
->>>>>>> d3cbf392
+﻿using NBitcoin.Crypto;
+using NBitcoin.BouncyCastle.math;
+using System;
+using System.Linq;
+using System.Text;
+
+namespace NBitcoin
+{
+	public class Key : IBitcoinSerializable, IDestination
+	{
+		private const int KEY_SIZE = 32;
+		private readonly static uint256 N = uint256.Parse("fffffffffffffffffffffffffffffffebaaedce6af48a03bbfd25e8cd0364141");
+
+		public static Key Parse(string wif, Network network = null)
+		{
+			return Network.CreateFromBase58Data<BitcoinSecret>(wif, network).PrivateKey;
+		}
+
+		public static Key Parse(string wif, string password, Network network = null)
+		{
+			return Network.CreateFromBase58Data<BitcoinEncryptedSecret>(wif, network).GetKey(password);
+		}
+
+		byte[] vch = new byte[0];
+		internal ECKey _ECKey;
+		public bool IsCompressed
+		{
+			get;
+			internal set;
+		}
+
+		public Key()
+			: this(true)
+		{
+
+		}
+
+		public Key(bool fCompressedIn)
+		{
+			var data = new byte[KEY_SIZE];
+			do
+			{
+				RandomUtils.GetBytes(data);
+			} while(!Check(data));
+
+			SetBytes(data, data.Length, fCompressedIn);
+		}
+		public Key(byte[] data, int count = -1, bool fCompressedIn = true)
+		{
+			if(count == -1)
+				count = data.Length;
+			if(count != KEY_SIZE)
+			{
+				throw new FormatException("The size of an EC key should be 32");
+			}
+			if(Check(data))
+			{
+				SetBytes(data, count, fCompressedIn);
+			}
+			else
+				throw new FormatException("Invalid EC key");
+		}
+
+		private void SetBytes(byte[] data, int count, bool fCompressedIn)
+		{
+			vch = data.SafeSubarray(0, count);
+			IsCompressed = fCompressedIn;
+			_ECKey = new ECKey(vch, true);
+		}
+
+		private static bool Check(byte[] vch)
+		{
+			var candidateKey = new uint256(vch.SafeSubarray(0, KEY_SIZE));
+			return candidateKey > 0 && candidateKey < N;
+		}
+
+		PubKey _PubKey;
+
+		public PubKey PubKey
+		{
+			get
+			{
+				if(_PubKey == null)
+				{
+					ECKey key = new ECKey(vch, true);
+					_PubKey = key.GetPubKey(IsCompressed);
+				}
+				return _PubKey;
+			}
+		}
+
+		public ECDSASignature Sign(uint256 hash)
+		{
+			return _ECKey.Sign(hash);
+		}
+
+
+		public string SignMessage(String message)
+		{
+			return SignMessage(Encoding.UTF8.GetBytes(message));
+		}
+		public string SignMessage(byte[] messageBytes)
+		{
+			byte[] data = Utils.FormatMessageForSigning(messageBytes);
+			var hash = Hashes.Hash256(data);
+			return Convert.ToBase64String(SignCompact(hash));
+		}
+
+
+		public byte[] SignCompact(uint256 hash)
+		{
+			var sig = _ECKey.Sign(hash);
+			// Now we have to work backwards to figure out the recId needed to recover the signature.
+			int recId = -1;
+			for(int i = 0; i < 4; i++)
+			{
+				ECKey k = ECKey.RecoverFromSignature(i, sig, hash, IsCompressed);
+				if(k != null && k.GetPubKey(IsCompressed).ToHex() == PubKey.ToHex())
+				{
+					recId = i;
+					break;
+				}
+			}
+
+			if(recId == -1)
+				throw new InvalidOperationException("Could not construct a recoverable key. This should never happen.");
+
+			int headerByte = recId + 27 + (IsCompressed ? 4 : 0);
+
+			byte[] sigData = new byte[65];  // 1 header + 32 bytes for R + 32 bytes for S
+
+			sigData[0] = (byte)headerByte;
+
+			Array.Copy(Utils.BigIntegerToBytes(sig.R, 32), 0, sigData, 1, 32);
+			Array.Copy(Utils.BigIntegerToBytes(sig.S, 32), 0, sigData, 33, 32);
+			return sigData;
+		}
+
+		#region IBitcoinSerializable Members
+
+		public void ReadWrite(BitcoinStream stream)
+		{
+			stream.ReadWrite(ref vch);
+			if(!stream.Serializing)
+			{
+				_ECKey = new ECKey(vch, true);
+			}
+		}
+
+		#endregion
+
+		public Key Derivate(byte[] cc, uint nChild, out byte[] ccChild)
+		{
+			byte[] l = null;
+			if((nChild >> 31) == 0)
+			{
+				var pubKey = PubKey.ToBytes();
+				l = Hashes.BIP32Hash(cc, nChild, pubKey[0], pubKey.SafeSubarray(1));
+			}
+			else
+			{
+				l = Hashes.BIP32Hash(cc, nChild, 0, this.ToBytes());
+			}
+			var ll = l.SafeSubarray(0, 32);
+			var lr = l.SafeSubarray(32, 32);
+
+			ccChild = lr;
+
+			var parse256LL = new BigInteger(1, ll);
+			var kPar = new BigInteger(1, vch);
+			var N = ECKey.CURVE.N;
+
+			if(parse256LL.CompareTo(N) >= 0)
+				throw new InvalidOperationException("You won a prize ! this should happen very rarely. Take a screenshot, and roll the dice again.");
+			var key = parse256LL.Add(kPar).Mod(N);
+			if(key == BigInteger.Zero)
+				throw new InvalidOperationException("You won the big prize ! this has probability lower than 1 in 2^127. Take a screenshot, and roll the dice again.");
+
+			var keyBytes = key.ToByteArrayUnsigned();
+			if(keyBytes.Length < 32)
+				keyBytes = new byte[32 - keyBytes.Length].Concat(keyBytes).ToArray();
+			return new Key(keyBytes);
+		}
+
+		public Key Uncover(Key scan, PubKey ephem)
+		{
+			var curve = ECKey.Secp256k1;
+			var priv = new BigInteger(1, PubKey.GetStealthSharedSecret(scan, ephem))
+							.Add(new BigInteger(1, this.ToBytes()))
+							.Mod(curve.N)
+							.ToByteArrayUnsigned();
+
+			if(priv.Length < 32)
+				priv = new byte[32 - priv.Length].Concat(priv).ToArray();
+
+			var key = new Key(priv, fCompressedIn: this.IsCompressed);
+			return key;
+		}
+
+		public BitcoinSecret GetBitcoinSecret(Network network)
+		{
+			return new BitcoinSecret(this, network);
+		}
+
+		/// <summary>
+		/// Same than GetBitcoinSecret
+		/// </summary>
+		/// <param name="network"></param>
+		/// <returns></returns>
+		public BitcoinSecret GetWif(Network network)
+		{
+			return new BitcoinSecret(this, network);
+		}
+
+		public BitcoinEncryptedSecretNoEC GetEncryptedBitcoinSecret(string password, Network network)
+		{
+			return new BitcoinEncryptedSecretNoEC(this, password, network);
+		}
+
+		public string ToString(Network network)
+		{
+			return new BitcoinSecret(this, network).ToString();
+		}
+
+		#region IDestination Members
+
+		public Script ScriptPubKey
+		{
+			get
+			{
+				return PubKey.Hash.ScriptPubKey;
+			}
+		}
+
+		#endregion
+
+		public TransactionSignature Sign(uint256 hash, SigHash sigHash)
+		{
+			return new TransactionSignature(Sign(hash), sigHash);
+		}
+	}
+}