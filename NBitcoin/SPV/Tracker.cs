--- conflicted
+++ resolved
@@ -1,1671 +1,837 @@
-<<<<<<< HEAD
-﻿#if !NOSOCKET
-using System;
-using System.Collections.Concurrent;
-using System.Collections.Generic;
-using System.IO;
-using System.Linq;
-using System.Reflection;
-using NBitcoin.DataEncoders;
-using NBitcoin.Protocol;
-using Newtonsoft.Json;
-using Newtonsoft.Json.Linq;
-
-namespace NBitcoin.SPV
-{
-	/// <summary>
-	/// Idempotent and thread safe for tracking operations belonging to a set of ScriptPubKeys
-	/// </summary>
-	public class Tracker
-	{
-		public delegate void NewTrackerOperation(Tracker sender, IOperation trackerOperation);
-
-		public interface IOperation
-		{
-			bool ContainsWallet(string wallet);
-			WalletTransaction ToWalletTransaction(ChainBase chain, string wallet);
-		}
-		internal class Operation : IOperation
-		{
-			public string GetId()
-			{
-				return GetId(Transaction.GetHash(), BlockId, Height);
-			}
-			public static string GetId(uint256 txId, ChainedBlock block)
-			{
-				return GetId(txId, block == null ? null : block.HashBlock, block == null ? 0 : block.Height);
-			}
-
-			public static string GetId(uint256 txId, uint256 blockId, int height)
-			{
-				return string.Format("{0}-{1}-{2}",
-					(blockId == null ? (int.MaxValue - 1) : height),
-					(blockId ?? uint256.Zero),
-					txId);
-			}
-
-			public Operation(ConcurrentDictionary<string, TrackedScript> trackedScripts)
-			{
-				ReceivedCoins = new List<Tuple<Coin, string>>();
-				SpentCoins = new List<Tuple<Coin, string>>();
-				_TrackedScripts = trackedScripts;
-			}
-
-			public Operation(Transaction transaction, ChainedBlock block, MerkleBlock proof, ConcurrentDictionary<string, TrackedScript> trackedScripts)
-				: this(trackedScripts)
-			{
-				Transaction = transaction;
-				if(block != null)
-				{
-					proof = proof.Clone();
-					proof.PartialMerkleTree = proof.PartialMerkleTree.Trim(transaction.GetHash());
-					Height = block.Height;
-					BlockId = block.HashBlock;
-					Proof = proof;
-				}
-				UnconfirmedSeen = DateTimeOffset.UtcNow;
-				AddedDate = DateTimeOffset.UtcNow;
-			}
-			public uint256 BlockId
-			{
-				get;
-				set;
-			}
-			public int Height
-			{
-				get;
-				set;
-			}
-			public List<Tuple<Coin, string>> ReceivedCoins
-			{
-				get;
-				set;
-			}
-			public List<Tuple<Coin, string>> SpentCoins
-			{
-				get;
-				set;
-			}
-
-			public MerkleBlock Proof
-			{
-				get;
-				set;
-			}
-			public Transaction Transaction
-			{
-				get;
-				set;
-			}
-			internal Operation Merge(Operation other, out bool merged)
-			{
-				bool merged1;
-				bool merged2;
-				bool merged3 = false;
-				if(UnconfirmedSeen > other.UnconfirmedSeen)
-					UnconfirmedSeen = other.UnconfirmedSeen;
-
-				if(this.BlockId != other.BlockId && this.Height < other.Height)
-				{
-					this.BlockId = other.BlockId;
-					this.Height = other.Height;
-					this.Proof = other.Proof;
-					merged3 = true;
-				}
-				Merge(ReceivedCoins, other.ReceivedCoins, out merged1);
-				Merge(SpentCoins, other.SpentCoins, out merged2);
-				merged = merged1 || merged2 || merged3;
-				return this;
-			}
-
-			private void Merge(List<Tuple<Coin, string>> a, List<Tuple<Coin, string>> b, out bool merged)
-			{
-				merged = false;
-				foreach(var coin in b)
-				{
-					if(a.All(c => c.Item1.Outpoint != coin.Item1.Outpoint))
-					{
-						merged = true;
-						a.Add(coin);
-					}
-				}
-			}
-
-			public DateTimeOffset UnconfirmedSeen
-			{
-				get;
-				set;
-			}
-			public DateTimeOffset AddedDate
-			{
-				get;
-				set;
-			}
-
-			internal readonly ConcurrentDictionary<string, TrackedScript> _TrackedScripts;
-			public bool ContainsWallet(string wallet)
-			{
-				return ContainsWallet(wallet, ReceivedCoins) || ContainsWallet(wallet, SpentCoins);
-			}
-
-			private bool ContainsWallet(string wallet, List<Tuple<Coin, string>> coins)
-			{
-				return coins.Select(c => new
-				{
-					Coin = c.Item1,
-					TrackedScript = _TrackedScripts.TryGet(c.Item2)
-				})
-				.Where(o => o.TrackedScript != null)
-				.Any(c => c.TrackedScript.Wallet.Equals(wallet, StringComparison.Ordinal));
-			}
-
-			public WalletTransaction ToWalletTransaction(ChainBase chain, string wallet)
-			{
-				var chainHeight = chain.Height;
-				var tx = new WalletTransaction()
-				{
-					Proof = Proof,
-					Transaction = Transaction,
-					UnconfirmedSeen = UnconfirmedSeen,
-					AddedDate = AddedDate
-				};
-
-				tx.ReceivedCoins = GetCoins(ReceivedCoins, _TrackedScripts, wallet);
-				tx.SpentCoins = GetCoins(SpentCoins, _TrackedScripts, wallet);
-
-				if(BlockId != null)
-				{
-					var header = chain.GetBlock(BlockId);
-					if(header != null)
-					{
-						tx.BlockInformation = new BlockInformation()
-						{
-							Confirmations = chainHeight - header.Height + 1,
-							Height = header.Height,
-							Header = header.Header
-						};
-					}
-				}
-				return tx;
-			}
-
-			private Coin[] GetCoins(List<Tuple<Coin, string>> coins, ConcurrentDictionary<string, TrackedScript> trackedScripts, string wallet)
-			{
-				return coins.Select(c => new
-				{
-					Coin = c.Item1,
-					TrackedScript = trackedScripts.TryGet(c.Item2)
-				})
-									.Where(o => o.TrackedScript != null)
-									.Where(c => c.TrackedScript.Wallet.Equals(wallet, StringComparison.Ordinal))
-									.Select(c => c.TrackedScript.RedeemScript != null ? c.Coin.ToScriptCoin(c.TrackedScript.RedeemScript) : c.Coin)
-									.ToArray();
-			}
-
-			internal bool CheckProof()
-			{
-				if(BlockId != null)
-				{
-					if(Proof == null)
-						return false;
-					if(!Proof.PartialMerkleTree.Check(Proof.Header.HashMerkleRoot))
-						return false;
-					if(Proof.Header.GetHash() != BlockId)
-						return false;
-				}
-				return true;
-			}
-
-
-			internal JObject ToJson()
-			{
-				var obj = new JObject();
-				if(BlockId != null)
-				{
-					obj.Add("Height", Height);
-					obj.Add("BlockId", BlockId.ToString());
-					obj.Add("Proof", Encoders.Hex.EncodeData(this.Proof.ToBytes()));
-				}
-				obj.Add("AddedDate", AddedDate);
-				obj.Add("UnconfirmedSeen", UnconfirmedSeen);
-				obj.Add("Transaction", Encoders.Hex.EncodeData(this.Transaction.ToBytes()));
-				if(this.ReceivedCoins != null)
-				{
-					obj.Add("ReceivedCoins", new JArray(ReceivedCoins.Select(c => ToJson(c))));
-				}
-				if(this.SpentCoins != null)
-				{
-					obj.Add("SpentCoins", new JArray(SpentCoins.Select(c => ToJson(c))));
-				}
-				return obj;
-			}
-
-			internal static Operation FromJson(JObject obj, ConcurrentDictionary<string, TrackedScript> trackedScripts)
-			{
-				var op = new Operation(trackedScripts);
-
-				var blockId = (string)obj["BlockId"];
-				if(blockId != null)
-				{
-					op.Height = (int)(long)obj["Height"];
-					op.BlockId = uint256.Parse(blockId);
-					op.Proof = new MerkleBlock();
-					op.Proof.FromBytes(Encoders.Hex.DecodeData((string)obj["Proof"]));
-				}
-				op.AddedDate = obj["AddedDate"].Value<DateTimeOffset>();
-				op.UnconfirmedSeen = obj["UnconfirmedSeen"].Value<DateTimeOffset>();
-				op.Transaction = new Transaction();
-				op.Transaction.FromBytes(Encoders.Hex.DecodeData((string)obj["Transaction"]));
-				var coins = obj["ReceivedCoins"] as JArray;
-				if(coins != null)
-				{
-					foreach(var c in coins)
-					{
-						op.ReceivedCoins.Add(FromJson(c));
-					}
-				}
-				coins = obj["SpentCoins"] as JArray;
-				if(coins != null)
-				{
-					foreach(var c in coins)
-					{
-						op.SpentCoins.Add(FromJson(c));
-					}
-				}
-				return op;
-			}
-
-			private static Tuple<Coin, string> FromJson(JToken obj)
-			{
-				var tracked = (string)obj["TrackedScript"];
-				var coin = FromJsonCoin(obj);
-				return Tuple.Create(coin, tracked);
-			}
-
-
-			internal static JObject ToJson(Tuple<Coin, string> c)
-			{
-				JObject obj = new JObject();
-				obj.Add("TrackedScript", c.Item2);
-				ToJson(c.Item1, obj);
-				return obj;
-			}
-
-			internal static JToken ToJson(Coin c)
-			{
-				return ToJson(c, new JObject());
-			}
-
-			internal static Coin FromJsonCoin(JToken obj)
-			{
-				OutPoint outpoint = new OutPoint();
-				outpoint.FromBytes(Encoders.Hex.DecodeData((string)obj["Outpoint"]));
-				TxOut txout = new TxOut();
-				txout.FromBytes(Encoders.Hex.DecodeData((string)obj["TxOut"]));
-				return new Coin(outpoint, txout);
-			}
-
-			private static JToken ToJson(Coin c, JObject obj)
-			{
-				obj.Add("Outpoint", Encoders.Hex.EncodeData(c.Outpoint.ToBytes()));
-				obj.Add("TxOut", Encoders.Hex.EncodeData(c.TxOut.ToBytes()));
-				return obj;
-			}
-
-			public override string ToString()
-			{
-				return JsonConvert.SerializeObject(ToJson(), Formatting.Indented);
-			}
-		}
-		internal class TrackedScript
-		{
-			public string GetId()
-			{
-				return GetId(ScriptPubKey);
-			}
-			public static string GetId(Script scriptPubKey)
-			{
-				return "s-" + scriptPubKey.ToHex();
-			}
-
-			public Script ScriptPubKey
-			{
-				get;
-				set;
-			}
-			public bool IsInternal
-			{
-				get;
-				set;
-			}
-			public IEnumerable<byte[]> GetTrackedData()
-			{
-				return ScriptPubKey.ToOps().Select(o => o.PushData).Where(o => o != null);
-			}
-
-			public Script RedeemScript
-			{
-				get;
-				set;
-			}
-
-			public DateTimeOffset AddedDate
-			{
-				get;
-				set;
-			}
-
-
-			public string Filter
-			{
-				get;
-				set;
-			}
-
-			public string Wallet
-			{
-				get;
-				set;
-			}
-
-
-			internal JObject ToJson()
-			{
-				var obj = new JObject();
-				obj.Add("ScriptPubKey", Encoders.Hex.EncodeData(ScriptPubKey.ToBytes(true)));
-				obj.Add("IsInternal", IsInternal);
-				if(RedeemScript != null)
-					obj.Add("RedeemScript", Encoders.Hex.EncodeData(RedeemScript.ToBytes(true)));
-				obj.Add("AddedDate", AddedDate);
-				obj.Add("Filter", Filter);
-				obj.Add("Wallet", Wallet);
-				return obj;
-			}
-			internal static TrackedScript FromJson(JObject obj)
-			{
-				TrackedScript script = new TrackedScript();
-				script.ScriptPubKey = Script.FromBytesUnsafe(Encoders.Hex.DecodeData((string)obj["ScriptPubKey"]));
-				var redeem = (string)obj["RedeemScript"];
-				if(redeem != null)
-				{
-					script.RedeemScript = Script.FromBytesUnsafe(Encoders.Hex.DecodeData((string)obj["RedeemScript"]));
-				}
-				script.AddedDate = obj["AddedDate"].Value<DateTimeOffset>();
-				script.Filter = (string)obj["Filter"];
-				script.Wallet = (string)obj["Wallet"];
-				return script;
-			}
-			public override string ToString()
-			{
-				return JsonConvert.SerializeObject(ToJson(), Formatting.Indented);
-			}
-
-		}
-		internal class TrackedOutpoint
-		{
-			public string GetId()
-			{
-				return GetId(Coin.Outpoint);
-			}
-
-			public static string GetId(OutPoint outPoint)
-			{
-				return "o-" + Encoders.Hex.EncodeData(outPoint.ToBytes());
-			}
-			public string TrackedScriptId
-			{
-				get;
-				set;
-			}
-
-			public Coin Coin
-			{
-				get;
-				set;
-			}
-
-			public string Filter
-			{
-				get;
-				set;
-			}
-
-			internal static TrackedOutpoint FromJson(JObject obj)
-			{
-				TrackedOutpoint tracked = new TrackedOutpoint();
-				tracked.TrackedScriptId = (string)obj["TrackedScriptId"];
-				tracked.Filter = (string)obj["Filter"];
-				obj = (JObject)obj["Coin"];
-				tracked.Coin = Operation.FromJsonCoin(obj);
-				return tracked;
-			}
-
-			internal JObject ToJson()
-			{
-				var obj = new JObject();
-				obj.Add("TrackedScriptId", TrackedScriptId);
-				obj.Add("Filter", Filter);
-				obj.Add("Coin", Operation.ToJson(Coin));
-				return obj;
-			}
-			public override string ToString()
-			{
-				return JsonConvert.SerializeObject(ToJson(), Formatting.Indented);
-			}
-
-
-		}
-
-		public Tracker()
-		{
-			UpdateTweak();
-		}
-
-		public BloomFilter CreateBloomFilter(double fp, BloomFlags flags = BloomFlags.UPDATE_ALL)
-		{
-			var toTrack = GetDataToTrack().ToArray();
-			var scriptCount = _TrackedScripts.Count(s => !s.Value.IsInternal);
-			var filter = new BloomFilter(scriptCount == 0 ? 1 : scriptCount, fp, _Tweak, flags);
-			foreach(var data in toTrack)
-				filter.Insert(data);
-			return filter;
-		}
-
-		object cs = new object();
-
-
-		/// <summary>
-		/// Register the specified ScriptPubKey
-		/// </summary>
-		/// <param name="destination">The destination</param>
-		/// <param name="isRedeemScript">If true, the P2SH of the destination's script will be tracked (Default: false)</param>
-		/// <param name="isInternal">If true, the scriptPubKey will not belong to tracked data, typically, change addresses (Default: false)</param>
-		/// <param name="filter">The filter in which this key will appear (http://eprint.iacr.org/2014/763.pdf)</param>
-		/// <param name="wallet">The wallet name to which it belongs</param>
-		public void Add(IDestination destination, bool isRedeemScript = false, bool isInternal = false, string filter = "a", string wallet = "default")
-		{
-			Add(destination.ScriptPubKey, isRedeemScript, isInternal, filter, wallet);
-		}
-
-		/// <summary>
-		/// Register the specified ScriptPubKey
-		/// </summary>
-		/// <param name="scriptPubKey">The ScriptPubKey</param>
-		/// <param name="isRedeemScript">If true, the P2SH of the destination's script will be tracked (Default: false)</param>
-		/// <param name="isInternal">If true, the scriptPubKey will not belong to tracked data, typically, change addresses (Default: false)</param>
-		/// <param name="filter">The filter in which this key will appear (http://eprint.iacr.org/2014/763.pdf)</param>
-		/// <param name="wallet">The wallet name to which it belongs</param>
-		public bool Add(Script scriptPubKey, bool isRedeemScript = false, bool isInternal = false, string filter = "a", string wallet = "default")
-		{
-			if(filter == null)
-				throw new ArgumentNullException("filter");
-			if(wallet == null)
-				throw new ArgumentNullException("wallet");
-			Script redeem = isRedeemScript ? scriptPubKey : null;
-			scriptPubKey = isRedeemScript ? scriptPubKey.Hash.ScriptPubKey : scriptPubKey;
-			var data = scriptPubKey.ToOps().First(o => o.PushData != null).PushData;
-
-			var trackedScript = new TrackedScript()
-			{
-				ScriptPubKey = scriptPubKey,
-				RedeemScript = redeem,
-				AddedDate = DateTimeOffset.UtcNow,
-				IsInternal = isInternal,
-				Filter = filter,
-				Wallet = wallet
-			};
-
-			bool added = false;
-			lock(cs)
-			{
-				added = _TrackedScripts.TryAdd(trackedScript.GetId(), trackedScript);
-			}
-			return added;
-		}
-
-
-		public bool NotifyTransaction(Transaction transaction, ChainedBlock chainedBlock, Block block)
-		{
-			if(chainedBlock == null)
-				return NotifyTransaction(transaction);
-			return NotifyTransaction(transaction, chainedBlock, new MerkleBlock(block, new uint256[] { transaction.GetHash() }));
-		}
-
-		public bool NotifyTransaction(Transaction transaction)
-		{
-			return NotifyTransaction(transaction, null, null as MerkleBlock);
-		}
-
-		public bool NotifyTransaction(Transaction transaction, ChainedBlock chainedBlock, MerkleBlock proof)
-		{
-			if(chainedBlock != null)
-			{
-				if(proof == null)
-					throw new ArgumentNullException("proof");
-				if(proof.Header.GetHash() != chainedBlock.Header.GetHash())
-					throw new InvalidOperationException("The chained block and the merkle block are different blocks");
-				if(!proof.PartialMerkleTree.Check(chainedBlock.Header.HashMerkleRoot))
-					throw new InvalidOperationException("The MerkleBlock does not have the expected merkle root");
-				if(!proof.PartialMerkleTree.GetMatchedTransactions().Contains(transaction.GetHash()))
-					throw new InvalidOperationException("The MerkleBlock does not contains the input transaction");
-			}
-
-			var interesting = false;
-			List<Operation> operations = null;
-			lock(cs)
-			{
-				foreach(var txin in transaction.Inputs.AsIndexedInputs())
-				{
-					var key = TrackedOutpoint.GetId(txin.PrevOut);
-					TrackedOutpoint match;
-					if(_TrackedOutpoints.TryGetValue(key, out match))
-					{
-						TrackedScript parentMetadata;
-						if(_TrackedScripts.TryGetValue(match.TrackedScriptId, out parentMetadata))
-						{
-							interesting = true;
-							var op = Spent(parentMetadata, txin, match.Coin, chainedBlock, proof);
-							if(op != null)
-							{
-								operations = operations ?? new List<Operation>();
-								operations.Add(op);
-							}
-						}
-
-					}
-				}
-				foreach(var txout in transaction.Outputs.AsIndexedOutputs())
-				{
-					var key = TrackedScript.GetId(txout.TxOut.ScriptPubKey);
-					TrackedScript match;
-					if(_TrackedScripts.TryGetValue(key, out match))
-					{
-						interesting = true;
-						var op = Received(match, txout, chainedBlock, proof);
-						if(op != null)
-						{
-							operations = operations ?? new List<Operation>();
-							operations.Add(op);
-						}
-					}
-				}
-			}
-			if(operations != null)
-			{
-				FireCallbacks(operations);
-			}
-			return interesting;
-		}
-
-		private void FireCallbacks(List<Operation> operations)
-		{
-			foreach(var operation in operations)
-			{
-				var newOperation = this.NewOperation;
-				if(newOperation != null)
-				{
-					foreach(var handler in newOperation.GetInvocationList().Cast<NewTrackerOperation>())
-					{
-						try
-						{
-							handler.DynamicInvoke(this, operation);
-						}
-						catch(TargetInvocationException ex)
-						{
-							NodeServerTrace.Error("Error while calling Tracker callback", ex.InnerException);
-						}
-					}
-				}
-			}
-		}
-
-
-		public event NewTrackerOperation NewOperation;
-
-		public WalletTransactionsCollection GetWalletTransactions(ChainBase chain, string wallet = "default")
-		{
-			lock(cs)
-			{
-				return new WalletTransactionsCollection(_Operations
-					.Select(op => op.Value)
-					.Where(op => op.CheckProof())
-					.Where(op => op.ContainsWallet(wallet))
-					.Select(o => o.ToWalletTransaction(chain, wallet))
-					.ToArray());
-			}
-		}
-
-
-
-
-		private Operation Spent(TrackedScript metadata, IndexedTxIn txin, Coin coin, ChainedBlock block, MerkleBlock proof)
-		{
-			var operation = new Operation(txin.Transaction, block, proof, _TrackedScripts);
-			operation.SpentCoins.Add(Tuple.Create(coin, metadata.GetId()));
-			SetUnconfirmedSeenIfPossible(txin.Transaction, block, operation);
-
-			bool merged = false;
-			var returned = _Operations.AddOrUpdate(operation.GetId(), operation, (k, old) => old.Merge(operation, out merged));
-			return (operation == returned || merged) ? operation : null;
-		}
-
-		private Operation Received(TrackedScript match, IndexedTxOut txout, ChainedBlock block, MerkleBlock proof)
-		{
-			var operation = new Operation(txout.Transaction, block, proof, _TrackedScripts);
-			SetUnconfirmedSeenIfPossible(txout.Transaction, block, operation);
-			var coin = new Coin(txout);
-			operation.ReceivedCoins.Add(Tuple.Create(coin, match.GetId()));
-
-			bool merged = false;
-			var returned = _Operations.AddOrUpdate(operation.GetId(), operation, (k, old) => old.Merge(operation, out merged));
-			var trackedOutpoint = new TrackedOutpoint()
-			{
-				Coin = coin,
-				TrackedScriptId = match.GetId(),
-				Filter = match.Filter
-			};
-			_TrackedOutpoints.TryAdd(trackedOutpoint.GetId(), trackedOutpoint);
-			return (operation == returned || merged) ? operation : null;
-		}
-
-
-		private void SetUnconfirmedSeenIfPossible(Transaction tx, ChainedBlock block, Operation operation)
-		{
-			if(block != null)
-			{
-				Operation unconf;
-				if(_Operations.TryGetValue(Operation.GetId(tx.GetHash(), null), out unconf))
-					operation.UnconfirmedSeen = unconf.UnconfirmedSeen;
-			}
-		}
-
-		public IEnumerable<byte[]> GetDataToTrack(string filter = "a")
-		{
-			return _TrackedScripts
-				.Where(t => !t.Value.IsInternal && filter == t.Value.Filter)
-				.SelectMany(m => m.Value.GetTrackedData())
-				.Concat(_TrackedOutpoints.Where(t => t.Value.Filter == filter).Select(o => o.Value.Coin.Outpoint.ToBytes()))
-				.Where(m => m != null)
-				.ToList();
-		}
-
-		/// <summary>
-		/// Remove old spent & confirmed TrackedOutpoint, old unconf operations, and old forked operations
-		/// </summary>
-		/// <param name="chain"></param>
-		internal List<object> Prune(ConcurrentChain chain, int blockExpiration = 2000, TimeSpan? timeExpiration = null)
-		{
-			List<object> removed = new List<object>();
-			timeExpiration = timeExpiration ?? TimeSpan.FromDays(7.0);
-			foreach(var op in _Operations)
-			{
-				if(op.Value.BlockId != null)
-				{
-					var chained = chain.GetBlock(op.Value.BlockId);
-					var isForked = chained == null;
-					if(!isForked)
-					{
-						bool isOldConfirmed = chain.Height - chained.Height + 1 > blockExpiration;
-						if(isOldConfirmed)
-						{
-							foreach(var spent in op.Value.SpentCoins) //Stop tracking the outpoints
-							{
-								TrackedOutpoint unused;
-								if(_TrackedOutpoints.TryRemove(TrackedOutpoint.GetId(spent.Item1.Outpoint), out unused))
-									removed.Add(unused);
-							}
-						}
-					}
-					else
-					{
-						var isOldFork = chain.Height - op.Value.Height + 1 > blockExpiration;
-						if(isOldFork) //clear any operation belonging to an old fork
-						{
-							Operation unused;
-							if(_Operations.TryRemove(op.Key, out unused))
-								removed.Add(unused);
-						}
-					}
-				}
-				else
-				{
-					var isOldUnconf = (DateTimeOffset.UtcNow - op.Value.AddedDate) > timeExpiration;
-					if(isOldUnconf) //clear any old unconfirmed
-					{
-						Operation unused;
-						if(_Operations.TryRemove(op.Key, out unused))
-							removed.Add(unused);
-					}
-				}
-			}
-			return removed;
-		}
-
-		/// <summary>
-		/// Check internal consistency
-		/// </summary>
-		/// <returns></returns>
-		public bool Validate()
-		{
-			foreach(var op in _Operations)
-			{
-				if(!op.Value.CheckProof())
-					return false;
-			}
-			return true;
-		}
-
-
-		uint _Tweak;
-		ConcurrentDictionary<string, Operation> _Operations = new ConcurrentDictionary<string, Operation>();
-		ConcurrentDictionary<string, TrackedScript> _TrackedScripts = new ConcurrentDictionary<string, TrackedScript>();
-		ConcurrentDictionary<string, TrackedOutpoint> _TrackedOutpoints = new ConcurrentDictionary<string, TrackedOutpoint>();
-
-		public Transaction GetKnownTransaction(uint256 txId)
-		{
-			return _Operations.Select(o => o.Value.Transaction).FirstOrDefault(o => o.GetHash() == txId);
-		}
-
-		public void UpdateTweak()
-		{
-			_Tweak = RandomUtils.GetUInt32();
-		}
-
-		public void Save(Stream stream)
-		{
-			lock(cs)
-			{
-				JObject obj = new JObject();
-				obj.Add("Tweak", _Tweak);
-				obj.Add("Operations", new JArray(_Operations.Select(o => o.Value.ToJson()).ToArray()));
-				obj.Add("Outpoints", new JArray(_TrackedOutpoints.Select(o => o.Value.ToJson()).ToArray()));
-				obj.Add("Scripts", new JArray(_TrackedScripts.Select(o => o.Value.ToJson()).ToArray()));
-				var writer = new StreamWriter(stream);
-				writer.Write(JsonConvert.SerializeObject(obj, new JsonSerializerSettings()
-				{
-					DateParseHandling = DateParseHandling.DateTimeOffset
-				}));
-				writer.Flush();
-			}
-		}
-
-		public static Tracker Load(Stream stream)
-		{
-			var tracker = new Tracker();
-			tracker.LoadCore(stream);
-			return tracker;
-		}
-		void LoadCore(Stream stream)
-		{
-			lock(cs)
-			{
-				_Operations.Clear();
-				_TrackedOutpoints.Clear();
-				_TrackedScripts.Clear();
-				JObject obj = JObject.Load(new JsonTextReader(new StreamReader(stream))
-				{
-					DateParseHandling = DateParseHandling.DateTimeOffset
-				});
-				_Tweak = (uint)(long)obj["Tweak"];
-				var operations = (JArray)obj["Operations"];
-				foreach(var operation in operations.OfType<JObject>())
-				{
-					var op = Operation.FromJson(operation, _TrackedScripts);
-					_Operations.TryAdd(op.GetId(), op);
-				}
-				var outpoints = (JArray)obj["Outpoints"];
-				foreach(var outpoint in outpoints.OfType<JObject>())
-				{
-					var op = TrackedOutpoint.FromJson(outpoint);
-					_TrackedOutpoints.TryAdd(op.GetId(), op);
-				}
-
-				var scripts = (JArray)obj["Scripts"];
-				foreach(var script in scripts.OfType<JObject>())
-				{
-					var op = TrackedScript.FromJson(script);
-					_TrackedScripts.TryAdd(op.GetId(), op);
-				}
-			}
-		}
-	}
-}
-=======
-﻿#if !NOJSONNET
-#if !NOSOCKET
-using NBitcoin.Crypto;
-using NBitcoin.DataEncoders;
-using NBitcoin.Protocol;
-using Newtonsoft.Json;
-using Newtonsoft.Json.Linq;
-using System;
-using System.Collections.Concurrent;
-using System.Collections.Generic;
-using System.IO;
-using System.Linq;
-using System.Reflection;
-using System.Text;
-using System.Threading.Tasks;
-
-namespace NBitcoin.SPV
-{
-	/// <summary>
-	/// Idempotent and thread safe for tracking operations belonging to a set of ScriptPubKeys
-	/// </summary>
-	public class Tracker
-	{
-		public delegate void NewTrackerOperation(Tracker sender, IOperation trackerOperation);
-
-		public interface IOperation
-		{
-			bool ContainsWallet(string wallet);
-			WalletTransaction ToWalletTransaction(ChainBase chain, string wallet);
-		}
-		internal class Operation : IOperation
-		{
-			public string GetId()
-			{
-				return GetId(Transaction.GetHash(), BlockId, Height);
-			}
-			public static string GetId(uint256 txId, ChainedBlock block)
-			{
-				return GetId(txId, block == null ? null : block.HashBlock, block == null ? 0 : block.Height);
-			}
-
-			public static string GetId(uint256 txId, uint256 blockId, int height)
-			{
-				return string.Format("{0}-{1}-{2}",
-					(blockId == null ? (int.MaxValue - 1) : height),
-					(blockId ?? uint256.Zero),
-					txId);
-			}
-
-			public Operation(ConcurrentDictionary<string, TrackedScript> trackedScripts)
-			{
-				ReceivedCoins = new List<Tuple<Coin, string>>();
-				SpentCoins = new List<Tuple<Coin, string>>();
-				_TrackedScripts = trackedScripts;
-			}
-
-			public Operation(Transaction transaction, ChainedBlock block, MerkleBlock proof, ConcurrentDictionary<string, TrackedScript> trackedScripts)
-				: this(trackedScripts)
-			{
-				Transaction = transaction;
-				if(block != null)
-				{
-					proof = proof.Clone();
-					proof.PartialMerkleTree = proof.PartialMerkleTree.Trim(transaction.GetHash());
-					Height = block.Height;
-					BlockId = block.HashBlock;
-					Proof = proof;
-				}
-				UnconfirmedSeen = DateTimeOffset.UtcNow;
-				AddedDate = DateTimeOffset.UtcNow;
-			}
-			public uint256 BlockId
-			{
-				get;
-				set;
-			}
-			public int Height
-			{
-				get;
-				set;
-			}
-			public List<Tuple<Coin, string>> ReceivedCoins
-			{
-				get;
-				set;
-			}
-			public List<Tuple<Coin, string>> SpentCoins
-			{
-				get;
-				set;
-			}
-
-			public MerkleBlock Proof
-			{
-				get;
-				set;
-			}
-			public Transaction Transaction
-			{
-				get;
-				set;
-			}
-			internal Operation Merge(Operation other, out bool merged)
-			{
-				bool merged1;
-				bool merged2;
-				bool merged3 = false;
-				if(UnconfirmedSeen > other.UnconfirmedSeen)
-					UnconfirmedSeen = other.UnconfirmedSeen;
-
-				if(this.BlockId != other.BlockId && this.Height < other.Height)
-				{
-					this.BlockId = other.BlockId;
-					this.Height = other.Height;
-					this.Proof = other.Proof;
-					merged3 = true;
-				}
-				Merge(ReceivedCoins, other.ReceivedCoins, out merged1);
-				Merge(SpentCoins, other.SpentCoins, out merged2);
-				merged = merged1 || merged2 || merged3;
-				return this;
-			}
-
-			private void Merge(List<Tuple<Coin, string>> a, List<Tuple<Coin, string>> b, out bool merged)
-			{
-				merged = false;
-				foreach(var coin in b)
-				{
-					if(a.All(c => c.Item1.Outpoint != coin.Item1.Outpoint))
-					{
-						merged = true;
-						a.Add(coin);
-					}
-				}
-			}
-
-			public DateTimeOffset UnconfirmedSeen
-			{
-				get;
-				set;
-			}
-			public DateTimeOffset AddedDate
-			{
-				get;
-				set;
-			}
-
-			internal readonly ConcurrentDictionary<string, TrackedScript> _TrackedScripts;
-			public bool ContainsWallet(string wallet)
-			{
-				return ContainsWallet(wallet, ReceivedCoins) || ContainsWallet(wallet, SpentCoins);
-			}
-
-			private bool ContainsWallet(string wallet, List<Tuple<Coin, string>> coins)
-			{
-				return coins.Select(c => new
-				{
-					Coin = c.Item1,
-					TrackedScript = _TrackedScripts.TryGet(c.Item2)
-				})
-				.Where(o => o.TrackedScript != null)
-				.Any(c => c.TrackedScript.Wallet.Equals(wallet, StringComparison.Ordinal));
-			}
-
-			public WalletTransaction ToWalletTransaction(ChainBase chain, string wallet)
-			{
-				var chainHeight = chain.Height;
-				var tx = new WalletTransaction()
-				{
-					Proof = Proof,
-					Transaction = Transaction,
-					UnconfirmedSeen = UnconfirmedSeen,
-					AddedDate = AddedDate
-				};
-
-				tx.ReceivedCoins = GetCoins(ReceivedCoins, _TrackedScripts, wallet);
-				tx.SpentCoins = GetCoins(SpentCoins, _TrackedScripts, wallet);
-
-				if(BlockId != null)
-				{
-					var header = chain.GetBlock(BlockId);
-					if(header != null)
-					{
-						tx.BlockInformation = new BlockInformation()
-						{
-							Confirmations = chainHeight - header.Height + 1,
-							Height = header.Height,
-							Header = header.Header
-						};
-					}
-				}
-				return tx;
-			}
-
-			private Coin[] GetCoins(List<Tuple<Coin, string>> coins, ConcurrentDictionary<string, TrackedScript> trackedScripts, string wallet)
-			{
-				return coins.Select(c => new
-				{
-					Coin = c.Item1,
-					TrackedScript = trackedScripts.TryGet(c.Item2)
-				})
-									.Where(o => o.TrackedScript != null)
-									.Where(c => c.TrackedScript.Wallet.Equals(wallet, StringComparison.Ordinal))
-									.Select(c => c.TrackedScript.RedeemScript != null ? c.Coin.ToScriptCoin(c.TrackedScript.RedeemScript) : c.Coin)
-									.ToArray();
-			}
-
-			internal bool CheckProof()
-			{
-				if(BlockId != null)
-				{
-					if(Proof == null)
-						return false;
-					if(!Proof.PartialMerkleTree.Check(Proof.Header.HashMerkleRoot))
-						return false;
-					if(Proof.Header.GetHash() != BlockId)
-						return false;
-				}
-				return true;
-			}
-
-
-			internal JObject ToJson()
-			{
-				var obj = new JObject();
-				if(BlockId != null)
-				{
-					obj.Add("Height", Height);
-					obj.Add("BlockId", BlockId.ToString());
-					obj.Add("Proof", Encoders.Hex.EncodeData(this.Proof.ToBytes()));
-				}
-				obj.Add("AddedDate", AddedDate);
-				obj.Add("UnconfirmedSeen", UnconfirmedSeen);
-				obj.Add("Transaction", Encoders.Hex.EncodeData(this.Transaction.ToBytes()));
-				if(this.ReceivedCoins != null)
-				{
-					obj.Add("ReceivedCoins", new JArray(ReceivedCoins.Select(c => ToJson(c))));
-				}
-				if(this.SpentCoins != null)
-				{
-					obj.Add("SpentCoins", new JArray(SpentCoins.Select(c => ToJson(c))));
-				}
-				return obj;
-			}
-
-			internal static Operation FromJson(JObject obj, ConcurrentDictionary<string, TrackedScript> trackedScripts)
-			{
-				var op = new Operation(trackedScripts);
-
-				var blockId = (string)obj["BlockId"];
-				if(blockId != null)
-				{
-					op.Height = (int)(long)obj["Height"];
-					op.BlockId = uint256.Parse(blockId);
-					op.Proof = new MerkleBlock();
-					op.Proof.FromBytes(Encoders.Hex.DecodeData((string)obj["Proof"]));
-				}
-				op.AddedDate = obj["AddedDate"].Value<DateTimeOffset>();
-				op.UnconfirmedSeen = obj["UnconfirmedSeen"].Value<DateTimeOffset>();
-				op.Transaction = new Transaction();
-				op.Transaction.FromBytes(Encoders.Hex.DecodeData((string)obj["Transaction"]));
-				var coins = obj["ReceivedCoins"] as JArray;
-				if(coins != null)
-				{
-					foreach(var c in coins)
-					{
-						op.ReceivedCoins.Add(FromJson(c));
-					}
-				}
-				coins = obj["SpentCoins"] as JArray;
-				if(coins != null)
-				{
-					foreach(var c in coins)
-					{
-						op.SpentCoins.Add(FromJson(c));
-					}
-				}
-				return op;
-			}
-
-			private static Tuple<Coin, string> FromJson(JToken obj)
-			{
-				var tracked = (string)obj["TrackedScript"];
-				var coin = FromJsonCoin(obj);
-				return Tuple.Create(coin, tracked);
-			}
-
-
-			internal static JObject ToJson(Tuple<Coin, string> c)
-			{
-				JObject obj = new JObject();
-				obj.Add("TrackedScript", c.Item2);
-				ToJson(c.Item1, obj);
-				return obj;
-			}
-
-			internal static JToken ToJson(Coin c)
-			{
-				return ToJson(c, new JObject());
-			}
-
-			internal static Coin FromJsonCoin(JToken obj)
-			{
-				OutPoint outpoint = new OutPoint();
-				outpoint.FromBytes(Encoders.Hex.DecodeData((string)obj["Outpoint"]));
-				TxOut txout = new TxOut();
-				txout.FromBytes(Encoders.Hex.DecodeData((string)obj["TxOut"]));
-				return new Coin(outpoint, txout);
-			}
-
-			private static JToken ToJson(Coin c, JObject obj)
-			{
-				obj.Add("Outpoint", Encoders.Hex.EncodeData(c.Outpoint.ToBytes()));
-				obj.Add("TxOut", Encoders.Hex.EncodeData(c.TxOut.ToBytes()));
-				return obj;
-			}
-
-			public override string ToString()
-			{
-				return JsonConvert.SerializeObject(ToJson(), Formatting.Indented);
-			}
-		}
-		internal class TrackedScript
-		{
-			public string GetId()
-			{
-				return GetId(ScriptPubKey);
-			}
-			public static string GetId(Script scriptPubKey)
-			{
-				return "s-" + scriptPubKey.ToHex();
-			}
-
-			public Script ScriptPubKey
-			{
-				get;
-				set;
-			}
-			public bool IsInternal
-			{
-				get;
-				set;
-			}
-			public IEnumerable<byte[]> GetTrackedData()
-			{
-				return ScriptPubKey.ToOps().Select(o => o.PushData).Where(o => o != null);
-			}
-
-			public Script RedeemScript
-			{
-				get;
-				set;
-			}
-
-			public DateTimeOffset AddedDate
-			{
-				get;
-				set;
-			}
-
-
-			public string Filter
-			{
-				get;
-				set;
-			}
-
-			public string Wallet
-			{
-				get;
-				set;
-			}
-
-
-			internal JObject ToJson()
-			{
-				var obj = new JObject();
-				obj.Add("ScriptPubKey", Encoders.Hex.EncodeData(ScriptPubKey.ToBytes(true)));
-				obj.Add("IsInternal", IsInternal);
-				if(RedeemScript != null)
-					obj.Add("RedeemScript", Encoders.Hex.EncodeData(RedeemScript.ToBytes(true)));
-				obj.Add("AddedDate", AddedDate);
-				obj.Add("Filter", Filter);
-				obj.Add("Wallet", Wallet);
-				return obj;
-			}
-			internal static TrackedScript FromJson(JObject obj)
-			{
-				TrackedScript script = new TrackedScript();
-				script.ScriptPubKey = Script.FromBytesUnsafe(Encoders.Hex.DecodeData((string)obj["ScriptPubKey"]));
-				var redeem = (string)obj["RedeemScript"];
-				if(redeem != null)
-				{
-					script.RedeemScript = Script.FromBytesUnsafe(Encoders.Hex.DecodeData((string)obj["RedeemScript"]));
-				}
-				script.AddedDate = obj["AddedDate"].Value<DateTimeOffset>();
-				script.Filter = (string)obj["Filter"];
-				script.Wallet = (string)obj["Wallet"];
-				return script;
-			}
-			public override string ToString()
-			{
-				return JsonConvert.SerializeObject(ToJson(), Formatting.Indented);
-			}
-
-		}
-		internal class TrackedOutpoint
-		{
-			public string GetId()
-			{
-				return GetId(Coin.Outpoint);
-			}
-
-			public static string GetId(OutPoint outPoint)
-			{
-				return "o-" + Encoders.Hex.EncodeData(outPoint.ToBytes());
-			}
-			public string TrackedScriptId
-			{
-				get;
-				set;
-			}
-
-			public Coin Coin
-			{
-				get;
-				set;
-			}
-
-			public string Filter
-			{
-				get;
-				set;
-			}
-
-			internal static TrackedOutpoint FromJson(JObject obj)
-			{
-				TrackedOutpoint tracked = new TrackedOutpoint();
-				tracked.TrackedScriptId = (string)obj["TrackedScriptId"];
-				tracked.Filter = (string)obj["Filter"];
-				obj = (JObject)obj["Coin"];
-				tracked.Coin = Operation.FromJsonCoin(obj);
-				return tracked;
-			}
-
-			internal JObject ToJson()
-			{
-				var obj = new JObject();
-				obj.Add("TrackedScriptId", TrackedScriptId);
-				obj.Add("Filter", Filter);
-				obj.Add("Coin", Operation.ToJson(Coin));
-				return obj;
-			}
-			public override string ToString()
-			{
-				return JsonConvert.SerializeObject(ToJson(), Formatting.Indented);
-			}
-
-
-		}
-
-		public Tracker()
-		{
-			UpdateTweak();
-		}
-
-		public BloomFilter CreateBloomFilter(double fp, BloomFlags flags = BloomFlags.UPDATE_ALL)
-		{
-			var toTrack = GetDataToTrack().ToArray();
-			var scriptCount = _TrackedScripts.Count(s => !s.Value.IsInternal);
-			var filter = new BloomFilter(scriptCount == 0 ? 1 : scriptCount, fp, _Tweak, flags);
-			foreach(var data in toTrack)
-				filter.Insert(data);
-			return filter;
-		}
-
-		object cs = new object();
-
-
-		/// <summary>
-		/// Register the specified ScriptPubKey
-		/// </summary>
-		/// <param name="destination">The destination</param>
-		/// <param name="isRedeemScript">If true, the P2SH of the destination's script will be tracked (Default: false)</param>
-		/// <param name="isInternal">If true, the scriptPubKey will not belong to tracked data, typically, change addresses (Default: false)</param>
-		/// <param name="filter">The filter in which this key will appear (http://eprint.iacr.org/2014/763.pdf)</param>
-		/// <param name="wallet">The wallet name to which it belongs</param>
-		public void Add(IDestination destination, bool isRedeemScript = false, bool isInternal = false, string filter = "a", string wallet = "default")
-		{
-			Add(destination.ScriptPubKey, isRedeemScript, isInternal, filter, wallet);
-		}
-
-		/// <summary>
-		/// Register the specified ScriptPubKey
-		/// </summary>
-		/// <param name="scriptPubKey">The ScriptPubKey</param>
-		/// <param name="isRedeemScript">If true, the P2SH of the destination's script will be tracked (Default: false)</param>
-		/// <param name="isInternal">If true, the scriptPubKey will not belong to tracked data, typically, change addresses (Default: false)</param>
-		/// <param name="filter">The filter in which this key will appear (http://eprint.iacr.org/2014/763.pdf)</param>
-		/// <param name="wallet">The wallet name to which it belongs</param>
-		public bool Add(Script scriptPubKey, bool isRedeemScript = false, bool isInternal = false, string filter = "a", string wallet = "default")
-		{
-			if(filter == null)
-				throw new ArgumentNullException("filter");
-			if(wallet == null)
-				throw new ArgumentNullException("wallet");
-			Script redeem = isRedeemScript ? scriptPubKey : null;
-			scriptPubKey = isRedeemScript ? scriptPubKey.Hash.ScriptPubKey : scriptPubKey;
-			var data = scriptPubKey.ToOps().First(o => o.PushData != null).PushData;
-
-			var trackedScript = new TrackedScript()
-			{
-				ScriptPubKey = scriptPubKey,
-				RedeemScript = redeem,
-				AddedDate = DateTimeOffset.UtcNow,
-				IsInternal = isInternal,
-				Filter = filter,
-				Wallet = wallet
-			};
-
-			bool added = false;
-			lock(cs)
-			{
-				added = _TrackedScripts.TryAdd(trackedScript.GetId(), trackedScript);
-			}
-			return added;
-		}
-
-
-		public bool NotifyTransaction(Transaction transaction, ChainedBlock chainedBlock, Block block)
-		{
-			if(chainedBlock == null)
-				return NotifyTransaction(transaction);
-			return NotifyTransaction(transaction, chainedBlock, new MerkleBlock(block, new uint256[] { transaction.GetHash() }));
-		}
-
-		public bool NotifyTransaction(Transaction transaction)
-		{
-			return NotifyTransaction(transaction, null, null as MerkleBlock);
-		}
-
-		public bool NotifyTransaction(Transaction transaction, ChainedBlock chainedBlock, MerkleBlock proof)
-		{
-			if(chainedBlock != null)
-			{
-				if(proof == null)
-					throw new ArgumentNullException("proof");
-				if(proof.Header.GetHash() != chainedBlock.Header.GetHash())
-					throw new InvalidOperationException("The chained block and the merkle block are different blocks");
-				if(!proof.PartialMerkleTree.Check(chainedBlock.Header.HashMerkleRoot))
-					throw new InvalidOperationException("The MerkleBlock does not have the expected merkle root");
-				if(!proof.PartialMerkleTree.GetMatchedTransactions().Contains(transaction.GetHash()))
-					throw new InvalidOperationException("The MerkleBlock does not contains the input transaction");
-			}
-
-			var interesting = false;
-			List<Operation> operations = null;
-			lock(cs)
-			{
-				foreach(var txin in transaction.Inputs.AsIndexedInputs())
-				{
-					var key = TrackedOutpoint.GetId(txin.PrevOut);
-					TrackedOutpoint match;
-					if(_TrackedOutpoints.TryGetValue(key, out match))
-					{
-						TrackedScript parentMetadata;
-						if(_TrackedScripts.TryGetValue(match.TrackedScriptId, out parentMetadata))
-						{
-							interesting = true;
-							var op = Spent(parentMetadata, txin, match.Coin, chainedBlock, proof);
-							if(op != null)
-							{
-								operations = operations ?? new List<Operation>();
-								operations.Add(op);
-							}
-						}
-
-					}
-				}
-				foreach(var txout in transaction.Outputs.AsIndexedOutputs())
-				{
-					var key = TrackedScript.GetId(txout.TxOut.ScriptPubKey);
-					TrackedScript match;
-					if(_TrackedScripts.TryGetValue(key, out match))
-					{
-						interesting = true;
-						var op = Received(match, txout, chainedBlock, proof);
-						if(op != null)
-						{
-							operations = operations ?? new List<Operation>();
-							operations.Add(op);
-						}
-					}
-				}
-			}
-			if(operations != null)
-			{
-				FireCallbacks(operations);
-			}
-			return interesting;
-		}
-
-		private void FireCallbacks(List<Operation> operations)
-		{
-			foreach(var operation in operations)
-			{
-				var newOperation = this.NewOperation;
-				if(newOperation != null)
-				{
-					foreach(var handler in newOperation.GetInvocationList().Cast<NewTrackerOperation>())
-					{
-						try
-						{
-							handler.DynamicInvoke(this, operation);
-						}
-						catch(TargetInvocationException ex)
-						{
-							NodeServerTrace.Error("Error while calling Tracker callback", ex.InnerException);
-						}
-					}
-				}
-			}
-		}
-
-
-		public event NewTrackerOperation NewOperation;
-
-		public WalletTransactionsCollection GetWalletTransactions(ChainBase chain, string wallet = "default")
-		{
-			lock(cs)
-			{
-				return new WalletTransactionsCollection(_Operations
-					.Select(op => op.Value)
-					.Where(op => op.CheckProof())
-					.Where(op => op.ContainsWallet(wallet))
-					.Select(o => o.ToWalletTransaction(chain, wallet))
-					.ToArray());
-			}
-		}
-
-
-
-
-		private Operation Spent(TrackedScript metadata, IndexedTxIn txin, Coin coin, ChainedBlock block, MerkleBlock proof)
-		{
-			var operation = new Operation(txin.Transaction, block, proof, _TrackedScripts);
-			operation.SpentCoins.Add(Tuple.Create(coin, metadata.GetId()));
-			SetUnconfirmedSeenIfPossible(txin.Transaction, block, operation);
-
-			bool merged = false;
-			var returned = _Operations.AddOrUpdate(operation.GetId(), operation, (k, old) => old.Merge(operation, out merged));
-			return (operation == returned || merged) ? operation : null;
-		}
-
-		private Operation Received(TrackedScript match, IndexedTxOut txout, ChainedBlock block, MerkleBlock proof)
-		{
-			var operation = new Operation(txout.Transaction, block, proof, _TrackedScripts);
-			SetUnconfirmedSeenIfPossible(txout.Transaction, block, operation);
-			var coin = new Coin(txout);
-			operation.ReceivedCoins.Add(Tuple.Create(coin, match.GetId()));
-
-			bool merged = false;
-			var returned = _Operations.AddOrUpdate(operation.GetId(), operation, (k, old) => old.Merge(operation, out merged));
-			var trackedOutpoint = new TrackedOutpoint()
-			{
-				Coin = coin,
-				TrackedScriptId = match.GetId(),
-				Filter = match.Filter
-			};
-			_TrackedOutpoints.TryAdd(trackedOutpoint.GetId(), trackedOutpoint);
-			return (operation == returned || merged) ? operation : null;
-		}
-
-
-		private void SetUnconfirmedSeenIfPossible(Transaction tx, ChainedBlock block, Operation operation)
-		{
-			if(block != null)
-			{
-				Operation unconf;
-				if(_Operations.TryGetValue(Operation.GetId(tx.GetHash(), null), out unconf))
-					operation.UnconfirmedSeen = unconf.UnconfirmedSeen;
-			}
-		}
-
-		public IEnumerable<byte[]> GetDataToTrack(string filter = "a")
-		{
-			return _TrackedScripts
-				.Where(t => !t.Value.IsInternal && filter == t.Value.Filter)
-				.SelectMany(m => m.Value.GetTrackedData())
-				.Concat(_TrackedOutpoints.Where(t => t.Value.Filter == filter).Select(o => o.Value.Coin.Outpoint.ToBytes()))
-				.Where(m => m != null)
-				.ToList();
-		}
-
-		/// <summary>
-		/// Remove old spent & confirmed TrackedOutpoint, old unconf operations, and old forked operations
-		/// </summary>
-		/// <param name="chain"></param>
-		internal List<object> Prune(ConcurrentChain chain, int blockExpiration = 2000, TimeSpan? timeExpiration = null)
-		{
-			List<object> removed = new List<object>();
-			timeExpiration = timeExpiration ?? TimeSpan.FromDays(7.0);
-			foreach(var op in _Operations)
-			{
-				if(op.Value.BlockId != null)
-				{
-					var chained = chain.GetBlock(op.Value.BlockId);
-					var isForked = chained == null;
-					if(!isForked)
-					{
-						bool isOldConfirmed = chain.Height - chained.Height + 1 > blockExpiration;
-						if(isOldConfirmed)
-						{
-							foreach(var spent in op.Value.SpentCoins) //Stop tracking the outpoints
-							{
-								TrackedOutpoint unused;
-								if(_TrackedOutpoints.TryRemove(TrackedOutpoint.GetId(spent.Item1.Outpoint), out unused))
-									removed.Add(unused);
-							}
-						}
-					}
-					else
-					{
-						var isOldFork = chain.Height - op.Value.Height + 1 > blockExpiration;
-						if(isOldFork) //clear any operation belonging to an old fork
-						{
-							Operation unused;
-							if(_Operations.TryRemove(op.Key, out unused))
-								removed.Add(unused);
-						}
-					}
-				}
-				else
-				{
-					var isOldUnconf = (DateTimeOffset.UtcNow - op.Value.AddedDate) > timeExpiration;
-					if(isOldUnconf) //clear any old unconfirmed
-					{
-						Operation unused;
-						if(_Operations.TryRemove(op.Key, out unused))
-							removed.Add(unused);
-					}
-				}
-			}
-			return removed;
-		}
-
-		/// <summary>
-		/// Check internal consistency
-		/// </summary>
-		/// <returns></returns>
-		public bool Validate()
-		{
-			foreach(var op in _Operations)
-			{
-				if(!op.Value.CheckProof())
-					return false;
-			}
-			return true;
-		}
-
-
-		uint _Tweak;
-		ConcurrentDictionary<string, Operation> _Operations = new ConcurrentDictionary<string, Operation>();
-		ConcurrentDictionary<string, TrackedScript> _TrackedScripts = new ConcurrentDictionary<string, TrackedScript>();
-		ConcurrentDictionary<string, TrackedOutpoint> _TrackedOutpoints = new ConcurrentDictionary<string, TrackedOutpoint>();
-
-		public Transaction GetKnownTransaction(uint256 txId)
-		{
-			return _Operations.Select(o => o.Value.Transaction).FirstOrDefault(o => o.GetHash() == txId);
-		}
-
-		public void UpdateTweak()
-		{
-			_Tweak = RandomUtils.GetUInt32();
-		}
-
-		public void Save(Stream stream)
-		{
-			lock(cs)
-			{
-				JObject obj = new JObject();
-				obj.Add("Tweak", _Tweak);
-				obj.Add("Operations", new JArray(_Operations.Select(o => o.Value.ToJson()).ToArray()));
-				obj.Add("Outpoints", new JArray(_TrackedOutpoints.Select(o => o.Value.ToJson()).ToArray()));
-				obj.Add("Scripts", new JArray(_TrackedScripts.Select(o => o.Value.ToJson()).ToArray()));
-				var writer = new StreamWriter(stream);
-				writer.Write(JsonConvert.SerializeObject(obj, new JsonSerializerSettings()
-				{
-					DateParseHandling = DateParseHandling.DateTimeOffset
-				}));
-				writer.Flush();
-			}
-		}
-
-		public static Tracker Load(Stream stream)
-		{
-			var tracker = new Tracker();
-			tracker.LoadCore(stream);
-			return tracker;
-		}
-		void LoadCore(Stream stream)
-		{
-			lock(cs)
-			{
-				_Operations.Clear();
-				_TrackedOutpoints.Clear();
-				_TrackedScripts.Clear();
-				JObject obj = JObject.Load(new JsonTextReader(new StreamReader(stream))
-				{
-					DateParseHandling = DateParseHandling.DateTimeOffset
-				});
-				_Tweak = (uint)(long)obj["Tweak"];
-				var operations = (JArray)obj["Operations"];
-				foreach(var operation in operations.OfType<JObject>())
-				{
-					var op = Operation.FromJson(operation, _TrackedScripts);
-					_Operations.TryAdd(op.GetId(), op);
-				}
-				var outpoints = (JArray)obj["Outpoints"];
-				foreach(var outpoint in outpoints.OfType<JObject>())
-				{
-					var op = TrackedOutpoint.FromJson(outpoint);
-					_TrackedOutpoints.TryAdd(op.GetId(), op);
-				}
-
-				var scripts = (JArray)obj["Scripts"];
-				foreach(var script in scripts.OfType<JObject>())
-				{
-					var op = TrackedScript.FromJson(script);
-					_TrackedScripts.TryAdd(op.GetId(), op);
-				}
-			}
-		}
-	}
-}
-#endif
->>>>>>> d3cbf392
+﻿#if !NOJSONNET
+#if !NOSOCKET
+using NBitcoin.Crypto;
+using NBitcoin.DataEncoders;
+using NBitcoin.Protocol;
+using Newtonsoft.Json;
+using Newtonsoft.Json.Linq;
+using System;
+using System.Collections.Concurrent;
+using System.Collections.Generic;
+using System.IO;
+using System.Linq;
+using System.Reflection;
+using System.Text;
+using System.Threading.Tasks;
+
+namespace NBitcoin.SPV
+{
+	/// <summary>
+	/// Idempotent and thread safe for tracking operations belonging to a set of ScriptPubKeys
+	/// </summary>
+	public class Tracker
+	{
+		public delegate void NewTrackerOperation(Tracker sender, IOperation trackerOperation);
+
+		public interface IOperation
+		{
+			bool ContainsWallet(string wallet);
+			WalletTransaction ToWalletTransaction(ChainBase chain, string wallet);
+		}
+		internal class Operation : IOperation
+		{
+			public string GetId()
+			{
+				return GetId(Transaction.GetHash(), BlockId, Height);
+			}
+			public static string GetId(uint256 txId, ChainedBlock block)
+			{
+				return GetId(txId, block == null ? null : block.HashBlock, block == null ? 0 : block.Height);
+			}
+
+			public static string GetId(uint256 txId, uint256 blockId, int height)
+			{
+				return string.Format("{0}-{1}-{2}",
+					(blockId == null ? (int.MaxValue - 1) : height),
+					(blockId ?? uint256.Zero),
+					txId);
+			}
+
+			public Operation(ConcurrentDictionary<string, TrackedScript> trackedScripts)
+			{
+				ReceivedCoins = new List<Tuple<Coin, string>>();
+				SpentCoins = new List<Tuple<Coin, string>>();
+				_TrackedScripts = trackedScripts;
+			}
+
+			public Operation(Transaction transaction, ChainedBlock block, MerkleBlock proof, ConcurrentDictionary<string, TrackedScript> trackedScripts)
+				: this(trackedScripts)
+			{
+				Transaction = transaction;
+				if(block != null)
+				{
+					proof = proof.Clone();
+					proof.PartialMerkleTree = proof.PartialMerkleTree.Trim(transaction.GetHash());
+					Height = block.Height;
+					BlockId = block.HashBlock;
+					Proof = proof;
+				}
+				UnconfirmedSeen = DateTimeOffset.UtcNow;
+				AddedDate = DateTimeOffset.UtcNow;
+			}
+			public uint256 BlockId
+			{
+				get;
+				set;
+			}
+			public int Height
+			{
+				get;
+				set;
+			}
+			public List<Tuple<Coin, string>> ReceivedCoins
+			{
+				get;
+				set;
+			}
+			public List<Tuple<Coin, string>> SpentCoins
+			{
+				get;
+				set;
+			}
+
+			public MerkleBlock Proof
+			{
+				get;
+				set;
+			}
+			public Transaction Transaction
+			{
+				get;
+				set;
+			}
+			internal Operation Merge(Operation other, out bool merged)
+			{
+				bool merged1;
+				bool merged2;
+				bool merged3 = false;
+				if(UnconfirmedSeen > other.UnconfirmedSeen)
+					UnconfirmedSeen = other.UnconfirmedSeen;
+
+				if(this.BlockId != other.BlockId && this.Height < other.Height)
+				{
+					this.BlockId = other.BlockId;
+					this.Height = other.Height;
+					this.Proof = other.Proof;
+					merged3 = true;
+				}
+				Merge(ReceivedCoins, other.ReceivedCoins, out merged1);
+				Merge(SpentCoins, other.SpentCoins, out merged2);
+				merged = merged1 || merged2 || merged3;
+				return this;
+			}
+
+			private void Merge(List<Tuple<Coin, string>> a, List<Tuple<Coin, string>> b, out bool merged)
+			{
+				merged = false;
+				foreach(var coin in b)
+				{
+					if(a.All(c => c.Item1.Outpoint != coin.Item1.Outpoint))
+					{
+						merged = true;
+						a.Add(coin);
+					}
+				}
+			}
+
+			public DateTimeOffset UnconfirmedSeen
+			{
+				get;
+				set;
+			}
+			public DateTimeOffset AddedDate
+			{
+				get;
+				set;
+			}
+
+			internal readonly ConcurrentDictionary<string, TrackedScript> _TrackedScripts;
+			public bool ContainsWallet(string wallet)
+			{
+				return ContainsWallet(wallet, ReceivedCoins) || ContainsWallet(wallet, SpentCoins);
+			}
+
+			private bool ContainsWallet(string wallet, List<Tuple<Coin, string>> coins)
+			{
+				return coins.Select(c => new
+				{
+					Coin = c.Item1,
+					TrackedScript = _TrackedScripts.TryGet(c.Item2)
+				})
+				.Where(o => o.TrackedScript != null)
+				.Any(c => c.TrackedScript.Wallet.Equals(wallet, StringComparison.Ordinal));
+			}
+
+			public WalletTransaction ToWalletTransaction(ChainBase chain, string wallet)
+			{
+				var chainHeight = chain.Height;
+				var tx = new WalletTransaction()
+				{
+					Proof = Proof,
+					Transaction = Transaction,
+					UnconfirmedSeen = UnconfirmedSeen,
+					AddedDate = AddedDate
+				};
+
+				tx.ReceivedCoins = GetCoins(ReceivedCoins, _TrackedScripts, wallet);
+				tx.SpentCoins = GetCoins(SpentCoins, _TrackedScripts, wallet);
+
+				if(BlockId != null)
+				{
+					var header = chain.GetBlock(BlockId);
+					if(header != null)
+					{
+						tx.BlockInformation = new BlockInformation()
+						{
+							Confirmations = chainHeight - header.Height + 1,
+							Height = header.Height,
+							Header = header.Header
+						};
+					}
+				}
+				return tx;
+			}
+
+			private Coin[] GetCoins(List<Tuple<Coin, string>> coins, ConcurrentDictionary<string, TrackedScript> trackedScripts, string wallet)
+			{
+				return coins.Select(c => new
+				{
+					Coin = c.Item1,
+					TrackedScript = trackedScripts.TryGet(c.Item2)
+				})
+									.Where(o => o.TrackedScript != null)
+									.Where(c => c.TrackedScript.Wallet.Equals(wallet, StringComparison.Ordinal))
+									.Select(c => c.TrackedScript.RedeemScript != null ? c.Coin.ToScriptCoin(c.TrackedScript.RedeemScript) : c.Coin)
+									.ToArray();
+			}
+
+			internal bool CheckProof()
+			{
+				if(BlockId != null)
+				{
+					if(Proof == null)
+						return false;
+					if(!Proof.PartialMerkleTree.Check(Proof.Header.HashMerkleRoot))
+						return false;
+					if(Proof.Header.GetHash() != BlockId)
+						return false;
+				}
+				return true;
+			}
+
+
+			internal JObject ToJson()
+			{
+				var obj = new JObject();
+				if(BlockId != null)
+				{
+					obj.Add("Height", Height);
+					obj.Add("BlockId", BlockId.ToString());
+					obj.Add("Proof", Encoders.Hex.EncodeData(this.Proof.ToBytes()));
+				}
+				obj.Add("AddedDate", AddedDate);
+				obj.Add("UnconfirmedSeen", UnconfirmedSeen);
+				obj.Add("Transaction", Encoders.Hex.EncodeData(this.Transaction.ToBytes()));
+				if(this.ReceivedCoins != null)
+				{
+					obj.Add("ReceivedCoins", new JArray(ReceivedCoins.Select(c => ToJson(c))));
+				}
+				if(this.SpentCoins != null)
+				{
+					obj.Add("SpentCoins", new JArray(SpentCoins.Select(c => ToJson(c))));
+				}
+				return obj;
+			}
+
+			internal static Operation FromJson(JObject obj, ConcurrentDictionary<string, TrackedScript> trackedScripts)
+			{
+				var op = new Operation(trackedScripts);
+
+				var blockId = (string)obj["BlockId"];
+				if(blockId != null)
+				{
+					op.Height = (int)(long)obj["Height"];
+					op.BlockId = uint256.Parse(blockId);
+					op.Proof = new MerkleBlock();
+					op.Proof.FromBytes(Encoders.Hex.DecodeData((string)obj["Proof"]));
+				}
+				op.AddedDate = obj["AddedDate"].Value<DateTimeOffset>();
+				op.UnconfirmedSeen = obj["UnconfirmedSeen"].Value<DateTimeOffset>();
+				op.Transaction = new Transaction();
+				op.Transaction.FromBytes(Encoders.Hex.DecodeData((string)obj["Transaction"]));
+				var coins = obj["ReceivedCoins"] as JArray;
+				if(coins != null)
+				{
+					foreach(var c in coins)
+					{
+						op.ReceivedCoins.Add(FromJson(c));
+					}
+				}
+				coins = obj["SpentCoins"] as JArray;
+				if(coins != null)
+				{
+					foreach(var c in coins)
+					{
+						op.SpentCoins.Add(FromJson(c));
+					}
+				}
+				return op;
+			}
+
+			private static Tuple<Coin, string> FromJson(JToken obj)
+			{
+				var tracked = (string)obj["TrackedScript"];
+				var coin = FromJsonCoin(obj);
+				return Tuple.Create(coin, tracked);
+			}
+
+
+			internal static JObject ToJson(Tuple<Coin, string> c)
+			{
+				JObject obj = new JObject();
+				obj.Add("TrackedScript", c.Item2);
+				ToJson(c.Item1, obj);
+				return obj;
+			}
+
+			internal static JToken ToJson(Coin c)
+			{
+				return ToJson(c, new JObject());
+			}
+
+			internal static Coin FromJsonCoin(JToken obj)
+			{
+				OutPoint outpoint = new OutPoint();
+				outpoint.FromBytes(Encoders.Hex.DecodeData((string)obj["Outpoint"]));
+				TxOut txout = new TxOut();
+				txout.FromBytes(Encoders.Hex.DecodeData((string)obj["TxOut"]));
+				return new Coin(outpoint, txout);
+			}
+
+			private static JToken ToJson(Coin c, JObject obj)
+			{
+				obj.Add("Outpoint", Encoders.Hex.EncodeData(c.Outpoint.ToBytes()));
+				obj.Add("TxOut", Encoders.Hex.EncodeData(c.TxOut.ToBytes()));
+				return obj;
+			}
+
+			public override string ToString()
+			{
+				return JsonConvert.SerializeObject(ToJson(), Formatting.Indented);
+			}
+		}
+		internal class TrackedScript
+		{
+			public string GetId()
+			{
+				return GetId(ScriptPubKey);
+			}
+			public static string GetId(Script scriptPubKey)
+			{
+				return "s-" + scriptPubKey.ToHex();
+			}
+
+			public Script ScriptPubKey
+			{
+				get;
+				set;
+			}
+			public bool IsInternal
+			{
+				get;
+				set;
+			}
+			public IEnumerable<byte[]> GetTrackedData()
+			{
+				return ScriptPubKey.ToOps().Select(o => o.PushData).Where(o => o != null);
+			}
+
+			public Script RedeemScript
+			{
+				get;
+				set;
+			}
+
+			public DateTimeOffset AddedDate
+			{
+				get;
+				set;
+			}
+
+
+			public string Filter
+			{
+				get;
+				set;
+			}
+
+			public string Wallet
+			{
+				get;
+				set;
+			}
+
+
+			internal JObject ToJson()
+			{
+				var obj = new JObject();
+				obj.Add("ScriptPubKey", Encoders.Hex.EncodeData(ScriptPubKey.ToBytes(true)));
+				obj.Add("IsInternal", IsInternal);
+				if(RedeemScript != null)
+					obj.Add("RedeemScript", Encoders.Hex.EncodeData(RedeemScript.ToBytes(true)));
+				obj.Add("AddedDate", AddedDate);
+				obj.Add("Filter", Filter);
+				obj.Add("Wallet", Wallet);
+				return obj;
+			}
+			internal static TrackedScript FromJson(JObject obj)
+			{
+				TrackedScript script = new TrackedScript();
+				script.ScriptPubKey = Script.FromBytesUnsafe(Encoders.Hex.DecodeData((string)obj["ScriptPubKey"]));
+				var redeem = (string)obj["RedeemScript"];
+				if(redeem != null)
+				{
+					script.RedeemScript = Script.FromBytesUnsafe(Encoders.Hex.DecodeData((string)obj["RedeemScript"]));
+				}
+				script.AddedDate = obj["AddedDate"].Value<DateTimeOffset>();
+				script.Filter = (string)obj["Filter"];
+				script.Wallet = (string)obj["Wallet"];
+				return script;
+			}
+			public override string ToString()
+			{
+				return JsonConvert.SerializeObject(ToJson(), Formatting.Indented);
+			}
+
+		}
+		internal class TrackedOutpoint
+		{
+			public string GetId()
+			{
+				return GetId(Coin.Outpoint);
+			}
+
+			public static string GetId(OutPoint outPoint)
+			{
+				return "o-" + Encoders.Hex.EncodeData(outPoint.ToBytes());
+			}
+			public string TrackedScriptId
+			{
+				get;
+				set;
+			}
+
+			public Coin Coin
+			{
+				get;
+				set;
+			}
+
+			public string Filter
+			{
+				get;
+				set;
+			}
+
+			internal static TrackedOutpoint FromJson(JObject obj)
+			{
+				TrackedOutpoint tracked = new TrackedOutpoint();
+				tracked.TrackedScriptId = (string)obj["TrackedScriptId"];
+				tracked.Filter = (string)obj["Filter"];
+				obj = (JObject)obj["Coin"];
+				tracked.Coin = Operation.FromJsonCoin(obj);
+				return tracked;
+			}
+
+			internal JObject ToJson()
+			{
+				var obj = new JObject();
+				obj.Add("TrackedScriptId", TrackedScriptId);
+				obj.Add("Filter", Filter);
+				obj.Add("Coin", Operation.ToJson(Coin));
+				return obj;
+			}
+			public override string ToString()
+			{
+				return JsonConvert.SerializeObject(ToJson(), Formatting.Indented);
+			}
+
+
+		}
+
+		public Tracker()
+		{
+			UpdateTweak();
+		}
+
+		public BloomFilter CreateBloomFilter(double fp, BloomFlags flags = BloomFlags.UPDATE_ALL)
+		{
+			var toTrack = GetDataToTrack().ToArray();
+			var scriptCount = _TrackedScripts.Count(s => !s.Value.IsInternal);
+			var filter = new BloomFilter(scriptCount == 0 ? 1 : scriptCount, fp, _Tweak, flags);
+			foreach(var data in toTrack)
+				filter.Insert(data);
+			return filter;
+		}
+
+		object cs = new object();
+
+
+		/// <summary>
+		/// Register the specified ScriptPubKey
+		/// </summary>
+		/// <param name="destination">The destination</param>
+		/// <param name="isRedeemScript">If true, the P2SH of the destination's script will be tracked (Default: false)</param>
+		/// <param name="isInternal">If true, the scriptPubKey will not belong to tracked data, typically, change addresses (Default: false)</param>
+		/// <param name="filter">The filter in which this key will appear (http://eprint.iacr.org/2014/763.pdf)</param>
+		/// <param name="wallet">The wallet name to which it belongs</param>
+		public void Add(IDestination destination, bool isRedeemScript = false, bool isInternal = false, string filter = "a", string wallet = "default")
+		{
+			Add(destination.ScriptPubKey, isRedeemScript, isInternal, filter, wallet);
+		}
+
+		/// <summary>
+		/// Register the specified ScriptPubKey
+		/// </summary>
+		/// <param name="scriptPubKey">The ScriptPubKey</param>
+		/// <param name="isRedeemScript">If true, the P2SH of the destination's script will be tracked (Default: false)</param>
+		/// <param name="isInternal">If true, the scriptPubKey will not belong to tracked data, typically, change addresses (Default: false)</param>
+		/// <param name="filter">The filter in which this key will appear (http://eprint.iacr.org/2014/763.pdf)</param>
+		/// <param name="wallet">The wallet name to which it belongs</param>
+		public bool Add(Script scriptPubKey, bool isRedeemScript = false, bool isInternal = false, string filter = "a", string wallet = "default")
+		{
+			if(filter == null)
+				throw new ArgumentNullException("filter");
+			if(wallet == null)
+				throw new ArgumentNullException("wallet");
+			Script redeem = isRedeemScript ? scriptPubKey : null;
+			scriptPubKey = isRedeemScript ? scriptPubKey.Hash.ScriptPubKey : scriptPubKey;
+			var data = scriptPubKey.ToOps().First(o => o.PushData != null).PushData;
+
+			var trackedScript = new TrackedScript()
+			{
+				ScriptPubKey = scriptPubKey,
+				RedeemScript = redeem,
+				AddedDate = DateTimeOffset.UtcNow,
+				IsInternal = isInternal,
+				Filter = filter,
+				Wallet = wallet
+			};
+
+			bool added = false;
+			lock(cs)
+			{
+				added = _TrackedScripts.TryAdd(trackedScript.GetId(), trackedScript);
+			}
+			return added;
+		}
+
+
+		public bool NotifyTransaction(Transaction transaction, ChainedBlock chainedBlock, Block block)
+		{
+			if(chainedBlock == null)
+				return NotifyTransaction(transaction);
+			return NotifyTransaction(transaction, chainedBlock, new MerkleBlock(block, new uint256[] { transaction.GetHash() }));
+		}
+
+		public bool NotifyTransaction(Transaction transaction)
+		{
+			return NotifyTransaction(transaction, null, null as MerkleBlock);
+		}
+
+		public bool NotifyTransaction(Transaction transaction, ChainedBlock chainedBlock, MerkleBlock proof)
+		{
+			if(chainedBlock != null)
+			{
+				if(proof == null)
+					throw new ArgumentNullException("proof");
+				if(proof.Header.GetHash() != chainedBlock.Header.GetHash())
+					throw new InvalidOperationException("The chained block and the merkle block are different blocks");
+				if(!proof.PartialMerkleTree.Check(chainedBlock.Header.HashMerkleRoot))
+					throw new InvalidOperationException("The MerkleBlock does not have the expected merkle root");
+				if(!proof.PartialMerkleTree.GetMatchedTransactions().Contains(transaction.GetHash()))
+					throw new InvalidOperationException("The MerkleBlock does not contains the input transaction");
+			}
+
+			var interesting = false;
+			List<Operation> operations = null;
+			lock(cs)
+			{
+				foreach(var txin in transaction.Inputs.AsIndexedInputs())
+				{
+					var key = TrackedOutpoint.GetId(txin.PrevOut);
+					TrackedOutpoint match;
+					if(_TrackedOutpoints.TryGetValue(key, out match))
+					{
+						TrackedScript parentMetadata;
+						if(_TrackedScripts.TryGetValue(match.TrackedScriptId, out parentMetadata))
+						{
+							interesting = true;
+							var op = Spent(parentMetadata, txin, match.Coin, chainedBlock, proof);
+							if(op != null)
+							{
+								operations = operations ?? new List<Operation>();
+								operations.Add(op);
+							}
+						}
+
+					}
+				}
+				foreach(var txout in transaction.Outputs.AsIndexedOutputs())
+				{
+					var key = TrackedScript.GetId(txout.TxOut.ScriptPubKey);
+					TrackedScript match;
+					if(_TrackedScripts.TryGetValue(key, out match))
+					{
+						interesting = true;
+						var op = Received(match, txout, chainedBlock, proof);
+						if(op != null)
+						{
+							operations = operations ?? new List<Operation>();
+							operations.Add(op);
+						}
+					}
+				}
+			}
+			if(operations != null)
+			{
+				FireCallbacks(operations);
+			}
+			return interesting;
+		}
+
+		private void FireCallbacks(List<Operation> operations)
+		{
+			foreach(var operation in operations)
+			{
+				var newOperation = this.NewOperation;
+				if(newOperation != null)
+				{
+					foreach(var handler in newOperation.GetInvocationList().Cast<NewTrackerOperation>())
+					{
+						try
+						{
+							handler.DynamicInvoke(this, operation);
+						}
+						catch(TargetInvocationException ex)
+						{
+							NodeServerTrace.Error("Error while calling Tracker callback", ex.InnerException);
+						}
+					}
+				}
+			}
+		}
+
+
+		public event NewTrackerOperation NewOperation;
+
+		public WalletTransactionsCollection GetWalletTransactions(ChainBase chain, string wallet = "default")
+		{
+			lock(cs)
+			{
+				return new WalletTransactionsCollection(_Operations
+					.Select(op => op.Value)
+					.Where(op => op.CheckProof())
+					.Where(op => op.ContainsWallet(wallet))
+					.Select(o => o.ToWalletTransaction(chain, wallet))
+					.ToArray());
+			}
+		}
+
+
+
+
+		private Operation Spent(TrackedScript metadata, IndexedTxIn txin, Coin coin, ChainedBlock block, MerkleBlock proof)
+		{
+			var operation = new Operation(txin.Transaction, block, proof, _TrackedScripts);
+			operation.SpentCoins.Add(Tuple.Create(coin, metadata.GetId()));
+			SetUnconfirmedSeenIfPossible(txin.Transaction, block, operation);
+
+			bool merged = false;
+			var returned = _Operations.AddOrUpdate(operation.GetId(), operation, (k, old) => old.Merge(operation, out merged));
+			return (operation == returned || merged) ? operation : null;
+		}
+
+		private Operation Received(TrackedScript match, IndexedTxOut txout, ChainedBlock block, MerkleBlock proof)
+		{
+			var operation = new Operation(txout.Transaction, block, proof, _TrackedScripts);
+			SetUnconfirmedSeenIfPossible(txout.Transaction, block, operation);
+			var coin = new Coin(txout);
+			operation.ReceivedCoins.Add(Tuple.Create(coin, match.GetId()));
+
+			bool merged = false;
+			var returned = _Operations.AddOrUpdate(operation.GetId(), operation, (k, old) => old.Merge(operation, out merged));
+			var trackedOutpoint = new TrackedOutpoint()
+			{
+				Coin = coin,
+				TrackedScriptId = match.GetId(),
+				Filter = match.Filter
+			};
+			_TrackedOutpoints.TryAdd(trackedOutpoint.GetId(), trackedOutpoint);
+			return (operation == returned || merged) ? operation : null;
+		}
+
+
+		private void SetUnconfirmedSeenIfPossible(Transaction tx, ChainedBlock block, Operation operation)
+		{
+			if(block != null)
+			{
+				Operation unconf;
+				if(_Operations.TryGetValue(Operation.GetId(tx.GetHash(), null), out unconf))
+					operation.UnconfirmedSeen = unconf.UnconfirmedSeen;
+			}
+		}
+
+		public IEnumerable<byte[]> GetDataToTrack(string filter = "a")
+		{
+			return _TrackedScripts
+				.Where(t => !t.Value.IsInternal && filter == t.Value.Filter)
+				.SelectMany(m => m.Value.GetTrackedData())
+				.Concat(_TrackedOutpoints.Where(t => t.Value.Filter == filter).Select(o => o.Value.Coin.Outpoint.ToBytes()))
+				.Where(m => m != null)
+				.ToList();
+		}
+
+		/// <summary>
+		/// Remove old spent & confirmed TrackedOutpoint, old unconf operations, and old forked operations
+		/// </summary>
+		/// <param name="chain"></param>
+		internal List<object> Prune(ConcurrentChain chain, int blockExpiration = 2000, TimeSpan? timeExpiration = null)
+		{
+			List<object> removed = new List<object>();
+			timeExpiration = timeExpiration ?? TimeSpan.FromDays(7.0);
+			foreach(var op in _Operations)
+			{
+				if(op.Value.BlockId != null)
+				{
+					var chained = chain.GetBlock(op.Value.BlockId);
+					var isForked = chained == null;
+					if(!isForked)
+					{
+						bool isOldConfirmed = chain.Height - chained.Height + 1 > blockExpiration;
+						if(isOldConfirmed)
+						{
+							foreach(var spent in op.Value.SpentCoins) //Stop tracking the outpoints
+							{
+								TrackedOutpoint unused;
+								if(_TrackedOutpoints.TryRemove(TrackedOutpoint.GetId(spent.Item1.Outpoint), out unused))
+									removed.Add(unused);
+							}
+						}
+					}
+					else
+					{
+						var isOldFork = chain.Height - op.Value.Height + 1 > blockExpiration;
+						if(isOldFork) //clear any operation belonging to an old fork
+						{
+							Operation unused;
+							if(_Operations.TryRemove(op.Key, out unused))
+								removed.Add(unused);
+						}
+					}
+				}
+				else
+				{
+					var isOldUnconf = (DateTimeOffset.UtcNow - op.Value.AddedDate) > timeExpiration;
+					if(isOldUnconf) //clear any old unconfirmed
+					{
+						Operation unused;
+						if(_Operations.TryRemove(op.Key, out unused))
+							removed.Add(unused);
+					}
+				}
+			}
+			return removed;
+		}
+
+		/// <summary>
+		/// Check internal consistency
+		/// </summary>
+		/// <returns></returns>
+		public bool Validate()
+		{
+			foreach(var op in _Operations)
+			{
+				if(!op.Value.CheckProof())
+					return false;
+			}
+			return true;
+		}
+
+
+		uint _Tweak;
+		ConcurrentDictionary<string, Operation> _Operations = new ConcurrentDictionary<string, Operation>();
+		ConcurrentDictionary<string, TrackedScript> _TrackedScripts = new ConcurrentDictionary<string, TrackedScript>();
+		ConcurrentDictionary<string, TrackedOutpoint> _TrackedOutpoints = new ConcurrentDictionary<string, TrackedOutpoint>();
+
+		public Transaction GetKnownTransaction(uint256 txId)
+		{
+			return _Operations.Select(o => o.Value.Transaction).FirstOrDefault(o => o.GetHash() == txId);
+		}
+
+		public void UpdateTweak()
+		{
+			_Tweak = RandomUtils.GetUInt32();
+		}
+
+		public void Save(Stream stream)
+		{
+			lock(cs)
+			{
+				JObject obj = new JObject();
+				obj.Add("Tweak", _Tweak);
+				obj.Add("Operations", new JArray(_Operations.Select(o => o.Value.ToJson()).ToArray()));
+				obj.Add("Outpoints", new JArray(_TrackedOutpoints.Select(o => o.Value.ToJson()).ToArray()));
+				obj.Add("Scripts", new JArray(_TrackedScripts.Select(o => o.Value.ToJson()).ToArray()));
+				var writer = new StreamWriter(stream);
+				writer.Write(JsonConvert.SerializeObject(obj, new JsonSerializerSettings()
+				{
+					DateParseHandling = DateParseHandling.DateTimeOffset
+				}));
+				writer.Flush();
+			}
+		}
+
+		public static Tracker Load(Stream stream)
+		{
+			var tracker = new Tracker();
+			tracker.LoadCore(stream);
+			return tracker;
+		}
+		void LoadCore(Stream stream)
+		{
+			lock(cs)
+			{
+				_Operations.Clear();
+				_TrackedOutpoints.Clear();
+				_TrackedScripts.Clear();
+				JObject obj = JObject.Load(new JsonTextReader(new StreamReader(stream))
+				{
+					DateParseHandling = DateParseHandling.DateTimeOffset
+				});
+				_Tweak = (uint)(long)obj["Tweak"];
+				var operations = (JArray)obj["Operations"];
+				foreach(var operation in operations.OfType<JObject>())
+				{
+					var op = Operation.FromJson(operation, _TrackedScripts);
+					_Operations.TryAdd(op.GetId(), op);
+				}
+				var outpoints = (JArray)obj["Outpoints"];
+				foreach(var outpoint in outpoints.OfType<JObject>())
+				{
+					var op = TrackedOutpoint.FromJson(outpoint);
+					_TrackedOutpoints.TryAdd(op.GetId(), op);
+				}
+
+				var scripts = (JArray)obj["Scripts"];
+				foreach(var script in scripts.OfType<JObject>())
+				{
+					var op = TrackedScript.FromJson(script);
+					_TrackedScripts.TryAdd(op.GetId(), op);
+				}
+			}
+		}
+	}
+}
+#endif
 #endif