<<<<<<< HEAD
﻿#if !NOSOCKET
using System;
using System.Collections.Generic;
using System.IO;
using System.Linq;
using System.Threading.Tasks;
using NBitcoin.BIP32;
using NBitcoin.DataEncoders;
using NBitcoin.Protocol;
using NBitcoin.Protocol.Behaviors;
using NBitcoin.Protocol.Payloads;
using Newtonsoft.Json;
using Newtonsoft.Json.Linq;

namespace NBitcoin.SPV
{
	public enum WalletState
	{
		Created,
		Disconnected,
		Connected
	}

	public class WalletCreation
	{

		public WalletCreation()
		{
			SignatureRequired = 1;
			RootKeys = new ExtPubKey[0];
			Network = Network.Main;
			DerivationPath = new KeyPath();
			Name = Guid.NewGuid().ToString();
			PurgeConnectionOnFilterChange = true;
		}

		/// <summary>
		/// Create a P2PKH wallet with one key
		/// </summary>
		/// <param name="rootKey">The master key to use</param>
		public WalletCreation(BitcoinExtPubKey rootKey)
		{
			Network = rootKey.Network;
			RootKeys = new[] { rootKey.ExtPubKey };
			SignatureRequired = 1;
			UseP2SH = false;
			Name = Guid.NewGuid().ToString();
		}

		public string Name
		{
			get;
			set;
		}
		public Network Network
		{
			get;
			set;
		}

		public int SignatureRequired
		{
			get;
			set;
		}
		public ExtPubKey[] RootKeys
		{
			get;
			set;
		}
		public KeyPath DerivationPath
		{
			get;
			set;
		}
		public bool UseP2SH
		{
			get;
			set;
		}

		public bool PurgeConnectionOnFilterChange
		{
			get;
			set;
		}

		internal JObject ToJson()
		{
			JObject obj = new JObject();
			if(Name != null)
				obj["Name"] = Name;
			obj["Network"] = Network.ToString();
			obj["SignatureRequired"] = SignatureRequired;
			obj["DerivationPath"] = DerivationPath.ToString();
			obj["UseP2SH"] = UseP2SH;
			obj["PurgeConnectionOnFilterChange"] = PurgeConnectionOnFilterChange;
			obj["RootKeys"] = new JArray(RootKeys.Select(c => c.GetWif(Network).ToString()));
			return obj;
		}

		static internal WalletCreation FromJson(JObject obj)
		{
			WalletCreation creation = new WalletCreation();
			creation.Network = null;
			JToken unused;
			if(obj.TryGetValue("Name", out unused))
				creation.Name = (string)obj["Name"];
			else
				creation.Name = null;
			if(obj.Property("PurgeConnectionOnFilterChange") != null)
			{
				creation.PurgeConnectionOnFilterChange = (bool)obj["PurgeConnectionOnFilterChange"];
			}
			JToken network;
			if(obj.TryGetValue("Network", out network))
				creation.Network = Network.GetNetwork((string)network);
			creation.SignatureRequired = (int)(long)obj["SignatureRequired"];
			creation.DerivationPath = KeyPath.Parse((string)obj["DerivationPath"]);
			creation.UseP2SH = (bool)obj["UseP2SH"];
			var array = (JArray)obj["RootKeys"];
			var keys = array.Select(i => new BitcoinExtPubKey((string)i)).ToArray();
			creation.Network = creation.Network ?? keys[0].Network;
			creation.RootKeys = keys.Select(k => k.ExtPubKey).ToArray();
			return creation;
		}
	}

	public delegate void NewWalletTransactionDelegate(Wallet sender, WalletTransaction walletTransaction);

	/// <summary>
	/// A SPV Wallet respecting recommendation for privacy http://eprint.iacr.org/2014/763.pdf
	/// </summary>
	public class Wallet
	{
		class WalletBehavior : NodeBehavior
		{
			Wallet _Wallet;
			public Wallet Wallet
			{
				get
				{
					return _Wallet;
				}
			}
			TrackerBehavior _Tracker;
			BroadcastHub _Broadcast;
			public WalletBehavior(Wallet wallet)
			{
				_Wallet = wallet;
			}
			protected override void AttachCore()
			{
				_Tracker = AttachedNode.Behaviors.Find<TrackerBehavior>();
				if(_Tracker != null)
				{
					AttachedNode.Disconnected += AttachedNode_Disconnected;
					AttachedNode.StateChanged += AttachedNode_StateChanged;
				}
				_Broadcast = BroadcastHub.GetBroadcastHub(AttachedNode);
				if(_Broadcast != null)
				{
					_Broadcast.TransactionBroadcasted += _Broadcast_TransactionBroadcasted;
					_Broadcast.TransactionRejected += _Broadcast_TransactionRejected;
				}
			}

			void _Broadcast_TransactionRejected(Transaction transaction, RejectPayload reject)
			{
				_Wallet.OnTransactionRejected(transaction, reject);
			}

			void _Broadcast_TransactionBroadcasted(Transaction transaction)
			{
				_Wallet.OnTransactionBroadcasted(transaction);
			}

			void AttachedNode_StateChanged(Node node, NodeState oldState)
			{
				if(node.State == NodeState.HandShaked)
				{
					_Tracker.Scan(_Wallet._ScanLocation, _Wallet.Created);
					_Tracker.SendMessageAsync(new MempoolPayload());
				}
			}

			void AttachedNode_Disconnected(Node node)
			{
				_Wallet.TryUpdateLocation(new[] { node });
			}

			protected override void DetachCore()
			{
				if(_Tracker != null)
				{
					AttachedNode.Disconnected -= AttachedNode_Disconnected;
					AttachedNode.StateChanged -= AttachedNode_StateChanged;
				}
			}

			public override object Clone()
			{
				return new WalletBehavior(_Wallet);
			}
		}
		/// <summary>
		/// Get incoming transactions of the wallet, subscribers should not make any blocking call
		/// </summary>
		public event NewWalletTransactionDelegate NewWalletTransaction;
		class PathState
		{
			public int Loaded;
			public int Next;
		}
		internal BlockLocator _ScanLocation;
		Dictionary<KeyPath, PathState> _PathStates = new Dictionary<KeyPath, PathState>();

		int _KeyPoolSize;

		WalletCreation _Parameters;

		Dictionary<Script, KeyPath> _KnownScripts = new Dictionary<Script, KeyPath>();

		/// <summary>
		/// Blocks below this date will not be processed
		/// </summary>
		public DateTimeOffset Created
		{
			get;
			set;
		}

		private Wallet()
		{

		}

		/// <summary>
		/// Create a new wallet
		/// </summary>
		/// <param name="creation">Creation parameters</param>
		/// <param name="keyPoolSize">The number of keys which will be pre-created</param>
		public Wallet(WalletCreation creation, int keyPoolSize = 500)
		{
			if(creation == null)
				throw new ArgumentNullException("creation");
			_Parameters = creation;
			_ScanLocation = new BlockLocator();
			_ScanLocation.Blocks.Add(creation.Network.GetGenesis().GetHash());
			_KeyPoolSize = keyPoolSize;
			Created = DateTimeOffset.UtcNow;
		}

		/// <summary>
		/// Create a new wallet P2PKH with one key
		/// </summary>
		/// <param name="rootKey"></param>
		/// <param name="keyPoolSize"></param>
		public Wallet(BitcoinExtPubKey rootKey, int keyPoolSize = 500)
			: this(new WalletCreation(rootKey), keyPoolSize)
		{
		}

		private void LoadPool(KeyPath keyPath)
		{
			var lastLoaded = GetLastLoaded(keyPath);
			var isInternal = IsInternal(keyPath);
			var tracker = Tracker;
			for(int i = lastLoaded; i < lastLoaded + _KeyPoolSize; i++)
			{
				var childPath = keyPath.Derive(i, false);
				AddKnown(childPath, tracker, isInternal);
			}
			IncrementLastLoaded(keyPath, _KeyPoolSize);
		}

		private bool IsInternal(KeyPath keyPath)
		{
			return _Parameters.DerivationPath.Derive(1, false) == keyPath;
		}

		private void AddKnown(KeyPath keyPath)
		{
			AddKnown(keyPath, Tracker, IsInternal(keyPath));
		}
		private void AddKnown(KeyPath keyPath, Tracker tracker, bool isInternal)
		{
			if(_Parameters.UseP2SH)
			{
				var script = GetScriptPubKey(keyPath, true);
				_KnownScripts.Add(script.Hash.ScriptPubKey, keyPath);
				tracker.Add(script, true, isInternal, wallet: Name);
			}
			else
			{
				var script = GetScriptPubKey(keyPath, false);
				_KnownScripts.Add(script, keyPath);
				tracker.Add(script, false, isInternal, wallet: Name);
			}
		}

		private bool AddKnownScriptToTracker()
		{
			string walletName = Name;
			bool added = false;
			var tracker = Tracker;
			var internalChain = _Parameters.DerivationPath.Derive(1);
			foreach(var known in _KnownScripts)
			{
				var child = known.Key;
				var isInternal = known.Value.Parent == internalChain;
				if(tracker.Add(child, _Parameters.UseP2SH, isInternal, wallet: walletName))
					added = true;
			}
			if(added)
				tracker.UpdateTweak();
			return added;
		}

		public string Name
		{
			get
			{
				return _Parameters.Name ?? Created.ToString();
			}
		}

		public WalletTransactionsCollection GetTransactions()
		{
			AssertGroupAffected();
			return Tracker.GetWalletTransactions(Chain, Name);
		}

		public WalletCreation CreationSettings
		{
			get
			{
				return _Parameters;
			}
		}

		public ConcurrentChain Chain
		{
			get
			{
				if(_Group == null)
					return null;
				return Enumerable.OfType<ChainBehavior>(_Group.NodeConnectionParameters.TemplateBehaviors)
							.Select(t => t.Chain)
							.FirstOrDefault();
			}
		}

		public AddressManager AddressManager
		{
			get
			{
				if(_Group == null)
					return null;
				return Enumerable.OfType<AddressManagerBehavior>(_Group.NodeConnectionParameters.TemplateBehaviors)
							.Select(t => t.AddressManager)
							.FirstOrDefault();
			}
		}

		public Tracker Tracker
		{
			get
			{
				if(_Group == null)
					return null;
				return Enumerable.OfType<TrackerBehavior>(_Group.NodeConnectionParameters.TemplateBehaviors)
							.Select(t => t.Tracker)
							.FirstOrDefault();
			}
		}

		object cs = new object();

		public Script GetNextScriptPubKey(bool changeAddress = false)
		{
			return GetNextScriptPubKey(_Parameters.DerivationPath.Derive(changeAddress ? 1 : 0, false));
		}

		public Script GetNextScriptPubKey(KeyPath keyPath)
		{
			AssertGroupAffected();
			Script result;
			lock(cs)
			{
				var currentIndex = GetNextIndex(keyPath);
				KeyPath childPath = keyPath.Derive(currentIndex, false);

				result = GetScriptPubKey(childPath, false);
				IncrementCurrentIndex(keyPath);

				if(_KeyPoolSize != 0)
				{
					var created = (double)(currentIndex + 1) / (double)GetLastLoaded(keyPath);
					if(created > 0.9)
					{
						LoadPool(keyPath);
						RefreshFilter();
					}
				}
				else
				{
					AddKnown(childPath);
					if(_Group != null)
					{
						foreach(var node in _Group.ConnectedNodes)
						{
							var tracker = node.Behaviors.Find<TrackerBehavior>();
							if(tracker == null)
								continue;
							foreach(var data in result.ToOps().Select(o => o.PushData).Where(o => o != null))
							{
								tracker.SendMessageAsync(new FilterAddPayload(data));
							}
						}
					}
				}
			}
			return result;
		}

		private void RefreshFilter()
		{
			if(CreationSettings.PurgeConnectionOnFilterChange)
				_Group.Purge("New bloom filter");
			else
			{
				if(_Group != null)
				{
					foreach(var node in _Group.ConnectedNodes)
					{
						node.Behaviors.Find<TrackerBehavior>().RefreshBloomFilter();
					}
				}
			}
		}

		private void IncrementCurrentIndex(KeyPath keyPath)
		{
			if(!_PathStates.ContainsKey(keyPath))
				_PathStates.Add(keyPath, new PathState());
			_PathStates[keyPath].Next++;
		}

		private int GetNextIndex(KeyPath keyPath)
		{
			if(!_PathStates.ContainsKey(keyPath))
				return 0;
			return _PathStates[keyPath].Next;
		}

		private void IncrementLastLoaded(KeyPath keyPath, int value)
		{
			if(!_PathStates.ContainsKey(keyPath))
				_PathStates.Add(keyPath, new PathState());
			_PathStates[keyPath].Loaded += value;
		}

		private int GetLastLoaded(KeyPath keyPath)
		{
			if(!_PathStates.ContainsKey(keyPath))
				return 0;
			return _PathStates[keyPath].Loaded;
		}

		private void AssertGroupAffected()
		{
			if(_Group == null)
				throw new InvalidOperationException("Wallet.Configure should have been called before for setting up Wallet's components");
		}

		/// <summary>
		/// Get the KeyPath of the given scriptPubKey
		/// </summary>
		/// <param name="scriptPubKey">ScriptPubKey</param>
		/// <returns>The key path to the scriptPubKey</returns>
		public KeyPath GetKeyPath(Script scriptPubKey)
		{
			lock(cs)
			{
				return _KnownScripts.TryGet(scriptPubKey);
			}
		}


		public Script GetRedeemScript(BitcoinScriptAddress address)
		{
			return GetRedeemScript(address.ScriptPubKey);
		}
		public Script GetRedeemScript(Script scriptPubKey)
		{
			if(!_Parameters.UseP2SH)
				throw new InvalidOperationException("This is not a P2SH wallet");
			var path = GetKeyPath(scriptPubKey);
			if(path == null)
				return null;
			return GetScriptPubKey(path, true);
		}

		public Script GetScriptPubKey(KeyPath keyPath, bool redeem)
		{
			if(!_Parameters.UseP2SH && redeem)
				throw new ArgumentException("The wallet is not P2SH so there is no redeem script", "redeem");

			Script scriptPubKey = null;
			if(_Parameters.RootKeys.Length == 1)
			{
				var pubkey = Derivate(0, keyPath).PubKey;
				scriptPubKey = _Parameters.UseP2SH ? pubkey.ScriptPubKey : pubkey.Hash.ScriptPubKey;
			}
			else
			{
				scriptPubKey = CreateMultiSig(keyPath);
			}
			return redeem || !_Parameters.UseP2SH ? scriptPubKey : scriptPubKey.Hash.ScriptPubKey;
		}

		private Script CreateMultiSig(KeyPath keyPath)
		{
			return PayToMultiSigTemplate.Instance.GenerateScriptPubKey(_Parameters.SignatureRequired, _Parameters.RootKeys.Select((r, i) => Derivate(i, keyPath).PubKey).ToArray());
		}

		ExtPubKey[] _ParentKeys;
		private ExtPubKey Derivate(int rootKeyIndex, KeyPath keyPath)
		{
			if(_ParentKeys == null)
			{
				_ParentKeys = _Parameters.RootKeys.Select(r => r.Derive(_Parameters.DerivationPath)).ToArray();
			}
			return _ParentKeys[rootKeyIndex].Derive(keyPath);
		}

		WalletState _State;
		public WalletState State
		{
			get
			{
				if(_State == WalletState.Created)
					return _State;
				return _Group.ConnectedNodes.Count == _Group.MaximumNodeConnection ? WalletState.Connected : WalletState.Disconnected;
			}
		}



		/// <summary>
		/// Configure the components of the wallet
		/// </summary>
		/// <param name="chain">The chain to keep in sync, if not provided the whole chain will be downloaded on the network (more than 30MB)</param>
		/// <param name="addrman">The Address Manager for speeding up peer discovery</param>
		/// <param name="tracker">The tracker responsible for providing bloom filters</param>
		public void Configure(ConcurrentChain chain = null,
							AddressManager addrman = null,
							Tracker tracker = null)
		{
			if(State != WalletState.Created)
				throw new InvalidOperationException("The wallet is already connecting or connected");

			var parameters = new NodeConnectionParameters();
			ConfigureDefaultNodeConnectionParameters(parameters);


			//Pick the behaviors
			if(addrman != null)
				parameters.TemplateBehaviors.Add(new AddressManagerBehavior(addrman));  //Listen addr, help for node discovery
			if(chain != null)
				parameters.TemplateBehaviors.Add(new ChainBehavior(chain)); //Keep chain in sync
			if(tracker != null)
				parameters.TemplateBehaviors.Add(new TrackerBehavior(tracker, chain)); //Set bloom filters and scan the blockchain

			Configure(parameters);
		}

		/// <summary>
		/// Configure the components of the wallet
		/// </summary>
		/// <param name="parameters">The parameters to the connection</param>
		public void Configure(NodeConnectionParameters parameters)
		{
			if(parameters == null)
				throw new ArgumentNullException("parameters");
			Configure(new NodesGroup(_Parameters.Network, parameters));
		}

		/// <summary>
		/// Configure the components of the wallet
		/// </summary>
		/// <param name="group">The group to use</param>
		public void Configure(NodesGroup group)
		{
			if(group == null)
				throw new ArgumentNullException("group");

			var parameters = group.NodeConnectionParameters;
			group.Requirements.SupportSPV = true;

			var chain = parameters.TemplateBehaviors.Find<ChainBehavior>();
			if(chain == null)
			{
				chain = new ChainBehavior(new ConcurrentChain(_Parameters.Network));
				parameters.TemplateBehaviors.Add(chain);
			}
			if(chain.Chain.Genesis.HashBlock != _Parameters.Network.GetGenesis().GetHash())
				throw new InvalidOperationException("ChainBehavior with invalid network chain detected");

			var addrman = parameters.TemplateBehaviors.Find<AddressManagerBehavior>();
			if(addrman == null)
			{
				addrman = new AddressManagerBehavior(new AddressManager());
				parameters.TemplateBehaviors.Add(addrman);
			}

			var tracker = parameters.TemplateBehaviors.Find<TrackerBehavior>();
			if(tracker == null)
			{
				tracker = new TrackerBehavior(new Tracker(), chain.Chain);
				parameters.TemplateBehaviors.Add(tracker);
			}
			var wallet = FindWalletBehavior(parameters.TemplateBehaviors);
			if(wallet == null)
			{
				wallet = new WalletBehavior(this);
				parameters.TemplateBehaviors.Add(wallet);
			}
			var broadcast = parameters.TemplateBehaviors.Find<BroadcastHubBehavior>();
			if(broadcast == null)
			{
				broadcast = new BroadcastHubBehavior();
				parameters.TemplateBehaviors.Add(broadcast);
			}

			_Group = group;
			if(_ListenedTracker != null)
			{
				_ListenedTracker.NewOperation -= _ListenerTracked_NewOperation;
			}
			_ListenedTracker = tracker.Tracker;
			_ListenedTracker.NewOperation += _ListenerTracked_NewOperation;
		}

		private WalletBehavior FindWalletBehavior(NodeBehaviorsCollection behaviors)
		{
			return Enumerable.OfType<WalletBehavior>(behaviors).FirstOrDefault(o => o.Wallet == this);
		}

		void _ListenerTracked_NewOperation(Tracker sender, Tracker.IOperation trackerOperation)
		{
			var newWalletTransaction = NewWalletTransaction;
			if(newWalletTransaction != null && _Group != null)
			{
				if(trackerOperation.ContainsWallet(Name))
				{
					newWalletTransaction(this, trackerOperation.ToWalletTransaction(Chain, Name));
				}
			}
		}
		Tracker _ListenedTracker;

		/// <summary>
		/// Start the connection to the NodeGroup
		/// </summary>
		public void Connect()
		{
			AssertGroupAffected();
			if(State != WalletState.Created)
				throw new InvalidOperationException("The wallet is already connecting or connected");
			_State = WalletState.Disconnected;
			_Group.Connect();
			_Group.ConnectedNodes.Added += ConnectedNodes_Added;
			foreach(var node in _Group.ConnectedNodes)
			{
				if(FindWalletBehavior(node.Behaviors) == null)
					node.DisconnectAsync("The node is not configured for wallet");
			}
		}

		void ConnectedNodes_Added(object sender, NodeEventArgs e)
		{
			if(FindWalletBehavior(e.Node.Behaviors) == null)
				e.Node.DisconnectAsync("The node is not configured for wallet");
		}

		public static void ConfigureDefaultNodeConnectionParameters(NodeConnectionParameters parameters)
		{
			parameters = parameters ?? new NodeConnectionParameters();
			parameters.IsTrusted = false; //Connecting to the wild

			//Optimize for small device
			parameters.ReuseBuffer = false;
			parameters.SendBufferSize = 1024 * 100;
			parameters.ReceiveBufferSize = 1024 * 100;
			parameters.IsRelay = false;

			parameters.TemplateBehaviors.FindOrCreate<PingPongBehavior>();  //Ping Pong
		}


		NodesGroup _Group;
		public NodesGroup Group
		{
			get
			{
				return _Group;
			}
		}


		private void TryUpdateLocation(IEnumerable<Node> nodes)
		{
			if(nodes != null)
			{
				var current = Chain.FindFork(_ScanLocation);
				if(current == null)
					return;
				var progress =
						nodes
					   .Select<Node, TrackerBehavior>(f => f.Behaviors.Find<TrackerBehavior>())
					   .Where(f => f != null)
					   .Select(f => f.CurrentProgress)
					   .Where(p => p != null)
					   .Select(l => new
					   {
						   Locator = l,
						   Block = Chain.FindFork(l)
					   })
					   .Where(o => o.Block.Height > current.Height)
					   .OrderByDescending(o => o.Block.Height)
					   .Select(o => o.Block)
					   .FirstOrDefault();
				if(progress != null)
				{
					_ScanLocation = progress.GetLocator();
				}
			}
		}
		void TryUpdateLocation()
		{
			TryUpdateLocation(_Group == null ? null : _Group.ConnectedNodes);
		}

		public void Disconnect()
		{
			if(_State == WalletState.Created)
				return;
			TryUpdateLocation();
			_Group.Disconnect();
			_Group.ConnectedNodes.Added -= ConnectedNodes_Added;
			_State = WalletState.Created;
		}

		public int ConnectedNodes
		{
			get
			{
				return _Group.ConnectedNodes.Count;
			}
		}


		public static Wallet Load(Stream stream)
		{
			Wallet wallet = new Wallet();
			wallet.LoadCore(stream);
			return wallet;
		}
		public void Save(Stream stream)
		{
			lock(cs)
			{
				JObject obj = new JObject();
				var indices = new JArray();
				foreach(var indice in _PathStates)
				{
					JObject index = new JObject();
					index.Add(new JProperty("KeyPath", indice.Key.ToString()));
					index.Add(new JProperty("Next", indice.Value.Next));
					index.Add(new JProperty("Loaded", indice.Value.Loaded));
					indices.Add(index);
				}
				obj.Add("Indices", indices);
				obj.Add("KeyPoolSize", this._KeyPoolSize);
				obj.Add("Created", this.Created);
				obj.Add("Parameters", this._Parameters.ToJson());

				TryUpdateLocation();
				obj.Add("Location", Encoders.Hex.EncodeData(this._ScanLocation.ToBytes()));

				var knownScripts = new JArray();
				foreach(var knownScript in _KnownScripts)
				{
					JObject known = new JObject();
					known.Add("ScriptPubKey", Encoders.Hex.EncodeData(knownScript.Key.ToBytes()));
					known.Add("AbsoluteKeyPath", knownScript.Value.ToString());
					knownScripts.Add(known);
				}
				obj.Add("KnownScripts", knownScripts);
				var writer = new StreamWriter(stream);
				writer.Write(JsonConvert.SerializeObject(obj, new JsonSerializerSettings()
				{
					DateParseHandling = DateParseHandling.DateTimeOffset
				}));
				writer.Flush();
			}
		}


		void LoadCore(Stream stream)
		{
			JObject obj = JObject.Load(new JsonTextReader(new StreamReader(stream))
			{
				DateParseHandling = DateParseHandling.DateTimeOffset
			});
			_Parameters = WalletCreation.FromJson((JObject)obj["Parameters"]);
			_PathStates = new Dictionary<KeyPath, PathState>();
			if(obj.Property("CurrentIndex") != null) //legacy
			{
				var idx = (int)(long)obj["CurrentIndex"];
				var loadedKeys = (int)(long)obj["LoadedKeys"];
				_PathStates.Add(_Parameters.DerivationPath.Derive(0), new PathState()
				{
					Next = idx,
					Loaded = loadedKeys
				});
				_PathStates.Add(_Parameters.DerivationPath.Derive(1), new PathState()
				{
					Next = idx,
					Loaded = loadedKeys
				});
			}

			var indices = obj["Indices"] as JArray;
			if(indices != null)
			{
				foreach(var indice in indices.OfType<JObject>())
				{
					_PathStates.Add(KeyPath.Parse((string)indice["KeyPath"]), new PathState()
					{
						Next = (int)(long)indice["Next"],
						Loaded = (int)(long)indice["Loaded"]
					});
				}
			}
			_KeyPoolSize = (int)(long)obj["KeyPoolSize"];
			Created = (DateTimeOffset)obj["Created"];
			_ScanLocation = new BlockLocator();
			_ScanLocation.FromBytes(Encoders.Hex.DecodeData((string)obj["Location"]));
			_KnownScripts.Clear();
			var knownScripts = (JArray)obj["KnownScripts"];
			foreach(var known in knownScripts.OfType<JObject>())
			{
				Script script = Script.FromBytesUnsafe(Encoders.Hex.DecodeData((string)known["ScriptPubKey"]));
				if(known["KeyPath"] != null) //Legacy data
				{
					KeyPath keypath = KeyPath.Parse((string)known["KeyPath"]);
					_KnownScripts.Add(script, _Parameters.DerivationPath.Derive(keypath));
				}
				if(known["AbsoluteKeyPath"] != null)
				{
					KeyPath keypath = KeyPath.Parse((string)known["AbsoluteKeyPath"]);
					_KnownScripts.Add(script, keypath);
				}
			}
		}

		public KeyValuePair<Script, KeyPath>[] GetKnownScripts(bool onlyGenerated = false)
		{
			KeyValuePair<Script, KeyPath>[] result;
			lock(cs)
			{
				result = _KnownScripts.Where(s => !onlyGenerated ||
												  s.Value.Indexes.Last() < GetNextIndex(s.Value.Parent)).ToArray();
			}
			return result;
		}

		/// <summary>
		/// Broadcast a transaction, if the same template behavior as been used for other nodes, they will also broadcast
		/// </summary>
		/// <param name="transaction">The transaction to broadcast</param>
		/// <returns>The cause of the rejection or null</returns>
		public Task<RejectPayload> BroadcastTransactionAsync(Transaction transaction)
		{
			AssertGroupAffected();
			var hub = BroadcastHub.GetBroadcastHub(_Group.NodeConnectionParameters);
			if(hub == null)
				throw new InvalidOperationException("No broadcast hub detected in the group");
			return hub.BroadcastTransactionAsync(transaction);
		}

		public event TransactionBroadcastedDelegate TransactionBroadcasted;
		public event TransactionRejectedDelegate TransactionRejected;

		internal void OnTransactionBroadcasted(Transaction tx)
		{
			var transactionBroadcasted = TransactionBroadcasted;
			if(transactionBroadcasted != null)
				transactionBroadcasted(tx);
		}

		internal void OnTransactionRejected(Transaction tx, RejectPayload reject)
		{
			var transactionRejected = TransactionRejected;
			if(transactionRejected != null)
				transactionRejected(tx, reject);
		}
	}
}
=======
﻿#if !NOJSONNET
#if !NOSOCKET
using NBitcoin.DataEncoders;
using NBitcoin.Protocol;
using NBitcoin.Protocol.Behaviors;
using Newtonsoft.Json;
using Newtonsoft.Json.Linq;
using System;
using System.Collections.Concurrent;
using System.Collections.Generic;
using System.IO;
using System.Linq;
using System.Net.Sockets;
using System.Text;
using System.Threading;
using System.Threading.Tasks;

namespace NBitcoin.SPV
{
	public enum WalletState
	{
		Created,
		Disconnected,
		Connected
	}

	public class WalletCreation
	{

		public WalletCreation()
		{
			SignatureRequired = 1;
			RootKeys = new ExtPubKey[0];
			Network = Network.Main;
			DerivationPath = new KeyPath();
			Name = Guid.NewGuid().ToString();
			PurgeConnectionOnFilterChange = true;
		}

		/// <summary>
		/// Create a P2PKH wallet with one key
		/// </summary>
		/// <param name="rootKey">The master key to use</param>
		public WalletCreation(BitcoinExtPubKey rootKey)
		{
			Network = rootKey.Network;
			RootKeys = new[] { rootKey.ExtPubKey };
			SignatureRequired = 1;
			UseP2SH = false;
			Name = Guid.NewGuid().ToString();
		}

		public string Name
		{
			get;
			set;
		}
		public Network Network
		{
			get;
			set;
		}

		public int SignatureRequired
		{
			get;
			set;
		}
		public ExtPubKey[] RootKeys
		{
			get;
			set;
		}
		public KeyPath DerivationPath
		{
			get;
			set;
		}
		public bool UseP2SH
		{
			get;
			set;
		}

		public bool PurgeConnectionOnFilterChange
		{
			get;
			set;
		}

		internal JObject ToJson()
		{
			JObject obj = new JObject();
			if(Name != null)
				obj["Name"] = Name;
			obj["Network"] = Network.ToString();
			obj["SignatureRequired"] = SignatureRequired;
			obj["DerivationPath"] = DerivationPath.ToString();
			obj["UseP2SH"] = UseP2SH;
			obj["PurgeConnectionOnFilterChange"] = PurgeConnectionOnFilterChange;
			obj["RootKeys"] = new JArray(RootKeys.Select(c => c.GetWif(Network).ToString()));
			return obj;
		}

		static internal WalletCreation FromJson(JObject obj)
		{
			WalletCreation creation = new WalletCreation();
			creation.Network = null;
			JToken unused;
			if(obj.TryGetValue("Name", out unused))
				creation.Name = (string)obj["Name"];
			else
				creation.Name = null;
			if(obj.Property("PurgeConnectionOnFilterChange") != null)
			{
				creation.PurgeConnectionOnFilterChange = (bool)obj["PurgeConnectionOnFilterChange"];
			}
			JToken network;
			if(obj.TryGetValue("Network", out network))
				creation.Network = Network.GetNetwork((string)network);
			creation.SignatureRequired = (int)(long)obj["SignatureRequired"];
			creation.DerivationPath = KeyPath.Parse((string)obj["DerivationPath"]);
			creation.UseP2SH = (bool)obj["UseP2SH"];
			var array = (JArray)obj["RootKeys"];
			var keys = array.Select(i => new BitcoinExtPubKey((string)i)).ToArray();
			creation.Network = creation.Network ?? keys[0].Network;
			creation.RootKeys = keys.Select(k => k.ExtPubKey).ToArray();
			return creation;
		}
	}

	public delegate void NewWalletTransactionDelegate(Wallet sender, WalletTransaction walletTransaction);

	/// <summary>
	/// A SPV Wallet respecting recommendation for privacy http://eprint.iacr.org/2014/763.pdf
	/// </summary>
	public class Wallet
	{
		class WalletBehavior : NodeBehavior
		{
			Wallet _Wallet;
			public Wallet Wallet
			{
				get
				{
					return _Wallet;
				}
			}
			TrackerBehavior _Tracker;
			BroadcastHub _Broadcast;
			public WalletBehavior(Wallet wallet)
			{
				_Wallet = wallet;
			}
			protected override void AttachCore()
			{
				_Tracker = AttachedNode.Behaviors.Find<TrackerBehavior>();
				if(_Tracker != null)
				{
					AttachedNode.Disconnected += AttachedNode_Disconnected;
					AttachedNode.StateChanged += AttachedNode_StateChanged;
				}
				_Broadcast = BroadcastHub.GetBroadcastHub(AttachedNode);
				if(_Broadcast != null)
				{
					_Broadcast.TransactionBroadcasted += _Broadcast_TransactionBroadcasted;
					_Broadcast.TransactionRejected += _Broadcast_TransactionRejected;
				}
			}

			void _Broadcast_TransactionRejected(Transaction transaction, RejectPayload reject)
			{
				_Wallet.OnTransactionRejected(transaction, reject);
			}

			void _Broadcast_TransactionBroadcasted(Transaction transaction)
			{
				_Wallet.OnTransactionBroadcasted(transaction);
			}

			void AttachedNode_StateChanged(Node node, NodeState oldState)
			{
				if(node.State == NodeState.HandShaked)
				{
					_Tracker.Scan(_Wallet._ScanLocation, _Wallet.Created);
					_Tracker.SendMessageAsync(new MempoolPayload());
				}
			}

			void AttachedNode_Disconnected(Node node)
			{
				_Wallet.TryUpdateLocation(new[] { node });
			}

			protected override void DetachCore()
			{
				if(_Tracker != null)
				{
					AttachedNode.Disconnected -= AttachedNode_Disconnected;
					AttachedNode.StateChanged -= AttachedNode_StateChanged;
				}
			}

			public override object Clone()
			{
				return new WalletBehavior(_Wallet);
			}
		}
		/// <summary>
		/// Get incoming transactions of the wallet, subscribers should not make any blocking call
		/// </summary>
		public event NewWalletTransactionDelegate NewWalletTransaction;
		class PathState
		{
			public int Loaded;
			public int Next;
		}
		internal BlockLocator _ScanLocation;
		Dictionary<KeyPath, PathState> _PathStates = new Dictionary<KeyPath, PathState>();

		int _KeyPoolSize;

		WalletCreation _Parameters;

		Dictionary<Script, KeyPath> _KnownScripts = new Dictionary<Script, KeyPath>();

		/// <summary>
		/// Blocks below this date will not be processed
		/// </summary>
		public DateTimeOffset Created
		{
			get;
			set;
		}

		private Wallet()
		{

		}

		/// <summary>
		/// Create a new wallet
		/// </summary>
		/// <param name="creation">Creation parameters</param>
		/// <param name="keyPoolSize">The number of keys which will be pre-created</param>
		public Wallet(WalletCreation creation, int keyPoolSize = 500)
		{
			if(creation == null)
				throw new ArgumentNullException("creation");
			_Parameters = creation;
			_ScanLocation = new BlockLocator();
			_ScanLocation.Blocks.Add(creation.Network.GetGenesis().GetHash());
			_KeyPoolSize = keyPoolSize;
			Created = DateTimeOffset.UtcNow;
		}

		/// <summary>
		/// Create a new wallet P2PKH with one key
		/// </summary>
		/// <param name="rootKey"></param>
		/// <param name="keyPoolSize"></param>
		public Wallet(BitcoinExtPubKey rootKey, int keyPoolSize = 500)
			: this(new WalletCreation(rootKey), keyPoolSize)
		{
		}

		private void LoadPool(KeyPath keyPath)
		{
			var lastLoaded = GetLastLoaded(keyPath);
			var isInternal = IsInternal(keyPath);
			var tracker = Tracker;
			for(int i = lastLoaded; i < lastLoaded + _KeyPoolSize; i++)
			{
				var childPath = keyPath.Derive(i, false);
				AddKnown(childPath, tracker, isInternal);
			}
			IncrementLastLoaded(keyPath, _KeyPoolSize);
		}

		private bool IsInternal(KeyPath keyPath)
		{
			return _Parameters.DerivationPath.Derive(1, false) == keyPath;
		}

		private void AddKnown(KeyPath keyPath)
		{
			AddKnown(keyPath, Tracker, IsInternal(keyPath));
		}
		private void AddKnown(KeyPath keyPath, Tracker tracker, bool isInternal)
		{
			if(_Parameters.UseP2SH)
			{
				var script = GetScriptPubKey(keyPath, true);
				_KnownScripts.Add(script.Hash.ScriptPubKey, keyPath);
				tracker.Add(script, true, isInternal, wallet: Name);
			}
			else
			{
				var script = GetScriptPubKey(keyPath, false);
				_KnownScripts.Add(script, keyPath);
				tracker.Add(script, false, isInternal, wallet: Name);
			}
		}

		private bool AddKnownScriptToTracker()
		{
			string walletName = Name;
			bool added = false;
			var tracker = Tracker;
			var internalChain = _Parameters.DerivationPath.Derive(1);
			foreach(var known in _KnownScripts)
			{
				var child = known.Key;
				var isInternal = known.Value.Parent == internalChain;
				if(tracker.Add(child, _Parameters.UseP2SH, isInternal, wallet: walletName))
					added = true;
			}
			if(added)
				tracker.UpdateTweak();
			return added;
		}

		public string Name
		{
			get
			{
				return _Parameters.Name ?? Created.ToString();
			}
		}

		public WalletTransactionsCollection GetTransactions()
		{
			AssertGroupAffected();
			return Tracker.GetWalletTransactions(Chain, Name);
		}

		public WalletCreation CreationSettings
		{
			get
			{
				return _Parameters;
			}
		}

		public ConcurrentChain Chain
		{
			get
			{
				if(_Group == null)
					return null;
				return _Group.NodeConnectionParameters.TemplateBehaviors
							.OfType<ChainBehavior>()
							.Select(t => t.Chain)
							.FirstOrDefault();
			}
		}

		public AddressManager AddressManager
		{
			get
			{
				if(_Group == null)
					return null;
				return _Group.NodeConnectionParameters.TemplateBehaviors
							.OfType<AddressManagerBehavior>()
							.Select(t => t.AddressManager)
							.FirstOrDefault();
			}
		}

		public Tracker Tracker
		{
			get
			{
				if(_Group == null)
					return null;
				return _Group.NodeConnectionParameters.TemplateBehaviors
							.OfType<TrackerBehavior>()
							.Select(t => t.Tracker)
							.FirstOrDefault();
			}
		}

		object cs = new object();

		public Script GetNextScriptPubKey(bool changeAddress = false)
		{
			return GetNextScriptPubKey(_Parameters.DerivationPath.Derive(changeAddress ? 1 : 0, false));
		}

		public Script GetNextScriptPubKey(KeyPath keyPath)
		{
			AssertGroupAffected();
			Script result;
			lock(cs)
			{
				var currentIndex = GetNextIndex(keyPath);
				KeyPath childPath = keyPath.Derive(currentIndex, false);

				result = GetScriptPubKey(childPath, false);
				IncrementCurrentIndex(keyPath);

				if(_KeyPoolSize != 0)
				{
					var created = (double)(currentIndex + 1) / (double)GetLastLoaded(keyPath);
					if(created > 0.9)
					{
						LoadPool(keyPath);
						RefreshFilter();
					}
				}
				else
				{
					AddKnown(childPath);
					if(_Group != null)
					{
						foreach(var node in _Group.ConnectedNodes)
						{
							var tracker = node.Behaviors.Find<TrackerBehavior>();
							if(tracker == null)
								continue;
							foreach(var data in result.ToOps().Select(o => o.PushData).Where(o => o != null))
							{
								tracker.SendMessageAsync(new FilterAddPayload(data));
							}
						}
					}
				}
			}
			return result;
		}

		private void RefreshFilter()
		{
			if(CreationSettings.PurgeConnectionOnFilterChange)
				_Group.Purge("New bloom filter");
			else
			{
				if(_Group != null)
				{
					foreach(var node in _Group.ConnectedNodes)
					{
						node.Behaviors.Find<TrackerBehavior>().RefreshBloomFilter();
					}
				}
			}
		}

		private void IncrementCurrentIndex(KeyPath keyPath)
		{
			if(!_PathStates.ContainsKey(keyPath))
				_PathStates.Add(keyPath, new PathState());
			_PathStates[keyPath].Next++;
		}

		private int GetNextIndex(KeyPath keyPath)
		{
			if(!_PathStates.ContainsKey(keyPath))
				return 0;
			return _PathStates[keyPath].Next;
		}

		private void IncrementLastLoaded(KeyPath keyPath, int value)
		{
			if(!_PathStates.ContainsKey(keyPath))
				_PathStates.Add(keyPath, new PathState());
			_PathStates[keyPath].Loaded += value;
		}

		private int GetLastLoaded(KeyPath keyPath)
		{
			if(!_PathStates.ContainsKey(keyPath))
				return 0;
			return _PathStates[keyPath].Loaded;
		}

		private void AssertGroupAffected()
		{
			if(_Group == null)
				throw new InvalidOperationException("Wallet.Configure should have been called before for setting up Wallet's components");
		}

		/// <summary>
		/// Get the KeyPath of the given scriptPubKey
		/// </summary>
		/// <param name="scriptPubKey">ScriptPubKey</param>
		/// <returns>The key path to the scriptPubKey</returns>
		public KeyPath GetKeyPath(Script scriptPubKey)
		{
			lock(cs)
			{
				return _KnownScripts.TryGet(scriptPubKey);
			}
		}


		public Script GetRedeemScript(BitcoinScriptAddress address)
		{
			return GetRedeemScript(address.ScriptPubKey);
		}
		public Script GetRedeemScript(Script scriptPubKey)
		{
			if(!_Parameters.UseP2SH)
				throw new InvalidOperationException("This is not a P2SH wallet");
			var path = GetKeyPath(scriptPubKey);
			if(path == null)
				return null;
			return GetScriptPubKey(path, true);
		}

		public Script GetScriptPubKey(KeyPath keyPath, bool redeem)
		{
			if(!_Parameters.UseP2SH && redeem)
				throw new ArgumentException("The wallet is not P2SH so there is no redeem script", "redeem");

			Script scriptPubKey = null;
			if(_Parameters.RootKeys.Length == 1)
			{
				var pubkey = Derivate(0, keyPath).PubKey;
				scriptPubKey = _Parameters.UseP2SH ? pubkey.ScriptPubKey : pubkey.Hash.ScriptPubKey;
			}
			else
			{
				scriptPubKey = CreateMultiSig(keyPath);
			}
			return redeem || !_Parameters.UseP2SH ? scriptPubKey : scriptPubKey.Hash.ScriptPubKey;
		}

		private Script CreateMultiSig(KeyPath keyPath)
		{
			return PayToMultiSigTemplate.Instance.GenerateScriptPubKey(_Parameters.SignatureRequired, _Parameters.RootKeys.Select((r, i) => Derivate(i, keyPath).PubKey).ToArray());
		}

		ExtPubKey[] _ParentKeys;
		private ExtPubKey Derivate(int rootKeyIndex, KeyPath keyPath)
		{
			if(_ParentKeys == null)
			{
				_ParentKeys = _Parameters.RootKeys.Select(r => r.Derive(_Parameters.DerivationPath)).ToArray();
			}
			return _ParentKeys[rootKeyIndex].Derive(keyPath);
		}

		WalletState _State;
		public WalletState State
		{
			get
			{
				if(_State == WalletState.Created)
					return _State;
				return _Group.ConnectedNodes.Count == _Group.MaximumNodeConnection ? WalletState.Connected : WalletState.Disconnected;
			}
		}



		/// <summary>
		/// Configure the components of the wallet
		/// </summary>
		/// <param name="chain">The chain to keep in sync, if not provided the whole chain will be downloaded on the network (more than 30MB)</param>
		/// <param name="addrman">The Address Manager for speeding up peer discovery</param>
		/// <param name="tracker">The tracker responsible for providing bloom filters</param>
		public void Configure(ConcurrentChain chain = null,
							AddressManager addrman = null,
							Tracker tracker = null)
		{
			if(State != WalletState.Created)
				throw new InvalidOperationException("The wallet is already connecting or connected");

			var parameters = new NodeConnectionParameters();
			ConfigureDefaultNodeConnectionParameters(parameters);


			//Pick the behaviors
			if(addrman != null)
				parameters.TemplateBehaviors.Add(new AddressManagerBehavior(addrman));  //Listen addr, help for node discovery
			if(chain != null)
				parameters.TemplateBehaviors.Add(new ChainBehavior(chain)); //Keep chain in sync
			if(tracker != null)
				parameters.TemplateBehaviors.Add(new TrackerBehavior(tracker, chain)); //Set bloom filters and scan the blockchain

			Configure(parameters);
		}

		/// <summary>
		/// Configure the components of the wallet
		/// </summary>
		/// <param name="parameters">The parameters to the connection</param>
		public void Configure(NodeConnectionParameters parameters)
		{
			if(parameters == null)
				throw new ArgumentNullException("parameters");
			Configure(new NodesGroup(_Parameters.Network, parameters));
		}

		/// <summary>
		/// Configure the components of the wallet
		/// </summary>
		/// <param name="group">The group to use</param>
		public void Configure(NodesGroup group)
		{
			if(group == null)
				throw new ArgumentNullException("group");

			var parameters = group.NodeConnectionParameters;
			group.Requirements.SupportSPV = true;

			var chain = parameters.TemplateBehaviors.Find<ChainBehavior>();
			if(chain == null)
			{
				chain = new ChainBehavior(new ConcurrentChain(_Parameters.Network));
				parameters.TemplateBehaviors.Add(chain);
			}
			if(chain.Chain.Genesis.HashBlock != _Parameters.Network.GetGenesis().GetHash())
				throw new InvalidOperationException("ChainBehavior with invalid network chain detected");

			var addrman = parameters.TemplateBehaviors.Find<AddressManagerBehavior>();
			if(addrman == null)
			{
				addrman = new AddressManagerBehavior(new AddressManager());
				parameters.TemplateBehaviors.Add(addrman);
			}

			var tracker = parameters.TemplateBehaviors.Find<TrackerBehavior>();
			if(tracker == null)
			{
				tracker = new TrackerBehavior(new Tracker(), chain.Chain);
				parameters.TemplateBehaviors.Add(tracker);
			}
			var wallet = FindWalletBehavior(parameters.TemplateBehaviors);
			if(wallet == null)
			{
				wallet = new WalletBehavior(this);
				parameters.TemplateBehaviors.Add(wallet);
			}
			var broadcast = parameters.TemplateBehaviors.Find<BroadcastHubBehavior>();
			if(broadcast == null)
			{
				broadcast = new BroadcastHubBehavior();
				parameters.TemplateBehaviors.Add(broadcast);
			}

			_Group = group;
			if(_ListenedTracker != null)
			{
				_ListenedTracker.NewOperation -= _ListenerTracked_NewOperation;
			}
			_ListenedTracker = tracker.Tracker;
			_ListenedTracker.NewOperation += _ListenerTracked_NewOperation;
		}

		private WalletBehavior FindWalletBehavior(NodeBehaviorsCollection behaviors)
		{
			return behaviors.OfType<WalletBehavior>().FirstOrDefault(o => o.Wallet == this);
		}

		void _ListenerTracked_NewOperation(Tracker sender, Tracker.IOperation trackerOperation)
		{
			var newWalletTransaction = NewWalletTransaction;
			if(newWalletTransaction != null && _Group != null)
			{
				if(trackerOperation.ContainsWallet(Name))
				{
					newWalletTransaction(this, trackerOperation.ToWalletTransaction(Chain, Name));
				}
			}
		}
		Tracker _ListenedTracker;

		/// <summary>
		/// Start the connection to the NodeGroup
		/// </summary>
		public void Connect()
		{
			AssertGroupAffected();
			if(State != WalletState.Created)
				throw new InvalidOperationException("The wallet is already connecting or connected");
			_State = WalletState.Disconnected;
			_Group.Connect();
			_Group.ConnectedNodes.Added += ConnectedNodes_Added;
			foreach(var node in _Group.ConnectedNodes)
			{
				if(FindWalletBehavior(node.Behaviors) == null)
					node.DisconnectAsync("The node is not configured for wallet");
			}
		}

		void ConnectedNodes_Added(object sender, NodeEventArgs e)
		{
			if(FindWalletBehavior(e.Node.Behaviors) == null)
				e.Node.DisconnectAsync("The node is not configured for wallet");
		}

		public static void ConfigureDefaultNodeConnectionParameters(NodeConnectionParameters parameters)
		{
			parameters = parameters ?? new NodeConnectionParameters();

			//Optimize for small device
			parameters.ReuseBuffer = false;
			parameters.SendBufferSize = 1024 * 100;
			parameters.ReceiveBufferSize = 1024 * 100;
			parameters.IsRelay = false;

			parameters.TemplateBehaviors.FindOrCreate<PingPongBehavior>();  //Ping Pong
		}


		NodesGroup _Group;
		public NodesGroup Group
		{
			get
			{
				return _Group;
			}
		}


		private void TryUpdateLocation(IEnumerable<Node> nodes)
		{
			if(nodes != null)
			{
				var current = Chain.FindFork(_ScanLocation);
				if(current == null)
					return;
				var progress =
						nodes
					   .Select(f => f.Behaviors.Find<TrackerBehavior>())
					   .Where(f => f != null)
					   .Select(f => f.CurrentProgress)
					   .Where(p => p != null)
					   .Select(l => new
					   {
						   Locator = l,
						   Block = Chain.FindFork(l)
					   })
					   .Where(o => o.Block.Height > current.Height)
					   .OrderByDescending(o => o.Block.Height)
					   .Select(o => o.Block)
					   .FirstOrDefault();
				if(progress != null)
				{
					_ScanLocation = progress.GetLocator();
				}
			}
		}
		void TryUpdateLocation()
		{
			TryUpdateLocation(_Group == null ? null : _Group.ConnectedNodes);
		}

		public void Disconnect()
		{
			if(_State == WalletState.Created)
				return;
			TryUpdateLocation();
			_Group.Disconnect();
			_Group.ConnectedNodes.Added -= ConnectedNodes_Added;
			_State = WalletState.Created;
		}

		public int ConnectedNodes
		{
			get
			{
				return _Group.ConnectedNodes.Count;
			}
		}


		public static Wallet Load(Stream stream)
		{
			Wallet wallet = new Wallet();
			wallet.LoadCore(stream);
			return wallet;
		}
		public void Save(Stream stream)
		{
			lock(cs)
			{
				JObject obj = new JObject();
				var indices = new JArray();
				foreach(var indice in _PathStates)
				{
					JObject index = new JObject();
					index.Add(new JProperty("KeyPath", indice.Key.ToString()));
					index.Add(new JProperty("Next", indice.Value.Next));
					index.Add(new JProperty("Loaded", indice.Value.Loaded));
					indices.Add(index);
				}
				obj.Add("Indices", indices);
				obj.Add("KeyPoolSize", this._KeyPoolSize);
				obj.Add("Created", this.Created);
				obj.Add("Parameters", this._Parameters.ToJson());

				TryUpdateLocation();
				obj.Add("Location", Encoders.Hex.EncodeData(this._ScanLocation.ToBytes()));

				var knownScripts = new JArray();
				foreach(var knownScript in _KnownScripts)
				{
					JObject known = new JObject();
					known.Add("ScriptPubKey", Encoders.Hex.EncodeData(knownScript.Key.ToBytes()));
					known.Add("AbsoluteKeyPath", knownScript.Value.ToString());
					knownScripts.Add(known);
				}
				obj.Add("KnownScripts", knownScripts);
				var writer = new StreamWriter(stream);
				writer.Write(JsonConvert.SerializeObject(obj, new JsonSerializerSettings()
				{
					DateParseHandling = DateParseHandling.DateTimeOffset
				}));
				writer.Flush();
			}
		}


		void LoadCore(Stream stream)
		{
			JObject obj = JObject.Load(new JsonTextReader(new StreamReader(stream))
			{
				DateParseHandling = DateParseHandling.DateTimeOffset
			});
			_Parameters = WalletCreation.FromJson((JObject)obj["Parameters"]);
			_PathStates = new Dictionary<KeyPath, PathState>();
			if(obj.Property("CurrentIndex") != null) //legacy
			{
				var idx = (int)(long)obj["CurrentIndex"];
				var loadedKeys = (int)(long)obj["LoadedKeys"];
				_PathStates.Add(_Parameters.DerivationPath.Derive(0), new PathState()
				{
					Next = idx,
					Loaded = loadedKeys
				});
				_PathStates.Add(_Parameters.DerivationPath.Derive(1), new PathState()
				{
					Next = idx,
					Loaded = loadedKeys
				});
			}

			var indices = obj["Indices"] as JArray;
			if(indices != null)
			{
				foreach(var indice in indices.OfType<JObject>())
				{
					_PathStates.Add(KeyPath.Parse((string)indice["KeyPath"]), new PathState()
					{
						Next = (int)(long)indice["Next"],
						Loaded = (int)(long)indice["Loaded"]
					});
				}
			}
			_KeyPoolSize = (int)(long)obj["KeyPoolSize"];
			Created = (DateTimeOffset)obj["Created"];
			_ScanLocation = new BlockLocator();
			_ScanLocation.FromBytes(Encoders.Hex.DecodeData((string)obj["Location"]));
			_KnownScripts.Clear();
			var knownScripts = (JArray)obj["KnownScripts"];
			foreach(var known in knownScripts.OfType<JObject>())
			{
				Script script = Script.FromBytesUnsafe(Encoders.Hex.DecodeData((string)known["ScriptPubKey"]));
				if(known["KeyPath"] != null) //Legacy data
				{
					KeyPath keypath = KeyPath.Parse((string)known["KeyPath"]);
					_KnownScripts.Add(script, _Parameters.DerivationPath.Derive(keypath));
				}
				if(known["AbsoluteKeyPath"] != null)
				{
					KeyPath keypath = KeyPath.Parse((string)known["AbsoluteKeyPath"]);
					_KnownScripts.Add(script, keypath);
				}
			}
		}

		public KeyValuePair<Script, KeyPath>[] GetKnownScripts(bool onlyGenerated = false)
		{
			KeyValuePair<Script, KeyPath>[] result;
			lock(cs)
			{
				result = _KnownScripts.Where(s => !onlyGenerated ||
												  s.Value.Indexes.Last() < GetNextIndex(s.Value.Parent)).ToArray();
			}
			return result;
		}

		/// <summary>
		/// Broadcast a transaction, if the same template behavior as been used for other nodes, they will also broadcast
		/// </summary>
		/// <param name="transaction">The transaction to broadcast</param>
		/// <returns>The cause of the rejection or null</returns>
		public Task<RejectPayload> BroadcastTransactionAsync(Transaction transaction)
		{
			AssertGroupAffected();
			var hub = BroadcastHub.GetBroadcastHub(_Group.NodeConnectionParameters);
			if(hub == null)
				throw new InvalidOperationException("No broadcast hub detected in the group");
			return hub.BroadcastTransactionAsync(transaction);
		}

		public event TransactionBroadcastedDelegate TransactionBroadcasted;
		public event TransactionRejectedDelegate TransactionRejected;

		internal void OnTransactionBroadcasted(Transaction tx)
		{
			var transactionBroadcasted = TransactionBroadcasted;
			if(transactionBroadcasted != null)
				transactionBroadcasted(tx);
		}

		internal void OnTransactionRejected(Transaction tx, RejectPayload reject)
		{
			var transactionRejected = TransactionRejected;
			if(transactionRejected != null)
				transactionRejected(tx, reject);
		}
	}
}
#endif
>>>>>>> d3cbf392
#endif<|MERGE_RESOLUTION|>--- conflicted
+++ resolved
@@ -1,1834 +1,920 @@
-<<<<<<< HEAD
-﻿#if !NOSOCKET
-using System;
-using System.Collections.Generic;
-using System.IO;
-using System.Linq;
-using System.Threading.Tasks;
-using NBitcoin.BIP32;
-using NBitcoin.DataEncoders;
-using NBitcoin.Protocol;
-using NBitcoin.Protocol.Behaviors;
-using NBitcoin.Protocol.Payloads;
-using Newtonsoft.Json;
-using Newtonsoft.Json.Linq;
-
-namespace NBitcoin.SPV
-{
-	public enum WalletState
-	{
-		Created,
-		Disconnected,
-		Connected
-	}
-
-	public class WalletCreation
-	{
-
-		public WalletCreation()
-		{
-			SignatureRequired = 1;
-			RootKeys = new ExtPubKey[0];
-			Network = Network.Main;
-			DerivationPath = new KeyPath();
-			Name = Guid.NewGuid().ToString();
-			PurgeConnectionOnFilterChange = true;
-		}
-
-		/// <summary>
-		/// Create a P2PKH wallet with one key
-		/// </summary>
-		/// <param name="rootKey">The master key to use</param>
-		public WalletCreation(BitcoinExtPubKey rootKey)
-		{
-			Network = rootKey.Network;
-			RootKeys = new[] { rootKey.ExtPubKey };
-			SignatureRequired = 1;
-			UseP2SH = false;
-			Name = Guid.NewGuid().ToString();
-		}
-
-		public string Name
-		{
-			get;
-			set;
-		}
-		public Network Network
-		{
-			get;
-			set;
-		}
-
-		public int SignatureRequired
-		{
-			get;
-			set;
-		}
-		public ExtPubKey[] RootKeys
-		{
-			get;
-			set;
-		}
-		public KeyPath DerivationPath
-		{
-			get;
-			set;
-		}
-		public bool UseP2SH
-		{
-			get;
-			set;
-		}
-
-		public bool PurgeConnectionOnFilterChange
-		{
-			get;
-			set;
-		}
-
-		internal JObject ToJson()
-		{
-			JObject obj = new JObject();
-			if(Name != null)
-				obj["Name"] = Name;
-			obj["Network"] = Network.ToString();
-			obj["SignatureRequired"] = SignatureRequired;
-			obj["DerivationPath"] = DerivationPath.ToString();
-			obj["UseP2SH"] = UseP2SH;
-			obj["PurgeConnectionOnFilterChange"] = PurgeConnectionOnFilterChange;
-			obj["RootKeys"] = new JArray(RootKeys.Select(c => c.GetWif(Network).ToString()));
-			return obj;
-		}
-
-		static internal WalletCreation FromJson(JObject obj)
-		{
-			WalletCreation creation = new WalletCreation();
-			creation.Network = null;
-			JToken unused;
-			if(obj.TryGetValue("Name", out unused))
-				creation.Name = (string)obj["Name"];
-			else
-				creation.Name = null;
-			if(obj.Property("PurgeConnectionOnFilterChange") != null)
-			{
-				creation.PurgeConnectionOnFilterChange = (bool)obj["PurgeConnectionOnFilterChange"];
-			}
-			JToken network;
-			if(obj.TryGetValue("Network", out network))
-				creation.Network = Network.GetNetwork((string)network);
-			creation.SignatureRequired = (int)(long)obj["SignatureRequired"];
-			creation.DerivationPath = KeyPath.Parse((string)obj["DerivationPath"]);
-			creation.UseP2SH = (bool)obj["UseP2SH"];
-			var array = (JArray)obj["RootKeys"];
-			var keys = array.Select(i => new BitcoinExtPubKey((string)i)).ToArray();
-			creation.Network = creation.Network ?? keys[0].Network;
-			creation.RootKeys = keys.Select(k => k.ExtPubKey).ToArray();
-			return creation;
-		}
-	}
-
-	public delegate void NewWalletTransactionDelegate(Wallet sender, WalletTransaction walletTransaction);
-
-	/// <summary>
-	/// A SPV Wallet respecting recommendation for privacy http://eprint.iacr.org/2014/763.pdf
-	/// </summary>
-	public class Wallet
-	{
-		class WalletBehavior : NodeBehavior
-		{
-			Wallet _Wallet;
-			public Wallet Wallet
-			{
-				get
-				{
-					return _Wallet;
-				}
-			}
-			TrackerBehavior _Tracker;
-			BroadcastHub _Broadcast;
-			public WalletBehavior(Wallet wallet)
-			{
-				_Wallet = wallet;
-			}
-			protected override void AttachCore()
-			{
-				_Tracker = AttachedNode.Behaviors.Find<TrackerBehavior>();
-				if(_Tracker != null)
-				{
-					AttachedNode.Disconnected += AttachedNode_Disconnected;
-					AttachedNode.StateChanged += AttachedNode_StateChanged;
-				}
-				_Broadcast = BroadcastHub.GetBroadcastHub(AttachedNode);
-				if(_Broadcast != null)
-				{
-					_Broadcast.TransactionBroadcasted += _Broadcast_TransactionBroadcasted;
-					_Broadcast.TransactionRejected += _Broadcast_TransactionRejected;
-				}
-			}
-
-			void _Broadcast_TransactionRejected(Transaction transaction, RejectPayload reject)
-			{
-				_Wallet.OnTransactionRejected(transaction, reject);
-			}
-
-			void _Broadcast_TransactionBroadcasted(Transaction transaction)
-			{
-				_Wallet.OnTransactionBroadcasted(transaction);
-			}
-
-			void AttachedNode_StateChanged(Node node, NodeState oldState)
-			{
-				if(node.State == NodeState.HandShaked)
-				{
-					_Tracker.Scan(_Wallet._ScanLocation, _Wallet.Created);
-					_Tracker.SendMessageAsync(new MempoolPayload());
-				}
-			}
-
-			void AttachedNode_Disconnected(Node node)
-			{
-				_Wallet.TryUpdateLocation(new[] { node });
-			}
-
-			protected override void DetachCore()
-			{
-				if(_Tracker != null)
-				{
-					AttachedNode.Disconnected -= AttachedNode_Disconnected;
-					AttachedNode.StateChanged -= AttachedNode_StateChanged;
-				}
-			}
-
-			public override object Clone()
-			{
-				return new WalletBehavior(_Wallet);
-			}
-		}
-		/// <summary>
-		/// Get incoming transactions of the wallet, subscribers should not make any blocking call
-		/// </summary>
-		public event NewWalletTransactionDelegate NewWalletTransaction;
-		class PathState
-		{
-			public int Loaded;
-			public int Next;
-		}
-		internal BlockLocator _ScanLocation;
-		Dictionary<KeyPath, PathState> _PathStates = new Dictionary<KeyPath, PathState>();
-
-		int _KeyPoolSize;
-
-		WalletCreation _Parameters;
-
-		Dictionary<Script, KeyPath> _KnownScripts = new Dictionary<Script, KeyPath>();
-
-		/// <summary>
-		/// Blocks below this date will not be processed
-		/// </summary>
-		public DateTimeOffset Created
-		{
-			get;
-			set;
-		}
-
-		private Wallet()
-		{
-
-		}
-
-		/// <summary>
-		/// Create a new wallet
-		/// </summary>
-		/// <param name="creation">Creation parameters</param>
-		/// <param name="keyPoolSize">The number of keys which will be pre-created</param>
-		public Wallet(WalletCreation creation, int keyPoolSize = 500)
-		{
-			if(creation == null)
-				throw new ArgumentNullException("creation");
-			_Parameters = creation;
-			_ScanLocation = new BlockLocator();
-			_ScanLocation.Blocks.Add(creation.Network.GetGenesis().GetHash());
-			_KeyPoolSize = keyPoolSize;
-			Created = DateTimeOffset.UtcNow;
-		}
-
-		/// <summary>
-		/// Create a new wallet P2PKH with one key
-		/// </summary>
-		/// <param name="rootKey"></param>
-		/// <param name="keyPoolSize"></param>
-		public Wallet(BitcoinExtPubKey rootKey, int keyPoolSize = 500)
-			: this(new WalletCreation(rootKey), keyPoolSize)
-		{
-		}
-
-		private void LoadPool(KeyPath keyPath)
-		{
-			var lastLoaded = GetLastLoaded(keyPath);
-			var isInternal = IsInternal(keyPath);
-			var tracker = Tracker;
-			for(int i = lastLoaded; i < lastLoaded + _KeyPoolSize; i++)
-			{
-				var childPath = keyPath.Derive(i, false);
-				AddKnown(childPath, tracker, isInternal);
-			}
-			IncrementLastLoaded(keyPath, _KeyPoolSize);
-		}
-
-		private bool IsInternal(KeyPath keyPath)
-		{
-			return _Parameters.DerivationPath.Derive(1, false) == keyPath;
-		}
-
-		private void AddKnown(KeyPath keyPath)
-		{
-			AddKnown(keyPath, Tracker, IsInternal(keyPath));
-		}
-		private void AddKnown(KeyPath keyPath, Tracker tracker, bool isInternal)
-		{
-			if(_Parameters.UseP2SH)
-			{
-				var script = GetScriptPubKey(keyPath, true);
-				_KnownScripts.Add(script.Hash.ScriptPubKey, keyPath);
-				tracker.Add(script, true, isInternal, wallet: Name);
-			}
-			else
-			{
-				var script = GetScriptPubKey(keyPath, false);
-				_KnownScripts.Add(script, keyPath);
-				tracker.Add(script, false, isInternal, wallet: Name);
-			}
-		}
-
-		private bool AddKnownScriptToTracker()
-		{
-			string walletName = Name;
-			bool added = false;
-			var tracker = Tracker;
-			var internalChain = _Parameters.DerivationPath.Derive(1);
-			foreach(var known in _KnownScripts)
-			{
-				var child = known.Key;
-				var isInternal = known.Value.Parent == internalChain;
-				if(tracker.Add(child, _Parameters.UseP2SH, isInternal, wallet: walletName))
-					added = true;
-			}
-			if(added)
-				tracker.UpdateTweak();
-			return added;
-		}
-
-		public string Name
-		{
-			get
-			{
-				return _Parameters.Name ?? Created.ToString();
-			}
-		}
-
-		public WalletTransactionsCollection GetTransactions()
-		{
-			AssertGroupAffected();
-			return Tracker.GetWalletTransactions(Chain, Name);
-		}
-
-		public WalletCreation CreationSettings
-		{
-			get
-			{
-				return _Parameters;
-			}
-		}
-
-		public ConcurrentChain Chain
-		{
-			get
-			{
-				if(_Group == null)
-					return null;
-				return Enumerable.OfType<ChainBehavior>(_Group.NodeConnectionParameters.TemplateBehaviors)
-							.Select(t => t.Chain)
-							.FirstOrDefault();
-			}
-		}
-
-		public AddressManager AddressManager
-		{
-			get
-			{
-				if(_Group == null)
-					return null;
-				return Enumerable.OfType<AddressManagerBehavior>(_Group.NodeConnectionParameters.TemplateBehaviors)
-							.Select(t => t.AddressManager)
-							.FirstOrDefault();
-			}
-		}
-
-		public Tracker Tracker
-		{
-			get
-			{
-				if(_Group == null)
-					return null;
-				return Enumerable.OfType<TrackerBehavior>(_Group.NodeConnectionParameters.TemplateBehaviors)
-							.Select(t => t.Tracker)
-							.FirstOrDefault();
-			}
-		}
-
-		object cs = new object();
-
-		public Script GetNextScriptPubKey(bool changeAddress = false)
-		{
-			return GetNextScriptPubKey(_Parameters.DerivationPath.Derive(changeAddress ? 1 : 0, false));
-		}
-
-		public Script GetNextScriptPubKey(KeyPath keyPath)
-		{
-			AssertGroupAffected();
-			Script result;
-			lock(cs)
-			{
-				var currentIndex = GetNextIndex(keyPath);
-				KeyPath childPath = keyPath.Derive(currentIndex, false);
-
-				result = GetScriptPubKey(childPath, false);
-				IncrementCurrentIndex(keyPath);
-
-				if(_KeyPoolSize != 0)
-				{
-					var created = (double)(currentIndex + 1) / (double)GetLastLoaded(keyPath);
-					if(created > 0.9)
-					{
-						LoadPool(keyPath);
-						RefreshFilter();
-					}
-				}
-				else
-				{
-					AddKnown(childPath);
-					if(_Group != null)
-					{
-						foreach(var node in _Group.ConnectedNodes)
-						{
-							var tracker = node.Behaviors.Find<TrackerBehavior>();
-							if(tracker == null)
-								continue;
-							foreach(var data in result.ToOps().Select(o => o.PushData).Where(o => o != null))
-							{
-								tracker.SendMessageAsync(new FilterAddPayload(data));
-							}
-						}
-					}
-				}
-			}
-			return result;
-		}
-
-		private void RefreshFilter()
-		{
-			if(CreationSettings.PurgeConnectionOnFilterChange)
-				_Group.Purge("New bloom filter");
-			else
-			{
-				if(_Group != null)
-				{
-					foreach(var node in _Group.ConnectedNodes)
-					{
-						node.Behaviors.Find<TrackerBehavior>().RefreshBloomFilter();
-					}
-				}
-			}
-		}
-
-		private void IncrementCurrentIndex(KeyPath keyPath)
-		{
-			if(!_PathStates.ContainsKey(keyPath))
-				_PathStates.Add(keyPath, new PathState());
-			_PathStates[keyPath].Next++;
-		}
-
-		private int GetNextIndex(KeyPath keyPath)
-		{
-			if(!_PathStates.ContainsKey(keyPath))
-				return 0;
-			return _PathStates[keyPath].Next;
-		}
-
-		private void IncrementLastLoaded(KeyPath keyPath, int value)
-		{
-			if(!_PathStates.ContainsKey(keyPath))
-				_PathStates.Add(keyPath, new PathState());
-			_PathStates[keyPath].Loaded += value;
-		}
-
-		private int GetLastLoaded(KeyPath keyPath)
-		{
-			if(!_PathStates.ContainsKey(keyPath))
-				return 0;
-			return _PathStates[keyPath].Loaded;
-		}
-
-		private void AssertGroupAffected()
-		{
-			if(_Group == null)
-				throw new InvalidOperationException("Wallet.Configure should have been called before for setting up Wallet's components");
-		}
-
-		/// <summary>
-		/// Get the KeyPath of the given scriptPubKey
-		/// </summary>
-		/// <param name="scriptPubKey">ScriptPubKey</param>
-		/// <returns>The key path to the scriptPubKey</returns>
-		public KeyPath GetKeyPath(Script scriptPubKey)
-		{
-			lock(cs)
-			{
-				return _KnownScripts.TryGet(scriptPubKey);
-			}
-		}
-
-
-		public Script GetRedeemScript(BitcoinScriptAddress address)
-		{
-			return GetRedeemScript(address.ScriptPubKey);
-		}
-		public Script GetRedeemScript(Script scriptPubKey)
-		{
-			if(!_Parameters.UseP2SH)
-				throw new InvalidOperationException("This is not a P2SH wallet");
-			var path = GetKeyPath(scriptPubKey);
-			if(path == null)
-				return null;
-			return GetScriptPubKey(path, true);
-		}
-
-		public Script GetScriptPubKey(KeyPath keyPath, bool redeem)
-		{
-			if(!_Parameters.UseP2SH && redeem)
-				throw new ArgumentException("The wallet is not P2SH so there is no redeem script", "redeem");
-
-			Script scriptPubKey = null;
-			if(_Parameters.RootKeys.Length == 1)
-			{
-				var pubkey = Derivate(0, keyPath).PubKey;
-				scriptPubKey = _Parameters.UseP2SH ? pubkey.ScriptPubKey : pubkey.Hash.ScriptPubKey;
-			}
-			else
-			{
-				scriptPubKey = CreateMultiSig(keyPath);
-			}
-			return redeem || !_Parameters.UseP2SH ? scriptPubKey : scriptPubKey.Hash.ScriptPubKey;
-		}
-
-		private Script CreateMultiSig(KeyPath keyPath)
-		{
-			return PayToMultiSigTemplate.Instance.GenerateScriptPubKey(_Parameters.SignatureRequired, _Parameters.RootKeys.Select((r, i) => Derivate(i, keyPath).PubKey).ToArray());
-		}
-
-		ExtPubKey[] _ParentKeys;
-		private ExtPubKey Derivate(int rootKeyIndex, KeyPath keyPath)
-		{
-			if(_ParentKeys == null)
-			{
-				_ParentKeys = _Parameters.RootKeys.Select(r => r.Derive(_Parameters.DerivationPath)).ToArray();
-			}
-			return _ParentKeys[rootKeyIndex].Derive(keyPath);
-		}
-
-		WalletState _State;
-		public WalletState State
-		{
-			get
-			{
-				if(_State == WalletState.Created)
-					return _State;
-				return _Group.ConnectedNodes.Count == _Group.MaximumNodeConnection ? WalletState.Connected : WalletState.Disconnected;
-			}
-		}
-
-
-
-		/// <summary>
-		/// Configure the components of the wallet
-		/// </summary>
-		/// <param name="chain">The chain to keep in sync, if not provided the whole chain will be downloaded on the network (more than 30MB)</param>
-		/// <param name="addrman">The Address Manager for speeding up peer discovery</param>
-		/// <param name="tracker">The tracker responsible for providing bloom filters</param>
-		public void Configure(ConcurrentChain chain = null,
-							AddressManager addrman = null,
-							Tracker tracker = null)
-		{
-			if(State != WalletState.Created)
-				throw new InvalidOperationException("The wallet is already connecting or connected");
-
-			var parameters = new NodeConnectionParameters();
-			ConfigureDefaultNodeConnectionParameters(parameters);
-
-
-			//Pick the behaviors
-			if(addrman != null)
-				parameters.TemplateBehaviors.Add(new AddressManagerBehavior(addrman));  //Listen addr, help for node discovery
-			if(chain != null)
-				parameters.TemplateBehaviors.Add(new ChainBehavior(chain)); //Keep chain in sync
-			if(tracker != null)
-				parameters.TemplateBehaviors.Add(new TrackerBehavior(tracker, chain)); //Set bloom filters and scan the blockchain
-
-			Configure(parameters);
-		}
-
-		/// <summary>
-		/// Configure the components of the wallet
-		/// </summary>
-		/// <param name="parameters">The parameters to the connection</param>
-		public void Configure(NodeConnectionParameters parameters)
-		{
-			if(parameters == null)
-				throw new ArgumentNullException("parameters");
-			Configure(new NodesGroup(_Parameters.Network, parameters));
-		}
-
-		/// <summary>
-		/// Configure the components of the wallet
-		/// </summary>
-		/// <param name="group">The group to use</param>
-		public void Configure(NodesGroup group)
-		{
-			if(group == null)
-				throw new ArgumentNullException("group");
-
-			var parameters = group.NodeConnectionParameters;
-			group.Requirements.SupportSPV = true;
-
-			var chain = parameters.TemplateBehaviors.Find<ChainBehavior>();
-			if(chain == null)
-			{
-				chain = new ChainBehavior(new ConcurrentChain(_Parameters.Network));
-				parameters.TemplateBehaviors.Add(chain);
-			}
-			if(chain.Chain.Genesis.HashBlock != _Parameters.Network.GetGenesis().GetHash())
-				throw new InvalidOperationException("ChainBehavior with invalid network chain detected");
-
-			var addrman = parameters.TemplateBehaviors.Find<AddressManagerBehavior>();
-			if(addrman == null)
-			{
-				addrman = new AddressManagerBehavior(new AddressManager());
-				parameters.TemplateBehaviors.Add(addrman);
-			}
-
-			var tracker = parameters.TemplateBehaviors.Find<TrackerBehavior>();
-			if(tracker == null)
-			{
-				tracker = new TrackerBehavior(new Tracker(), chain.Chain);
-				parameters.TemplateBehaviors.Add(tracker);
-			}
-			var wallet = FindWalletBehavior(parameters.TemplateBehaviors);
-			if(wallet == null)
-			{
-				wallet = new WalletBehavior(this);
-				parameters.TemplateBehaviors.Add(wallet);
-			}
-			var broadcast = parameters.TemplateBehaviors.Find<BroadcastHubBehavior>();
-			if(broadcast == null)
-			{
-				broadcast = new BroadcastHubBehavior();
-				parameters.TemplateBehaviors.Add(broadcast);
-			}
-
-			_Group = group;
-			if(_ListenedTracker != null)
-			{
-				_ListenedTracker.NewOperation -= _ListenerTracked_NewOperation;
-			}
-			_ListenedTracker = tracker.Tracker;
-			_ListenedTracker.NewOperation += _ListenerTracked_NewOperation;
-		}
-
-		private WalletBehavior FindWalletBehavior(NodeBehaviorsCollection behaviors)
-		{
-			return Enumerable.OfType<WalletBehavior>(behaviors).FirstOrDefault(o => o.Wallet == this);
-		}
-
-		void _ListenerTracked_NewOperation(Tracker sender, Tracker.IOperation trackerOperation)
-		{
-			var newWalletTransaction = NewWalletTransaction;
-			if(newWalletTransaction != null && _Group != null)
-			{
-				if(trackerOperation.ContainsWallet(Name))
-				{
-					newWalletTransaction(this, trackerOperation.ToWalletTransaction(Chain, Name));
-				}
-			}
-		}
-		Tracker _ListenedTracker;
-
-		/// <summary>
-		/// Start the connection to the NodeGroup
-		/// </summary>
-		public void Connect()
-		{
-			AssertGroupAffected();
-			if(State != WalletState.Created)
-				throw new InvalidOperationException("The wallet is already connecting or connected");
-			_State = WalletState.Disconnected;
-			_Group.Connect();
-			_Group.ConnectedNodes.Added += ConnectedNodes_Added;
-			foreach(var node in _Group.ConnectedNodes)
-			{
-				if(FindWalletBehavior(node.Behaviors) == null)
-					node.DisconnectAsync("The node is not configured for wallet");
-			}
-		}
-
-		void ConnectedNodes_Added(object sender, NodeEventArgs e)
-		{
-			if(FindWalletBehavior(e.Node.Behaviors) == null)
-				e.Node.DisconnectAsync("The node is not configured for wallet");
-		}
-
-		public static void ConfigureDefaultNodeConnectionParameters(NodeConnectionParameters parameters)
-		{
-			parameters = parameters ?? new NodeConnectionParameters();
-			parameters.IsTrusted = false; //Connecting to the wild
-
-			//Optimize for small device
-			parameters.ReuseBuffer = false;
-			parameters.SendBufferSize = 1024 * 100;
-			parameters.ReceiveBufferSize = 1024 * 100;
-			parameters.IsRelay = false;
-
-			parameters.TemplateBehaviors.FindOrCreate<PingPongBehavior>();  //Ping Pong
-		}
-
-
-		NodesGroup _Group;
-		public NodesGroup Group
-		{
-			get
-			{
-				return _Group;
-			}
-		}
-
-
-		private void TryUpdateLocation(IEnumerable<Node> nodes)
-		{
-			if(nodes != null)
-			{
-				var current = Chain.FindFork(_ScanLocation);
-				if(current == null)
-					return;
-				var progress =
-						nodes
-					   .Select<Node, TrackerBehavior>(f => f.Behaviors.Find<TrackerBehavior>())
-					   .Where(f => f != null)
-					   .Select(f => f.CurrentProgress)
-					   .Where(p => p != null)
-					   .Select(l => new
-					   {
-						   Locator = l,
-						   Block = Chain.FindFork(l)
-					   })
-					   .Where(o => o.Block.Height > current.Height)
-					   .OrderByDescending(o => o.Block.Height)
-					   .Select(o => o.Block)
-					   .FirstOrDefault();
-				if(progress != null)
-				{
-					_ScanLocation = progress.GetLocator();
-				}
-			}
-		}
-		void TryUpdateLocation()
-		{
-			TryUpdateLocation(_Group == null ? null : _Group.ConnectedNodes);
-		}
-
-		public void Disconnect()
-		{
-			if(_State == WalletState.Created)
-				return;
-			TryUpdateLocation();
-			_Group.Disconnect();
-			_Group.ConnectedNodes.Added -= ConnectedNodes_Added;
-			_State = WalletState.Created;
-		}
-
-		public int ConnectedNodes
-		{
-			get
-			{
-				return _Group.ConnectedNodes.Count;
-			}
-		}
-
-
-		public static Wallet Load(Stream stream)
-		{
-			Wallet wallet = new Wallet();
-			wallet.LoadCore(stream);
-			return wallet;
-		}
-		public void Save(Stream stream)
-		{
-			lock(cs)
-			{
-				JObject obj = new JObject();
-				var indices = new JArray();
-				foreach(var indice in _PathStates)
-				{
-					JObject index = new JObject();
-					index.Add(new JProperty("KeyPath", indice.Key.ToString()));
-					index.Add(new JProperty("Next", indice.Value.Next));
-					index.Add(new JProperty("Loaded", indice.Value.Loaded));
-					indices.Add(index);
-				}
-				obj.Add("Indices", indices);
-				obj.Add("KeyPoolSize", this._KeyPoolSize);
-				obj.Add("Created", this.Created);
-				obj.Add("Parameters", this._Parameters.ToJson());
-
-				TryUpdateLocation();
-				obj.Add("Location", Encoders.Hex.EncodeData(this._ScanLocation.ToBytes()));
-
-				var knownScripts = new JArray();
-				foreach(var knownScript in _KnownScripts)
-				{
-					JObject known = new JObject();
-					known.Add("ScriptPubKey", Encoders.Hex.EncodeData(knownScript.Key.ToBytes()));
-					known.Add("AbsoluteKeyPath", knownScript.Value.ToString());
-					knownScripts.Add(known);
-				}
-				obj.Add("KnownScripts", knownScripts);
-				var writer = new StreamWriter(stream);
-				writer.Write(JsonConvert.SerializeObject(obj, new JsonSerializerSettings()
-				{
-					DateParseHandling = DateParseHandling.DateTimeOffset
-				}));
-				writer.Flush();
-			}
-		}
-
-
-		void LoadCore(Stream stream)
-		{
-			JObject obj = JObject.Load(new JsonTextReader(new StreamReader(stream))
-			{
-				DateParseHandling = DateParseHandling.DateTimeOffset
-			});
-			_Parameters = WalletCreation.FromJson((JObject)obj["Parameters"]);
-			_PathStates = new Dictionary<KeyPath, PathState>();
-			if(obj.Property("CurrentIndex") != null) //legacy
-			{
-				var idx = (int)(long)obj["CurrentIndex"];
-				var loadedKeys = (int)(long)obj["LoadedKeys"];
-				_PathStates.Add(_Parameters.DerivationPath.Derive(0), new PathState()
-				{
-					Next = idx,
-					Loaded = loadedKeys
-				});
-				_PathStates.Add(_Parameters.DerivationPath.Derive(1), new PathState()
-				{
-					Next = idx,
-					Loaded = loadedKeys
-				});
-			}
-
-			var indices = obj["Indices"] as JArray;
-			if(indices != null)
-			{
-				foreach(var indice in indices.OfType<JObject>())
-				{
-					_PathStates.Add(KeyPath.Parse((string)indice["KeyPath"]), new PathState()
-					{
-						Next = (int)(long)indice["Next"],
-						Loaded = (int)(long)indice["Loaded"]
-					});
-				}
-			}
-			_KeyPoolSize = (int)(long)obj["KeyPoolSize"];
-			Created = (DateTimeOffset)obj["Created"];
-			_ScanLocation = new BlockLocator();
-			_ScanLocation.FromBytes(Encoders.Hex.DecodeData((string)obj["Location"]));
-			_KnownScripts.Clear();
-			var knownScripts = (JArray)obj["KnownScripts"];
-			foreach(var known in knownScripts.OfType<JObject>())
-			{
-				Script script = Script.FromBytesUnsafe(Encoders.Hex.DecodeData((string)known["ScriptPubKey"]));
-				if(known["KeyPath"] != null) //Legacy data
-				{
-					KeyPath keypath = KeyPath.Parse((string)known["KeyPath"]);
-					_KnownScripts.Add(script, _Parameters.DerivationPath.Derive(keypath));
-				}
-				if(known["AbsoluteKeyPath"] != null)
-				{
-					KeyPath keypath = KeyPath.Parse((string)known["AbsoluteKeyPath"]);
-					_KnownScripts.Add(script, keypath);
-				}
-			}
-		}
-
-		public KeyValuePair<Script, KeyPath>[] GetKnownScripts(bool onlyGenerated = false)
-		{
-			KeyValuePair<Script, KeyPath>[] result;
-			lock(cs)
-			{
-				result = _KnownScripts.Where(s => !onlyGenerated ||
-												  s.Value.Indexes.Last() < GetNextIndex(s.Value.Parent)).ToArray();
-			}
-			return result;
-		}
-
-		/// <summary>
-		/// Broadcast a transaction, if the same template behavior as been used for other nodes, they will also broadcast
-		/// </summary>
-		/// <param name="transaction">The transaction to broadcast</param>
-		/// <returns>The cause of the rejection or null</returns>
-		public Task<RejectPayload> BroadcastTransactionAsync(Transaction transaction)
-		{
-			AssertGroupAffected();
-			var hub = BroadcastHub.GetBroadcastHub(_Group.NodeConnectionParameters);
-			if(hub == null)
-				throw new InvalidOperationException("No broadcast hub detected in the group");
-			return hub.BroadcastTransactionAsync(transaction);
-		}
-
-		public event TransactionBroadcastedDelegate TransactionBroadcasted;
-		public event TransactionRejectedDelegate TransactionRejected;
-
-		internal void OnTransactionBroadcasted(Transaction tx)
-		{
-			var transactionBroadcasted = TransactionBroadcasted;
-			if(transactionBroadcasted != null)
-				transactionBroadcasted(tx);
-		}
-
-		internal void OnTransactionRejected(Transaction tx, RejectPayload reject)
-		{
-			var transactionRejected = TransactionRejected;
-			if(transactionRejected != null)
-				transactionRejected(tx, reject);
-		}
-	}
-}
-=======
-﻿#if !NOJSONNET
-#if !NOSOCKET
-using NBitcoin.DataEncoders;
-using NBitcoin.Protocol;
-using NBitcoin.Protocol.Behaviors;
-using Newtonsoft.Json;
-using Newtonsoft.Json.Linq;
-using System;
-using System.Collections.Concurrent;
-using System.Collections.Generic;
-using System.IO;
-using System.Linq;
-using System.Net.Sockets;
-using System.Text;
-using System.Threading;
-using System.Threading.Tasks;
-
-namespace NBitcoin.SPV
-{
-	public enum WalletState
-	{
-		Created,
-		Disconnected,
-		Connected
-	}
-
-	public class WalletCreation
-	{
-
-		public WalletCreation()
-		{
-			SignatureRequired = 1;
-			RootKeys = new ExtPubKey[0];
-			Network = Network.Main;
-			DerivationPath = new KeyPath();
-			Name = Guid.NewGuid().ToString();
-			PurgeConnectionOnFilterChange = true;
-		}
-
-		/// <summary>
-		/// Create a P2PKH wallet with one key
-		/// </summary>
-		/// <param name="rootKey">The master key to use</param>
-		public WalletCreation(BitcoinExtPubKey rootKey)
-		{
-			Network = rootKey.Network;
-			RootKeys = new[] { rootKey.ExtPubKey };
-			SignatureRequired = 1;
-			UseP2SH = false;
-			Name = Guid.NewGuid().ToString();
-		}
-
-		public string Name
-		{
-			get;
-			set;
-		}
-		public Network Network
-		{
-			get;
-			set;
-		}
-
-		public int SignatureRequired
-		{
-			get;
-			set;
-		}
-		public ExtPubKey[] RootKeys
-		{
-			get;
-			set;
-		}
-		public KeyPath DerivationPath
-		{
-			get;
-			set;
-		}
-		public bool UseP2SH
-		{
-			get;
-			set;
-		}
-
-		public bool PurgeConnectionOnFilterChange
-		{
-			get;
-			set;
-		}
-
-		internal JObject ToJson()
-		{
-			JObject obj = new JObject();
-			if(Name != null)
-				obj["Name"] = Name;
-			obj["Network"] = Network.ToString();
-			obj["SignatureRequired"] = SignatureRequired;
-			obj["DerivationPath"] = DerivationPath.ToString();
-			obj["UseP2SH"] = UseP2SH;
-			obj["PurgeConnectionOnFilterChange"] = PurgeConnectionOnFilterChange;
-			obj["RootKeys"] = new JArray(RootKeys.Select(c => c.GetWif(Network).ToString()));
-			return obj;
-		}
-
-		static internal WalletCreation FromJson(JObject obj)
-		{
-			WalletCreation creation = new WalletCreation();
-			creation.Network = null;
-			JToken unused;
-			if(obj.TryGetValue("Name", out unused))
-				creation.Name = (string)obj["Name"];
-			else
-				creation.Name = null;
-			if(obj.Property("PurgeConnectionOnFilterChange") != null)
-			{
-				creation.PurgeConnectionOnFilterChange = (bool)obj["PurgeConnectionOnFilterChange"];
-			}
-			JToken network;
-			if(obj.TryGetValue("Network", out network))
-				creation.Network = Network.GetNetwork((string)network);
-			creation.SignatureRequired = (int)(long)obj["SignatureRequired"];
-			creation.DerivationPath = KeyPath.Parse((string)obj["DerivationPath"]);
-			creation.UseP2SH = (bool)obj["UseP2SH"];
-			var array = (JArray)obj["RootKeys"];
-			var keys = array.Select(i => new BitcoinExtPubKey((string)i)).ToArray();
-			creation.Network = creation.Network ?? keys[0].Network;
-			creation.RootKeys = keys.Select(k => k.ExtPubKey).ToArray();
-			return creation;
-		}
-	}
-
-	public delegate void NewWalletTransactionDelegate(Wallet sender, WalletTransaction walletTransaction);
-
-	/// <summary>
-	/// A SPV Wallet respecting recommendation for privacy http://eprint.iacr.org/2014/763.pdf
-	/// </summary>
-	public class Wallet
-	{
-		class WalletBehavior : NodeBehavior
-		{
-			Wallet _Wallet;
-			public Wallet Wallet
-			{
-				get
-				{
-					return _Wallet;
-				}
-			}
-			TrackerBehavior _Tracker;
-			BroadcastHub _Broadcast;
-			public WalletBehavior(Wallet wallet)
-			{
-				_Wallet = wallet;
-			}
-			protected override void AttachCore()
-			{
-				_Tracker = AttachedNode.Behaviors.Find<TrackerBehavior>();
-				if(_Tracker != null)
-				{
-					AttachedNode.Disconnected += AttachedNode_Disconnected;
-					AttachedNode.StateChanged += AttachedNode_StateChanged;
-				}
-				_Broadcast = BroadcastHub.GetBroadcastHub(AttachedNode);
-				if(_Broadcast != null)
-				{
-					_Broadcast.TransactionBroadcasted += _Broadcast_TransactionBroadcasted;
-					_Broadcast.TransactionRejected += _Broadcast_TransactionRejected;
-				}
-			}
-
-			void _Broadcast_TransactionRejected(Transaction transaction, RejectPayload reject)
-			{
-				_Wallet.OnTransactionRejected(transaction, reject);
-			}
-
-			void _Broadcast_TransactionBroadcasted(Transaction transaction)
-			{
-				_Wallet.OnTransactionBroadcasted(transaction);
-			}
-
-			void AttachedNode_StateChanged(Node node, NodeState oldState)
-			{
-				if(node.State == NodeState.HandShaked)
-				{
-					_Tracker.Scan(_Wallet._ScanLocation, _Wallet.Created);
-					_Tracker.SendMessageAsync(new MempoolPayload());
-				}
-			}
-
-			void AttachedNode_Disconnected(Node node)
-			{
-				_Wallet.TryUpdateLocation(new[] { node });
-			}
-
-			protected override void DetachCore()
-			{
-				if(_Tracker != null)
-				{
-					AttachedNode.Disconnected -= AttachedNode_Disconnected;
-					AttachedNode.StateChanged -= AttachedNode_StateChanged;
-				}
-			}
-
-			public override object Clone()
-			{
-				return new WalletBehavior(_Wallet);
-			}
-		}
-		/// <summary>
-		/// Get incoming transactions of the wallet, subscribers should not make any blocking call
-		/// </summary>
-		public event NewWalletTransactionDelegate NewWalletTransaction;
-		class PathState
-		{
-			public int Loaded;
-			public int Next;
-		}
-		internal BlockLocator _ScanLocation;
-		Dictionary<KeyPath, PathState> _PathStates = new Dictionary<KeyPath, PathState>();
-
-		int _KeyPoolSize;
-
-		WalletCreation _Parameters;
-
-		Dictionary<Script, KeyPath> _KnownScripts = new Dictionary<Script, KeyPath>();
-
-		/// <summary>
-		/// Blocks below this date will not be processed
-		/// </summary>
-		public DateTimeOffset Created
-		{
-			get;
-			set;
-		}
-
-		private Wallet()
-		{
-
-		}
-
-		/// <summary>
-		/// Create a new wallet
-		/// </summary>
-		/// <param name="creation">Creation parameters</param>
-		/// <param name="keyPoolSize">The number of keys which will be pre-created</param>
-		public Wallet(WalletCreation creation, int keyPoolSize = 500)
-		{
-			if(creation == null)
-				throw new ArgumentNullException("creation");
-			_Parameters = creation;
-			_ScanLocation = new BlockLocator();
-			_ScanLocation.Blocks.Add(creation.Network.GetGenesis().GetHash());
-			_KeyPoolSize = keyPoolSize;
-			Created = DateTimeOffset.UtcNow;
-		}
-
-		/// <summary>
-		/// Create a new wallet P2PKH with one key
-		/// </summary>
-		/// <param name="rootKey"></param>
-		/// <param name="keyPoolSize"></param>
-		public Wallet(BitcoinExtPubKey rootKey, int keyPoolSize = 500)
-			: this(new WalletCreation(rootKey), keyPoolSize)
-		{
-		}
-
-		private void LoadPool(KeyPath keyPath)
-		{
-			var lastLoaded = GetLastLoaded(keyPath);
-			var isInternal = IsInternal(keyPath);
-			var tracker = Tracker;
-			for(int i = lastLoaded; i < lastLoaded + _KeyPoolSize; i++)
-			{
-				var childPath = keyPath.Derive(i, false);
-				AddKnown(childPath, tracker, isInternal);
-			}
-			IncrementLastLoaded(keyPath, _KeyPoolSize);
-		}
-
-		private bool IsInternal(KeyPath keyPath)
-		{
-			return _Parameters.DerivationPath.Derive(1, false) == keyPath;
-		}
-
-		private void AddKnown(KeyPath keyPath)
-		{
-			AddKnown(keyPath, Tracker, IsInternal(keyPath));
-		}
-		private void AddKnown(KeyPath keyPath, Tracker tracker, bool isInternal)
-		{
-			if(_Parameters.UseP2SH)
-			{
-				var script = GetScriptPubKey(keyPath, true);
-				_KnownScripts.Add(script.Hash.ScriptPubKey, keyPath);
-				tracker.Add(script, true, isInternal, wallet: Name);
-			}
-			else
-			{
-				var script = GetScriptPubKey(keyPath, false);
-				_KnownScripts.Add(script, keyPath);
-				tracker.Add(script, false, isInternal, wallet: Name);
-			}
-		}
-
-		private bool AddKnownScriptToTracker()
-		{
-			string walletName = Name;
-			bool added = false;
-			var tracker = Tracker;
-			var internalChain = _Parameters.DerivationPath.Derive(1);
-			foreach(var known in _KnownScripts)
-			{
-				var child = known.Key;
-				var isInternal = known.Value.Parent == internalChain;
-				if(tracker.Add(child, _Parameters.UseP2SH, isInternal, wallet: walletName))
-					added = true;
-			}
-			if(added)
-				tracker.UpdateTweak();
-			return added;
-		}
-
-		public string Name
-		{
-			get
-			{
-				return _Parameters.Name ?? Created.ToString();
-			}
-		}
-
-		public WalletTransactionsCollection GetTransactions()
-		{
-			AssertGroupAffected();
-			return Tracker.GetWalletTransactions(Chain, Name);
-		}
-
-		public WalletCreation CreationSettings
-		{
-			get
-			{
-				return _Parameters;
-			}
-		}
-
-		public ConcurrentChain Chain
-		{
-			get
-			{
-				if(_Group == null)
-					return null;
-				return _Group.NodeConnectionParameters.TemplateBehaviors
-							.OfType<ChainBehavior>()
-							.Select(t => t.Chain)
-							.FirstOrDefault();
-			}
-		}
-
-		public AddressManager AddressManager
-		{
-			get
-			{
-				if(_Group == null)
-					return null;
-				return _Group.NodeConnectionParameters.TemplateBehaviors
-							.OfType<AddressManagerBehavior>()
-							.Select(t => t.AddressManager)
-							.FirstOrDefault();
-			}
-		}
-
-		public Tracker Tracker
-		{
-			get
-			{
-				if(_Group == null)
-					return null;
-				return _Group.NodeConnectionParameters.TemplateBehaviors
-							.OfType<TrackerBehavior>()
-							.Select(t => t.Tracker)
-							.FirstOrDefault();
-			}
-		}
-
-		object cs = new object();
-
-		public Script GetNextScriptPubKey(bool changeAddress = false)
-		{
-			return GetNextScriptPubKey(_Parameters.DerivationPath.Derive(changeAddress ? 1 : 0, false));
-		}
-
-		public Script GetNextScriptPubKey(KeyPath keyPath)
-		{
-			AssertGroupAffected();
-			Script result;
-			lock(cs)
-			{
-				var currentIndex = GetNextIndex(keyPath);
-				KeyPath childPath = keyPath.Derive(currentIndex, false);
-
-				result = GetScriptPubKey(childPath, false);
-				IncrementCurrentIndex(keyPath);
-
-				if(_KeyPoolSize != 0)
-				{
-					var created = (double)(currentIndex + 1) / (double)GetLastLoaded(keyPath);
-					if(created > 0.9)
-					{
-						LoadPool(keyPath);
-						RefreshFilter();
-					}
-				}
-				else
-				{
-					AddKnown(childPath);
-					if(_Group != null)
-					{
-						foreach(var node in _Group.ConnectedNodes)
-						{
-							var tracker = node.Behaviors.Find<TrackerBehavior>();
-							if(tracker == null)
-								continue;
-							foreach(var data in result.ToOps().Select(o => o.PushData).Where(o => o != null))
-							{
-								tracker.SendMessageAsync(new FilterAddPayload(data));
-							}
-						}
-					}
-				}
-			}
-			return result;
-		}
-
-		private void RefreshFilter()
-		{
-			if(CreationSettings.PurgeConnectionOnFilterChange)
-				_Group.Purge("New bloom filter");
-			else
-			{
-				if(_Group != null)
-				{
-					foreach(var node in _Group.ConnectedNodes)
-					{
-						node.Behaviors.Find<TrackerBehavior>().RefreshBloomFilter();
-					}
-				}
-			}
-		}
-
-		private void IncrementCurrentIndex(KeyPath keyPath)
-		{
-			if(!_PathStates.ContainsKey(keyPath))
-				_PathStates.Add(keyPath, new PathState());
-			_PathStates[keyPath].Next++;
-		}
-
-		private int GetNextIndex(KeyPath keyPath)
-		{
-			if(!_PathStates.ContainsKey(keyPath))
-				return 0;
-			return _PathStates[keyPath].Next;
-		}
-
-		private void IncrementLastLoaded(KeyPath keyPath, int value)
-		{
-			if(!_PathStates.ContainsKey(keyPath))
-				_PathStates.Add(keyPath, new PathState());
-			_PathStates[keyPath].Loaded += value;
-		}
-
-		private int GetLastLoaded(KeyPath keyPath)
-		{
-			if(!_PathStates.ContainsKey(keyPath))
-				return 0;
-			return _PathStates[keyPath].Loaded;
-		}
-
-		private void AssertGroupAffected()
-		{
-			if(_Group == null)
-				throw new InvalidOperationException("Wallet.Configure should have been called before for setting up Wallet's components");
-		}
-
-		/// <summary>
-		/// Get the KeyPath of the given scriptPubKey
-		/// </summary>
-		/// <param name="scriptPubKey">ScriptPubKey</param>
-		/// <returns>The key path to the scriptPubKey</returns>
-		public KeyPath GetKeyPath(Script scriptPubKey)
-		{
-			lock(cs)
-			{
-				return _KnownScripts.TryGet(scriptPubKey);
-			}
-		}
-
-
-		public Script GetRedeemScript(BitcoinScriptAddress address)
-		{
-			return GetRedeemScript(address.ScriptPubKey);
-		}
-		public Script GetRedeemScript(Script scriptPubKey)
-		{
-			if(!_Parameters.UseP2SH)
-				throw new InvalidOperationException("This is not a P2SH wallet");
-			var path = GetKeyPath(scriptPubKey);
-			if(path == null)
-				return null;
-			return GetScriptPubKey(path, true);
-		}
-
-		public Script GetScriptPubKey(KeyPath keyPath, bool redeem)
-		{
-			if(!_Parameters.UseP2SH && redeem)
-				throw new ArgumentException("The wallet is not P2SH so there is no redeem script", "redeem");
-
-			Script scriptPubKey = null;
-			if(_Parameters.RootKeys.Length == 1)
-			{
-				var pubkey = Derivate(0, keyPath).PubKey;
-				scriptPubKey = _Parameters.UseP2SH ? pubkey.ScriptPubKey : pubkey.Hash.ScriptPubKey;
-			}
-			else
-			{
-				scriptPubKey = CreateMultiSig(keyPath);
-			}
-			return redeem || !_Parameters.UseP2SH ? scriptPubKey : scriptPubKey.Hash.ScriptPubKey;
-		}
-
-		private Script CreateMultiSig(KeyPath keyPath)
-		{
-			return PayToMultiSigTemplate.Instance.GenerateScriptPubKey(_Parameters.SignatureRequired, _Parameters.RootKeys.Select((r, i) => Derivate(i, keyPath).PubKey).ToArray());
-		}
-
-		ExtPubKey[] _ParentKeys;
-		private ExtPubKey Derivate(int rootKeyIndex, KeyPath keyPath)
-		{
-			if(_ParentKeys == null)
-			{
-				_ParentKeys = _Parameters.RootKeys.Select(r => r.Derive(_Parameters.DerivationPath)).ToArray();
-			}
-			return _ParentKeys[rootKeyIndex].Derive(keyPath);
-		}
-
-		WalletState _State;
-		public WalletState State
-		{
-			get
-			{
-				if(_State == WalletState.Created)
-					return _State;
-				return _Group.ConnectedNodes.Count == _Group.MaximumNodeConnection ? WalletState.Connected : WalletState.Disconnected;
-			}
-		}
-
-
-
-		/// <summary>
-		/// Configure the components of the wallet
-		/// </summary>
-		/// <param name="chain">The chain to keep in sync, if not provided the whole chain will be downloaded on the network (more than 30MB)</param>
-		/// <param name="addrman">The Address Manager for speeding up peer discovery</param>
-		/// <param name="tracker">The tracker responsible for providing bloom filters</param>
-		public void Configure(ConcurrentChain chain = null,
-							AddressManager addrman = null,
-							Tracker tracker = null)
-		{
-			if(State != WalletState.Created)
-				throw new InvalidOperationException("The wallet is already connecting or connected");
-
-			var parameters = new NodeConnectionParameters();
-			ConfigureDefaultNodeConnectionParameters(parameters);
-
-
-			//Pick the behaviors
-			if(addrman != null)
-				parameters.TemplateBehaviors.Add(new AddressManagerBehavior(addrman));  //Listen addr, help for node discovery
-			if(chain != null)
-				parameters.TemplateBehaviors.Add(new ChainBehavior(chain)); //Keep chain in sync
-			if(tracker != null)
-				parameters.TemplateBehaviors.Add(new TrackerBehavior(tracker, chain)); //Set bloom filters and scan the blockchain
-
-			Configure(parameters);
-		}
-
-		/// <summary>
-		/// Configure the components of the wallet
-		/// </summary>
-		/// <param name="parameters">The parameters to the connection</param>
-		public void Configure(NodeConnectionParameters parameters)
-		{
-			if(parameters == null)
-				throw new ArgumentNullException("parameters");
-			Configure(new NodesGroup(_Parameters.Network, parameters));
-		}
-
-		/// <summary>
-		/// Configure the components of the wallet
-		/// </summary>
-		/// <param name="group">The group to use</param>
-		public void Configure(NodesGroup group)
-		{
-			if(group == null)
-				throw new ArgumentNullException("group");
-
-			var parameters = group.NodeConnectionParameters;
-			group.Requirements.SupportSPV = true;
-
-			var chain = parameters.TemplateBehaviors.Find<ChainBehavior>();
-			if(chain == null)
-			{
-				chain = new ChainBehavior(new ConcurrentChain(_Parameters.Network));
-				parameters.TemplateBehaviors.Add(chain);
-			}
-			if(chain.Chain.Genesis.HashBlock != _Parameters.Network.GetGenesis().GetHash())
-				throw new InvalidOperationException("ChainBehavior with invalid network chain detected");
-
-			var addrman = parameters.TemplateBehaviors.Find<AddressManagerBehavior>();
-			if(addrman == null)
-			{
-				addrman = new AddressManagerBehavior(new AddressManager());
-				parameters.TemplateBehaviors.Add(addrman);
-			}
-
-			var tracker = parameters.TemplateBehaviors.Find<TrackerBehavior>();
-			if(tracker == null)
-			{
-				tracker = new TrackerBehavior(new Tracker(), chain.Chain);
-				parameters.TemplateBehaviors.Add(tracker);
-			}
-			var wallet = FindWalletBehavior(parameters.TemplateBehaviors);
-			if(wallet == null)
-			{
-				wallet = new WalletBehavior(this);
-				parameters.TemplateBehaviors.Add(wallet);
-			}
-			var broadcast = parameters.TemplateBehaviors.Find<BroadcastHubBehavior>();
-			if(broadcast == null)
-			{
-				broadcast = new BroadcastHubBehavior();
-				parameters.TemplateBehaviors.Add(broadcast);
-			}
-
-			_Group = group;
-			if(_ListenedTracker != null)
-			{
-				_ListenedTracker.NewOperation -= _ListenerTracked_NewOperation;
-			}
-			_ListenedTracker = tracker.Tracker;
-			_ListenedTracker.NewOperation += _ListenerTracked_NewOperation;
-		}
-
-		private WalletBehavior FindWalletBehavior(NodeBehaviorsCollection behaviors)
-		{
-			return behaviors.OfType<WalletBehavior>().FirstOrDefault(o => o.Wallet == this);
-		}
-
-		void _ListenerTracked_NewOperation(Tracker sender, Tracker.IOperation trackerOperation)
-		{
-			var newWalletTransaction = NewWalletTransaction;
-			if(newWalletTransaction != null && _Group != null)
-			{
-				if(trackerOperation.ContainsWallet(Name))
-				{
-					newWalletTransaction(this, trackerOperation.ToWalletTransaction(Chain, Name));
-				}
-			}
-		}
-		Tracker _ListenedTracker;
-
-		/// <summary>
-		/// Start the connection to the NodeGroup
-		/// </summary>
-		public void Connect()
-		{
-			AssertGroupAffected();
-			if(State != WalletState.Created)
-				throw new InvalidOperationException("The wallet is already connecting or connected");
-			_State = WalletState.Disconnected;
-			_Group.Connect();
-			_Group.ConnectedNodes.Added += ConnectedNodes_Added;
-			foreach(var node in _Group.ConnectedNodes)
-			{
-				if(FindWalletBehavior(node.Behaviors) == null)
-					node.DisconnectAsync("The node is not configured for wallet");
-			}
-		}
-
-		void ConnectedNodes_Added(object sender, NodeEventArgs e)
-		{
-			if(FindWalletBehavior(e.Node.Behaviors) == null)
-				e.Node.DisconnectAsync("The node is not configured for wallet");
-		}
-
-		public static void ConfigureDefaultNodeConnectionParameters(NodeConnectionParameters parameters)
-		{
-			parameters = parameters ?? new NodeConnectionParameters();
-
-			//Optimize for small device
-			parameters.ReuseBuffer = false;
-			parameters.SendBufferSize = 1024 * 100;
-			parameters.ReceiveBufferSize = 1024 * 100;
-			parameters.IsRelay = false;
-
-			parameters.TemplateBehaviors.FindOrCreate<PingPongBehavior>();  //Ping Pong
-		}
-
-
-		NodesGroup _Group;
-		public NodesGroup Group
-		{
-			get
-			{
-				return _Group;
-			}
-		}
-
-
-		private void TryUpdateLocation(IEnumerable<Node> nodes)
-		{
-			if(nodes != null)
-			{
-				var current = Chain.FindFork(_ScanLocation);
-				if(current == null)
-					return;
-				var progress =
-						nodes
-					   .Select(f => f.Behaviors.Find<TrackerBehavior>())
-					   .Where(f => f != null)
-					   .Select(f => f.CurrentProgress)
-					   .Where(p => p != null)
-					   .Select(l => new
-					   {
-						   Locator = l,
-						   Block = Chain.FindFork(l)
-					   })
-					   .Where(o => o.Block.Height > current.Height)
-					   .OrderByDescending(o => o.Block.Height)
-					   .Select(o => o.Block)
-					   .FirstOrDefault();
-				if(progress != null)
-				{
-					_ScanLocation = progress.GetLocator();
-				}
-			}
-		}
-		void TryUpdateLocation()
-		{
-			TryUpdateLocation(_Group == null ? null : _Group.ConnectedNodes);
-		}
-
-		public void Disconnect()
-		{
-			if(_State == WalletState.Created)
-				return;
-			TryUpdateLocation();
-			_Group.Disconnect();
-			_Group.ConnectedNodes.Added -= ConnectedNodes_Added;
-			_State = WalletState.Created;
-		}
-
-		public int ConnectedNodes
-		{
-			get
-			{
-				return _Group.ConnectedNodes.Count;
-			}
-		}
-
-
-		public static Wallet Load(Stream stream)
-		{
-			Wallet wallet = new Wallet();
-			wallet.LoadCore(stream);
-			return wallet;
-		}
-		public void Save(Stream stream)
-		{
-			lock(cs)
-			{
-				JObject obj = new JObject();
-				var indices = new JArray();
-				foreach(var indice in _PathStates)
-				{
-					JObject index = new JObject();
-					index.Add(new JProperty("KeyPath", indice.Key.ToString()));
-					index.Add(new JProperty("Next", indice.Value.Next));
-					index.Add(new JProperty("Loaded", indice.Value.Loaded));
-					indices.Add(index);
-				}
-				obj.Add("Indices", indices);
-				obj.Add("KeyPoolSize", this._KeyPoolSize);
-				obj.Add("Created", this.Created);
-				obj.Add("Parameters", this._Parameters.ToJson());
-
-				TryUpdateLocation();
-				obj.Add("Location", Encoders.Hex.EncodeData(this._ScanLocation.ToBytes()));
-
-				var knownScripts = new JArray();
-				foreach(var knownScript in _KnownScripts)
-				{
-					JObject known = new JObject();
-					known.Add("ScriptPubKey", Encoders.Hex.EncodeData(knownScript.Key.ToBytes()));
-					known.Add("AbsoluteKeyPath", knownScript.Value.ToString());
-					knownScripts.Add(known);
-				}
-				obj.Add("KnownScripts", knownScripts);
-				var writer = new StreamWriter(stream);
-				writer.Write(JsonConvert.SerializeObject(obj, new JsonSerializerSettings()
-				{
-					DateParseHandling = DateParseHandling.DateTimeOffset
-				}));
-				writer.Flush();
-			}
-		}
-
-
-		void LoadCore(Stream stream)
-		{
-			JObject obj = JObject.Load(new JsonTextReader(new StreamReader(stream))
-			{
-				DateParseHandling = DateParseHandling.DateTimeOffset
-			});
-			_Parameters = WalletCreation.FromJson((JObject)obj["Parameters"]);
-			_PathStates = new Dictionary<KeyPath, PathState>();
-			if(obj.Property("CurrentIndex") != null) //legacy
-			{
-				var idx = (int)(long)obj["CurrentIndex"];
-				var loadedKeys = (int)(long)obj["LoadedKeys"];
-				_PathStates.Add(_Parameters.DerivationPath.Derive(0), new PathState()
-				{
-					Next = idx,
-					Loaded = loadedKeys
-				});
-				_PathStates.Add(_Parameters.DerivationPath.Derive(1), new PathState()
-				{
-					Next = idx,
-					Loaded = loadedKeys
-				});
-			}
-
-			var indices = obj["Indices"] as JArray;
-			if(indices != null)
-			{
-				foreach(var indice in indices.OfType<JObject>())
-				{
-					_PathStates.Add(KeyPath.Parse((string)indice["KeyPath"]), new PathState()
-					{
-						Next = (int)(long)indice["Next"],
-						Loaded = (int)(long)indice["Loaded"]
-					});
-				}
-			}
-			_KeyPoolSize = (int)(long)obj["KeyPoolSize"];
-			Created = (DateTimeOffset)obj["Created"];
-			_ScanLocation = new BlockLocator();
-			_ScanLocation.FromBytes(Encoders.Hex.DecodeData((string)obj["Location"]));
-			_KnownScripts.Clear();
-			var knownScripts = (JArray)obj["KnownScripts"];
-			foreach(var known in knownScripts.OfType<JObject>())
-			{
-				Script script = Script.FromBytesUnsafe(Encoders.Hex.DecodeData((string)known["ScriptPubKey"]));
-				if(known["KeyPath"] != null) //Legacy data
-				{
-					KeyPath keypath = KeyPath.Parse((string)known["KeyPath"]);
-					_KnownScripts.Add(script, _Parameters.DerivationPath.Derive(keypath));
-				}
-				if(known["AbsoluteKeyPath"] != null)
-				{
-					KeyPath keypath = KeyPath.Parse((string)known["AbsoluteKeyPath"]);
-					_KnownScripts.Add(script, keypath);
-				}
-			}
-		}
-
-		public KeyValuePair<Script, KeyPath>[] GetKnownScripts(bool onlyGenerated = false)
-		{
-			KeyValuePair<Script, KeyPath>[] result;
-			lock(cs)
-			{
-				result = _KnownScripts.Where(s => !onlyGenerated ||
-												  s.Value.Indexes.Last() < GetNextIndex(s.Value.Parent)).ToArray();
-			}
-			return result;
-		}
-
-		/// <summary>
-		/// Broadcast a transaction, if the same template behavior as been used for other nodes, they will also broadcast
-		/// </summary>
-		/// <param name="transaction">The transaction to broadcast</param>
-		/// <returns>The cause of the rejection or null</returns>
-		public Task<RejectPayload> BroadcastTransactionAsync(Transaction transaction)
-		{
-			AssertGroupAffected();
-			var hub = BroadcastHub.GetBroadcastHub(_Group.NodeConnectionParameters);
-			if(hub == null)
-				throw new InvalidOperationException("No broadcast hub detected in the group");
-			return hub.BroadcastTransactionAsync(transaction);
-		}
-
-		public event TransactionBroadcastedDelegate TransactionBroadcasted;
-		public event TransactionRejectedDelegate TransactionRejected;
-
-		internal void OnTransactionBroadcasted(Transaction tx)
-		{
-			var transactionBroadcasted = TransactionBroadcasted;
-			if(transactionBroadcasted != null)
-				transactionBroadcasted(tx);
-		}
-
-		internal void OnTransactionRejected(Transaction tx, RejectPayload reject)
-		{
-			var transactionRejected = TransactionRejected;
-			if(transactionRejected != null)
-				transactionRejected(tx, reject);
-		}
-	}
-}
-#endif
->>>>>>> d3cbf392
+﻿#if !NOJSONNET
+#if !NOSOCKET
+using NBitcoin.DataEncoders;
+using NBitcoin.Protocol;
+using NBitcoin.Protocol.Behaviors;
+using Newtonsoft.Json;
+using Newtonsoft.Json.Linq;
+using System;
+using System.Collections.Concurrent;
+using System.Collections.Generic;
+using System.IO;
+using System.Linq;
+using System.Net.Sockets;
+using System.Text;
+using System.Threading;
+using System.Threading.Tasks;
+using NBitcoin.Protocol.Payloads;
+
+namespace NBitcoin.SPV
+{
+	public enum WalletState
+	{
+		Created,
+		Disconnected,
+		Connected
+	}
+
+	public class WalletCreation
+	{
+
+		public WalletCreation()
+		{
+			SignatureRequired = 1;
+			RootKeys = new ExtPubKey[0];
+			Network = Network.Main;
+			DerivationPath = new KeyPath();
+			Name = Guid.NewGuid().ToString();
+			PurgeConnectionOnFilterChange = true;
+		}
+
+		/// <summary>
+		/// Create a P2PKH wallet with one key
+		/// </summary>
+		/// <param name="rootKey">The master key to use</param>
+		public WalletCreation(BitcoinExtPubKey rootKey)
+		{
+			Network = rootKey.Network;
+			RootKeys = new[] { rootKey.ExtPubKey };
+			SignatureRequired = 1;
+			UseP2SH = false;
+			Name = Guid.NewGuid().ToString();
+		}
+
+		public string Name
+		{
+			get;
+			set;
+		}
+		public Network Network
+		{
+			get;
+			set;
+		}
+
+		public int SignatureRequired
+		{
+			get;
+			set;
+		}
+		public ExtPubKey[] RootKeys
+		{
+			get;
+			set;
+		}
+		public KeyPath DerivationPath
+		{
+			get;
+			set;
+		}
+		public bool UseP2SH
+		{
+			get;
+			set;
+		}
+
+		public bool PurgeConnectionOnFilterChange
+		{
+			get;
+			set;
+		}
+
+		internal JObject ToJson()
+		{
+			JObject obj = new JObject();
+			if(Name != null)
+				obj["Name"] = Name;
+			obj["Network"] = Network.ToString();
+			obj["SignatureRequired"] = SignatureRequired;
+			obj["DerivationPath"] = DerivationPath.ToString();
+			obj["UseP2SH"] = UseP2SH;
+			obj["PurgeConnectionOnFilterChange"] = PurgeConnectionOnFilterChange;
+			obj["RootKeys"] = new JArray(RootKeys.Select(c => c.GetWif(Network).ToString()));
+			return obj;
+		}
+
+		static internal WalletCreation FromJson(JObject obj)
+		{
+			WalletCreation creation = new WalletCreation();
+			creation.Network = null;
+			JToken unused;
+			if(obj.TryGetValue("Name", out unused))
+				creation.Name = (string)obj["Name"];
+			else
+				creation.Name = null;
+			if(obj.Property("PurgeConnectionOnFilterChange") != null)
+			{
+				creation.PurgeConnectionOnFilterChange = (bool)obj["PurgeConnectionOnFilterChange"];
+			}
+			JToken network;
+			if(obj.TryGetValue("Network", out network))
+				creation.Network = Network.GetNetwork((string)network);
+			creation.SignatureRequired = (int)(long)obj["SignatureRequired"];
+			creation.DerivationPath = KeyPath.Parse((string)obj["DerivationPath"]);
+			creation.UseP2SH = (bool)obj["UseP2SH"];
+			var array = (JArray)obj["RootKeys"];
+			var keys = array.Select(i => new BitcoinExtPubKey((string)i)).ToArray();
+			creation.Network = creation.Network ?? keys[0].Network;
+			creation.RootKeys = keys.Select(k => k.ExtPubKey).ToArray();
+			return creation;
+		}
+	}
+
+	public delegate void NewWalletTransactionDelegate(Wallet sender, WalletTransaction walletTransaction);
+
+	/// <summary>
+	/// A SPV Wallet respecting recommendation for privacy http://eprint.iacr.org/2014/763.pdf
+	/// </summary>
+	public class Wallet
+	{
+		class WalletBehavior : NodeBehavior
+		{
+			Wallet _Wallet;
+			public Wallet Wallet
+			{
+				get
+				{
+					return _Wallet;
+				}
+			}
+			TrackerBehavior _Tracker;
+			BroadcastHub _Broadcast;
+			public WalletBehavior(Wallet wallet)
+			{
+				_Wallet = wallet;
+			}
+			protected override void AttachCore()
+			{
+				_Tracker = AttachedNode.Behaviors.Find<TrackerBehavior>();
+				if(_Tracker != null)
+				{
+					AttachedNode.Disconnected += AttachedNode_Disconnected;
+					AttachedNode.StateChanged += AttachedNode_StateChanged;
+				}
+				_Broadcast = BroadcastHub.GetBroadcastHub(AttachedNode);
+				if(_Broadcast != null)
+				{
+					_Broadcast.TransactionBroadcasted += _Broadcast_TransactionBroadcasted;
+					_Broadcast.TransactionRejected += _Broadcast_TransactionRejected;
+				}
+			}
+
+			void _Broadcast_TransactionRejected(Transaction transaction, RejectPayload reject)
+			{
+				_Wallet.OnTransactionRejected(transaction, reject);
+			}
+
+			void _Broadcast_TransactionBroadcasted(Transaction transaction)
+			{
+				_Wallet.OnTransactionBroadcasted(transaction);
+			}
+
+			void AttachedNode_StateChanged(Node node, NodeState oldState)
+			{
+				if(node.State == NodeState.HandShaked)
+				{
+					_Tracker.Scan(_Wallet._ScanLocation, _Wallet.Created);
+					_Tracker.SendMessageAsync(new MempoolPayload());
+				}
+			}
+
+			void AttachedNode_Disconnected(Node node)
+			{
+				_Wallet.TryUpdateLocation(new[] { node });
+			}
+
+			protected override void DetachCore()
+			{
+				if(_Tracker != null)
+				{
+					AttachedNode.Disconnected -= AttachedNode_Disconnected;
+					AttachedNode.StateChanged -= AttachedNode_StateChanged;
+				}
+			}
+
+			public override object Clone()
+			{
+				return new WalletBehavior(_Wallet);
+			}
+		}
+		/// <summary>
+		/// Get incoming transactions of the wallet, subscribers should not make any blocking call
+		/// </summary>
+		public event NewWalletTransactionDelegate NewWalletTransaction;
+		class PathState
+		{
+			public int Loaded;
+			public int Next;
+		}
+		internal BlockLocator _ScanLocation;
+		Dictionary<KeyPath, PathState> _PathStates = new Dictionary<KeyPath, PathState>();
+
+		int _KeyPoolSize;
+
+		WalletCreation _Parameters;
+
+		Dictionary<Script, KeyPath> _KnownScripts = new Dictionary<Script, KeyPath>();
+
+		/// <summary>
+		/// Blocks below this date will not be processed
+		/// </summary>
+		public DateTimeOffset Created
+		{
+			get;
+			set;
+		}
+
+		private Wallet()
+		{
+
+		}
+
+		/// <summary>
+		/// Create a new wallet
+		/// </summary>
+		/// <param name="creation">Creation parameters</param>
+		/// <param name="keyPoolSize">The number of keys which will be pre-created</param>
+		public Wallet(WalletCreation creation, int keyPoolSize = 500)
+		{
+			if(creation == null)
+				throw new ArgumentNullException("creation");
+			_Parameters = creation;
+			_ScanLocation = new BlockLocator();
+			_ScanLocation.Blocks.Add(creation.Network.GetGenesis().GetHash());
+			_KeyPoolSize = keyPoolSize;
+			Created = DateTimeOffset.UtcNow;
+		}
+
+		/// <summary>
+		/// Create a new wallet P2PKH with one key
+		/// </summary>
+		/// <param name="rootKey"></param>
+		/// <param name="keyPoolSize"></param>
+		public Wallet(BitcoinExtPubKey rootKey, int keyPoolSize = 500)
+			: this(new WalletCreation(rootKey), keyPoolSize)
+		{
+		}
+
+		private void LoadPool(KeyPath keyPath)
+		{
+			var lastLoaded = GetLastLoaded(keyPath);
+			var isInternal = IsInternal(keyPath);
+			var tracker = Tracker;
+			for(int i = lastLoaded; i < lastLoaded + _KeyPoolSize; i++)
+			{
+				var childPath = keyPath.Derive(i, false);
+				AddKnown(childPath, tracker, isInternal);
+			}
+			IncrementLastLoaded(keyPath, _KeyPoolSize);
+		}
+
+		private bool IsInternal(KeyPath keyPath)
+		{
+			return _Parameters.DerivationPath.Derive(1, false) == keyPath;
+		}
+
+		private void AddKnown(KeyPath keyPath)
+		{
+			AddKnown(keyPath, Tracker, IsInternal(keyPath));
+		}
+		private void AddKnown(KeyPath keyPath, Tracker tracker, bool isInternal)
+		{
+			if(_Parameters.UseP2SH)
+			{
+				var script = GetScriptPubKey(keyPath, true);
+				_KnownScripts.Add(script.Hash.ScriptPubKey, keyPath);
+				tracker.Add(script, true, isInternal, wallet: Name);
+			}
+			else
+			{
+				var script = GetScriptPubKey(keyPath, false);
+				_KnownScripts.Add(script, keyPath);
+				tracker.Add(script, false, isInternal, wallet: Name);
+			}
+		}
+
+		private bool AddKnownScriptToTracker()
+		{
+			string walletName = Name;
+			bool added = false;
+			var tracker = Tracker;
+			var internalChain = _Parameters.DerivationPath.Derive(1);
+			foreach(var known in _KnownScripts)
+			{
+				var child = known.Key;
+				var isInternal = known.Value.Parent == internalChain;
+				if(tracker.Add(child, _Parameters.UseP2SH, isInternal, wallet: walletName))
+					added = true;
+			}
+			if(added)
+				tracker.UpdateTweak();
+			return added;
+		}
+
+		public string Name
+		{
+			get
+			{
+				return _Parameters.Name ?? Created.ToString();
+			}
+		}
+
+		public WalletTransactionsCollection GetTransactions()
+		{
+			AssertGroupAffected();
+			return Tracker.GetWalletTransactions(Chain, Name);
+		}
+
+		public WalletCreation CreationSettings
+		{
+			get
+			{
+				return _Parameters;
+			}
+		}
+
+		public ConcurrentChain Chain
+		{
+			get
+			{
+				if(_Group == null)
+					return null;
+				return _Group.NodeConnectionParameters.TemplateBehaviors
+							.OfType<ChainBehavior>()
+							.Select(t => t.Chain)
+							.FirstOrDefault();
+			}
+		}
+
+		public AddressManager AddressManager
+		{
+			get
+			{
+				if(_Group == null)
+					return null;
+				return _Group.NodeConnectionParameters.TemplateBehaviors
+							.OfType<AddressManagerBehavior>()
+							.Select(t => t.AddressManager)
+							.FirstOrDefault();
+			}
+		}
+
+		public Tracker Tracker
+		{
+			get
+			{
+				if(_Group == null)
+					return null;
+				return _Group.NodeConnectionParameters.TemplateBehaviors
+							.OfType<TrackerBehavior>()
+							.Select(t => t.Tracker)
+							.FirstOrDefault();
+			}
+		}
+
+		object cs = new object();
+
+		public Script GetNextScriptPubKey(bool changeAddress = false)
+		{
+			return GetNextScriptPubKey(_Parameters.DerivationPath.Derive(changeAddress ? 1 : 0, false));
+		}
+
+		public Script GetNextScriptPubKey(KeyPath keyPath)
+		{
+			AssertGroupAffected();
+			Script result;
+			lock(cs)
+			{
+				var currentIndex = GetNextIndex(keyPath);
+				KeyPath childPath = keyPath.Derive(currentIndex, false);
+
+				result = GetScriptPubKey(childPath, false);
+				IncrementCurrentIndex(keyPath);
+
+				if(_KeyPoolSize != 0)
+				{
+					var created = (double)(currentIndex + 1) / (double)GetLastLoaded(keyPath);
+					if(created > 0.9)
+					{
+						LoadPool(keyPath);
+						RefreshFilter();
+					}
+				}
+				else
+				{
+					AddKnown(childPath);
+					if(_Group != null)
+					{
+						foreach(var node in _Group.ConnectedNodes)
+						{
+							var tracker = node.Behaviors.Find<TrackerBehavior>();
+							if(tracker == null)
+								continue;
+							foreach(var data in result.ToOps().Select(o => o.PushData).Where(o => o != null))
+							{
+								tracker.SendMessageAsync(new FilterAddPayload(data));
+							}
+						}
+					}
+				}
+			}
+			return result;
+		}
+
+		private void RefreshFilter()
+		{
+			if(CreationSettings.PurgeConnectionOnFilterChange)
+				_Group.Purge("New bloom filter");
+			else
+			{
+				if(_Group != null)
+				{
+					foreach(var node in _Group.ConnectedNodes)
+					{
+						node.Behaviors.Find<TrackerBehavior>().RefreshBloomFilter();
+					}
+				}
+			}
+		}
+
+		private void IncrementCurrentIndex(KeyPath keyPath)
+		{
+			if(!_PathStates.ContainsKey(keyPath))
+				_PathStates.Add(keyPath, new PathState());
+			_PathStates[keyPath].Next++;
+		}
+
+		private int GetNextIndex(KeyPath keyPath)
+		{
+			if(!_PathStates.ContainsKey(keyPath))
+				return 0;
+			return _PathStates[keyPath].Next;
+		}
+
+		private void IncrementLastLoaded(KeyPath keyPath, int value)
+		{
+			if(!_PathStates.ContainsKey(keyPath))
+				_PathStates.Add(keyPath, new PathState());
+			_PathStates[keyPath].Loaded += value;
+		}
+
+		private int GetLastLoaded(KeyPath keyPath)
+		{
+			if(!_PathStates.ContainsKey(keyPath))
+				return 0;
+			return _PathStates[keyPath].Loaded;
+		}
+
+		private void AssertGroupAffected()
+		{
+			if(_Group == null)
+				throw new InvalidOperationException("Wallet.Configure should have been called before for setting up Wallet's components");
+		}
+
+		/// <summary>
+		/// Get the KeyPath of the given scriptPubKey
+		/// </summary>
+		/// <param name="scriptPubKey">ScriptPubKey</param>
+		/// <returns>The key path to the scriptPubKey</returns>
+		public KeyPath GetKeyPath(Script scriptPubKey)
+		{
+			lock(cs)
+			{
+				return _KnownScripts.TryGet(scriptPubKey);
+			}
+		}
+
+
+		public Script GetRedeemScript(BitcoinScriptAddress address)
+		{
+			return GetRedeemScript(address.ScriptPubKey);
+		}
+		public Script GetRedeemScript(Script scriptPubKey)
+		{
+			if(!_Parameters.UseP2SH)
+				throw new InvalidOperationException("This is not a P2SH wallet");
+			var path = GetKeyPath(scriptPubKey);
+			if(path == null)
+				return null;
+			return GetScriptPubKey(path, true);
+		}
+
+		public Script GetScriptPubKey(KeyPath keyPath, bool redeem)
+		{
+			if(!_Parameters.UseP2SH && redeem)
+				throw new ArgumentException("The wallet is not P2SH so there is no redeem script", "redeem");
+
+			Script scriptPubKey = null;
+			if(_Parameters.RootKeys.Length == 1)
+			{
+				var pubkey = Derivate(0, keyPath).PubKey;
+				scriptPubKey = _Parameters.UseP2SH ? pubkey.ScriptPubKey : pubkey.Hash.ScriptPubKey;
+			}
+			else
+			{
+				scriptPubKey = CreateMultiSig(keyPath);
+			}
+			return redeem || !_Parameters.UseP2SH ? scriptPubKey : scriptPubKey.Hash.ScriptPubKey;
+		}
+
+		private Script CreateMultiSig(KeyPath keyPath)
+		{
+			return PayToMultiSigTemplate.Instance.GenerateScriptPubKey(_Parameters.SignatureRequired, _Parameters.RootKeys.Select((r, i) => Derivate(i, keyPath).PubKey).ToArray());
+		}
+
+		ExtPubKey[] _ParentKeys;
+		private ExtPubKey Derivate(int rootKeyIndex, KeyPath keyPath)
+		{
+			if(_ParentKeys == null)
+			{
+				_ParentKeys = _Parameters.RootKeys.Select(r => r.Derive(_Parameters.DerivationPath)).ToArray();
+			}
+			return _ParentKeys[rootKeyIndex].Derive(keyPath);
+		}
+
+		WalletState _State;
+		public WalletState State
+		{
+			get
+			{
+				if(_State == WalletState.Created)
+					return _State;
+				return _Group.ConnectedNodes.Count == _Group.MaximumNodeConnection ? WalletState.Connected : WalletState.Disconnected;
+			}
+		}
+
+
+
+		/// <summary>
+		/// Configure the components of the wallet
+		/// </summary>
+		/// <param name="chain">The chain to keep in sync, if not provided the whole chain will be downloaded on the network (more than 30MB)</param>
+		/// <param name="addrman">The Address Manager for speeding up peer discovery</param>
+		/// <param name="tracker">The tracker responsible for providing bloom filters</param>
+		public void Configure(ConcurrentChain chain = null,
+							AddressManager addrman = null,
+							Tracker tracker = null)
+		{
+			if(State != WalletState.Created)
+				throw new InvalidOperationException("The wallet is already connecting or connected");
+
+			var parameters = new NodeConnectionParameters();
+			ConfigureDefaultNodeConnectionParameters(parameters);
+
+
+			//Pick the behaviors
+			if(addrman != null)
+				parameters.TemplateBehaviors.Add(new AddressManagerBehavior(addrman));  //Listen addr, help for node discovery
+			if(chain != null)
+				parameters.TemplateBehaviors.Add(new ChainBehavior(chain)); //Keep chain in sync
+			if(tracker != null)
+				parameters.TemplateBehaviors.Add(new TrackerBehavior(tracker, chain)); //Set bloom filters and scan the blockchain
+
+			Configure(parameters);
+		}
+
+		/// <summary>
+		/// Configure the components of the wallet
+		/// </summary>
+		/// <param name="parameters">The parameters to the connection</param>
+		public void Configure(NodeConnectionParameters parameters)
+		{
+			if(parameters == null)
+				throw new ArgumentNullException("parameters");
+			Configure(new NodesGroup(_Parameters.Network, parameters));
+		}
+
+		/// <summary>
+		/// Configure the components of the wallet
+		/// </summary>
+		/// <param name="group">The group to use</param>
+		public void Configure(NodesGroup group)
+		{
+			if(group == null)
+				throw new ArgumentNullException("group");
+
+			var parameters = group.NodeConnectionParameters;
+			group.Requirements.SupportSPV = true;
+
+			var chain = parameters.TemplateBehaviors.Find<ChainBehavior>();
+			if(chain == null)
+			{
+				chain = new ChainBehavior(new ConcurrentChain(_Parameters.Network));
+				parameters.TemplateBehaviors.Add(chain);
+			}
+			if(chain.Chain.Genesis.HashBlock != _Parameters.Network.GetGenesis().GetHash())
+				throw new InvalidOperationException("ChainBehavior with invalid network chain detected");
+
+			var addrman = parameters.TemplateBehaviors.Find<AddressManagerBehavior>();
+			if(addrman == null)
+			{
+				addrman = new AddressManagerBehavior(new AddressManager());
+				parameters.TemplateBehaviors.Add(addrman);
+			}
+
+			var tracker = parameters.TemplateBehaviors.Find<TrackerBehavior>();
+			if(tracker == null)
+			{
+				tracker = new TrackerBehavior(new Tracker(), chain.Chain);
+				parameters.TemplateBehaviors.Add(tracker);
+			}
+			var wallet = FindWalletBehavior(parameters.TemplateBehaviors);
+			if(wallet == null)
+			{
+				wallet = new WalletBehavior(this);
+				parameters.TemplateBehaviors.Add(wallet);
+			}
+			var broadcast = parameters.TemplateBehaviors.Find<BroadcastHubBehavior>();
+			if(broadcast == null)
+			{
+				broadcast = new BroadcastHubBehavior();
+				parameters.TemplateBehaviors.Add(broadcast);
+			}
+
+			_Group = group;
+			if(_ListenedTracker != null)
+			{
+				_ListenedTracker.NewOperation -= _ListenerTracked_NewOperation;
+			}
+			_ListenedTracker = tracker.Tracker;
+			_ListenedTracker.NewOperation += _ListenerTracked_NewOperation;
+		}
+
+		private WalletBehavior FindWalletBehavior(NodeBehaviorsCollection behaviors)
+		{
+			return behaviors.OfType<WalletBehavior>().FirstOrDefault(o => o.Wallet == this);
+		}
+
+		void _ListenerTracked_NewOperation(Tracker sender, Tracker.IOperation trackerOperation)
+		{
+			var newWalletTransaction = NewWalletTransaction;
+			if(newWalletTransaction != null && _Group != null)
+			{
+				if(trackerOperation.ContainsWallet(Name))
+				{
+					newWalletTransaction(this, trackerOperation.ToWalletTransaction(Chain, Name));
+				}
+			}
+		}
+		Tracker _ListenedTracker;
+
+		/// <summary>
+		/// Start the connection to the NodeGroup
+		/// </summary>
+		public void Connect()
+		{
+			AssertGroupAffected();
+			if(State != WalletState.Created)
+				throw new InvalidOperationException("The wallet is already connecting or connected");
+			_State = WalletState.Disconnected;
+			_Group.Connect();
+			_Group.ConnectedNodes.Added += ConnectedNodes_Added;
+			foreach(var node in _Group.ConnectedNodes)
+			{
+				if(FindWalletBehavior(node.Behaviors) == null)
+					node.DisconnectAsync("The node is not configured for wallet");
+			}
+		}
+
+		void ConnectedNodes_Added(object sender, NodeEventArgs e)
+		{
+			if(FindWalletBehavior(e.Node.Behaviors) == null)
+				e.Node.DisconnectAsync("The node is not configured for wallet");
+		}
+
+		public static void ConfigureDefaultNodeConnectionParameters(NodeConnectionParameters parameters)
+		{
+			parameters = parameters ?? new NodeConnectionParameters();
+
+			//Optimize for small device
+			parameters.ReuseBuffer = false;
+			parameters.SendBufferSize = 1024 * 100;
+			parameters.ReceiveBufferSize = 1024 * 100;
+			parameters.IsRelay = false;
+
+			parameters.TemplateBehaviors.FindOrCreate<PingPongBehavior>();  //Ping Pong
+		}
+
+
+		NodesGroup _Group;
+		public NodesGroup Group
+		{
+			get
+			{
+				return _Group;
+			}
+		}
+
+
+		private void TryUpdateLocation(IEnumerable<Node> nodes)
+		{
+			if(nodes != null)
+			{
+				var current = Chain.FindFork(_ScanLocation);
+				if(current == null)
+					return;
+				var progress =
+						nodes
+					   .Select(f => f.Behaviors.Find<TrackerBehavior>())
+					   .Where(f => f != null)
+					   .Select(f => f.CurrentProgress)
+					   .Where(p => p != null)
+					   .Select(l => new
+					   {
+						   Locator = l,
+						   Block = Chain.FindFork(l)
+					   })
+					   .Where(o => o.Block.Height > current.Height)
+					   .OrderByDescending(o => o.Block.Height)
+					   .Select(o => o.Block)
+					   .FirstOrDefault();
+				if(progress != null)
+				{
+					_ScanLocation = progress.GetLocator();
+				}
+			}
+		}
+		void TryUpdateLocation()
+		{
+			TryUpdateLocation(_Group == null ? null : _Group.ConnectedNodes);
+		}
+
+		public void Disconnect()
+		{
+			if(_State == WalletState.Created)
+				return;
+			TryUpdateLocation();
+			_Group.Disconnect();
+			_Group.ConnectedNodes.Added -= ConnectedNodes_Added;
+			_State = WalletState.Created;
+		}
+
+		public int ConnectedNodes
+		{
+			get
+			{
+				return _Group.ConnectedNodes.Count;
+			}
+		}
+
+
+		public static Wallet Load(Stream stream)
+		{
+			Wallet wallet = new Wallet();
+			wallet.LoadCore(stream);
+			return wallet;
+		}
+		public void Save(Stream stream)
+		{
+			lock(cs)
+			{
+				JObject obj = new JObject();
+				var indices = new JArray();
+				foreach(var indice in _PathStates)
+				{
+					JObject index = new JObject();
+					index.Add(new JProperty("KeyPath", indice.Key.ToString()));
+					index.Add(new JProperty("Next", indice.Value.Next));
+					index.Add(new JProperty("Loaded", indice.Value.Loaded));
+					indices.Add(index);
+				}
+				obj.Add("Indices", indices);
+				obj.Add("KeyPoolSize", this._KeyPoolSize);
+				obj.Add("Created", this.Created);
+				obj.Add("Parameters", this._Parameters.ToJson());
+
+				TryUpdateLocation();
+				obj.Add("Location", Encoders.Hex.EncodeData(this._ScanLocation.ToBytes()));
+
+				var knownScripts = new JArray();
+				foreach(var knownScript in _KnownScripts)
+				{
+					JObject known = new JObject();
+					known.Add("ScriptPubKey", Encoders.Hex.EncodeData(knownScript.Key.ToBytes()));
+					known.Add("AbsoluteKeyPath", knownScript.Value.ToString());
+					knownScripts.Add(known);
+				}
+				obj.Add("KnownScripts", knownScripts);
+				var writer = new StreamWriter(stream);
+				writer.Write(JsonConvert.SerializeObject(obj, new JsonSerializerSettings()
+				{
+					DateParseHandling = DateParseHandling.DateTimeOffset
+				}));
+				writer.Flush();
+			}
+		}
+
+
+		void LoadCore(Stream stream)
+		{
+			JObject obj = JObject.Load(new JsonTextReader(new StreamReader(stream))
+			{
+				DateParseHandling = DateParseHandling.DateTimeOffset
+			});
+			_Parameters = WalletCreation.FromJson((JObject)obj["Parameters"]);
+			_PathStates = new Dictionary<KeyPath, PathState>();
+			if(obj.Property("CurrentIndex") != null) //legacy
+			{
+				var idx = (int)(long)obj["CurrentIndex"];
+				var loadedKeys = (int)(long)obj["LoadedKeys"];
+				_PathStates.Add(_Parameters.DerivationPath.Derive(0), new PathState()
+				{
+					Next = idx,
+					Loaded = loadedKeys
+				});
+				_PathStates.Add(_Parameters.DerivationPath.Derive(1), new PathState()
+				{
+					Next = idx,
+					Loaded = loadedKeys
+				});
+			}
+
+			var indices = obj["Indices"] as JArray;
+			if(indices != null)
+			{
+				foreach(var indice in indices.OfType<JObject>())
+				{
+					_PathStates.Add(KeyPath.Parse((string)indice["KeyPath"]), new PathState()
+					{
+						Next = (int)(long)indice["Next"],
+						Loaded = (int)(long)indice["Loaded"]
+					});
+				}
+			}
+			_KeyPoolSize = (int)(long)obj["KeyPoolSize"];
+			Created = (DateTimeOffset)obj["Created"];
+			_ScanLocation = new BlockLocator();
+			_ScanLocation.FromBytes(Encoders.Hex.DecodeData((string)obj["Location"]));
+			_KnownScripts.Clear();
+			var knownScripts = (JArray)obj["KnownScripts"];
+			foreach(var known in knownScripts.OfType<JObject>())
+			{
+				Script script = Script.FromBytesUnsafe(Encoders.Hex.DecodeData((string)known["ScriptPubKey"]));
+				if(known["KeyPath"] != null) //Legacy data
+				{
+					KeyPath keypath = KeyPath.Parse((string)known["KeyPath"]);
+					_KnownScripts.Add(script, _Parameters.DerivationPath.Derive(keypath));
+				}
+				if(known["AbsoluteKeyPath"] != null)
+				{
+					KeyPath keypath = KeyPath.Parse((string)known["AbsoluteKeyPath"]);
+					_KnownScripts.Add(script, keypath);
+				}
+			}
+		}
+
+		public KeyValuePair<Script, KeyPath>[] GetKnownScripts(bool onlyGenerated = false)
+		{
+			KeyValuePair<Script, KeyPath>[] result;
+			lock(cs)
+			{
+				result = _KnownScripts.Where(s => !onlyGenerated ||
+												  s.Value.Indexes.Last() < GetNextIndex(s.Value.Parent)).ToArray();
+			}
+			return result;
+		}
+
+		/// <summary>
+		/// Broadcast a transaction, if the same template behavior as been used for other nodes, they will also broadcast
+		/// </summary>
+		/// <param name="transaction">The transaction to broadcast</param>
+		/// <returns>The cause of the rejection or null</returns>
+		public Task<RejectPayload> BroadcastTransactionAsync(Transaction transaction)
+		{
+			AssertGroupAffected();
+			var hub = BroadcastHub.GetBroadcastHub(_Group.NodeConnectionParameters);
+			if(hub == null)
+				throw new InvalidOperationException("No broadcast hub detected in the group");
+			return hub.BroadcastTransactionAsync(transaction);
+		}
+
+		public event TransactionBroadcastedDelegate TransactionBroadcasted;
+		public event TransactionRejectedDelegate TransactionRejected;
+
+		internal void OnTransactionBroadcasted(Transaction tx)
+		{
+			var transactionBroadcasted = TransactionBroadcasted;
+			if(transactionBroadcasted != null)
+				transactionBroadcasted(tx);
+		}
+
+		internal void OnTransactionRejected(Transaction tx, RejectPayload reject)
+		{
+			var transactionRejected = TransactionRejected;
+			if(transactionRejected != null)
+				transactionRejected(tx, reject);
+		}
+	}
+}
+#endif
 #endif