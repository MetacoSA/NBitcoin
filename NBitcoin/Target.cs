﻿using System;
using System.Collections.Generic;
using System.Globalization;
using System.Linq;
using System.Numerics;
using System.Text;
using System.Threading.Tasks;

namespace NBitcoin
{
	/// <summary>
	/// Represent the challenge that miners must solve for finding a new block
	/// </summary>
	public class Target
	{
		static Target _Difficulty1 = new Target(new byte[] { 0x1d, 0x00, 0xff, 0xff });
		public static Target Difficulty1
		{
			get
			{
				return _Difficulty1;
			}
		}

		public Target(uint compact)
			: this(ToBytes(compact))
		{

		}

		private static byte[] ToBytes(uint bits)
		{
			return new byte[]
			{
				(byte)(bits >> 24),
				(byte)(bits >> 16),
				(byte)(bits >> 8),
				(byte)(bits)
			};
		}



		BigInteger _Target;
		public Target(byte[] compact)
		{
			if(compact.Length == 4)
			{
				var exp = compact[0];
				var val = compact.SafeSubarray(1, 3).Reverse().ToArray();
				_Target = new BigInteger(val) << 8 * (exp - 3);
			}
			else
				throw new FormatException("Invalid number of bytes");
		}

#if !NOBIGINT
		public Target(BigInteger target)
#else
		internal Target(BigInteger target)
#endif
		{
			_Target = target;
			_Target = new Target(this.ToCompact())._Target;
		}
		public Target(uint256 target)
		{
			_Target = new BigInteger(target.ToBytes());
			_Target = new Target(this.ToCompact())._Target;
		}

		public static implicit operator Target(uint a)
		{
			return new Target(a);
		}
		public static implicit operator uint(Target a)
		{
			var bytes = a._Target.ToByteArray().Reverse().ToArray();
			var val = bytes.SafeSubarray(0, Math.Min(bytes.Length, 3)).Reverse().ToArray();
			var exp = (byte)(bytes.Length);
			var missing = 4 - val.Length;
			if(missing > 0)
				val = val.Concat(new byte[missing]).ToArray();
			if(missing < 0)
				val = val.Take(-missing).ToArray();
			return (uint)val[0] + (uint)(val[1] << 8) + (uint)(val[2] << 16) + (uint)(exp << 24);
		}

		double? _Difficulty;
		public double Difficulty
		{
			get
			{
				if(_Difficulty == null)
				{
					BigInteger remainder;
					var quotient = BigInteger.DivRem(Difficulty1._Target, _Target, out remainder);
					var decimalPart = BigInteger.Zero;
					for(int i = 0 ; i < 12 ; i++)
					{
						var div = (remainder * 10) / _Target;

						decimalPart *= 10;
						decimalPart += div;

						remainder = remainder * 10 - div * _Target;
					}
					_Difficulty = double.Parse(quotient.ToString() + "." + decimalPart.ToString(), new NumberFormatInfo()
					{
						NegativeSign = "-",
						NumberDecimalSeparator = "."
					});
				}
				return _Difficulty.Value;
			}
		}



		public override bool Equals(object obj)
		{
			Target item = obj as Target;
			if(item == null)
				return false;
			return _Target.Equals(item._Target);
		}
		public static bool operator ==(Target a, Target b)
<<<<<<< HEAD
		{	
			if(System.Object.ReferenceEquals(a, b))
				return true;
			if (((object)a == null) || ((object)b == null))
				return false;			
=======
		{
			if(System.Object.ReferenceEquals(a, b))
				return true;
			if(((object)a == null) || ((object)b == null))
				return false;
>>>>>>> 8c0d9e42
			return a._Target == b._Target;
		}

		public static bool operator !=(Target a, Target b)
		{
			return !(a == b);
		}

		public override int GetHashCode()
		{
			return _Target.GetHashCode();
		}

#if !NOBIGINT
		public BigInteger ToBigInteger()
#else
		internal BigInteger ToBigInteger()
#endif
		{
			return _Target;
		}

		public uint ToCompact()
		{
			return (uint)this;
		}

		public uint256 ToUInt256()
		{
			var array = _Target.ToByteArray();
			var missingZero = 32 - array.Length;
			if(missingZero < 0)
				throw new InvalidOperationException("Awful bug, this should never happen");
			if(missingZero != 0)
			{
				array = array.Concat(new byte[missingZero]).ToArray();
			}
			return new uint256(array);
		}

		public override string ToString()
		{
			return ToUInt256().ToString();
		}
	}
}
<|MERGE_RESOLUTION|>--- conflicted
+++ resolved
@@ -1,186 +1,178 @@
-﻿using System;
-using System.Collections.Generic;
-using System.Globalization;
-using System.Linq;
-using System.Numerics;
-using System.Text;
-using System.Threading.Tasks;
-
-namespace NBitcoin
-{
-	/// <summary>
-	/// Represent the challenge that miners must solve for finding a new block
-	/// </summary>
-	public class Target
-	{
-		static Target _Difficulty1 = new Target(new byte[] { 0x1d, 0x00, 0xff, 0xff });
-		public static Target Difficulty1
-		{
-			get
-			{
-				return _Difficulty1;
-			}
-		}
-
-		public Target(uint compact)
-			: this(ToBytes(compact))
-		{
-
-		}
-
-		private static byte[] ToBytes(uint bits)
-		{
-			return new byte[]
-			{
-				(byte)(bits >> 24),
-				(byte)(bits >> 16),
-				(byte)(bits >> 8),
-				(byte)(bits)
-			};
-		}
-
-
-
-		BigInteger _Target;
-		public Target(byte[] compact)
-		{
-			if(compact.Length == 4)
-			{
-				var exp = compact[0];
-				var val = compact.SafeSubarray(1, 3).Reverse().ToArray();
-				_Target = new BigInteger(val) << 8 * (exp - 3);
-			}
-			else
-				throw new FormatException("Invalid number of bytes");
-		}
-
-#if !NOBIGINT
-		public Target(BigInteger target)
-#else
-		internal Target(BigInteger target)
-#endif
-		{
-			_Target = target;
-			_Target = new Target(this.ToCompact())._Target;
-		}
-		public Target(uint256 target)
-		{
-			_Target = new BigInteger(target.ToBytes());
-			_Target = new Target(this.ToCompact())._Target;
-		}
-
-		public static implicit operator Target(uint a)
-		{
-			return new Target(a);
-		}
-		public static implicit operator uint(Target a)
-		{
-			var bytes = a._Target.ToByteArray().Reverse().ToArray();
-			var val = bytes.SafeSubarray(0, Math.Min(bytes.Length, 3)).Reverse().ToArray();
-			var exp = (byte)(bytes.Length);
-			var missing = 4 - val.Length;
-			if(missing > 0)
-				val = val.Concat(new byte[missing]).ToArray();
-			if(missing < 0)
-				val = val.Take(-missing).ToArray();
-			return (uint)val[0] + (uint)(val[1] << 8) + (uint)(val[2] << 16) + (uint)(exp << 24);
-		}
-
-		double? _Difficulty;
-		public double Difficulty
-		{
-			get
-			{
-				if(_Difficulty == null)
-				{
-					BigInteger remainder;
-					var quotient = BigInteger.DivRem(Difficulty1._Target, _Target, out remainder);
-					var decimalPart = BigInteger.Zero;
-					for(int i = 0 ; i < 12 ; i++)
-					{
-						var div = (remainder * 10) / _Target;
-
-						decimalPart *= 10;
-						decimalPart += div;
-
-						remainder = remainder * 10 - div * _Target;
-					}
-					_Difficulty = double.Parse(quotient.ToString() + "." + decimalPart.ToString(), new NumberFormatInfo()
-					{
-						NegativeSign = "-",
-						NumberDecimalSeparator = "."
-					});
-				}
-				return _Difficulty.Value;
-			}
-		}
-
-
-
-		public override bool Equals(object obj)
-		{
-			Target item = obj as Target;
-			if(item == null)
-				return false;
-			return _Target.Equals(item._Target);
-		}
-		public static bool operator ==(Target a, Target b)
-<<<<<<< HEAD
-		{	
-			if(System.Object.ReferenceEquals(a, b))
-				return true;
-			if (((object)a == null) || ((object)b == null))
-				return false;			
-=======
-		{
-			if(System.Object.ReferenceEquals(a, b))
-				return true;
-			if(((object)a == null) || ((object)b == null))
-				return false;
->>>>>>> 8c0d9e42
-			return a._Target == b._Target;
-		}
-
-		public static bool operator !=(Target a, Target b)
-		{
-			return !(a == b);
-		}
-
-		public override int GetHashCode()
-		{
-			return _Target.GetHashCode();
-		}
-
-#if !NOBIGINT
-		public BigInteger ToBigInteger()
-#else
-		internal BigInteger ToBigInteger()
-#endif
-		{
-			return _Target;
-		}
-
-		public uint ToCompact()
-		{
-			return (uint)this;
-		}
-
-		public uint256 ToUInt256()
-		{
-			var array = _Target.ToByteArray();
-			var missingZero = 32 - array.Length;
-			if(missingZero < 0)
-				throw new InvalidOperationException("Awful bug, this should never happen");
-			if(missingZero != 0)
-			{
-				array = array.Concat(new byte[missingZero]).ToArray();
-			}
-			return new uint256(array);
-		}
-
-		public override string ToString()
-		{
-			return ToUInt256().ToString();
-		}
-	}
-}
+﻿using System;
+using System.Collections.Generic;
+using System.Globalization;
+using System.Linq;
+using System.Numerics;
+using System.Text;
+using System.Threading.Tasks;
+
+namespace NBitcoin
+{
+	/// <summary>
+	/// Represent the challenge that miners must solve for finding a new block
+	/// </summary>
+	public class Target
+	{
+		static Target _Difficulty1 = new Target(new byte[] { 0x1d, 0x00, 0xff, 0xff });
+		public static Target Difficulty1
+		{
+			get
+			{
+				return _Difficulty1;
+			}
+		}
+
+		public Target(uint compact)
+			: this(ToBytes(compact))
+		{
+
+		}
+
+		private static byte[] ToBytes(uint bits)
+		{
+			return new byte[]
+			{
+				(byte)(bits >> 24),
+				(byte)(bits >> 16),
+				(byte)(bits >> 8),
+				(byte)(bits)
+			};
+		}
+
+
+
+		BigInteger _Target;
+		public Target(byte[] compact)
+		{
+			if(compact.Length == 4)
+			{
+				var exp = compact[0];
+				var val = compact.SafeSubarray(1, 3).Reverse().ToArray();
+				_Target = new BigInteger(val) << 8 * (exp - 3);
+			}
+			else
+				throw new FormatException("Invalid number of bytes");
+		}
+
+#if !NOBIGINT
+		public Target(BigInteger target)
+#else
+		internal Target(BigInteger target)
+#endif
+		{
+			_Target = target;
+			_Target = new Target(this.ToCompact())._Target;
+		}
+		public Target(uint256 target)
+		{
+			_Target = new BigInteger(target.ToBytes());
+			_Target = new Target(this.ToCompact())._Target;
+		}
+
+		public static implicit operator Target(uint a)
+		{
+			return new Target(a);
+		}
+		public static implicit operator uint(Target a)
+		{
+			var bytes = a._Target.ToByteArray().Reverse().ToArray();
+			var val = bytes.SafeSubarray(0, Math.Min(bytes.Length, 3)).Reverse().ToArray();
+			var exp = (byte)(bytes.Length);
+			var missing = 4 - val.Length;
+			if(missing > 0)
+				val = val.Concat(new byte[missing]).ToArray();
+			if(missing < 0)
+				val = val.Take(-missing).ToArray();
+			return (uint)val[0] + (uint)(val[1] << 8) + (uint)(val[2] << 16) + (uint)(exp << 24);
+		}
+
+		double? _Difficulty;
+		public double Difficulty
+		{
+			get
+			{
+				if(_Difficulty == null)
+				{
+					BigInteger remainder;
+					var quotient = BigInteger.DivRem(Difficulty1._Target, _Target, out remainder);
+					var decimalPart = BigInteger.Zero;
+					for(int i = 0 ; i < 12 ; i++)
+					{
+						var div = (remainder * 10) / _Target;
+
+						decimalPart *= 10;
+						decimalPart += div;
+
+						remainder = remainder * 10 - div * _Target;
+					}
+					_Difficulty = double.Parse(quotient.ToString() + "." + decimalPart.ToString(), new NumberFormatInfo()
+					{
+						NegativeSign = "-",
+						NumberDecimalSeparator = "."
+					});
+				}
+				return _Difficulty.Value;
+			}
+		}
+
+
+
+		public override bool Equals(object obj)
+		{
+			Target item = obj as Target;
+			if(item == null)
+				return false;
+			return _Target.Equals(item._Target);
+		}
+		public static bool operator ==(Target a, Target b)
+		{
+			if(System.Object.ReferenceEquals(a, b))
+				return true;
+			if(((object)a == null) || ((object)b == null))
+				return false;
+			return a._Target == b._Target;
+		}
+
+		public static bool operator !=(Target a, Target b)
+		{
+			return !(a == b);
+		}
+
+		public override int GetHashCode()
+		{
+			return _Target.GetHashCode();
+		}
+
+#if !NOBIGINT
+		public BigInteger ToBigInteger()
+#else
+		internal BigInteger ToBigInteger()
+#endif
+		{
+			return _Target;
+		}
+
+		public uint ToCompact()
+		{
+			return (uint)this;
+		}
+
+		public uint256 ToUInt256()
+		{
+			var array = _Target.ToByteArray();
+			var missingZero = 32 - array.Length;
+			if(missingZero < 0)
+				throw new InvalidOperationException("Awful bug, this should never happen");
+			if(missingZero != 0)
+			{
+				array = array.Concat(new byte[missingZero]).ToArray();
+			}
+			return new uint256(array);
+		}
+
+		public override string ToString()
+		{
+			return ToUInt256().ToString();
+		}
+	}
+}