--- conflicted
+++ resolved
@@ -1,2507 +1,1336 @@
-<<<<<<< HEAD
-﻿using System;
-using System.Collections.Generic;
-using System.IO;
-using System.Linq;
-using System.Net;
-using System.Numerics;
-using System.Threading;
-using NBitcoin.BIP32;
-using NBitcoin.BIP38;
-using NBitcoin.DataEncoders;
-using NBitcoin.OpenAsset;
-using NBitcoin.Protocol;
-using NBitcoin.Stealth;
-
-namespace NBitcoin
-{
-	public class DNSSeedData
-	{
-		string name, host;
-		public string Name
-		{
-			get
-			{
-				return name;
-			}
-		}
-		public string Host
-		{
-			get
-			{
-				return host;
-			}
-		}
-		public DNSSeedData(string name, string host)
-		{
-			this.name = name;
-			this.host = host;
-		}
-#if !NOSOCKET
-		IPAddress[] _Addresses = null;
-		public IPAddress[] GetAddressNodes()
-		{
-			if(_Addresses != null)
-				return _Addresses;
-			try
-			{
-				_Addresses = Dns.GetHostAddressesAsync(host).Result;
-			}
-			catch(AggregateException ex)
-			{
-				System.Runtime.ExceptionServices.ExceptionDispatchInfo.Capture(ex.InnerException).Throw();
-			}
-			return _Addresses;
-		}
-#endif
-		public override string ToString()
-		{
-			return name + " (" + host + ")";
-		}
-	}
-	public enum Base58Type
-	{
-		PUBKEY_ADDRESS,
-		SCRIPT_ADDRESS,
-		SECRET_KEY,
-		EXT_PUBLIC_KEY,
-		EXT_SECRET_KEY,
-		ENCRYPTED_SECRET_KEY_EC,
-		ENCRYPTED_SECRET_KEY_NO_EC,
-		PASSPHRASE_CODE,
-		CONFIRMATION_CODE,
-		STEALTH_ADDRESS,
-		ASSET_ID,
-		COLORED_ADDRESS,
-		WITNESS_P2WPKH,
-		WITNESS_P2WSH,
-		MAX_BASE58_TYPES,
-	};
-
-	public enum BuriedDeployments : int
-	{
-		/// <summary>
-		/// Height in coinbase
-		/// </summary>
-		BIP34,
-		/// <summary>
-		/// Height in OP_CLTV
-		/// </summary>
-		BIP65,
-		/// <summary>
-		/// Strict DER signature
-		/// </summary>
-		BIP66
-	}
-
-	public class Consensus
-	{
-		public static Consensus Main
-		{
-			get
-			{
-				return Network.Main.Consensus;
-			}
-		}
-		public static Consensus TestNet
-		{
-			get
-			{
-				return Network.TestNet.Consensus;
-			}
-		}
-		public static Consensus RegTest
-		{
-			get
-			{
-				return Network.RegTest.Consensus;
-			}
-		}
-		public class BuriedDeploymentsArray
-		{
-			Consensus _Parent;
-			int[] _Heights;
-			public BuriedDeploymentsArray(Consensus parent)
-			{
-				_Parent = parent;
-				_Heights = new int[Enum.GetValues(typeof(BuriedDeployments)).Length];
-			}
-			public int this[BuriedDeployments index]
-			{
-				get
-				{
-					return _Heights[(int)index];
-				}
-				set
-				{
-					_Parent.EnsureNotFrozen();
-					_Heights[(int)index] = value;
-				}
-			}
-		}
-		public class BIP9DeploymentsArray
-		{
-			Consensus _Parent;
-			BIP9DeploymentsParameters[] _Parameters;
-			public BIP9DeploymentsArray(Consensus parent)
-			{
-				_Parent = parent;
-				_Parameters = new BIP9DeploymentsParameters[Enum.GetValues(typeof(BIP9Deployments)).Length];
-			}
-
-			public BIP9DeploymentsParameters this[BIP9Deployments index]
-			{
-				get
-				{
-					return _Parameters[(int)index];
-				}
-				set
-				{
-					_Parent.EnsureNotFrozen();
-					_Parameters[(int)index] = value;
-				}
-			}
-		}
-
-		public Consensus()
-		{
-			_BuriedDeployments = new BuriedDeploymentsArray(this);
-			_BIP9Deployments = new BIP9DeploymentsArray(this);
-		}
-		private readonly BuriedDeploymentsArray _BuriedDeployments;
-		public BuriedDeploymentsArray BuriedDeployments
-		{
-			get
-			{
-				return _BuriedDeployments;
-			}
-		}
-
-
-		private readonly BIP9DeploymentsArray _BIP9Deployments;
-		public BIP9DeploymentsArray BIP9Deployments
-		{
-			get
-			{
-				return _BIP9Deployments;
-			}
-		}
-
-		int _SubsidyHalvingInterval;
-		public int SubsidyHalvingInterval
-		{
-			get
-			{
-				return _SubsidyHalvingInterval;
-			}
-			set
-			{
-				EnsureNotFrozen();
-				_SubsidyHalvingInterval = value;
-			}
-		}
-
-
-		int _MajorityEnforceBlockUpgrade;
-		public int MajorityEnforceBlockUpgrade
-		{
-			get
-			{
-				return _MajorityEnforceBlockUpgrade;
-			}
-			set
-			{
-				EnsureNotFrozen();
-				_MajorityEnforceBlockUpgrade = value;
-			}
-		}
-
-		int _MajorityRejectBlockOutdated;
-		public int MajorityRejectBlockOutdated
-		{
-			get
-			{
-				return _MajorityRejectBlockOutdated;
-			}
-			set
-			{
-				EnsureNotFrozen();
-				_MajorityRejectBlockOutdated = value;
-			}
-		}
-
-		int _MajorityWindow;
-		public int MajorityWindow
-		{
-			get
-			{
-				return _MajorityWindow;
-			}
-			set
-			{
-				EnsureNotFrozen();
-				_MajorityWindow = value;
-			}
-		}
-
-
-		uint256 _BIP34Hash;
-		public uint256 BIP34Hash
-		{
-			get
-			{
-				return _BIP34Hash;
-			}
-			set
-			{
-				EnsureNotFrozen();
-				_BIP34Hash = value;
-			}
-		}
-
-
-		Target _PowLimit;
-		public Target PowLimit
-		{
-			get
-			{
-				return _PowLimit;
-			}
-			set
-			{
-				EnsureNotFrozen();
-				_PowLimit = value;
-			}
-		}
-
-		public BigInteger ProofOfStakeLimit { get; set; }
-
-		public BigInteger ProofOfStakeLimitV2 { get; set; }
-
-
-		int _LastPOWBlock;
-        public int LastPOWBlock
-        {
-            get
-            {
-                return _LastPOWBlock;
-            }
-            set
-            {
-                EnsureNotFrozen();
-                _LastPOWBlock = value;
-            }
-        }
-
-
-        int _SegWitHeight;
-		public int SegWitHeight
-		{
-			get
-			{
-				return _SegWitHeight;
-			}
-			set
-			{
-				EnsureNotFrozen();
-				_SegWitHeight = value;
-			}
-		}
-
-
-		TimeSpan _PowTargetTimespan;
-		public TimeSpan PowTargetTimespan
-		{
-			get
-			{
-				return _PowTargetTimespan;
-			}
-			set
-			{
-				EnsureNotFrozen();
-				_PowTargetTimespan = value;
-			}
-		}
-
-
-		TimeSpan _PowTargetSpacing;
-		public TimeSpan PowTargetSpacing
-		{
-			get
-			{
-				return _PowTargetSpacing;
-			}
-			set
-			{
-				EnsureNotFrozen();
-				_PowTargetSpacing = value;
-			}
-		}
-
-
-		bool _PowAllowMinDifficultyBlocks;
-		public bool PowAllowMinDifficultyBlocks
-		{
-			get
-			{
-				return _PowAllowMinDifficultyBlocks;
-			}
-			set
-			{
-				EnsureNotFrozen();
-				_PowAllowMinDifficultyBlocks = value;
-			}
-		}
-
-
-		bool _PowNoRetargeting;
-		public bool PowNoRetargeting
-		{
-			get
-			{
-				return _PowNoRetargeting;
-			}
-			set
-			{
-				EnsureNotFrozen();
-				_PowNoRetargeting = value;
-			}
-		}
-
-
-		uint256 _HashGenesisBlock;
-		public uint256 HashGenesisBlock
-		{
-			get
-			{
-				return _HashGenesisBlock;
-			}
-			set
-			{
-				EnsureNotFrozen();
-				_HashGenesisBlock = value;
-			}
-		}
-
-		public long DifficultyAdjustmentInterval
-		{
-			get
-			{
-				return ((long)PowTargetTimespan.TotalSeconds / (long)PowTargetSpacing.TotalSeconds);
-			}
-		}
-
-		int _MinerConfirmationWindow;
-		public int MinerConfirmationWindow
-		{
-			get
-			{
-				return _MinerConfirmationWindow;
-			}
-			set
-			{
-				EnsureNotFrozen();
-				_MinerConfirmationWindow = value;
-			}
-		}
-
-		int _RuleChangeActivationThreshold;
-		public int RuleChangeActivationThreshold
-		{
-			get
-			{
-				return _RuleChangeActivationThreshold;
-			}
-			set
-			{
-				EnsureNotFrozen();
-				_RuleChangeActivationThreshold = value;
-			}
-		}
-
-		bool frozen = false;
-		public void Freeze()
-		{
-			frozen = true;
-		}
-		private void EnsureNotFrozen()
-		{
-			if(frozen)
-				throw new InvalidOperationException("This instance can't be modified");
-		}
-	}
-	public class Network
-	{
-		internal byte[][] base58Prefixes = new byte[14][];
-
-
-		private static string[] pnSeed = new[] {"101.200.198.155", "103.24.76.21", "104.172.24.79"}; //{ "1.34.168.128:8333", "1.202.128.218:8333", "2.30.0.210:8333", "5.9.96.203:8333", "5.45.71.130:8333", "5.45.98.141:8333", "5.102.145.68:8333", "5.135.160.77:8333", "5.189.134.246:8333", "5.199.164.132:8333", "5.249.135.102:8333", "8.19.44.110:8333", "8.22.230.8:8333", "14.200.200.145:8333", "18.228.0.188:8333", "18.228.0.200:8333", "23.24.168.97:8333", "23.28.35.227:8333", "23.92.76.170:8333", "23.99.64.119:8333", "23.228.166.128:8333", "23.229.45.32:8333", "24.8.105.128:8333", "24.16.69.137:8333", "24.94.98.96:8333", "24.102.118.7:8333", "24.118.166.228:8333", "24.122.133.49:8333", "24.166.97.162:8333", "24.213.235.242:8333", "24.226.107.64:8333", "24.228.192.171:8333", "27.140.133.18:8333", "31.41.40.25:8333", "31.43.101.59:8333", "31.184.195.181:8333", "31.193.139.66:8333", "37.200.70.102:8333", "37.205.10.151:8333", "42.3.106.227:8333", "42.60.133.106:8333", "45.56.85.231:8333", "45.56.102.228:8333", "45.79.130.235:8333", "46.28.204.61:11101", "46.38.235.229:8333", "46.59.2.74:8333", "46.101.132.37:8333", "46.101.168.50:8333", "46.163.76.230:8333", "46.166.161.103:8333", "46.182.132.100:8333", "46.223.36.94:8333", "46.227.66.132:8333", "46.227.66.138:8333", "46.239.107.74:8333", "46.249.39.100:8333", "46.250.98.108:8333", "50.7.37.114:8333", "50.81.53.151:8333", "50.115.43.253:8333", "50.116.20.87:8333", "50.116.33.92:8333", "50.125.167.245:8333", "50.143.9.51:8333", "50.188.192.133:8333", "54.77.162.76:8333", "54.153.97.109:8333", "54.165.192.125:8333", "58.96.105.85:8333", "59.167.196.135:8333", "60.29.227.163:8333", "61.35.225.19:8333", "62.43.130.178:8333", "62.109.49.26:8333", "62.202.0.97:8333", "62.210.66.227:8333", "62.210.192.169:8333", "64.74.98.205:8333", "64.156.193.100:8333", "64.203.102.86:8333", "64.229.142.48:8333", "65.96.193.165:8333", "66.30.3.7:8333", "66.114.33.49:8333", "66.118.133.194:8333", "66.135.10.126:8333", "66.172.10.4:8333", "66.194.38.250:8333", "66.194.38.253:8333", "66.215.192.104:8333", "67.60.98.115:8333", "67.164.35.36:8333", "67.191.162.244:8333", "67.207.195.77:8333", "67.219.233.140:8333", "67.221.193.55:8333", "67.228.162.228:8333", "68.50.67.199:8333", "68.62.3.203:8333", "68.65.205.226:9000", "68.106.42.191:8333", "68.150.181.198:8333", "68.196.196.106:8333", "68.224.194.81:8333", "69.46.5.194:8333", "69.50.171.238:8333", "69.64.43.152:8333", "69.65.41.13:8333", "69.90.132.200:8333", "69.143.1.243:8333", "69.146.98.216:8333", "69.165.246.38:8333", "69.207.6.135:8333", "69.251.208.26:8333", "70.38.1.101:8333", "70.38.9.66:8333", "70.90.2.18:8333", "71.58.228.226:8333", "71.199.11.189:8333", "71.199.193.202:8333", "71.205.232.181:8333", "71.236.200.162:8333", "72.24.73.186:8333", "72.52.130.110:8333", "72.53.111.37:8333", "72.235.38.70:8333", "73.31.171.149:8333", "73.32.137.72:8333", "73.137.133.238:8333", "73.181.192.103:8333", "73.190.2.60:8333", "73.195.192.137:8333", "73.222.35.117:8333", "74.57.199.180:8333", "74.82.233.205:8333", "74.85.66.82:8333", "74.101.224.127:8333", "74.113.69.16:8333", "74.122.235.68:8333", "74.193.68.141:8333", "74.208.164.219:8333", "75.100.37.122:8333", "75.145.149.169:8333", "75.168.34.20:8333", "76.20.44.240:8333", "76.100.70.17:8333", "76.168.3.239:8333", "76.186.140.103:8333", "77.92.68.221:8333", "77.109.101.142:8333", "77.110.11.86:8333", "77.242.108.18:8333", "78.46.96.150:9020", "78.84.100.95:8333", "79.132.230.144:8333", "79.133.43.63:8333", "79.160.76.153:8333", "79.169.34.24:8333", "79.188.7.78:8333", "80.217.226.25:8333", "80.223.100.179:8333", "80.240.129.221:8333", "81.1.173.243:8333", "81.7.11.50:8333", "81.7.16.17:8333", "81.66.111.3:8333", "81.80.9.71:8333", "81.140.43.138:8333", "81.171.34.37:8333", "81.174.247.50:8333", "81.181.155.53:8333", "81.184.5.253:8333", "81.187.69.130:8333", "81.230.3.84:8333", "82.42.128.51:8333", "82.74.226.21:8333", "82.142.75.50:8333", "82.199.102.10:8333", "82.200.205.30:8333", "82.221.108.21:8333", "82.221.128.35:8333", "82.238.124.41:8333", "82.242.0.245:8333", "83.76.123.110:8333", "83.150.9.196:8333", "83.162.196.192:8333", "83.162.234.224:8333", "83.170.104.91:8333", "83.255.66.118:8334", "84.2.34.104:8333", "84.45.98.91:8333", "84.47.161.150:8333", "84.212.192.131:8333", "84.215.169.101:8333", "84.238.140.176:8333", "84.245.71.31:8333", "85.17.4.212:8333", "85.114.128.134:8333", "85.159.237.191:8333", "85.166.130.189:8333", "85.199.4.228:8333", "85.214.66.168:8333", "85.214.195.210:8333", "85.229.0.73:8333", "86.21.96.45:8333", "87.48.42.199:8333", "87.81.143.82:8333", "87.81.251.72:8333", "87.104.24.185:8333", "87.104.168.104:8333", "87.117.234.71:8333", "87.118.96.197:8333", "87.145.12.57:8333", "87.159.170.190:8333", "88.150.168.160:8333", "88.208.0.79:8333", "88.208.0.149:8333", "88.214.194.226:8343", "89.1.11.32:8333", "89.36.235.108:8333", "89.67.96.2:15321", "89.98.16.41:8333", "89.108.72.195:8333", "89.156.35.157:8333", "89.163.227.28:8333", "89.212.33.237:8333", "89.212.160.165:8333", "89.231.96.83:8333", "89.248.164.64:8333", "90.149.193.199:8333", "91.77.239.245:8333", "91.106.194.97:8333", "91.126.77.77:8333", "91.134.38.195:8333", "91.156.97.181:8333", "91.207.68.144:8333", "91.209.77.101:8333", "91.214.200.205:8333", "91.220.131.242:8333", "91.220.163.18:8333", "91.233.23.35:8333", "92.13.96.93:8333", "92.14.74.114:8333", "92.27.7.209:8333", "92.221.228.13:8333", "92.255.207.73:8333", "93.72.167.148:8333", "93.74.163.234:8333", "93.123.174.66:8333", "93.152.166.29:8333", "93.181.45.188:8333", "94.19.12.244:8333", "94.190.227.112:8333", "94.198.135.29:8333", "94.224.162.65:8333", "94.226.107.86:8333", "94.242.198.161:8333", "95.31.10.209:8333", "95.65.72.244:8333", "95.84.162.95:8333", "95.90.139.46:8333", "95.183.49.27:8005", "95.215.47.133:8333", "96.23.67.85:8333", "96.44.166.190:8333", "97.93.225.74:8333", "98.26.0.34:8333", "98.27.225.102:8333", "98.229.117.229:8333", "98.249.68.125:8333", "98.255.5.155:8333", "99.101.240.114:8333", "101.100.174.138:8333", "101.251.203.6:8333", "103.3.60.61:8333", "103.30.42.189:8333", "103.224.165.48:8333", "104.36.83.233:8333", "104.37.129.22:8333", "104.54.192.251:8333", "104.128.228.252:8333", "104.128.230.185:8334", "104.130.161.47:8333", "104.131.33.60:8333", "104.143.0.156:8333", "104.156.111.72:8333", "104.167.111.84:8333", "104.193.40.248:8333", "104.197.7.174:8333", "104.197.8.250:8333", "104.223.1.133:8333", "104.236.97.140:8333", "104.238.128.214:8333", "104.238.130.182:8333", "106.38.234.84:8333", "106.185.36.204:8333", "107.6.4.145:8333", "107.150.2.6:8333", "107.150.40.234:8333", "107.155.108.130:8333", "107.161.182.115:8333", "107.170.66.231:8333", "107.190.128.226:8333", "107.191.106.115:8333", "108.16.2.61:8333", "109.70.4.168:8333", "109.162.35.196:8333", "109.163.235.239:8333", "109.190.196.220:8333", "109.191.39.60:8333", "109.234.106.191:8333", "109.238.81.82:8333", "114.76.147.27:8333", "115.28.224.127:8333", "115.68.110.82:18333", "118.97.79.218:8333", "118.189.207.197:8333", "119.228.96.233:8333", "120.147.178.81:8333", "121.41.123.5:8333", "121.67.5.230:8333", "122.107.143.110:8333", "123.2.170.98:8333", "123.110.65.94:8333", "123.193.139.19:8333", "125.239.160.41:8333", "128.101.162.193:8333", "128.111.73.10:8333", "128.140.229.73:8333", "128.175.195.31:8333", "128.199.107.63:8333", "128.199.192.153:8333", "128.253.3.193:20020", "129.123.7.7:8333", "130.89.160.234:8333", "131.72.139.164:8333", "131.191.112.98:8333", "133.1.134.162:8333", "134.19.132.53:8333", "137.226.34.42:8333", "141.41.2.172:8333", "141.255.128.204:8333", "142.217.12.106:8333", "143.215.129.126:8333", "146.0.32.101:8337", "147.229.13.199:8333", "149.210.133.244:8333", "149.210.162.187:8333", "150.101.163.241:8333", "151.236.11.189:8333", "153.121.66.211:8333", "154.20.2.139:8333", "159.253.23.132:8333", "162.209.106.123:8333", "162.210.198.184:8333", "162.218.65.121:8333", "162.222.161.49:8333", "162.243.132.6:8333", "162.243.132.58:8333", "162.248.99.164:53011", "162.248.102.117:8333", "163.158.35.110:8333", "164.15.10.189:8333", "164.40.134.171:8333", "166.230.71.67:8333", "167.160.161.199:8333", "168.103.195.250:8333", "168.144.27.112:8333", "168.158.129.29:8333", "170.75.162.86:8333", "172.90.99.174:8333", "172.245.5.156:8333", "173.23.166.47:8333", "173.32.11.194:8333", "173.34.203.76:8333", "173.171.1.52:8333", "173.175.136.13:8333", "173.230.228.139:8333", "173.247.193.70:8333", "174.49.132.28:8333", "174.52.202.72:8333", "174.53.76.87:8333", "174.109.33.28:8333", "176.28.12.169:8333", "176.35.182.214:8333", "176.36.33.113:8333", "176.36.33.121:8333", "176.58.96.173:8333", "176.121.76.84:8333", "178.62.70.16:8333", "178.62.111.26:8333", "178.76.169.59:8333", "178.79.131.32:8333", "178.162.199.216:8333", "178.175.134.35:8333", "178.248.111.4:8333", "178.254.1.170:8333", "178.254.34.161:8333", "179.43.143.120:8333", "179.208.156.198:8333", "180.200.128.58:8333", "183.78.169.108:8333", "183.96.96.152:8333", "184.68.2.46:8333", "184.73.160.160:8333", "184.94.227.58:8333", "184.152.68.163:8333", "185.7.35.114:8333", "185.28.76.179:8333", "185.31.160.202:8333", "185.45.192.129:8333", "185.66.140.15:8333", "186.2.167.23:8333", "186.220.101.142:8333", "188.26.5.33:8333", "188.75.136.146:8333", "188.120.194.140:8333", "188.121.5.150:8333", "188.138.0.114:8333", "188.138.33.239:8333", "188.166.0.82:8333", "188.182.108.129:8333", "188.191.97.208:8333", "188.226.198.102:8001", "190.10.9.217:8333", "190.75.143.144:8333", "190.139.102.146:8333", "191.237.64.28:8333", "192.3.131.61:8333", "192.99.225.3:8333", "192.110.160.122:8333", "192.146.137.1:8333", "192.183.198.204:8333", "192.203.228.71:8333", "193.0.109.3:8333", "193.12.238.204:8333", "193.91.200.85:8333", "193.234.225.156:8333", "194.6.233.38:8333", "194.63.143.136:8333", "194.126.100.246:8333", "195.134.99.195:8333", "195.159.111.98:8333", "195.159.226.139:8333", "195.197.175.190:8333", "198.48.199.108:8333", "198.57.208.134:8333", "198.57.210.27:8333", "198.62.109.223:8333", "198.167.140.8:8333", "198.167.140.18:8333", "199.91.173.234:8333", "199.127.226.245:8333", "199.180.134.116:8333", "200.7.96.99:8333", "201.160.106.86:8333", "202.55.87.45:8333", "202.60.68.242:8333", "202.60.69.232:8333", "202.124.109.103:8333", "203.30.197.77:8333", "203.88.160.43:8333", "203.151.140.14:8333", "203.219.14.204:8333", "205.147.40.62:8333", "207.235.39.214:8333", "207.244.73.8:8333", "208.12.64.225:8333", "208.76.200.200:8333", "209.40.96.121:8333", "209.126.107.176:8333", "209.141.40.149:8333", "209.190.75.59:8333", "209.208.111.142:8333", "210.54.34.164:8333", "211.72.66.229:8333", "212.51.144.42:8333", "212.112.33.157:8333", "212.116.72.63:8333", "212.126.14.122:8333", "213.66.205.194:8333", "213.111.196.21:8333", "213.122.107.102:8333", "213.136.75.175:8333", "213.155.7.24:8333", "213.163.64.31:8333", "213.163.64.208:8333", "213.165.86.136:8333", "213.184.8.22:8333", "216.15.78.182:8333", "216.55.143.154:8333", "216.115.235.32:8333", "216.126.226.166:8333", "216.145.67.87:8333", "216.169.141.169:8333", "216.249.92.230:8333", "216.250.138.230:8333", "217.20.171.43:8333", "217.23.2.71:8333", "217.23.2.242:8333", "217.25.9.76:8333", "217.40.226.169:8333", "217.123.98.9:8333", "217.155.36.62:8333", "217.172.32.18:20993", "218.61.196.202:8333", "218.231.205.41:8333", "220.233.77.200:8333", "223.18.226.85:8333", "223.197.203.82:8333", "223.255.166.142:8333" };
-
-
-		protected uint magic;
-		protected byte[] vAlertPubKey;
-		protected PubKey _AlertPubKey;
-		public PubKey AlertPubKey
-		{
-			get
-			{
-				if(_AlertPubKey == null)
-				{
-					_AlertPubKey = new PubKey(vAlertPubKey);
-				}
-				return _AlertPubKey;
-			}
-		}
-
-#if !NOSOCKET
-		List<DNSSeedData> vSeeds = new List<DNSSeedData>();
-		List<NetworkAddress> vFixedSeeds = new List<NetworkAddress>();
-#else
-		List<string> vSeeds = new List<string>();
-		List<string> vFixedSeeds = new List<string>();
-#endif
-		protected Block genesis = new Block();
-
-		private int nRPCPort;
-		public int RPCPort
-		{
-			get
-			{
-				return nRPCPort;
-			}
-		}
-
-		private int nDefaultPort;
-		public int DefaultPort
-		{
-			get
-			{
-				return nDefaultPort;
-			}
-		}
-
-
-		protected readonly Consensus consensus = new Consensus();
-		public Consensus Consensus
-		{
-			get
-			{
-				return consensus;
-			}
-		}
-
-		protected Network()
-		{
-		}
-
-		private int nSubsidyHalvingInterval;
-		protected string name;
-
-		public string Name
-		{
-			get
-			{
-				return name;
-			}
-		}
-
-		static Network()
-		{
-            _Main = new Network();
-			_Main.InitMain();
-			_Main.Consensus.Freeze();
-
-			_TestNet = new Network();
-			_TestNet.InitTest();
-			_TestNet.Consensus.Freeze();
-
-			//_RegTest = new Network();
-			//_RegTest.InitReg();
-		}
-
-		static Network _Main;
-		public static Network Main
-		{
-			get
-			{
-				return _Main;
-			}
-		}
-
-        static Network _TestNet;
-		public static Network TestNet
-		{
-			get
-			{
-				return _TestNet;
-			}
-		}
-
-		static Network _RegTest;
-		public static Network RegTest
-		{
-			get
-			{
-				return _RegTest;
-			}
-		}
-
-        private void InitMain()
-        {
-            SpendableCoinbaseDepth = 100;
-            name = "Main";
-
-            consensus.SubsidyHalvingInterval = 210000;
-            consensus.MajorityEnforceBlockUpgrade = 750;
-            consensus.MajorityRejectBlockOutdated = 950;
-            consensus.MajorityWindow = 1000;
-            consensus.BuriedDeployments[BuriedDeployments.BIP34] = 227931;
-            consensus.BuriedDeployments[BuriedDeployments.BIP65] = 388381;
-            consensus.BuriedDeployments[BuriedDeployments.BIP66] = 363725;
-            consensus.BIP34Hash = new uint256("0x000000000000024b89b42a942fe0d9fea3bb44ab7bd1b19115dd6a759c0808b8");
-            consensus.PowLimit = new Target(new uint256("00000fffffffffffffffffffffffffffffffffffffffffffffffffffffffffff"));
-            consensus.SegWitHeight = 2000000000;
-            consensus.PowTargetTimespan = TimeSpan.FromSeconds(14 * 24 * 60 * 60); // two weeks
-            consensus.PowTargetSpacing = TimeSpan.FromSeconds(10 * 60);
-            consensus.PowAllowMinDifficultyBlocks = false;
-            consensus.PowNoRetargeting = false;
-            consensus.RuleChangeActivationThreshold = 1916; // 95% of 2016
-            consensus.MinerConfirmationWindow = 2016; // nPowTargetTimespan / nPowTargetSpacing
-
-            consensus.BIP9Deployments[BIP9Deployments.TestDummy] = new BIP9DeploymentsParameters(28, 1199145601, 1230767999);
-            consensus.BIP9Deployments[BIP9Deployments.CSV] = new BIP9DeploymentsParameters(0, 1462060800, 1493596800);
-            consensus.BIP9Deployments[BIP9Deployments.Segwit] = new BIP9DeploymentsParameters(1, 0, 0);
-
-            consensus.LastPOWBlock = 12500;
-
-			this.consensus.ProofOfStakeLimit =   new BigInteger(uint256.Parse("00000fffffffffffffffffffffffffffffffffffffffffffffffffffffffffff").ToBytes());
-			this.consensus.ProofOfStakeLimitV2 = new BigInteger(uint256.Parse("000000000000ffffffffffffffffffffffffffffffffffffffffffffffffffff").ToBytes()); ;
-
-			// The message start string is designed to be unlikely to occur in normal data.
-			// The characters are rarely used upper ASCII, not valid as UTF-8, and produce
-			// a large 4-byte int at any alignment.
-			var pchMessageStart = new byte[4];
-            pchMessageStart[0] = 0x70;
-            pchMessageStart[1] = 0x35;
-            pchMessageStart[2] = 0x22;
-            pchMessageStart[3] = 0x05;
-            var mhash = BitConverter.ToUInt32(pchMessageStart, 0);
-            magic = mhash; //0x5223570; 
-
-            vAlertPubKey = Encoders.Hex.DecodeData("0486bce1bac0d543f104cbff2bd23680056a3b9ea05e1137d2ff90eeb5e08472eb500322593a2cb06fbf8297d7beb6cd30cb90f98153b5b7cce1493749e41e0284");
-            nDefaultPort = 16178;
-            nRPCPort = 16174;
-            nSubsidyHalvingInterval = 210000;
-
-            genesis = CreateGenesisBlock(1470467000, 1831645, 0x1e0fffff, 1, Money.Zero);
-            consensus.HashGenesisBlock = genesis.GetHash();
-
-            assert(consensus.HashGenesisBlock == uint256.Parse("0x0000066e91e46e5a264d42c89e1204963b2ee6be230b443e9159020539d972af"));
-            assert(genesis.Header.HashMerkleRoot == uint256.Parse("0x65a26bc20b0351aebf05829daefa8f7db2f800623439f3c114257c91447f1518"));
-#if !NOSOCKET
-            vSeeds.Add(new DNSSeedData("seed.stratisplatform.com", "seed.stratisplatform.com"));
-            vSeeds.Add(new DNSSeedData("seed.cloudstratis.com", "seed.cloudstratis.com"));
-#endif
-            base58Prefixes[(int)Base58Type.PUBKEY_ADDRESS] = new byte[] { (63) };
-            base58Prefixes[(int)Base58Type.SCRIPT_ADDRESS] = new byte[] { (125) };
-            base58Prefixes[(int)Base58Type.SECRET_KEY] = new byte[] { (63 + 128) };
-            base58Prefixes[(int)Base58Type.ENCRYPTED_SECRET_KEY_NO_EC] = new byte[] { 0x01, 0x42 };
-            base58Prefixes[(int)Base58Type.ENCRYPTED_SECRET_KEY_EC] = new byte[] { 0x01, 0x43 };
-            base58Prefixes[(int)Base58Type.EXT_PUBLIC_KEY] = new byte[] { (0x04), (0x88), (0xB2), (0x1E) };
-            base58Prefixes[(int)Base58Type.EXT_SECRET_KEY] = new byte[] { (0x04), (0x88), (0xAD), (0xE4) };
-            base58Prefixes[(int)Base58Type.PASSPHRASE_CODE] = new byte[] { 0x2C, 0xE9, 0xB3, 0xE1, 0xFF, 0x39, 0xE2 };
-            base58Prefixes[(int)Base58Type.CONFIRMATION_CODE] = new byte[] { 0x64, 0x3B, 0xF6, 0xA8, 0x9A };
-            base58Prefixes[(int)Base58Type.STEALTH_ADDRESS] = new byte[] { 0x2a };
-            base58Prefixes[(int)Base58Type.ASSET_ID] = new byte[] { 23 };
-            base58Prefixes[(int)Base58Type.COLORED_ADDRESS] = new byte[] { 0x13 };
-            base58Prefixes[(int)Base58Type.WITNESS_P2WPKH] = new byte[] { 0x6 };
-            base58Prefixes[(int)Base58Type.WITNESS_P2WSH] = new byte[] { (10) };
-
-#if !NOSOCKET
-            // Convert the pnSeeds array into usable address objects.
-            Random rand = new Random();
-            TimeSpan nOneWeek = TimeSpan.FromDays(7);
-            for (int i = 0; i < pnSeed.Length; i++)
-            {
-                // It'll only connect to one or two seed nodes because once it connects,
-                // it'll get a pile of addresses with newer timestamps.				
-                NetworkAddress addr = new NetworkAddress();
-                // Seed nodes are given a random 'last seen time' of between one and two
-                // weeks ago.
-                addr.Time = DateTime.UtcNow - (TimeSpan.FromSeconds(rand.NextDouble() * nOneWeek.TotalSeconds)) - nOneWeek;
-                addr.Endpoint = Utils.ParseIpEndpoint(pnSeed[i], DefaultPort);
-                vFixedSeeds.Add(addr);
-            }
-#endif
-        }
-
-		private void InitTest()
-		{
-			name = "TestNet";
-
-			consensus.SubsidyHalvingInterval = 210000;
-			consensus.MajorityEnforceBlockUpgrade = 51;
-			consensus.MajorityRejectBlockOutdated = 75;
-			consensus.MajorityWindow = 100;
-			consensus.BuriedDeployments[BuriedDeployments.BIP34] = 21111;
-			consensus.BuriedDeployments[BuriedDeployments.BIP65] = 581885;
-			consensus.BuriedDeployments[BuriedDeployments.BIP66] = 330776;
-			consensus.BIP34Hash = new uint256("0x0000000023b3a96d3484e5abb3755c413e7d41500f8e2a5c3f0dd01299cd8ef8");
-			consensus.PowLimit = new Target(new uint256("00000000ffffffffffffffffffffffffffffffffffffffffffffffffffffffff"));
-			consensus.SegWitHeight = 2000000000;
-			consensus.PowTargetTimespan = TimeSpan.FromSeconds(14 * 24 * 60 * 60); // two weeks
-			consensus.PowTargetSpacing = TimeSpan.FromSeconds(10 * 60);
-			consensus.PowAllowMinDifficultyBlocks = true;
-			consensus.PowNoRetargeting = false;
-			consensus.RuleChangeActivationThreshold = 1512; // 75% for testchains
-			consensus.MinerConfirmationWindow = 2016; // nPowTargetTimespan / nPowTargetSpacing
-
-			consensus.BIP9Deployments[BIP9Deployments.TestDummy] = new BIP9DeploymentsParameters(28, 1199145601, 1230767999);
-			consensus.BIP9Deployments[BIP9Deployments.CSV] = new BIP9DeploymentsParameters(0, 1456790400, 1493596800);
-			consensus.BIP9Deployments[BIP9Deployments.Segwit] = new BIP9DeploymentsParameters(1, 1462060800, 1493596800);
-
-			consensus.LastPOWBlock = 0x7fffffff;
-
-			var pchMessageStart = new byte[4];
-			pchMessageStart[0] = 0xcd;
-			pchMessageStart[1] = 0xf2;
-			pchMessageStart[2] = 0xc0;
-			pchMessageStart[3] = 0xef;
-			var mhash = BitConverter.ToUInt32(pchMessageStart, 0);
-			magic = mhash;
-
-			vAlertPubKey = DataEncoders.Encoders.Hex.DecodeData("0471dc165db490094d35cde15b1f5d755fa6ad6f2b5ed0f340e3f17f57389c3c2af113a8cbcc885bde73305a553b5640c83021128008ddf882e856336269080496");
-			nDefaultPort = 25714;
-			nRPCPort = 25715;
-
-			// Modify the testnet genesis block so the timestamp is valid for a later start.
-			genesis = CreateGenesisBlock(1470467000, 235708, 520159231, 1, Money.Zero);
-			consensus.HashGenesisBlock = genesis.GetHash();
-
-			assert(consensus.HashGenesisBlock == uint256.Parse("0x00000161ec84df354cc488b6de9c2a24ba12046e6c0286a797d6a0c8a43f0515"));
-
-#if !NOSOCKET
-			vFixedSeeds.Clear();
-			vSeeds.Clear();
-#endif
-
-			base58Prefixes = Network.Main.base58Prefixes.ToArray();
-			base58Prefixes[(int)Base58Type.PUBKEY_ADDRESS] = new byte[] { (111) };
-			base58Prefixes[(int)Base58Type.SCRIPT_ADDRESS] = new byte[] { (196) };
-			base58Prefixes[(int)Base58Type.SECRET_KEY] = new byte[] { (239) };
-			base58Prefixes[(int)Base58Type.EXT_PUBLIC_KEY] = new byte[] { (0x04), (0x35), (0x87), (0xCF) };
-			base58Prefixes[(int)Base58Type.EXT_SECRET_KEY] = new byte[] { (0x04), (0x35), (0x83), (0x94) };
-			base58Prefixes[(int)Base58Type.STEALTH_ADDRESS] = new byte[] { 0x2b };
-			base58Prefixes[(int)Base58Type.ASSET_ID] = new byte[] { 115 };
-			base58Prefixes[(int)Base58Type.COLORED_ADDRESS] = new byte[] { 0x13 };
-			base58Prefixes[(int)Base58Type.WITNESS_P2WPKH] = new byte[] { (0x03) };
-			base58Prefixes[(int)Base58Type.WITNESS_P2WSH] = new byte[] { (40) };
-		}
-		private void InitReg()
-		{
-			name = "RegTest";
-			consensus.SubsidyHalvingInterval = 150;
-			consensus.MajorityEnforceBlockUpgrade = 750;
-			consensus.MajorityRejectBlockOutdated = 950;
-			consensus.MajorityWindow = 1000;
-			consensus.BuriedDeployments[BuriedDeployments.BIP34] = 100000000;
-			consensus.BuriedDeployments[BuriedDeployments.BIP65] = 100000000;
-			consensus.BuriedDeployments[BuriedDeployments.BIP66] = 100000000;
-			consensus.BIP34Hash = new uint256();
-			consensus.PowLimit = new Target(new uint256("7fffffffffffffffffffffffffffffffffffffffffffffffffffffffffffffff"));
-			consensus.SegWitHeight = 0;
-			consensus.PowTargetTimespan = TimeSpan.FromSeconds(14 * 24 * 60 * 60); // two weeks
-			consensus.PowTargetSpacing = TimeSpan.FromSeconds(10 * 60);
-			consensus.PowAllowMinDifficultyBlocks = true;
-			consensus.PowNoRetargeting = true;
-			consensus.RuleChangeActivationThreshold = 108;
-			consensus.MinerConfirmationWindow = 144;
-
-			consensus.LastPOWBlock = 0x7fffffff;
-
-			var pchMessageStart = new byte[4];
-			pchMessageStart[0] = 0xcd;
-			pchMessageStart[1] = 0xf2;
-			pchMessageStart[2] = 0xc0;
-			pchMessageStart[3] = 0xef;
-			var mhash = BitConverter.ToUInt32(pchMessageStart, 0);
-			magic = mhash;
-
-			nSubsidyHalvingInterval = 150;
-
-			consensus.BIP9Deployments[BIP9Deployments.TestDummy] = new BIP9DeploymentsParameters(28, 0, 999999999);
-			consensus.BIP9Deployments[BIP9Deployments.CSV] = new BIP9DeploymentsParameters(0, 0, 999999999);
-			consensus.BIP9Deployments[BIP9Deployments.Segwit] = new BIP9DeploymentsParameters(1, 0, 999999999);
-
-			genesis = CreateGenesisBlock(1411111111, 1659424, 545259519, 1, Money.Zero);
-			consensus.HashGenesisBlock = genesis.GetHash();
-			nDefaultPort = 18444;
-
-			assert(consensus.HashGenesisBlock == uint256.Parse("0x00000d97ffc6d5e27e78954c5bf9022b081177756488f44780b4f3c2210b1645"));
-
-#if !NOSOCKET
-			vSeeds.Clear();  // Regtest mode doesn't have any DNS seeds.
-#endif
-			base58Prefixes = Network.TestNet.base58Prefixes.ToArray();
-			base58Prefixes[(int)Base58Type.PUBKEY_ADDRESS] = new byte[] { (111) };
-			base58Prefixes[(int)Base58Type.SCRIPT_ADDRESS] = new byte[] { (196) };
-			base58Prefixes[(int)Base58Type.SECRET_KEY] = new byte[] { (239) };
-			base58Prefixes[(int)Base58Type.EXT_PUBLIC_KEY] = new byte[] { (0x04), (0x35), (0x87), (0xCF) };
-			base58Prefixes[(int)Base58Type.EXT_SECRET_KEY] = new byte[] { (0x04), (0x35), (0x83), (0x94) };
-			base58Prefixes[(int)Base58Type.COLORED_ADDRESS] = new byte[] { 0x13 };
-		}
-
-        private Block CreateGenesisBlock(uint nTime, uint nNonce, uint nBits, int nVersion, Money genesisReward)
-        {
-            string pszTimestamp = "http://www.theonion.com/article/olympics-head-priestess-slits-throat-official-rio--53466";
-            return CreateGenesisBlock(pszTimestamp, nTime, nNonce, nBits, nVersion, genesisReward);
-        }
-
-        private Block CreateGenesisBlock(string pszTimestamp, uint nTime, uint nNonce, uint nBits, int nVersion, Money genesisReward)
-        {
-            Transaction txNew = new Transaction();
-            txNew.Version = 1;
-            txNew.Time = nTime;
-            txNew.AddInput(new TxIn()
-            {
-                ScriptSig = new Script(Op.GetPushOp(0), new Op()
-                {
-                    Code = (OpcodeType)0x1,
-                    PushData = new[] { (byte)42 }
-                }, Op.GetPushOp(Encoders.ASCII.DecodeData(pszTimestamp)))
-            });
-            txNew.AddOutput(new TxOut()
-            {
-                Value = genesisReward,
-            });
-            Block genesis = new Block();
-            genesis.Header.BlockTime = Utils.UnixTimeToDateTime(nTime);
-            genesis.Header.Bits = nBits;
-            genesis.Header.Nonce = nNonce;
-            genesis.Header.Version = nVersion;
-            genesis.Transactions.Add(txNew);
-            genesis.Header.HashPrevBlock = uint256.Zero;
-            genesis.UpdateMerkleRoot();
-            return genesis;
-        }
-
-		protected static void assert(bool v)
-		{
-			if(!v)
-				throw new InvalidOperationException("Invalid network");
-		}
-
-		public BitcoinSecret CreateBitcoinSecret(string base58)
-		{
-			return new BitcoinSecret(base58, this);
-		}
-
-		/// <summary>
-		/// Create a bitcoin address from base58 data, return a BitcoinAddress or BitcoinScriptAddress
-		/// </summary>
-		/// <param name="base58">base58 address</param>
-		/// <exception cref="System.FormatException">Invalid base58 address</exception>
-		/// <returns>BitcoinScriptAddress, BitcoinAddress</returns>
-		public BitcoinAddress CreateBitcoinAddress(string base58)
-		{
-			var type = GetBase58Type(base58);
-			if(!type.HasValue)
-				throw new FormatException("Invalid Base58 version");
-			if(type == Base58Type.PUBKEY_ADDRESS)
-				return new BitcoinPubKeyAddress(base58, this);
-			if(type == Base58Type.SCRIPT_ADDRESS)
-				return new BitcoinScriptAddress(base58, this);
-			throw new FormatException("Invalid Base58 version");
-		}
-
-		public BitcoinScriptAddress CreateBitcoinScriptAddress(string base58)
-		{
-			return new BitcoinScriptAddress(base58, this);
-		}
-
-		private Base58Type? GetBase58Type(string base58)
-		{
-			var bytes = Encoders.Base58Check.DecodeData(base58);
-			for(int i = 0; i < base58Prefixes.Length; i++)
-			{
-				var prefix = base58Prefixes[i];
-				if(prefix == null)
-					continue;
-				if(bytes.Length < prefix.Length)
-					continue;
-				if(Utils.ArrayEqual(bytes, 0, prefix, 0, prefix.Length))
-					return (Base58Type)i;
-			}
-			return null;
-		}
-
-		public static Network GetNetworkFromBase58Data(string base58, Base58Type? expectedType = null)
-		{
-			foreach(var network in GetNetworks())
-			{
-				var type = network.GetBase58Type(base58);
-				if(type.HasValue)
-				{
-					if(expectedType != null && expectedType.Value != type.Value)
-						continue;
-					if(type.Value == Base58Type.COLORED_ADDRESS)
-					{
-						var raw = Encoders.Base58Check.DecodeData(base58);
-						var version = network.GetVersionBytes(type.Value);
-						raw = raw.Skip(version.Length).ToArray();
-						base58 = Encoders.Base58Check.EncodeData(raw);
-						return GetNetworkFromBase58Data(base58, null);
-					}
-					return network;
-				}
-			}
-			return null;
-		}
-
-		/// <summary>
-		/// Find automatically the data type and the network to which belong the base58 data
-		/// </summary>
-		/// <param name="base58">base58 data</param>
-		/// <exception cref="System.FormatException">Invalid base58 data</exception>
-		public static Base58Data CreateFromBase58Data(string base58, Network expectedNetwork = null)
-		{
-			if(base58 == null)
-				throw new ArgumentNullException("base58");
-			bool invalidNetwork = false;
-			foreach(var network in expectedNetwork?.EnumerateNetworks() ?? GetNetworks())
-			{
-				var type = network.GetBase58Type(base58);
-				if(type.HasValue)
-				{
-					if(type.Value == Base58Type.COLORED_ADDRESS)
-					{
-						var inner = BitcoinAddress.Create(BitcoinColoredAddress.GetWrappedBase58(base58, network));
-						if(inner.Network != network)
-							continue;
-					}
-					if(expectedNetwork != null && network != expectedNetwork)
-					{
-						invalidNetwork = true;
-						continue;
-					}
-					return network.CreateBase58Data(type.Value, base58);
-				}
-			}
-			if(invalidNetwork)
-				throw new FormatException("Invalid network");
-			throw new FormatException("Invalid base58 data");
-		}
-
-		public static T CreateFromBase58Data<T>(string base58, Network expectedNetwork = null) where T : Base58Data
-		{
-			if(base58 == null)
-				throw new ArgumentNullException("base58");
-			var result = CreateFromBase58Data(base58, expectedNetwork) as T;
-			if(result == null)
-				throw new FormatException("Invalid base58 data");
-			return result;
-		}
-
-		public T Parse<T>(string base58) where T : Base58Data
-		{
-			var type = GetBase58Type(base58);
-			if(type.HasValue)
-			{
-				var result = CreateBase58Data(type.Value, base58) as T;
-				if(result == null)
-					throw new FormatException("Invalid base58 data");
-				return result;
-			}
-			throw new FormatException("Invalid base58 data");
-		}
-
-		public T TryParse<T>(string base58) where T : Base58Data
-		{
-			var type = GetBase58Type(base58);
-			if(type.HasValue)
-			{
-				return CreateBase58Data(type.Value, base58) as T;
-			}
-			return null;
-		}
-
-		public Base58Data CreateBase58Data(Base58Type type, string base58)
-		{
-			if(type == Base58Type.EXT_PUBLIC_KEY)
-				return CreateBitcoinExtPubKey(base58);
-			if(type == Base58Type.EXT_SECRET_KEY)
-				return CreateBitcoinExtKey(base58);
-			if(type == Base58Type.PUBKEY_ADDRESS)
-				return CreateBitcoinAddress(base58);
-			if(type == Base58Type.SCRIPT_ADDRESS)
-				return CreateBitcoinScriptAddress(base58);
-			if(type == Base58Type.SECRET_KEY)
-				return CreateBitcoinSecret(base58);
-			if(type == Base58Type.CONFIRMATION_CODE)
-				return CreateConfirmationCode(base58);
-			if(type == Base58Type.ENCRYPTED_SECRET_KEY_EC)
-				return CreateEncryptedKeyEC(base58);
-			if(type == Base58Type.ENCRYPTED_SECRET_KEY_NO_EC)
-				return CreateEncryptedKeyNoEC(base58);
-			if(type == Base58Type.PASSPHRASE_CODE)
-				return CreatePassphraseCode(base58);
-			if(type == Base58Type.STEALTH_ADDRESS)
-				return CreateStealthAddress(base58);
-			if(type == Base58Type.ASSET_ID)
-				return CreateAssetId(base58);
-			if(type == Base58Type.COLORED_ADDRESS)
-				return CreateColoredAddress(base58);
-			if(type == Base58Type.WITNESS_P2WPKH)
-				return CreateWitPubKeyAddress(base58);
-			if(type == Base58Type.WITNESS_P2WSH)
-				return CreateWitScriptAddress(base58);
-			throw new NotSupportedException("Invalid Base58Data type : " + type.ToString());
-		}
-
-		private BitcoinWitScriptAddress CreateWitScriptAddress(string base58)
-		{
-			return new BitcoinWitScriptAddress(base58, this);
-		}
-
-		private BitcoinWitPubKeyAddress CreateWitPubKeyAddress(string base58)
-		{
-			return new BitcoinWitPubKeyAddress(base58, this);
-		}
-
-		private BitcoinColoredAddress CreateColoredAddress(string base58)
-		{
-			return new BitcoinColoredAddress(base58, this);
-		}
-
-		public BitcoinAssetId CreateAssetId(string base58)
-		{
-			return new BitcoinAssetId(base58, this);
-		}
-
-		public BitcoinStealthAddress CreateStealthAddress(string base58)
-		{
-			return new BitcoinStealthAddress(base58, this);
-		}
-
-		private BitcoinPassphraseCode CreatePassphraseCode(string base58)
-		{
-			return new BitcoinPassphraseCode(base58, this);
-		}
-
-		private BitcoinEncryptedSecretNoEC CreateEncryptedKeyNoEC(string base58)
-		{
-			return new BitcoinEncryptedSecretNoEC(base58, this);
-		}
-
-		private BitcoinEncryptedSecretEC CreateEncryptedKeyEC(string base58)
-		{
-			return new BitcoinEncryptedSecretEC(base58, this);
-		}
-
-		private Base58Data CreateConfirmationCode(string base58)
-		{
-			return new BitcoinConfirmationCode(base58, this);
-		}
-
-		private Base58Data CreateBitcoinExtPubKey(string base58)
-		{
-			return new BitcoinExtPubKey(base58, this);
-		}
-
-
-		public BitcoinExtKey CreateBitcoinExtKey(ExtKey key)
-		{
-			return new BitcoinExtKey(key, this);
-		}
-
-		public BitcoinExtPubKey CreateBitcoinExtPubKey(ExtPubKey pubkey)
-		{
-			return new BitcoinExtPubKey(pubkey, this);
-		}
-
-		public BitcoinExtKey CreateBitcoinExtKey(string base58)
-		{
-			return new BitcoinExtKey(base58, this);
-		}
-
-		public byte[] GetVersionBytes(Base58Type type)
-		{
-			var prefix = base58Prefixes[(int)type];
-			if(prefix == null)
-				throw new InvalidOperationException("The network " + this + " does not have any prefix for base58 " + Enum.GetName(typeof(Base58Type), type));
-			return prefix.ToArray();
-		}
-
-		public override string ToString()
-		{
-			return name;
-		}
-
-		public Block GetGenesis()
-		{
-			var block = new Block();
-			block.ReadWrite(genesis.ToBytes());
-			return block;
-		}
-
-
-		public uint256 GenesisHash
-		{
-			get
-			{
-				return consensus.HashGenesisBlock;
-			}
-		}
-
-		public static IEnumerable<Network> GetNetworks()
-		{
-			yield return Main;
-			yield return TestNet;
-			//yield return RegTest;
-		}
-
-		
-		// todo: change this design: 
-		// the Network object should not have static items
-		// this will make it testable by dependency injections
-		public virtual IEnumerable<Network> EnumerateNetworks()
-		{
-			// weired hack to get the tests to work 
-			return GetNetworks();
-		}
-
-		/// <summary>
-		/// Get network from protocol magic number
-		/// </summary>
-		/// <param name="magic">Magic number</param>
-		/// <returns>The network, or null of the magic number does not match any network</returns>
-		public static Network GetNetwork(uint magic)
-		{
-			return GetNetworks().FirstOrDefault(r => r.Magic == magic);
-		}
-
-		/// <summary>
-		/// Get network from name
-		/// </summary>
-		/// <param name="name">main,mainnet,testnet,test,testnet3,reg,regtest,seg,segnet</param>
-		/// <returns>The network or null of the name does not match any network</returns>
-		public static Network GetNetwork(string name)
-		{
-			if(name == null)
-				throw new ArgumentNullException("name");
-			name = name.ToLowerInvariant();
-			switch(name)
-			{
-				case "main":
-				case "mainnet":
-					return Network.Main;
-				case "testnet":
-				case "test":
-				case "testnet3":
-					return Network.TestNet;
-				case "reg":
-				case "regtest":
-				case "regnet":
-					return Network.RegTest;
-				default:
-					return null;
-			}
-		}
-
-		public BitcoinSecret CreateBitcoinSecret(Key key)
-		{
-			return new BitcoinSecret(key, this);
-		}
-		public BitcoinPubKeyAddress CreateBitcoinAddress(KeyId dest)
-		{
-			if(dest == null)
-				throw new ArgumentNullException("dest");
-			return new BitcoinPubKeyAddress(dest, this);
-		}
-
-		private BitcoinAddress CreateBitcoinScriptAddress(ScriptId scriptId)
-		{
-			return new BitcoinScriptAddress(scriptId, this);
-		}
-
-		public Message ParseMessage(byte[] bytes, ProtocolVersion version = ProtocolVersion.PROTOCOL_VERSION)
-		{
-			BitcoinStream bstream = new BitcoinStream(bytes);
-			Message message = new Message();
-			using(bstream.ProtocolVersionScope(version))
-			{
-				bstream.ReadWrite(ref message);
-			}
-			if(message.Magic != magic)
-				throw new FormatException("Unexpected magic field in the message");
-			return message;
-		}
-
-#if !NOSOCKET
-		public IEnumerable<NetworkAddress> SeedNodes
-		{
-			get
-			{
-				return this.vFixedSeeds;
-			}
-		}
-		public IEnumerable<DNSSeedData> DNSSeeds
-		{
-			get
-			{
-				return this.vSeeds;
-			}
-		}
-#endif
-		public byte[] _MagicBytes;
-		public byte[] MagicBytes
-		{
-			get
-			{
-				if(_MagicBytes == null)
-				{
-					var bytes = new byte[]
-					{
-						(byte)Magic,
-						(byte)(Magic >> 8),
-						(byte)(Magic >> 16),
-						(byte)(Magic >> 24)
-					};
-					_MagicBytes = bytes;
-				}
-				return _MagicBytes;
-			}
-		}
-		public uint Magic
-		{
-			get
-			{
-				return magic;
-			}
-		}
-
-		public Money GetReward(int nHeight)
-		{
-			long nSubsidy = new Money(50 * Money.COIN);
-			int halvings = nHeight / nSubsidyHalvingInterval;
-
-			// Force block reward to zero when right shift is undefined.
-			if(halvings >= 64)
-				return Money.Zero;
-
-			// Subsidy is cut in half every 210,000 blocks which will occur approximately every 4 years.
-			nSubsidy >>= halvings;
-
-			return new Money(nSubsidy);
-		}
-
-		public bool ReadMagic(Stream stream, CancellationToken cancellation, bool throwIfEOF = false)
-		{
-			byte[] bytes = new byte[1];
-			for(int i = 0; i < MagicBytes.Length; i++)
-			{
-				i = Math.Max(0, i);
-				cancellation.ThrowIfCancellationRequested();
-
-				var read = stream.ReadEx(bytes, 0, bytes.Length, cancellation);
-				if(read == 0)
-					if(throwIfEOF)
-						throw new EndOfStreamException("No more bytes to read");
-					else
-						return false;
-				if(read != 1)
-					i--;
-				else if(_MagicBytes[i] != bytes[0])
-					i = _MagicBytes[0] == bytes[0] ? 0 : - 1;
-			}
-			return true;
-		}
-
-		public int SpendableCoinbaseDepth
-		{
-			get;
-			private set;
-		}
-	}
-}
-=======
-﻿using NBitcoin.DataEncoders;
-using NBitcoin.Protocol;
-using NBitcoin.Stealth;
-using System;
-using System.Collections.Generic;
-using System.IO;
-using System.Linq;
-using System.Net;
-using System.Text;
-using System.Threading;
-using System.Threading.Tasks;
-
-namespace NBitcoin
-{
-	public class DNSSeedData
-	{
-		string name, host;
-		public string Name
-		{
-			get
-			{
-				return name;
-			}
-		}
-		public string Host
-		{
-			get
-			{
-				return host;
-			}
-		}
-		public DNSSeedData(string name, string host)
-		{
-			this.name = name;
-			this.host = host;
-		}
-#if !NOSOCKET
-		IPAddress[] _Addresses = null;
-		public IPAddress[] GetAddressNodes()
-		{
-			if(_Addresses != null)
-				return _Addresses;
-			try
-			{
-				_Addresses = Dns.GetHostAddressesAsync(host).Result;
-			}
-			catch(AggregateException ex)
-			{
-				System.Runtime.ExceptionServices.ExceptionDispatchInfo.Capture(ex.InnerException).Throw();
-			}
-			return _Addresses;
-		}
-#endif
-		public override string ToString()
-		{
-			return name + " (" + host + ")";
-		}
-	}
-	public enum Base58Type
-	{
-		PUBKEY_ADDRESS,
-		SCRIPT_ADDRESS,
-		SECRET_KEY,
-		EXT_PUBLIC_KEY,
-		EXT_SECRET_KEY,
-		ENCRYPTED_SECRET_KEY_EC,
-		ENCRYPTED_SECRET_KEY_NO_EC,
-		PASSPHRASE_CODE,
-		CONFIRMATION_CODE,
-		STEALTH_ADDRESS,
-		ASSET_ID,
-		COLORED_ADDRESS,
-		WITNESS_P2WPKH,
-		WITNESS_P2WSH,
-		MAX_BASE58_TYPES,
-	};
-
-	public enum BuriedDeployments : int
-	{
-		/// <summary>
-		/// Height in coinbase
-		/// </summary>
-		BIP34,
-		/// <summary>
-		/// Height in OP_CLTV
-		/// </summary>
-		BIP65,
-		/// <summary>
-		/// Strict DER signature
-		/// </summary>
-		BIP66
-	}
-
-	public class Consensus
-	{
-		public static Consensus Main
-		{
-			get
-			{
-				return Network.Main.Consensus;
-			}
-		}
-		public static Consensus TestNet
-		{
-			get
-			{
-				return Network.TestNet.Consensus;
-			}
-		}
-		public static Consensus RegTest
-		{
-			get
-			{
-				return Network.RegTest.Consensus;
-			}
-		}
-		public class BuriedDeploymentsArray
-		{
-			Consensus _Parent;
-			int[] _Heights;
-			public BuriedDeploymentsArray(Consensus parent)
-			{
-				_Parent = parent;
-				_Heights = new int[Enum.GetValues(typeof(BuriedDeployments)).Length];
-			}
-			public int this[BuriedDeployments index]
-			{
-				get
-				{
-					return _Heights[(int)index];
-				}
-				set
-				{
-					_Parent.EnsureNotFrozen();
-					_Heights[(int)index] = value;
-				}
-			}
-		}
-		public class BIP9DeploymentsArray
-		{
-			Consensus _Parent;
-			BIP9DeploymentsParameters[] _Parameters;
-			public BIP9DeploymentsArray(Consensus parent)
-			{
-				_Parent = parent;
-				_Parameters = new BIP9DeploymentsParameters[Enum.GetValues(typeof(BIP9Deployments)).Length];
-			}
-
-			public BIP9DeploymentsParameters this[BIP9Deployments index]
-			{
-				get
-				{
-					return _Parameters[(int)index];
-				}
-				set
-				{
-					_Parent.EnsureNotFrozen();
-					_Parameters[(int)index] = value;
-				}
-			}
-		}
-
-		public Consensus()
-		{
-			_BuriedDeployments = new BuriedDeploymentsArray(this);
-			_BIP9Deployments = new BIP9DeploymentsArray(this);
-		}
-		private readonly BuriedDeploymentsArray _BuriedDeployments;
-		public BuriedDeploymentsArray BuriedDeployments
-		{
-			get
-			{
-				return _BuriedDeployments;
-			}
-		}
-
-
-		private readonly BIP9DeploymentsArray _BIP9Deployments;
-		public BIP9DeploymentsArray BIP9Deployments
-		{
-			get
-			{
-				return _BIP9Deployments;
-			}
-		}
-
-		int _SubsidyHalvingInterval;
-		public int SubsidyHalvingInterval
-		{
-			get
-			{
-				return _SubsidyHalvingInterval;
-			}
-			set
-			{
-				EnsureNotFrozen();
-				_SubsidyHalvingInterval = value;
-			}
-		}
-
-
-		int _MajorityEnforceBlockUpgrade;
-		public int MajorityEnforceBlockUpgrade
-		{
-			get
-			{
-				return _MajorityEnforceBlockUpgrade;
-			}
-			set
-			{
-				EnsureNotFrozen();
-				_MajorityEnforceBlockUpgrade = value;
-			}
-		}
-
-		int _MajorityRejectBlockOutdated;
-		public int MajorityRejectBlockOutdated
-		{
-			get
-			{
-				return _MajorityRejectBlockOutdated;
-			}
-			set
-			{
-				EnsureNotFrozen();
-				_MajorityRejectBlockOutdated = value;
-			}
-		}
-
-		int _MajorityWindow;
-		public int MajorityWindow
-		{
-			get
-			{
-				return _MajorityWindow;
-			}
-			set
-			{
-				EnsureNotFrozen();
-				_MajorityWindow = value;
-			}
-		}
-
-		uint256 _BIP34Hash;
-		public uint256 BIP34Hash
-		{
-			get
-			{
-				return _BIP34Hash;
-			}
-			set
-			{
-				EnsureNotFrozen();
-				_BIP34Hash = value;
-			}
-		}
-
-
-		Target _PowLimit;
-		public Target PowLimit
-		{
-			get
-			{
-				return _PowLimit;
-			}
-			set
-			{
-				EnsureNotFrozen();
-				_PowLimit = value;
-			}
-		}
-
-
-		TimeSpan _PowTargetTimespan;
-		public TimeSpan PowTargetTimespan
-		{
-			get
-			{
-				return _PowTargetTimespan;
-			}
-			set
-			{
-				EnsureNotFrozen();
-				_PowTargetTimespan = value;
-			}
-		}
-
-
-		TimeSpan _PowTargetSpacing;
-		public TimeSpan PowTargetSpacing
-		{
-			get
-			{
-				return _PowTargetSpacing;
-			}
-			set
-			{
-				EnsureNotFrozen();
-				_PowTargetSpacing = value;
-			}
-		}
-
-
-		bool _PowAllowMinDifficultyBlocks;
-		public bool PowAllowMinDifficultyBlocks
-		{
-			get
-			{
-				return _PowAllowMinDifficultyBlocks;
-			}
-			set
-			{
-				EnsureNotFrozen();
-				_PowAllowMinDifficultyBlocks = value;
-			}
-		}
-
-
-		bool _PowNoRetargeting;
-		public bool PowNoRetargeting
-		{
-			get
-			{
-				return _PowNoRetargeting;
-			}
-			set
-			{
-				EnsureNotFrozen();
-				_PowNoRetargeting = value;
-			}
-		}
-
-
-		uint256 _HashGenesisBlock;
-		public uint256 HashGenesisBlock
-		{
-			get
-			{
-				return _HashGenesisBlock;
-			}
-			set
-			{
-				EnsureNotFrozen();
-				_HashGenesisBlock = value;
-			}
-		}
-
-		uint256 _MinimumChainWork;
-		public uint256 MinimumChainWork
-		{
-			get
-			{
-				return _MinimumChainWork;
-			}
-			set
-			{
-				EnsureNotFrozen();
-				_MinimumChainWork = value;
-			}
-		}
-
-		public long DifficultyAdjustmentInterval
-		{
-			get
-			{
-				return ((long)PowTargetTimespan.TotalSeconds / (long)PowTargetSpacing.TotalSeconds);
-			}
-		}
-
-		int _MinerConfirmationWindow;
-		public int MinerConfirmationWindow
-		{
-			get
-			{
-				return _MinerConfirmationWindow;
-			}
-			set
-			{
-				EnsureNotFrozen();
-				_MinerConfirmationWindow = value;
-			}
-		}
-
-		int _RuleChangeActivationThreshold;
-		public int RuleChangeActivationThreshold
-		{
-			get
-			{
-				return _RuleChangeActivationThreshold;
-			}
-			set
-			{
-				EnsureNotFrozen();
-				_RuleChangeActivationThreshold = value;
-			}
-		}
-
-
-		int _CoinbaseMaturity = 100;
-		public int CoinbaseMaturity
-		{
-			get
-			{
-				return _CoinbaseMaturity;
-			}
-			set
-			{
-				EnsureNotFrozen();
-				_CoinbaseMaturity = value;
-			}
-		}
-
-		bool frozen = false;
-		public void Freeze()
-		{
-			frozen = true;
-		}
-		private void EnsureNotFrozen()
-		{
-			if(frozen)
-				throw new InvalidOperationException("This instance can't be modified");
-		}
-
-		public Consensus Clone()
-		{
-			return new Consensus()
-			{
-				_BIP34Hash = _BIP34Hash,
-				_HashGenesisBlock = _HashGenesisBlock,
-				_MajorityEnforceBlockUpgrade = _MajorityEnforceBlockUpgrade,
-				_MajorityRejectBlockOutdated = _MajorityRejectBlockOutdated,
-				_MajorityWindow = _MajorityWindow,
-				_MinerConfirmationWindow = _MinerConfirmationWindow,
-				_PowAllowMinDifficultyBlocks = _PowAllowMinDifficultyBlocks,
-				_PowLimit = _PowLimit,
-				_PowNoRetargeting = _PowNoRetargeting,
-				_PowTargetSpacing = _PowTargetSpacing,
-				_PowTargetTimespan =_PowTargetTimespan,
-				_RuleChangeActivationThreshold = _RuleChangeActivationThreshold,
-				_SubsidyHalvingInterval = _SubsidyHalvingInterval,
-				_CoinbaseMaturity = _CoinbaseMaturity,
-				_MinimumChainWork = _MinimumChainWork
-			};
-		}
-	}
-	public class Network
-	{
-		internal byte[][] base58Prefixes = new byte[14][];
-
-
-		static string[] pnSeed = new[] { "1.34.168.128:8333", "1.202.128.218:8333", "2.30.0.210:8333", "5.9.96.203:8333", "5.45.71.130:8333", "5.45.98.141:8333", "5.102.145.68:8333", "5.135.160.77:8333", "5.189.134.246:8333", "5.199.164.132:8333", "5.249.135.102:8333", "8.19.44.110:8333", "8.22.230.8:8333", "14.200.200.145:8333", "18.228.0.188:8333", "18.228.0.200:8333", "23.24.168.97:8333", "23.28.35.227:8333", "23.92.76.170:8333", "23.99.64.119:8333", "23.228.166.128:8333", "23.229.45.32:8333", "24.8.105.128:8333", "24.16.69.137:8333", "24.94.98.96:8333", "24.102.118.7:8333", "24.118.166.228:8333", "24.122.133.49:8333", "24.166.97.162:8333", "24.213.235.242:8333", "24.226.107.64:8333", "24.228.192.171:8333", "27.140.133.18:8333", "31.41.40.25:8333", "31.43.101.59:8333", "31.184.195.181:8333", "31.193.139.66:8333", "37.200.70.102:8333", "37.205.10.151:8333", "42.3.106.227:8333", "42.60.133.106:8333", "45.56.85.231:8333", "45.56.102.228:8333", "45.79.130.235:8333", "46.28.204.61:11101", "46.38.235.229:8333", "46.59.2.74:8333", "46.101.132.37:8333", "46.101.168.50:8333", "46.163.76.230:8333", "46.166.161.103:8333", "46.182.132.100:8333", "46.223.36.94:8333", "46.227.66.132:8333", "46.227.66.138:8333", "46.239.107.74:8333", "46.249.39.100:8333", "46.250.98.108:8333", "50.7.37.114:8333", "50.81.53.151:8333", "50.115.43.253:8333", "50.116.20.87:8333", "50.116.33.92:8333", "50.125.167.245:8333", "50.143.9.51:8333", "50.188.192.133:8333", "54.77.162.76:8333", "54.153.97.109:8333", "54.165.192.125:8333", "58.96.105.85:8333", "59.167.196.135:8333", "60.29.227.163:8333", "61.35.225.19:8333", "62.43.130.178:8333", "62.109.49.26:8333", "62.202.0.97:8333", "62.210.66.227:8333", "62.210.192.169:8333", "64.74.98.205:8333", "64.156.193.100:8333", "64.203.102.86:8333", "64.229.142.48:8333", "65.96.193.165:8333", "66.30.3.7:8333", "66.114.33.49:8333", "66.118.133.194:8333", "66.135.10.126:8333", "66.172.10.4:8333", "66.194.38.250:8333", "66.194.38.253:8333", "66.215.192.104:8333", "67.60.98.115:8333", "67.164.35.36:8333", "67.191.162.244:8333", "67.207.195.77:8333", "67.219.233.140:8333", "67.221.193.55:8333", "67.228.162.228:8333", "68.50.67.199:8333", "68.62.3.203:8333", "68.65.205.226:9000", "68.106.42.191:8333", "68.150.181.198:8333", "68.196.196.106:8333", "68.224.194.81:8333", "69.46.5.194:8333", "69.50.171.238:8333", "69.64.43.152:8333", "69.65.41.13:8333", "69.90.132.200:8333", "69.143.1.243:8333", "69.146.98.216:8333", "69.165.246.38:8333", "69.207.6.135:8333", "69.251.208.26:8333", "70.38.1.101:8333", "70.38.9.66:8333", "70.90.2.18:8333", "71.58.228.226:8333", "71.199.11.189:8333", "71.199.193.202:8333", "71.205.232.181:8333", "71.236.200.162:8333", "72.24.73.186:8333", "72.52.130.110:8333", "72.53.111.37:8333", "72.235.38.70:8333", "73.31.171.149:8333", "73.32.137.72:8333", "73.137.133.238:8333", "73.181.192.103:8333", "73.190.2.60:8333", "73.195.192.137:8333", "73.222.35.117:8333", "74.57.199.180:8333", "74.82.233.205:8333", "74.85.66.82:8333", "74.101.224.127:8333", "74.113.69.16:8333", "74.122.235.68:8333", "74.193.68.141:8333", "74.208.164.219:8333", "75.100.37.122:8333", "75.145.149.169:8333", "75.168.34.20:8333", "76.20.44.240:8333", "76.100.70.17:8333", "76.168.3.239:8333", "76.186.140.103:8333", "77.92.68.221:8333", "77.109.101.142:8333", "77.110.11.86:8333", "77.242.108.18:8333", "78.46.96.150:9020", "78.84.100.95:8333", "79.132.230.144:8333", "79.133.43.63:8333", "79.160.76.153:8333", "79.169.34.24:8333", "79.188.7.78:8333", "80.217.226.25:8333", "80.223.100.179:8333", "80.240.129.221:8333", "81.1.173.243:8333", "81.7.11.50:8333", "81.7.16.17:8333", "81.66.111.3:8333", "81.80.9.71:8333", "81.140.43.138:8333", "81.171.34.37:8333", "81.174.247.50:8333", "81.181.155.53:8333", "81.184.5.253:8333", "81.187.69.130:8333", "81.230.3.84:8333", "82.42.128.51:8333", "82.74.226.21:8333", "82.142.75.50:8333", "82.199.102.10:8333", "82.200.205.30:8333", "82.221.108.21:8333", "82.221.128.35:8333", "82.238.124.41:8333", "82.242.0.245:8333", "83.76.123.110:8333", "83.150.9.196:8333", "83.162.196.192:8333", "83.162.234.224:8333", "83.170.104.91:8333", "83.255.66.118:8334", "84.2.34.104:8333", "84.45.98.91:8333", "84.47.161.150:8333", "84.212.192.131:8333", "84.215.169.101:8333", "84.238.140.176:8333", "84.245.71.31:8333", "85.17.4.212:8333", "85.114.128.134:8333", "85.159.237.191:8333", "85.166.130.189:8333", "85.199.4.228:8333", "85.214.66.168:8333", "85.214.195.210:8333", "85.229.0.73:8333", "86.21.96.45:8333", "87.48.42.199:8333", "87.81.143.82:8333", "87.81.251.72:8333", "87.104.24.185:8333", "87.104.168.104:8333", "87.117.234.71:8333", "87.118.96.197:8333", "87.145.12.57:8333", "87.159.170.190:8333", "88.150.168.160:8333", "88.208.0.79:8333", "88.208.0.149:8333", "88.214.194.226:8343", "89.1.11.32:8333", "89.36.235.108:8333", "89.67.96.2:15321", "89.98.16.41:8333", "89.108.72.195:8333", "89.156.35.157:8333", "89.163.227.28:8333", "89.212.33.237:8333", "89.212.160.165:8333", "89.231.96.83:8333", "89.248.164.64:8333", "90.149.193.199:8333", "91.77.239.245:8333", "91.106.194.97:8333", "91.126.77.77:8333", "91.134.38.195:8333", "91.156.97.181:8333", "91.207.68.144:8333", "91.209.77.101:8333", "91.214.200.205:8333", "91.220.131.242:8333", "91.220.163.18:8333", "91.233.23.35:8333", "92.13.96.93:8333", "92.14.74.114:8333", "92.27.7.209:8333", "92.221.228.13:8333", "92.255.207.73:8333", "93.72.167.148:8333", "93.74.163.234:8333", "93.123.174.66:8333", "93.152.166.29:8333", "93.181.45.188:8333", "94.19.12.244:8333", "94.190.227.112:8333", "94.198.135.29:8333", "94.224.162.65:8333", "94.226.107.86:8333", "94.242.198.161:8333", "95.31.10.209:8333", "95.65.72.244:8333", "95.84.162.95:8333", "95.90.139.46:8333", "95.183.49.27:8005", "95.215.47.133:8333", "96.23.67.85:8333", "96.44.166.190:8333", "97.93.225.74:8333", "98.26.0.34:8333", "98.27.225.102:8333", "98.229.117.229:8333", "98.249.68.125:8333", "98.255.5.155:8333", "99.101.240.114:8333", "101.100.174.138:8333", "101.251.203.6:8333", "103.3.60.61:8333", "103.30.42.189:8333", "103.224.165.48:8333", "104.36.83.233:8333", "104.37.129.22:8333", "104.54.192.251:8333", "104.128.228.252:8333", "104.128.230.185:8334", "104.130.161.47:8333", "104.131.33.60:8333", "104.143.0.156:8333", "104.156.111.72:8333", "104.167.111.84:8333", "104.193.40.248:8333", "104.197.7.174:8333", "104.197.8.250:8333", "104.223.1.133:8333", "104.236.97.140:8333", "104.238.128.214:8333", "104.238.130.182:8333", "106.38.234.84:8333", "106.185.36.204:8333", "107.6.4.145:8333", "107.150.2.6:8333", "107.150.40.234:8333", "107.155.108.130:8333", "107.161.182.115:8333", "107.170.66.231:8333", "107.190.128.226:8333", "107.191.106.115:8333", "108.16.2.61:8333", "109.70.4.168:8333", "109.162.35.196:8333", "109.163.235.239:8333", "109.190.196.220:8333", "109.191.39.60:8333", "109.234.106.191:8333", "109.238.81.82:8333", "114.76.147.27:8333", "115.28.224.127:8333", "115.68.110.82:18333", "118.97.79.218:8333", "118.189.207.197:8333", "119.228.96.233:8333", "120.147.178.81:8333", "121.41.123.5:8333", "121.67.5.230:8333", "122.107.143.110:8333", "123.2.170.98:8333", "123.110.65.94:8333", "123.193.139.19:8333", "125.239.160.41:8333", "128.101.162.193:8333", "128.111.73.10:8333", "128.140.229.73:8333", "128.175.195.31:8333", "128.199.107.63:8333", "128.199.192.153:8333", "128.253.3.193:20020", "129.123.7.7:8333", "130.89.160.234:8333", "131.72.139.164:8333", "131.191.112.98:8333", "133.1.134.162:8333", "134.19.132.53:8333", "137.226.34.42:8333", "141.41.2.172:8333", "141.255.128.204:8333", "142.217.12.106:8333", "143.215.129.126:8333", "146.0.32.101:8337", "147.229.13.199:8333", "149.210.133.244:8333", "149.210.162.187:8333", "150.101.163.241:8333", "151.236.11.189:8333", "153.121.66.211:8333", "154.20.2.139:8333", "159.253.23.132:8333", "162.209.106.123:8333", "162.210.198.184:8333", "162.218.65.121:8333", "162.222.161.49:8333", "162.243.132.6:8333", "162.243.132.58:8333", "162.248.99.164:53011", "162.248.102.117:8333", "163.158.35.110:8333", "164.15.10.189:8333", "164.40.134.171:8333", "166.230.71.67:8333", "167.160.161.199:8333", "168.103.195.250:8333", "168.144.27.112:8333", "168.158.129.29:8333", "170.75.162.86:8333", "172.90.99.174:8333", "172.245.5.156:8333", "173.23.166.47:8333", "173.32.11.194:8333", "173.34.203.76:8333", "173.171.1.52:8333", "173.175.136.13:8333", "173.230.228.139:8333", "173.247.193.70:8333", "174.49.132.28:8333", "174.52.202.72:8333", "174.53.76.87:8333", "174.109.33.28:8333", "176.28.12.169:8333", "176.35.182.214:8333", "176.36.33.113:8333", "176.36.33.121:8333", "176.58.96.173:8333", "176.121.76.84:8333", "178.62.70.16:8333", "178.62.111.26:8333", "178.76.169.59:8333", "178.79.131.32:8333", "178.162.199.216:8333", "178.175.134.35:8333", "178.248.111.4:8333", "178.254.1.170:8333", "178.254.34.161:8333", "179.43.143.120:8333", "179.208.156.198:8333", "180.200.128.58:8333", "183.78.169.108:8333", "183.96.96.152:8333", "184.68.2.46:8333", "184.73.160.160:8333", "184.94.227.58:8333", "184.152.68.163:8333", "185.7.35.114:8333", "185.28.76.179:8333", "185.31.160.202:8333", "185.45.192.129:8333", "185.66.140.15:8333", "186.2.167.23:8333", "186.220.101.142:8333", "188.26.5.33:8333", "188.75.136.146:8333", "188.120.194.140:8333", "188.121.5.150:8333", "188.138.0.114:8333", "188.138.33.239:8333", "188.166.0.82:8333", "188.182.108.129:8333", "188.191.97.208:8333", "188.226.198.102:8001", "190.10.9.217:8333", "190.75.143.144:8333", "190.139.102.146:8333", "191.237.64.28:8333", "192.3.131.61:8333", "192.99.225.3:8333", "192.110.160.122:8333", "192.146.137.1:8333", "192.183.198.204:8333", "192.203.228.71:8333", "193.0.109.3:8333", "193.12.238.204:8333", "193.91.200.85:8333", "193.234.225.156:8333", "194.6.233.38:8333", "194.63.143.136:8333", "194.126.100.246:8333", "195.134.99.195:8333", "195.159.111.98:8333", "195.159.226.139:8333", "195.197.175.190:8333", "198.48.199.108:8333", "198.57.208.134:8333", "198.57.210.27:8333", "198.62.109.223:8333", "198.167.140.8:8333", "198.167.140.18:8333", "199.91.173.234:8333", "199.127.226.245:8333", "199.180.134.116:8333", "200.7.96.99:8333", "201.160.106.86:8333", "202.55.87.45:8333", "202.60.68.242:8333", "202.60.69.232:8333", "202.124.109.103:8333", "203.30.197.77:8333", "203.88.160.43:8333", "203.151.140.14:8333", "203.219.14.204:8333", "205.147.40.62:8333", "207.235.39.214:8333", "207.244.73.8:8333", "208.12.64.225:8333", "208.76.200.200:8333", "209.40.96.121:8333", "209.126.107.176:8333", "209.141.40.149:8333", "209.190.75.59:8333", "209.208.111.142:8333", "210.54.34.164:8333", "211.72.66.229:8333", "212.51.144.42:8333", "212.112.33.157:8333", "212.116.72.63:8333", "212.126.14.122:8333", "213.66.205.194:8333", "213.111.196.21:8333", "213.122.107.102:8333", "213.136.75.175:8333", "213.155.7.24:8333", "213.163.64.31:8333", "213.163.64.208:8333", "213.165.86.136:8333", "213.184.8.22:8333", "216.15.78.182:8333", "216.55.143.154:8333", "216.115.235.32:8333", "216.126.226.166:8333", "216.145.67.87:8333", "216.169.141.169:8333", "216.249.92.230:8333", "216.250.138.230:8333", "217.20.171.43:8333", "217.23.2.71:8333", "217.23.2.242:8333", "217.25.9.76:8333", "217.40.226.169:8333", "217.123.98.9:8333", "217.155.36.62:8333", "217.172.32.18:20993", "218.61.196.202:8333", "218.231.205.41:8333", "220.233.77.200:8333", "223.18.226.85:8333", "223.197.203.82:8333", "223.255.166.142:8333" };
-
-
-		uint magic;
-		byte[] vAlertPubKey;
-		PubKey _AlertPubKey;
-		public PubKey AlertPubKey
-		{
-			get
-			{
-				if(_AlertPubKey == null)
-				{
-					_AlertPubKey = new PubKey(vAlertPubKey);
-				}
-				return _AlertPubKey;
-			}
-		}
-
-#if !NOSOCKET
-		List<DNSSeedData> vSeeds = new List<DNSSeedData>();
-		List<NetworkAddress> vFixedSeeds = new List<NetworkAddress>();
-#else
-		List<string> vSeeds = new List<string>();
-		List<string> vFixedSeeds = new List<string>();
-#endif
-		Block genesis = new Block();
-
-		private int nRPCPort;
-		public int RPCPort
-		{
-			get
-			{
-				return nRPCPort;
-			}
-		}
-
-		private int nDefaultPort;
-		public int DefaultPort
-		{
-			get
-			{
-				return nDefaultPort;
-			}
-		}
-
-
-		private Consensus consensus = new Consensus();
-		public Consensus Consensus
-		{
-			get
-			{
-				return consensus;
-			}
-		}
-
-		private Network()
-		{
-		}
-
-		private string name;
-
-		public string Name
-		{
-			get
-			{
-				return name;
-			}
-		}
-
-		static Network()
-		{
-			_Main = new Network();
-			_Main.InitMain();
-			_Main.Consensus.Freeze();
-
-			_TestNet = new Network();
-			_TestNet.InitTest();
-			_TestNet.Consensus.Freeze();
-
-			_RegTest = new Network();
-			_RegTest.InitReg();
-		}
-
-		static Network _Main;
-		public static Network Main
-		{
-			get
-			{
-				return _Main;
-			}
-		}
-
-		static Network _TestNet;
-		public static Network TestNet
-		{
-			get
-			{
-				return _TestNet;
-			}
-		}
-
-		static Network _RegTest;
-		public static Network RegTest
-		{
-			get
-			{
-				return _RegTest;
-			}
-		}
-
-		static Dictionary<string, Network> _OtherAliases = new Dictionary<string, Network>();
-		static List<Network> _OtherNetworks = new List<Network>();
-		internal static Network Register(NetworkBuilder builder)
-		{
-			if(builder._Name == null)
-				throw new InvalidOperationException("A network name need to be provided");
-			if(GetNetwork(builder._Name) != null)
-				throw new InvalidOperationException("The network " + builder._Name + " is already registered");
-			Network network = new Network();
-			network.name = builder._Name;
-			network.consensus = builder._Consensus;
-			network.magic = builder._Magic;
-			network.nDefaultPort = builder._Port;
-			network.nRPCPort = builder._RPCPort;
-			network.genesis = builder._Genesis;
-			network.consensus.HashGenesisBlock = network.genesis.GetHash();
-			network.consensus.Freeze();
-
-#if !NOSOCKET
-			foreach(var seed in builder.vSeeds)
-			{
-				network.vSeeds.Add(seed);
-			}
-			foreach(var seed in builder.vFixedSeeds)
-			{
-				network.vFixedSeeds.Add(seed);
-			}
-#endif
-			network.base58Prefixes = Network.Main.base58Prefixes.ToArray();
-			foreach(var kv in builder._Base58Prefixes)
-			{
-				network.base58Prefixes[(int)kv.Key] = kv.Value;
-			}
-			lock(_OtherAliases)
-			{
-				foreach(var alias in builder._Aliases)
-				{
-					_OtherAliases.Add(alias.ToLowerInvariant(), network);
-				}
-				_OtherAliases.Add(network.name.ToLowerInvariant(), network);				
-			}
-			lock(_OtherNetworks)
-			{
-				_OtherNetworks.Add(network);
-			}
-			return network;
-		}
-
-		private void InitMain()
-		{			
-			name = "Main";
-
-			consensus.CoinbaseMaturity = 100;
-			consensus.SubsidyHalvingInterval = 210000;
-			consensus.MajorityEnforceBlockUpgrade = 750;
-			consensus.MajorityRejectBlockOutdated = 950;
-			consensus.MajorityWindow = 1000;
-			consensus.BuriedDeployments[BuriedDeployments.BIP34] = 227931;
-			consensus.BuriedDeployments[BuriedDeployments.BIP65] = 388381;
-			consensus.BuriedDeployments[BuriedDeployments.BIP66] = 363725;
-			consensus.BIP34Hash = new uint256("0x000000000000024b89b42a942fe0d9fea3bb44ab7bd1b19115dd6a759c0808b8");
-			consensus.PowLimit = new Target(new uint256("00000000ffffffffffffffffffffffffffffffffffffffffffffffffffffffff"));
-			consensus.MinimumChainWork = new uint256("0x0000000000000000000000000000000000000000002cb971dd56d1c583c20f90");
-			consensus.PowTargetTimespan = TimeSpan.FromSeconds(14 * 24 * 60 * 60); // two weeks
-			consensus.PowTargetSpacing = TimeSpan.FromSeconds(10 * 60);
-			consensus.PowAllowMinDifficultyBlocks = false;
-			consensus.PowNoRetargeting = false;
-			consensus.RuleChangeActivationThreshold = 1916; // 95% of 2016
-			consensus.MinerConfirmationWindow = 2016; // nPowTargetTimespan / nPowTargetSpacing
-
-			consensus.BIP9Deployments[BIP9Deployments.TestDummy] = new BIP9DeploymentsParameters(28, 1199145601, 1230767999);
-			consensus.BIP9Deployments[BIP9Deployments.CSV] = new BIP9DeploymentsParameters(0, 1462060800, 1493596800);
-			consensus.BIP9Deployments[BIP9Deployments.Segwit] = new BIP9DeploymentsParameters(1, 0, 0);
-
-			// The message start string is designed to be unlikely to occur in normal data.
-			// The characters are rarely used upper ASCII, not valid as UTF-8, and produce
-			// a large 4-byte int at any alignment.
-			magic = 0xD9B4BEF9;
-			vAlertPubKey = Encoders.Hex.DecodeData("04fc9702847840aaf195de8442ebecedf5b095cdbb9bc716bda9110971b28a49e0ead8564ff0db22209e0374782c093bb899692d524e9d6a6956e7c5ecbcd68284");
-			nDefaultPort = 8333;
-			nRPCPort = 8332;
-
-			genesis = CreateGenesisBlock(1231006505, 2083236893, 0x1d00ffff, 1, Money.Coins(50m));
-			consensus.HashGenesisBlock = genesis.GetHash();
-			assert(consensus.HashGenesisBlock == uint256.Parse("0x000000000019d6689c085ae165831e934ff763ae46a2a6c172b3f1b60a8ce26f"));
-			assert(genesis.Header.HashMerkleRoot == uint256.Parse("0x4a5e1e4baab89f3a32518a88c31bc87f618f76673e2cc77ab2127b7afdeda33b"));
-#if !NOSOCKET
-			vSeeds.Add(new DNSSeedData("bitcoin.sipa.be", "seed.bitcoin.sipa.be")); // Pieter Wuille
-			vSeeds.Add(new DNSSeedData("bluematt.me", "dnsseed.bluematt.me")); // Matt Corallo
-			vSeeds.Add(new DNSSeedData("dashjr.org", "dnsseed.bitcoin.dashjr.org")); // Luke Dashjr
-			vSeeds.Add(new DNSSeedData("bitcoinstats.com", "seed.bitcoinstats.com")); // Christian Decker
-			vSeeds.Add(new DNSSeedData("xf2.org", "bitseed.xf2.org")); // Jeff Garzik
-			vSeeds.Add(new DNSSeedData("bitcoin.jonasschnelli.ch", "seed.bitcoin.jonasschnelli.ch")); // Jonas Schnelli
-#endif
-			base58Prefixes[(int)Base58Type.PUBKEY_ADDRESS] = new byte[] { (0) };
-			base58Prefixes[(int)Base58Type.SCRIPT_ADDRESS] = new byte[] { (5) };
-			base58Prefixes[(int)Base58Type.SECRET_KEY] = new byte[] { (128) };
-			base58Prefixes[(int)Base58Type.ENCRYPTED_SECRET_KEY_NO_EC] = new byte[] { 0x01, 0x42 };
-			base58Prefixes[(int)Base58Type.ENCRYPTED_SECRET_KEY_EC] = new byte[] { 0x01, 0x43 };
-			base58Prefixes[(int)Base58Type.EXT_PUBLIC_KEY] = new byte[] { (0x04), (0x88), (0xB2), (0x1E) };
-			base58Prefixes[(int)Base58Type.EXT_SECRET_KEY] = new byte[] { (0x04), (0x88), (0xAD), (0xE4) };
-			base58Prefixes[(int)Base58Type.PASSPHRASE_CODE] = new byte[] { 0x2C, 0xE9, 0xB3, 0xE1, 0xFF, 0x39, 0xE2 };
-			base58Prefixes[(int)Base58Type.CONFIRMATION_CODE] = new byte[] { 0x64, 0x3B, 0xF6, 0xA8, 0x9A };
-			base58Prefixes[(int)Base58Type.STEALTH_ADDRESS] = new byte[] { 0x2a };
-			base58Prefixes[(int)Base58Type.ASSET_ID] = new byte[] { 23 };
-			base58Prefixes[(int)Base58Type.COLORED_ADDRESS] = new byte[] { 0x13 };
-			base58Prefixes[(int)Base58Type.WITNESS_P2WPKH] = new byte[] { 0x6 };
-			base58Prefixes[(int)Base58Type.WITNESS_P2WSH] = new byte[] { (10) };
-
-#if !NOSOCKET
-			// Convert the pnSeeds array into usable address objects.
-			Random rand = new Random();
-			TimeSpan nOneWeek = TimeSpan.FromDays(7);
-			for(int i = 0; i < pnSeed.Length; i++)
-			{
-				// It'll only connect to one or two seed nodes because once it connects,
-				// it'll get a pile of addresses with newer timestamps.				
-				NetworkAddress addr = new NetworkAddress();
-				// Seed nodes are given a random 'last seen time' of between one and two
-				// weeks ago.
-				addr.Time = DateTime.UtcNow - (TimeSpan.FromSeconds(rand.NextDouble() * nOneWeek.TotalSeconds)) - nOneWeek;
-				addr.Endpoint = Utils.ParseIpEndpoint(pnSeed[i], DefaultPort);
-				vFixedSeeds.Add(addr);
-			}
-#endif
-		}
-		private void InitTest()
-		{
-			name = "TestNet";
-
-			consensus.SubsidyHalvingInterval = 210000;
-			consensus.MajorityEnforceBlockUpgrade = 51;
-			consensus.MajorityRejectBlockOutdated = 75;
-			consensus.MajorityWindow = 100;
-			consensus.BuriedDeployments[BuriedDeployments.BIP34] = 21111;
-			consensus.BuriedDeployments[BuriedDeployments.BIP65] = 581885;
-			consensus.BuriedDeployments[BuriedDeployments.BIP66] = 330776;
-			consensus.BIP34Hash = new uint256("0x0000000023b3a96d3484e5abb3755c413e7d41500f8e2a5c3f0dd01299cd8ef8");
-			consensus.PowLimit = new Target(new uint256("00000000ffffffffffffffffffffffffffffffffffffffffffffffffffffffff"));
-			consensus.MinimumChainWork = new uint256("0x0000000000000000000000000000000000000000000000198b4def2baa9338d6");
-			consensus.PowTargetTimespan = TimeSpan.FromSeconds(14 * 24 * 60 * 60); // two weeks
-			consensus.PowTargetSpacing = TimeSpan.FromSeconds(10 * 60);
-			consensus.PowAllowMinDifficultyBlocks = true;
-			consensus.PowNoRetargeting = false;
-			consensus.RuleChangeActivationThreshold = 1512; // 75% for testchains
-			consensus.MinerConfirmationWindow = 2016; // nPowTargetTimespan / nPowTargetSpacing
-
-			consensus.BIP9Deployments[BIP9Deployments.TestDummy] = new BIP9DeploymentsParameters(28, 1199145601, 1230767999);
-			consensus.BIP9Deployments[BIP9Deployments.CSV] = new BIP9DeploymentsParameters(0, 1456790400, 1493596800);
-			consensus.BIP9Deployments[BIP9Deployments.Segwit] = new BIP9DeploymentsParameters(1, 1462060800, 1493596800);
-
-			magic = 0x0709110B;
-
-			vAlertPubKey = DataEncoders.Encoders.Hex.DecodeData("04302390343f91cc401d56d68b123028bf52e5fca1939df127f63c6467cdf9c8e2c14b61104cf817d0b780da337893ecc4aaff1309e536162dabbdb45200ca2b0a");
-			nDefaultPort = 18333;
-			nRPCPort = 18332;
-			//strDataDir = "testnet3";
-
-			// Modify the testnet genesis block so the timestamp is valid for a later start.
-			genesis = CreateGenesisBlock(1296688602, 414098458, 0x1d00ffff, 1, Money.Coins(50m));
-			consensus.HashGenesisBlock = genesis.GetHash();
-
-			assert(consensus.HashGenesisBlock == uint256.Parse("0x000000000933ea01ad0ee984209779baaec3ced90fa3f408719526f8d77f4943"));
-
-#if !NOSOCKET
-			vFixedSeeds.Clear();
-			vSeeds.Clear();
-			vSeeds.Add(new DNSSeedData("bitcoin.petertodd.org", "testnet-seed.bitcoin.petertodd.org"));
-			vSeeds.Add(new DNSSeedData("bluematt.me", "testnet-seed.bluematt.me"));
-			vSeeds.Add(new DNSSeedData("bitcoin.schildbach.de", "testnet-seed.bitcoin.schildbach.de"));
-#endif
-
-			base58Prefixes = Network.Main.base58Prefixes.ToArray();
-			base58Prefixes[(int)Base58Type.PUBKEY_ADDRESS] = new byte[] { (111) };
-			base58Prefixes[(int)Base58Type.SCRIPT_ADDRESS] = new byte[] { (196) };
-			base58Prefixes[(int)Base58Type.SECRET_KEY] = new byte[] { (239) };
-			base58Prefixes[(int)Base58Type.EXT_PUBLIC_KEY] = new byte[] { (0x04), (0x35), (0x87), (0xCF) };
-			base58Prefixes[(int)Base58Type.EXT_SECRET_KEY] = new byte[] { (0x04), (0x35), (0x83), (0x94) };
-			base58Prefixes[(int)Base58Type.STEALTH_ADDRESS] = new byte[] { 0x2b };
-			base58Prefixes[(int)Base58Type.ASSET_ID] = new byte[] { 115 };
-			base58Prefixes[(int)Base58Type.COLORED_ADDRESS] = new byte[] { 0x13 };
-			base58Prefixes[(int)Base58Type.WITNESS_P2WPKH] = new byte[] { (0x03) };
-			base58Prefixes[(int)Base58Type.WITNESS_P2WSH] = new byte[] { (40) };
-		}
-		private void InitReg()
-		{
-			name = "RegTest";
-			consensus.SubsidyHalvingInterval = 150;
-			consensus.MajorityEnforceBlockUpgrade = 750;
-			consensus.MajorityRejectBlockOutdated = 950;
-			consensus.MajorityWindow = 1000;
-			consensus.BuriedDeployments[BuriedDeployments.BIP34] = 100000000;
-			consensus.BuriedDeployments[BuriedDeployments.BIP65] = 100000000;
-			consensus.BuriedDeployments[BuriedDeployments.BIP66] = 100000000;
-			consensus.BIP34Hash = new uint256();
-			consensus.PowLimit = new Target(new uint256("7fffffffffffffffffffffffffffffffffffffffffffffffffffffffffffffff"));
-			consensus.MinimumChainWork = uint256.Zero;
-			consensus.PowTargetTimespan = TimeSpan.FromSeconds(14 * 24 * 60 * 60); // two weeks
-			consensus.PowTargetSpacing = TimeSpan.FromSeconds(10 * 60);
-			consensus.PowAllowMinDifficultyBlocks = true;
-			consensus.PowNoRetargeting = true;
-			consensus.RuleChangeActivationThreshold = 108;
-			consensus.MinerConfirmationWindow = 144;
-
-			magic = 0xDAB5BFFA;
-
-			consensus.BIP9Deployments[BIP9Deployments.TestDummy] = new BIP9DeploymentsParameters(28, 0, 999999999);
-			consensus.BIP9Deployments[BIP9Deployments.CSV] = new BIP9DeploymentsParameters(0, 0, 999999999);
-			consensus.BIP9Deployments[BIP9Deployments.Segwit] = new BIP9DeploymentsParameters(1, 0, 999999999);
-
-			genesis = CreateGenesisBlock(1296688602, 2, 0x207fffff, 1, Money.Coins(50m));
-			consensus.HashGenesisBlock = genesis.GetHash();
-			nDefaultPort = 18444;
-			nRPCPort = 18332;
-			//strDataDir = "regtest";
-			assert(consensus.HashGenesisBlock == uint256.Parse("0x0f9188f13cb7b2c71f2a335e3a4fc328bf5beb436012afca590b1a11466e2206"));
-
-#if !NOSOCKET
-			vSeeds.Clear();  // Regtest mode doesn't have any DNS seeds.
-#endif
-			base58Prefixes = Network.TestNet.base58Prefixes.ToArray();
-			base58Prefixes[(int)Base58Type.PUBKEY_ADDRESS] = new byte[] { (111) };
-			base58Prefixes[(int)Base58Type.SCRIPT_ADDRESS] = new byte[] { (196) };
-			base58Prefixes[(int)Base58Type.SECRET_KEY] = new byte[] { (239) };
-			base58Prefixes[(int)Base58Type.EXT_PUBLIC_KEY] = new byte[] { (0x04), (0x35), (0x87), (0xCF) };
-			base58Prefixes[(int)Base58Type.EXT_SECRET_KEY] = new byte[] { (0x04), (0x35), (0x83), (0x94) };
-			base58Prefixes[(int)Base58Type.COLORED_ADDRESS] = new byte[] { 0x13 };
-		}
-
-		private Block CreateGenesisBlock(uint nTime, uint nNonce, uint nBits, int nVersion, Money genesisReward)
-		{
-			string pszTimestamp = "The Times 03/Jan/2009 Chancellor on brink of second bailout for banks";
-			Script genesisOutputScript = new Script(Op.GetPushOp(Encoders.Hex.DecodeData("04678afdb0fe5548271967f1a67130b7105cd6a828e03909a67962e0ea1f61deb649f6bc3f4cef38c4f35504e51ec112de5c384df7ba0b8d578a4c702b6bf11d5f")), OpcodeType.OP_CHECKSIG);
-			return CreateGenesisBlock(pszTimestamp, genesisOutputScript, nTime, nNonce, nBits, nVersion, genesisReward);
-		}
-
-		private Block CreateGenesisBlock(string pszTimestamp, Script genesisOutputScript, uint nTime, uint nNonce, uint nBits, int nVersion, Money genesisReward)
-		{
-			Transaction txNew = new Transaction();
-			txNew.Version = 1;
-			txNew.AddInput(new TxIn()
-			{
-				ScriptSig = new Script(Op.GetPushOp(486604799), new Op()
-				{
-					Code = (OpcodeType)0x1,
-					PushData = new[] { (byte)4 }
-				}, Op.GetPushOp(Encoders.ASCII.DecodeData(pszTimestamp)))
-			});
-			txNew.AddOutput(new TxOut()
-			{
-				Value = genesisReward,
-				ScriptPubKey = genesisOutputScript
-			});
-			Block genesis = new Block();
-			genesis.Header.BlockTime = Utils.UnixTimeToDateTime(nTime);
-			genesis.Header.Bits = nBits;
-			genesis.Header.Nonce = nNonce;
-			genesis.Header.Version = nVersion;
-			genesis.Transactions.Add(txNew);
-			genesis.Header.HashPrevBlock = uint256.Zero;
-			genesis.UpdateMerkleRoot();
-			return genesis;
-		}
-
-		private static void assert(bool v)
-		{
-			if(!v)
-				throw new InvalidOperationException("Invalid network");
-		}
-
-		public BitcoinSecret CreateBitcoinSecret(string base58)
-		{
-			return new BitcoinSecret(base58, this);
-		}
-
-		/// <summary>
-		/// Create a bitcoin address from base58 data, return a BitcoinAddress or BitcoinScriptAddress
-		/// </summary>
-		/// <param name="base58">base58 address</param>
-		/// <exception cref="System.FormatException">Invalid base58 address</exception>
-		/// <returns>BitcoinScriptAddress, BitcoinAddress</returns>
-		public BitcoinAddress CreateBitcoinAddress(string base58)
-		{
-			var type = GetBase58Type(base58);
-			if(!type.HasValue)
-				throw new FormatException("Invalid Base58 version");
-			if(type == Base58Type.PUBKEY_ADDRESS)
-				return new BitcoinPubKeyAddress(base58, this);
-			if(type == Base58Type.SCRIPT_ADDRESS)
-				return new BitcoinScriptAddress(base58, this);
-			throw new FormatException("Invalid Base58 version");
-		}
-
-		public BitcoinScriptAddress CreateBitcoinScriptAddress(string base58)
-		{
-			return new BitcoinScriptAddress(base58, this);
-		}
-
-		private Base58Type? GetBase58Type(string base58)
-		{
-			var bytes = Encoders.Base58Check.DecodeData(base58);
-			for(int i = 0; i < base58Prefixes.Length; i++)
-			{
-				var prefix = base58Prefixes[i];
-				if(prefix == null)
-					continue;
-				if(bytes.Length < prefix.Length)
-					continue;
-				if(Utils.ArrayEqual(bytes, 0, prefix, 0, prefix.Length))
-					return (Base58Type)i;
-			}
-			return null;
-		}
-
-
-		public static Network GetNetworkFromBase58Data(string base58, Base58Type? expectedType = null)
-		{
-			foreach(var network in GetNetworks())
-			{
-				var type = network.GetBase58Type(base58);
-				if(type.HasValue)
-				{
-					if(expectedType != null && expectedType.Value != type.Value)
-						continue;
-					if(type.Value == Base58Type.COLORED_ADDRESS)
-					{
-						var raw = Encoders.Base58Check.DecodeData(base58);
-						var version = network.GetVersionBytes(type.Value);
-						raw = raw.Skip(version.Length).ToArray();
-						base58 = Encoders.Base58Check.EncodeData(raw);
-						return GetNetworkFromBase58Data(base58, null);
-					}
-					return network;
-				}
-			}
-			return null;
-		}
-
-		/// <summary>
-		/// Find automatically the data type and the network to which belong the base58 data
-		/// </summary>
-		/// <param name="base58">base58 data</param>
-		/// <exception cref="System.FormatException">Invalid base58 data</exception>
-		public static Base58Data CreateFromBase58Data(string base58, Network expectedNetwork = null)
-		{
-			if(base58 == null)
-				throw new ArgumentNullException("base58");
-			bool invalidNetwork = false;
-			foreach(var network in GetNetworks())
-			{
-				var type = network.GetBase58Type(base58);
-				if(type.HasValue)
-				{
-					if(type.Value == Base58Type.COLORED_ADDRESS)
-					{
-						var wrapped = BitcoinColoredAddress.GetWrappedBase58(base58, network);
-						var wrappedType = network.GetBase58Type(wrapped);
-						if(wrappedType == null)
-							continue;
-						var inner = network.CreateBase58Data(wrappedType.Value, wrapped);
-						if(inner.Network != network)
-							continue;
-					}
-					if(expectedNetwork != null && network != expectedNetwork)
-					{
-						invalidNetwork = true;
-						continue;
-					}
-					return network.CreateBase58Data(type.Value, base58);
-				}
-			}
-			if(invalidNetwork)
-				throw new FormatException("Invalid network");
-			throw new FormatException("Invalid base58 data");
-		}
-
-		public static T CreateFromBase58Data<T>(string base58, Network expectedNetwork = null) where T : Base58Data
-		{
-			if(base58 == null)
-				throw new ArgumentNullException("base58");
-			var result = CreateFromBase58Data(base58, expectedNetwork) as T;
-			if(result == null)
-				throw new FormatException("Invalid base58 data");
-			return result;
-		}
-
-		public T Parse<T>(string base58) where T : Base58Data
-		{
-			var type = GetBase58Type(base58);
-			if(type.HasValue)
-			{
-				var result = CreateBase58Data(type.Value, base58) as T;
-				if(result == null)
-					throw new FormatException("Invalid base58 data");
-				return result;
-			}
-			throw new FormatException("Invalid base58 data");
-		}
-
-		public T TryParse<T>(string base58) where T : Base58Data
-		{
-			var type = GetBase58Type(base58);
-			if(type.HasValue)
-			{
-				return CreateBase58Data(type.Value, base58) as T;
-			}
-			return null;
-		}
-
-		public Base58Data CreateBase58Data(Base58Type type, string base58)
-		{
-			if(type == Base58Type.EXT_PUBLIC_KEY)
-				return CreateBitcoinExtPubKey(base58);
-			if(type == Base58Type.EXT_SECRET_KEY)
-				return CreateBitcoinExtKey(base58);
-			if(type == Base58Type.PUBKEY_ADDRESS)
-				return CreateBitcoinAddress(base58);
-			if(type == Base58Type.SCRIPT_ADDRESS)
-				return CreateBitcoinScriptAddress(base58);
-			if(type == Base58Type.SECRET_KEY)
-				return CreateBitcoinSecret(base58);
-			if(type == Base58Type.CONFIRMATION_CODE)
-				return CreateConfirmationCode(base58);
-			if(type == Base58Type.ENCRYPTED_SECRET_KEY_EC)
-				return CreateEncryptedKeyEC(base58);
-			if(type == Base58Type.ENCRYPTED_SECRET_KEY_NO_EC)
-				return CreateEncryptedKeyNoEC(base58);
-			if(type == Base58Type.PASSPHRASE_CODE)
-				return CreatePassphraseCode(base58);
-			if(type == Base58Type.STEALTH_ADDRESS)
-				return CreateStealthAddress(base58);
-			if(type == Base58Type.ASSET_ID)
-				return CreateAssetId(base58);
-			if(type == Base58Type.COLORED_ADDRESS)
-				return CreateColoredAddress(base58);
-			if(type == Base58Type.WITNESS_P2WPKH)
-				return CreateWitPubKeyAddress(base58);
-			if(type == Base58Type.WITNESS_P2WSH)
-				return CreateWitScriptAddress(base58);
-			throw new NotSupportedException("Invalid Base58Data type : " + type.ToString());
-		}
-
-		private BitcoinWitScriptAddress CreateWitScriptAddress(string base58)
-		{
-			return new BitcoinWitScriptAddress(base58, this);
-		}
-
-		private BitcoinWitPubKeyAddress CreateWitPubKeyAddress(string base58)
-		{
-			return new BitcoinWitPubKeyAddress(base58, this);
-		}
-
-		private BitcoinColoredAddress CreateColoredAddress(string base58)
-		{
-			return new BitcoinColoredAddress(base58, this);
-		}
-
-		public NBitcoin.OpenAsset.BitcoinAssetId CreateAssetId(string base58)
-		{
-			return new NBitcoin.OpenAsset.BitcoinAssetId(base58, this);
-		}
-
-		public BitcoinStealthAddress CreateStealthAddress(string base58)
-		{
-			return new BitcoinStealthAddress(base58, this);
-		}
-
-		private BitcoinPassphraseCode CreatePassphraseCode(string base58)
-		{
-			return new BitcoinPassphraseCode(base58, this);
-		}
-
-		private BitcoinEncryptedSecretNoEC CreateEncryptedKeyNoEC(string base58)
-		{
-			return new BitcoinEncryptedSecretNoEC(base58, this);
-		}
-
-		private BitcoinEncryptedSecretEC CreateEncryptedKeyEC(string base58)
-		{
-			return new BitcoinEncryptedSecretEC(base58, this);
-		}
-
-		private Base58Data CreateConfirmationCode(string base58)
-		{
-			return new BitcoinConfirmationCode(base58, this);
-		}
-
-		private Base58Data CreateBitcoinExtPubKey(string base58)
-		{
-			return new BitcoinExtPubKey(base58, this);
-		}
-
-
-		public BitcoinExtKey CreateBitcoinExtKey(ExtKey key)
-		{
-			return new BitcoinExtKey(key, this);
-		}
-
-		public BitcoinExtPubKey CreateBitcoinExtPubKey(ExtPubKey pubkey)
-		{
-			return new BitcoinExtPubKey(pubkey, this);
-		}
-
-		public BitcoinExtKey CreateBitcoinExtKey(string base58)
-		{
-			return new BitcoinExtKey(base58, this);
-		}
-
-		public byte[] GetVersionBytes(Base58Type type)
-		{
-			var prefix = base58Prefixes[(int)type];
-			if(prefix == null)
-				throw new InvalidOperationException("The network " + this + " does not have any prefix for base58 " + Enum.GetName(typeof(Base58Type), type));
-			return prefix.ToArray();
-		}
-
-		public override string ToString()
-		{
-			return name;
-		}
-
-		public Block GetGenesis()
-		{
-			var block = new Block();
-			block.ReadWrite(genesis.ToBytes());
-			return block;
-		}
-
-
-		public uint256 GenesisHash
-		{
-			get
-			{
-				return consensus.HashGenesisBlock;
-			}
-		}
-
-		public static IEnumerable<Network> GetNetworks()
-		{
-			yield return Main;
-			yield return TestNet;
-			yield return RegTest;
-			
-			if(_OtherNetworks.Count != 0)
-			{
-				List<Network> others = new List<Network>();
-				lock(_OtherNetworks)
-				{
-					others = _OtherNetworks.ToList();
-				}
-				foreach(var network in others)
-				{
-					yield return network;
-				}
-			}
-		}
-
-		/// <summary>
-		/// Get network from protocol magic number
-		/// </summary>
-		/// <param name="magic">Magic number</param>
-		/// <returns>The network, or null of the magic number does not match any network</returns>
-		public static Network GetNetwork(uint magic)
-		{
-			return GetNetworks().FirstOrDefault(r => r.Magic == magic);
-		}
-
-		/// <summary>
-		/// Get network from name
-		/// </summary>
-		/// <param name="name">main,mainnet,testnet,test,testnet3,reg,regtest,seg,segnet</param>
-		/// <returns>The network or null of the name does not match any network</returns>
-		public static Network GetNetwork(string name)
-		{
-			if(name == null)
-				throw new ArgumentNullException("name");
-			name = name.ToLowerInvariant();
-			switch(name)
-			{
-				case "main":
-				case "mainnet":
-					return Network.Main;
-				case "testnet":
-				case "test":
-				case "testnet3":
-					return Network.TestNet;
-				case "reg":
-				case "regtest":
-				case "regnet":
-					return Network.RegTest;
-			}
-
-			if(_OtherAliases.Count != 0)
-			{
-				return _OtherAliases.TryGet(name);
-			}
-			return null;
-		}
-
-		public BitcoinSecret CreateBitcoinSecret(Key key)
-		{
-			return new BitcoinSecret(key, this);
-		}
-		public BitcoinPubKeyAddress CreateBitcoinAddress(KeyId dest)
-		{
-			if(dest == null)
-				throw new ArgumentNullException("dest");
-			return new BitcoinPubKeyAddress(dest, this);
-		}
-
-		private BitcoinAddress CreateBitcoinScriptAddress(ScriptId scriptId)
-		{
-			return new BitcoinScriptAddress(scriptId, this);
-		}
-
-		public Message ParseMessage(byte[] bytes, ProtocolVersion version = ProtocolVersion.PROTOCOL_VERSION)
-		{
-			BitcoinStream bstream = new BitcoinStream(bytes);
-			Message message = new Message();
-			using(bstream.ProtocolVersionScope(version))
-			{
-				bstream.ReadWrite(ref message);
-			}
-			if(message.Magic != magic)
-				throw new FormatException("Unexpected magic field in the message");
-			return message;
-		}
-
-#if !NOSOCKET
-		public IEnumerable<NetworkAddress> SeedNodes
-		{
-			get
-			{
-				return this.vFixedSeeds;
-			}
-		}
-		public IEnumerable<DNSSeedData> DNSSeeds
-		{
-			get
-			{
-				return this.vSeeds;
-			}
-		}
-#endif
-		public byte[] _MagicBytes;
-		public byte[] MagicBytes
-		{
-			get
-			{
-				if(_MagicBytes == null)
-				{
-					var bytes = new byte[]
-					{
-						(byte)Magic,
-						(byte)(Magic >> 8),
-						(byte)(Magic >> 16),
-						(byte)(Magic >> 24)
-					};
-					_MagicBytes = bytes;
-				}
-				return _MagicBytes;
-			}
-		}
-		public uint Magic
-		{
-			get
-			{
-				return magic;
-			}
-		}
-
-		public Money GetReward(int nHeight)
-		{
-			long nSubsidy = new Money(50 * Money.COIN);
-			int halvings = nHeight / consensus.SubsidyHalvingInterval;
-
-			// Force block reward to zero when right shift is undefined.
-			if(halvings >= 64)
-				return Money.Zero;
-
-			// Subsidy is cut in half every 210,000 blocks which will occur approximately every 4 years.
-			nSubsidy >>= halvings;
-
-			return new Money(nSubsidy);
-		}
-
-		public bool ReadMagic(Stream stream, CancellationToken cancellation, bool throwIfEOF = false)
-		{
-			byte[] bytes = new byte[1];
-			for(int i = 0; i < MagicBytes.Length; i++)
-			{
-				i = Math.Max(0, i);
-				cancellation.ThrowIfCancellationRequested();
-
-				var read = stream.ReadEx(bytes, 0, bytes.Length, cancellation);
-				if(read == 0)
-					if(throwIfEOF)
-						throw new EndOfStreamException("No more bytes to read");
-					else
-						return false;
-				if(read != 1)
-					i--;
-				else if(_MagicBytes[i] != bytes[0])
-					i = _MagicBytes[0] == bytes[0] ? 0 : - 1;
-			}
-			return true;
-		}
-
-
-		[Obsolete("Use Network.Consensus.CoinbaseMaturity instead")]
-		public int SpendableCoinbaseDepth
-		{
-			get
-			{
-				return Consensus.CoinbaseMaturity;
-			}
-		}
-	}
-}
->>>>>>> d3cbf392
+﻿using System;
+using System.Collections.Generic;
+using System.IO;
+using System.Linq;
+using System.Net;
+using System.Text;
+using System.Threading;
+using NBitcoin;
+using NBitcoin.BouncyCastle.math;
+using NBitcoin.DataEncoders;
+using NBitcoin.OpenAsset;
+using NBitcoin.Protocol;
+using NBitcoin.Stealth;
+
+namespace NBitcoin
+{
+	public class DNSSeedData
+	{
+		string name, host;
+		public string Name
+		{
+			get
+			{
+				return name;
+			}
+		}
+		public string Host
+		{
+			get
+			{
+				return host;
+			}
+		}
+		public DNSSeedData(string name, string host)
+		{
+			this.name = name;
+			this.host = host;
+		}
+#if !NOSOCKET
+		IPAddress[] _Addresses = null;
+		public IPAddress[] GetAddressNodes()
+		{
+			if(_Addresses != null)
+				return _Addresses;
+			try
+			{
+				_Addresses = Dns.GetHostAddressesAsync(host).Result;
+			}
+			catch(AggregateException ex)
+			{
+				System.Runtime.ExceptionServices.ExceptionDispatchInfo.Capture(ex.InnerException).Throw();
+			}
+			return _Addresses;
+		}
+#endif
+		public override string ToString()
+		{
+			return name + " (" + host + ")";
+		}
+	}
+	public enum Base58Type
+	{
+		PUBKEY_ADDRESS,
+		SCRIPT_ADDRESS,
+		SECRET_KEY,
+		EXT_PUBLIC_KEY,
+		EXT_SECRET_KEY,
+		ENCRYPTED_SECRET_KEY_EC,
+		ENCRYPTED_SECRET_KEY_NO_EC,
+		PASSPHRASE_CODE,
+		CONFIRMATION_CODE,
+		STEALTH_ADDRESS,
+		ASSET_ID,
+		COLORED_ADDRESS,
+		WITNESS_P2WPKH,
+		WITNESS_P2WSH,
+		MAX_BASE58_TYPES,
+	};
+
+	public enum BuriedDeployments : int
+	{
+		/// <summary>
+		/// Height in coinbase
+		/// </summary>
+		BIP34,
+		/// <summary>
+		/// Height in OP_CLTV
+		/// </summary>
+		BIP65,
+		/// <summary>
+		/// Strict DER signature
+		/// </summary>
+		BIP66
+	}
+
+	public class Consensus
+	{
+		public static Consensus Main
+		{
+			get
+			{
+				return Network.Main.Consensus;
+			}
+		}
+		public static Consensus TestNet
+		{
+			get
+			{
+				return Network.TestNet.Consensus;
+			}
+		}
+		public static Consensus RegTest
+		{
+			get
+			{
+				return Network.RegTest.Consensus;
+			}
+		}
+		public class BuriedDeploymentsArray
+		{
+			Consensus _Parent;
+			int[] _Heights;
+			public BuriedDeploymentsArray(Consensus parent)
+			{
+				_Parent = parent;
+				_Heights = new int[Enum.GetValues(typeof(BuriedDeployments)).Length];
+			}
+			public int this[BuriedDeployments index]
+			{
+				get
+				{
+					return _Heights[(int)index];
+				}
+				set
+				{
+					_Parent.EnsureNotFrozen();
+					_Heights[(int)index] = value;
+				}
+			}
+		}
+		public class BIP9DeploymentsArray
+		{
+			Consensus _Parent;
+			BIP9DeploymentsParameters[] _Parameters;
+			public BIP9DeploymentsArray(Consensus parent)
+			{
+				_Parent = parent;
+				_Parameters = new BIP9DeploymentsParameters[Enum.GetValues(typeof(BIP9Deployments)).Length];
+			}
+
+			public BIP9DeploymentsParameters this[BIP9Deployments index]
+			{
+				get
+				{
+					return _Parameters[(int)index];
+				}
+				set
+				{
+					_Parent.EnsureNotFrozen();
+					_Parameters[(int)index] = value;
+				}
+			}
+		}
+
+		public Consensus()
+		{
+			_BuriedDeployments = new BuriedDeploymentsArray(this);
+			_BIP9Deployments = new BIP9DeploymentsArray(this);
+		}
+		private readonly BuriedDeploymentsArray _BuriedDeployments;
+		public BuriedDeploymentsArray BuriedDeployments
+		{
+			get
+			{
+				return _BuriedDeployments;
+			}
+		}
+
+
+		private readonly BIP9DeploymentsArray _BIP9Deployments;
+		public BIP9DeploymentsArray BIP9Deployments
+		{
+			get
+			{
+				return _BIP9Deployments;
+			}
+		}
+
+		int _SubsidyHalvingInterval;
+		public int SubsidyHalvingInterval
+		{
+			get
+			{
+				return _SubsidyHalvingInterval;
+			}
+			set
+			{
+				EnsureNotFrozen();
+				_SubsidyHalvingInterval = value;
+			}
+		}
+
+
+		int _MajorityEnforceBlockUpgrade;
+		public int MajorityEnforceBlockUpgrade
+		{
+			get
+			{
+				return _MajorityEnforceBlockUpgrade;
+			}
+			set
+			{
+				EnsureNotFrozen();
+				_MajorityEnforceBlockUpgrade = value;
+			}
+		}
+
+		int _MajorityRejectBlockOutdated;
+		public int MajorityRejectBlockOutdated
+		{
+			get
+			{
+				return _MajorityRejectBlockOutdated;
+			}
+			set
+			{
+				EnsureNotFrozen();
+				_MajorityRejectBlockOutdated = value;
+			}
+		}
+
+		int _MajorityWindow;
+		public int MajorityWindow
+		{
+			get
+			{
+				return _MajorityWindow;
+			}
+			set
+			{
+				EnsureNotFrozen();
+				_MajorityWindow = value;
+			}
+		}
+
+		uint256 _BIP34Hash;
+		public uint256 BIP34Hash
+		{
+			get
+			{
+				return _BIP34Hash;
+			}
+			set
+			{
+				EnsureNotFrozen();
+				_BIP34Hash = value;
+			}
+		}
+
+
+		Target _PowLimit;
+		public Target PowLimit
+		{
+			get
+			{
+				return _PowLimit;
+			}
+			set
+			{
+				EnsureNotFrozen();
+				_PowLimit = value;
+			}
+		}
+
+		public BigInteger ProofOfStakeLimit { get; set; }
+
+		public BigInteger ProofOfStakeLimitV2 { get; set; }
+
+
+		int _LastPOWBlock;
+        public int LastPOWBlock
+        {
+            get
+            {
+                return _LastPOWBlock;
+            }
+            set
+            {
+                EnsureNotFrozen();
+                _LastPOWBlock = value;
+            }
+        }
+
+
+        int _SegWitHeight;
+		public int SegWitHeight
+		{
+			get
+			{
+				return _SegWitHeight;
+			}
+			set
+			{
+				EnsureNotFrozen();
+				_SegWitHeight = value;
+			}
+		}
+
+
+		TimeSpan _PowTargetTimespan;
+		public TimeSpan PowTargetTimespan
+		{
+			get
+			{
+				return _PowTargetTimespan;
+			}
+			set
+			{
+				EnsureNotFrozen();
+				_PowTargetTimespan = value;
+			}
+		}
+
+
+		TimeSpan _PowTargetSpacing;
+		public TimeSpan PowTargetSpacing
+		{
+			get
+			{
+				return _PowTargetSpacing;
+			}
+			set
+			{
+				EnsureNotFrozen();
+				_PowTargetSpacing = value;
+			}
+		}
+
+
+		bool _PowAllowMinDifficultyBlocks;
+		public bool PowAllowMinDifficultyBlocks
+		{
+			get
+			{
+				return _PowAllowMinDifficultyBlocks;
+			}
+			set
+			{
+				EnsureNotFrozen();
+				_PowAllowMinDifficultyBlocks = value;
+			}
+		}
+
+
+		bool _PowNoRetargeting;
+		public bool PowNoRetargeting
+		{
+			get
+			{
+				return _PowNoRetargeting;
+			}
+			set
+			{
+				EnsureNotFrozen();
+				_PowNoRetargeting = value;
+			}
+		}
+
+
+		uint256 _HashGenesisBlock;
+		public uint256 HashGenesisBlock
+		{
+			get
+			{
+				return _HashGenesisBlock;
+			}
+			set
+			{
+				EnsureNotFrozen();
+				_HashGenesisBlock = value;
+			}
+		}
+
+		uint256 _MinimumChainWork;
+		public uint256 MinimumChainWork
+		{
+			get
+			{
+				return _MinimumChainWork;
+			}
+			set
+			{
+				EnsureNotFrozen();
+				_MinimumChainWork = value;
+			}
+		}
+
+		public long DifficultyAdjustmentInterval
+		{
+			get
+			{
+				return ((long)PowTargetTimespan.TotalSeconds / (long)PowTargetSpacing.TotalSeconds);
+			}
+		}
+
+		int _MinerConfirmationWindow;
+		public int MinerConfirmationWindow
+		{
+			get
+			{
+				return _MinerConfirmationWindow;
+			}
+			set
+			{
+				EnsureNotFrozen();
+				_MinerConfirmationWindow = value;
+			}
+		}
+
+		int _RuleChangeActivationThreshold;
+		public int RuleChangeActivationThreshold
+		{
+			get
+			{
+				return _RuleChangeActivationThreshold;
+			}
+			set
+			{
+				EnsureNotFrozen();
+				_RuleChangeActivationThreshold = value;
+			}
+		}
+
+
+		int _CoinbaseMaturity = 100;
+		public int CoinbaseMaturity
+		{
+			get
+			{
+				return _CoinbaseMaturity;
+			}
+			set
+			{
+				EnsureNotFrozen();
+				_CoinbaseMaturity = value;
+			}
+		}
+
+		bool frozen = false;
+		public void Freeze()
+		{
+			frozen = true;
+		}
+		private void EnsureNotFrozen()
+		{
+			if(frozen)
+				throw new InvalidOperationException("This instance can't be modified");
+		}
+
+		public Consensus Clone()
+		{
+			return new Consensus()
+			{
+				_BIP34Hash = _BIP34Hash,
+				_HashGenesisBlock = _HashGenesisBlock,
+				_MajorityEnforceBlockUpgrade = _MajorityEnforceBlockUpgrade,
+				_MajorityRejectBlockOutdated = _MajorityRejectBlockOutdated,
+				_MajorityWindow = _MajorityWindow,
+				_MinerConfirmationWindow = _MinerConfirmationWindow,
+				_PowAllowMinDifficultyBlocks = _PowAllowMinDifficultyBlocks,
+				_PowLimit = _PowLimit,
+				_PowNoRetargeting = _PowNoRetargeting,
+				_PowTargetSpacing = _PowTargetSpacing,
+				_PowTargetTimespan =_PowTargetTimespan,
+				_RuleChangeActivationThreshold = _RuleChangeActivationThreshold,
+				_SubsidyHalvingInterval = _SubsidyHalvingInterval,
+				_CoinbaseMaturity = _CoinbaseMaturity,
+				_MinimumChainWork = _MinimumChainWork
+			};
+		}
+	}
+	public class Network
+	{
+		internal byte[][] base58Prefixes = new byte[14][];
+
+
+		private static string[] pnSeed = new[] {"101.200.198.155", "103.24.76.21", "104.172.24.79"}; //{ "1.34.168.128:8333", "1.202.128.218:8333", "2.30.0.210:8333", "5.9.96.203:8333", "5.45.71.130:8333", "5.45.98.141:8333", "5.102.145.68:8333", "5.135.160.77:8333", "5.189.134.246:8333", "5.199.164.132:8333", "5.249.135.102:8333", "8.19.44.110:8333", "8.22.230.8:8333", "14.200.200.145:8333", "18.228.0.188:8333", "18.228.0.200:8333", "23.24.168.97:8333", "23.28.35.227:8333", "23.92.76.170:8333", "23.99.64.119:8333", "23.228.166.128:8333", "23.229.45.32:8333", "24.8.105.128:8333", "24.16.69.137:8333", "24.94.98.96:8333", "24.102.118.7:8333", "24.118.166.228:8333", "24.122.133.49:8333", "24.166.97.162:8333", "24.213.235.242:8333", "24.226.107.64:8333", "24.228.192.171:8333", "27.140.133.18:8333", "31.41.40.25:8333", "31.43.101.59:8333", "31.184.195.181:8333", "31.193.139.66:8333", "37.200.70.102:8333", "37.205.10.151:8333", "42.3.106.227:8333", "42.60.133.106:8333", "45.56.85.231:8333", "45.56.102.228:8333", "45.79.130.235:8333", "46.28.204.61:11101", "46.38.235.229:8333", "46.59.2.74:8333", "46.101.132.37:8333", "46.101.168.50:8333", "46.163.76.230:8333", "46.166.161.103:8333", "46.182.132.100:8333", "46.223.36.94:8333", "46.227.66.132:8333", "46.227.66.138:8333", "46.239.107.74:8333", "46.249.39.100:8333", "46.250.98.108:8333", "50.7.37.114:8333", "50.81.53.151:8333", "50.115.43.253:8333", "50.116.20.87:8333", "50.116.33.92:8333", "50.125.167.245:8333", "50.143.9.51:8333", "50.188.192.133:8333", "54.77.162.76:8333", "54.153.97.109:8333", "54.165.192.125:8333", "58.96.105.85:8333", "59.167.196.135:8333", "60.29.227.163:8333", "61.35.225.19:8333", "62.43.130.178:8333", "62.109.49.26:8333", "62.202.0.97:8333", "62.210.66.227:8333", "62.210.192.169:8333", "64.74.98.205:8333", "64.156.193.100:8333", "64.203.102.86:8333", "64.229.142.48:8333", "65.96.193.165:8333", "66.30.3.7:8333", "66.114.33.49:8333", "66.118.133.194:8333", "66.135.10.126:8333", "66.172.10.4:8333", "66.194.38.250:8333", "66.194.38.253:8333", "66.215.192.104:8333", "67.60.98.115:8333", "67.164.35.36:8333", "67.191.162.244:8333", "67.207.195.77:8333", "67.219.233.140:8333", "67.221.193.55:8333", "67.228.162.228:8333", "68.50.67.199:8333", "68.62.3.203:8333", "68.65.205.226:9000", "68.106.42.191:8333", "68.150.181.198:8333", "68.196.196.106:8333", "68.224.194.81:8333", "69.46.5.194:8333", "69.50.171.238:8333", "69.64.43.152:8333", "69.65.41.13:8333", "69.90.132.200:8333", "69.143.1.243:8333", "69.146.98.216:8333", "69.165.246.38:8333", "69.207.6.135:8333", "69.251.208.26:8333", "70.38.1.101:8333", "70.38.9.66:8333", "70.90.2.18:8333", "71.58.228.226:8333", "71.199.11.189:8333", "71.199.193.202:8333", "71.205.232.181:8333", "71.236.200.162:8333", "72.24.73.186:8333", "72.52.130.110:8333", "72.53.111.37:8333", "72.235.38.70:8333", "73.31.171.149:8333", "73.32.137.72:8333", "73.137.133.238:8333", "73.181.192.103:8333", "73.190.2.60:8333", "73.195.192.137:8333", "73.222.35.117:8333", "74.57.199.180:8333", "74.82.233.205:8333", "74.85.66.82:8333", "74.101.224.127:8333", "74.113.69.16:8333", "74.122.235.68:8333", "74.193.68.141:8333", "74.208.164.219:8333", "75.100.37.122:8333", "75.145.149.169:8333", "75.168.34.20:8333", "76.20.44.240:8333", "76.100.70.17:8333", "76.168.3.239:8333", "76.186.140.103:8333", "77.92.68.221:8333", "77.109.101.142:8333", "77.110.11.86:8333", "77.242.108.18:8333", "78.46.96.150:9020", "78.84.100.95:8333", "79.132.230.144:8333", "79.133.43.63:8333", "79.160.76.153:8333", "79.169.34.24:8333", "79.188.7.78:8333", "80.217.226.25:8333", "80.223.100.179:8333", "80.240.129.221:8333", "81.1.173.243:8333", "81.7.11.50:8333", "81.7.16.17:8333", "81.66.111.3:8333", "81.80.9.71:8333", "81.140.43.138:8333", "81.171.34.37:8333", "81.174.247.50:8333", "81.181.155.53:8333", "81.184.5.253:8333", "81.187.69.130:8333", "81.230.3.84:8333", "82.42.128.51:8333", "82.74.226.21:8333", "82.142.75.50:8333", "82.199.102.10:8333", "82.200.205.30:8333", "82.221.108.21:8333", "82.221.128.35:8333", "82.238.124.41:8333", "82.242.0.245:8333", "83.76.123.110:8333", "83.150.9.196:8333", "83.162.196.192:8333", "83.162.234.224:8333", "83.170.104.91:8333", "83.255.66.118:8334", "84.2.34.104:8333", "84.45.98.91:8333", "84.47.161.150:8333", "84.212.192.131:8333", "84.215.169.101:8333", "84.238.140.176:8333", "84.245.71.31:8333", "85.17.4.212:8333", "85.114.128.134:8333", "85.159.237.191:8333", "85.166.130.189:8333", "85.199.4.228:8333", "85.214.66.168:8333", "85.214.195.210:8333", "85.229.0.73:8333", "86.21.96.45:8333", "87.48.42.199:8333", "87.81.143.82:8333", "87.81.251.72:8333", "87.104.24.185:8333", "87.104.168.104:8333", "87.117.234.71:8333", "87.118.96.197:8333", "87.145.12.57:8333", "87.159.170.190:8333", "88.150.168.160:8333", "88.208.0.79:8333", "88.208.0.149:8333", "88.214.194.226:8343", "89.1.11.32:8333", "89.36.235.108:8333", "89.67.96.2:15321", "89.98.16.41:8333", "89.108.72.195:8333", "89.156.35.157:8333", "89.163.227.28:8333", "89.212.33.237:8333", "89.212.160.165:8333", "89.231.96.83:8333", "89.248.164.64:8333", "90.149.193.199:8333", "91.77.239.245:8333", "91.106.194.97:8333", "91.126.77.77:8333", "91.134.38.195:8333", "91.156.97.181:8333", "91.207.68.144:8333", "91.209.77.101:8333", "91.214.200.205:8333", "91.220.131.242:8333", "91.220.163.18:8333", "91.233.23.35:8333", "92.13.96.93:8333", "92.14.74.114:8333", "92.27.7.209:8333", "92.221.228.13:8333", "92.255.207.73:8333", "93.72.167.148:8333", "93.74.163.234:8333", "93.123.174.66:8333", "93.152.166.29:8333", "93.181.45.188:8333", "94.19.12.244:8333", "94.190.227.112:8333", "94.198.135.29:8333", "94.224.162.65:8333", "94.226.107.86:8333", "94.242.198.161:8333", "95.31.10.209:8333", "95.65.72.244:8333", "95.84.162.95:8333", "95.90.139.46:8333", "95.183.49.27:8005", "95.215.47.133:8333", "96.23.67.85:8333", "96.44.166.190:8333", "97.93.225.74:8333", "98.26.0.34:8333", "98.27.225.102:8333", "98.229.117.229:8333", "98.249.68.125:8333", "98.255.5.155:8333", "99.101.240.114:8333", "101.100.174.138:8333", "101.251.203.6:8333", "103.3.60.61:8333", "103.30.42.189:8333", "103.224.165.48:8333", "104.36.83.233:8333", "104.37.129.22:8333", "104.54.192.251:8333", "104.128.228.252:8333", "104.128.230.185:8334", "104.130.161.47:8333", "104.131.33.60:8333", "104.143.0.156:8333", "104.156.111.72:8333", "104.167.111.84:8333", "104.193.40.248:8333", "104.197.7.174:8333", "104.197.8.250:8333", "104.223.1.133:8333", "104.236.97.140:8333", "104.238.128.214:8333", "104.238.130.182:8333", "106.38.234.84:8333", "106.185.36.204:8333", "107.6.4.145:8333", "107.150.2.6:8333", "107.150.40.234:8333", "107.155.108.130:8333", "107.161.182.115:8333", "107.170.66.231:8333", "107.190.128.226:8333", "107.191.106.115:8333", "108.16.2.61:8333", "109.70.4.168:8333", "109.162.35.196:8333", "109.163.235.239:8333", "109.190.196.220:8333", "109.191.39.60:8333", "109.234.106.191:8333", "109.238.81.82:8333", "114.76.147.27:8333", "115.28.224.127:8333", "115.68.110.82:18333", "118.97.79.218:8333", "118.189.207.197:8333", "119.228.96.233:8333", "120.147.178.81:8333", "121.41.123.5:8333", "121.67.5.230:8333", "122.107.143.110:8333", "123.2.170.98:8333", "123.110.65.94:8333", "123.193.139.19:8333", "125.239.160.41:8333", "128.101.162.193:8333", "128.111.73.10:8333", "128.140.229.73:8333", "128.175.195.31:8333", "128.199.107.63:8333", "128.199.192.153:8333", "128.253.3.193:20020", "129.123.7.7:8333", "130.89.160.234:8333", "131.72.139.164:8333", "131.191.112.98:8333", "133.1.134.162:8333", "134.19.132.53:8333", "137.226.34.42:8333", "141.41.2.172:8333", "141.255.128.204:8333", "142.217.12.106:8333", "143.215.129.126:8333", "146.0.32.101:8337", "147.229.13.199:8333", "149.210.133.244:8333", "149.210.162.187:8333", "150.101.163.241:8333", "151.236.11.189:8333", "153.121.66.211:8333", "154.20.2.139:8333", "159.253.23.132:8333", "162.209.106.123:8333", "162.210.198.184:8333", "162.218.65.121:8333", "162.222.161.49:8333", "162.243.132.6:8333", "162.243.132.58:8333", "162.248.99.164:53011", "162.248.102.117:8333", "163.158.35.110:8333", "164.15.10.189:8333", "164.40.134.171:8333", "166.230.71.67:8333", "167.160.161.199:8333", "168.103.195.250:8333", "168.144.27.112:8333", "168.158.129.29:8333", "170.75.162.86:8333", "172.90.99.174:8333", "172.245.5.156:8333", "173.23.166.47:8333", "173.32.11.194:8333", "173.34.203.76:8333", "173.171.1.52:8333", "173.175.136.13:8333", "173.230.228.139:8333", "173.247.193.70:8333", "174.49.132.28:8333", "174.52.202.72:8333", "174.53.76.87:8333", "174.109.33.28:8333", "176.28.12.169:8333", "176.35.182.214:8333", "176.36.33.113:8333", "176.36.33.121:8333", "176.58.96.173:8333", "176.121.76.84:8333", "178.62.70.16:8333", "178.62.111.26:8333", "178.76.169.59:8333", "178.79.131.32:8333", "178.162.199.216:8333", "178.175.134.35:8333", "178.248.111.4:8333", "178.254.1.170:8333", "178.254.34.161:8333", "179.43.143.120:8333", "179.208.156.198:8333", "180.200.128.58:8333", "183.78.169.108:8333", "183.96.96.152:8333", "184.68.2.46:8333", "184.73.160.160:8333", "184.94.227.58:8333", "184.152.68.163:8333", "185.7.35.114:8333", "185.28.76.179:8333", "185.31.160.202:8333", "185.45.192.129:8333", "185.66.140.15:8333", "186.2.167.23:8333", "186.220.101.142:8333", "188.26.5.33:8333", "188.75.136.146:8333", "188.120.194.140:8333", "188.121.5.150:8333", "188.138.0.114:8333", "188.138.33.239:8333", "188.166.0.82:8333", "188.182.108.129:8333", "188.191.97.208:8333", "188.226.198.102:8001", "190.10.9.217:8333", "190.75.143.144:8333", "190.139.102.146:8333", "191.237.64.28:8333", "192.3.131.61:8333", "192.99.225.3:8333", "192.110.160.122:8333", "192.146.137.1:8333", "192.183.198.204:8333", "192.203.228.71:8333", "193.0.109.3:8333", "193.12.238.204:8333", "193.91.200.85:8333", "193.234.225.156:8333", "194.6.233.38:8333", "194.63.143.136:8333", "194.126.100.246:8333", "195.134.99.195:8333", "195.159.111.98:8333", "195.159.226.139:8333", "195.197.175.190:8333", "198.48.199.108:8333", "198.57.208.134:8333", "198.57.210.27:8333", "198.62.109.223:8333", "198.167.140.8:8333", "198.167.140.18:8333", "199.91.173.234:8333", "199.127.226.245:8333", "199.180.134.116:8333", "200.7.96.99:8333", "201.160.106.86:8333", "202.55.87.45:8333", "202.60.68.242:8333", "202.60.69.232:8333", "202.124.109.103:8333", "203.30.197.77:8333", "203.88.160.43:8333", "203.151.140.14:8333", "203.219.14.204:8333", "205.147.40.62:8333", "207.235.39.214:8333", "207.244.73.8:8333", "208.12.64.225:8333", "208.76.200.200:8333", "209.40.96.121:8333", "209.126.107.176:8333", "209.141.40.149:8333", "209.190.75.59:8333", "209.208.111.142:8333", "210.54.34.164:8333", "211.72.66.229:8333", "212.51.144.42:8333", "212.112.33.157:8333", "212.116.72.63:8333", "212.126.14.122:8333", "213.66.205.194:8333", "213.111.196.21:8333", "213.122.107.102:8333", "213.136.75.175:8333", "213.155.7.24:8333", "213.163.64.31:8333", "213.163.64.208:8333", "213.165.86.136:8333", "213.184.8.22:8333", "216.15.78.182:8333", "216.55.143.154:8333", "216.115.235.32:8333", "216.126.226.166:8333", "216.145.67.87:8333", "216.169.141.169:8333", "216.249.92.230:8333", "216.250.138.230:8333", "217.20.171.43:8333", "217.23.2.71:8333", "217.23.2.242:8333", "217.25.9.76:8333", "217.40.226.169:8333", "217.123.98.9:8333", "217.155.36.62:8333", "217.172.32.18:20993", "218.61.196.202:8333", "218.231.205.41:8333", "220.233.77.200:8333", "223.18.226.85:8333", "223.197.203.82:8333", "223.255.166.142:8333" };
+
+
+		uint magic;
+		byte[] vAlertPubKey;
+		PubKey _AlertPubKey;
+		public PubKey AlertPubKey
+		{
+			get
+			{
+				if(_AlertPubKey == null)
+				{
+					_AlertPubKey = new PubKey(vAlertPubKey);
+				}
+				return _AlertPubKey;
+			}
+		}
+
+#if !NOSOCKET
+		List<DNSSeedData> vSeeds = new List<DNSSeedData>();
+		List<NetworkAddress> vFixedSeeds = new List<NetworkAddress>();
+#else
+		List<string> vSeeds = new List<string>();
+		List<string> vFixedSeeds = new List<string>();
+#endif
+		Block genesis = new Block();
+
+		private int nRPCPort;
+		public int RPCPort
+		{
+			get
+			{
+				return nRPCPort;
+			}
+		}
+
+		private int nDefaultPort;
+		public int DefaultPort
+		{
+			get
+			{
+				return nDefaultPort;
+			}
+		}
+
+
+		private Consensus consensus = new Consensus();
+		public Consensus Consensus
+		{
+			get
+			{
+				return consensus;
+			}
+		}
+
+		private Network()
+		{
+		}
+
+		private string name;
+
+		public string Name
+		{
+			get
+			{
+				return name;
+			}
+		}
+
+		static Network()
+		{
+            _Main = new Network();
+			_Main.InitMain();
+			_Main.Consensus.Freeze();
+
+			_TestNet = new Network();
+			_TestNet.InitTest();
+			_TestNet.Consensus.Freeze();
+
+			//_RegTest = new Network();
+			//_RegTest.InitReg();
+		}
+
+		static Network _Main;
+		public static Network Main
+		{
+			get
+			{
+				return _Main;
+			}
+		}
+
+        static Network _TestNet;
+		public static Network TestNet
+		{
+			get
+			{
+				return _TestNet;
+			}
+		}
+
+		static Network _RegTest;
+		public static Network RegTest
+		{
+			get
+			{
+				return _RegTest;
+			}
+		}
+
+		static Dictionary<string, Network> _OtherAliases = new Dictionary<string, Network>();
+		static List<Network> _OtherNetworks = new List<Network>();
+		internal static Network Register(NetworkBuilder builder)
+		{
+			if(builder._Name == null)
+				throw new InvalidOperationException("A network name need to be provided");
+			if(GetNetwork(builder._Name) != null)
+				throw new InvalidOperationException("The network " + builder._Name + " is already registered");
+			Network network = new Network();
+			network.name = builder._Name;
+			network.consensus = builder._Consensus;
+			network.magic = builder._Magic;
+			network.nDefaultPort = builder._Port;
+			network.nRPCPort = builder._RPCPort;
+			network.genesis = builder._Genesis;
+			network.consensus.HashGenesisBlock = network.genesis.GetHash();
+			network.consensus.Freeze();
+
+#if !NOSOCKET
+			foreach(var seed in builder.vSeeds)
+			{
+				network.vSeeds.Add(seed);
+			}
+			foreach(var seed in builder.vFixedSeeds)
+			{
+				network.vFixedSeeds.Add(seed);
+			}
+#endif
+			network.base58Prefixes = Network.Main.base58Prefixes.ToArray();
+			foreach(var kv in builder._Base58Prefixes)
+			{
+				network.base58Prefixes[(int)kv.Key] = kv.Value;
+			}
+			lock(_OtherAliases)
+			{
+				foreach(var alias in builder._Aliases)
+				{
+					_OtherAliases.Add(alias.ToLowerInvariant(), network);
+				}
+				_OtherAliases.Add(network.name.ToLowerInvariant(), network);				
+			}
+			lock(_OtherNetworks)
+			{
+				_OtherNetworks.Add(network);
+			}
+			return network;
+		}
+
+		private void InitMain()
+		{			
+			name = "Main";
+
+            consensus.SubsidyHalvingInterval = 210000;
+            consensus.MajorityEnforceBlockUpgrade = 750;
+            consensus.MajorityRejectBlockOutdated = 950;
+            consensus.MajorityWindow = 1000;
+            consensus.BuriedDeployments[BuriedDeployments.BIP34] = 227931;
+            consensus.BuriedDeployments[BuriedDeployments.BIP65] = 388381;
+            consensus.BuriedDeployments[BuriedDeployments.BIP66] = 363725;
+            consensus.BIP34Hash = new uint256("0x000000000000024b89b42a942fe0d9fea3bb44ab7bd1b19115dd6a759c0808b8");
+            consensus.PowLimit = new Target(new uint256("00000fffffffffffffffffffffffffffffffffffffffffffffffffffffffffff"));
+            consensus.SegWitHeight = 2000000000;
+            consensus.PowTargetTimespan = TimeSpan.FromSeconds(14 * 24 * 60 * 60); // two weeks
+            consensus.PowTargetSpacing = TimeSpan.FromSeconds(10 * 60);
+            consensus.PowAllowMinDifficultyBlocks = false;
+            consensus.PowNoRetargeting = false;
+            consensus.RuleChangeActivationThreshold = 1916; // 95% of 2016
+            consensus.MinerConfirmationWindow = 2016; // nPowTargetTimespan / nPowTargetSpacing
+
+            consensus.BIP9Deployments[BIP9Deployments.TestDummy] = new BIP9DeploymentsParameters(28, 1199145601, 1230767999);
+            consensus.BIP9Deployments[BIP9Deployments.CSV] = new BIP9DeploymentsParameters(0, 1462060800, 1493596800);
+            consensus.BIP9Deployments[BIP9Deployments.Segwit] = new BIP9DeploymentsParameters(1, 0, 0);
+
+            consensus.LastPOWBlock = 12500;
+
+			this.consensus.ProofOfStakeLimit =   new BigInteger(uint256.Parse("00000fffffffffffffffffffffffffffffffffffffffffffffffffffffffffff").ToBytes());
+			this.consensus.ProofOfStakeLimitV2 = new BigInteger(uint256.Parse("000000000000ffffffffffffffffffffffffffffffffffffffffffffffffffff").ToBytes()); ;
+
+			// The message start string is designed to be unlikely to occur in normal data.
+			// The characters are rarely used upper ASCII, not valid as UTF-8, and produce
+			// a large 4-byte int at any alignment.
+			var pchMessageStart = new byte[4];
+            pchMessageStart[0] = 0x70;
+            pchMessageStart[1] = 0x35;
+            pchMessageStart[2] = 0x22;
+            pchMessageStart[3] = 0x05;
+            var mhash = BitConverter.ToUInt32(pchMessageStart, 0);
+            magic = mhash; //0x5223570; 
+
+            vAlertPubKey = Encoders.Hex.DecodeData("0486bce1bac0d543f104cbff2bd23680056a3b9ea05e1137d2ff90eeb5e08472eb500322593a2cb06fbf8297d7beb6cd30cb90f98153b5b7cce1493749e41e0284");
+            nDefaultPort = 16178;
+            nRPCPort = 16174;
+            nSubsidyHalvingInterval = 210000;
+
+            genesis = CreateGenesisBlock(1470467000, 1831645, 0x1e0fffff, 1, Money.Zero);
+            consensus.HashGenesisBlock = genesis.GetHash();
+
+            assert(consensus.HashGenesisBlock == uint256.Parse("0x0000066e91e46e5a264d42c89e1204963b2ee6be230b443e9159020539d972af"));
+            assert(genesis.Header.HashMerkleRoot == uint256.Parse("0x65a26bc20b0351aebf05829daefa8f7db2f800623439f3c114257c91447f1518"));
+#if !NOSOCKET
+            vSeeds.Add(new DNSSeedData("seed.stratisplatform.com", "seed.stratisplatform.com"));
+            vSeeds.Add(new DNSSeedData("seed.cloudstratis.com", "seed.cloudstratis.com"));
+#endif
+            base58Prefixes[(int)Base58Type.PUBKEY_ADDRESS] = new byte[] { (63) };
+            base58Prefixes[(int)Base58Type.SCRIPT_ADDRESS] = new byte[] { (125) };
+            base58Prefixes[(int)Base58Type.SECRET_KEY] = new byte[] { (63 + 128) };
+            base58Prefixes[(int)Base58Type.ENCRYPTED_SECRET_KEY_NO_EC] = new byte[] { 0x01, 0x42 };
+            base58Prefixes[(int)Base58Type.ENCRYPTED_SECRET_KEY_EC] = new byte[] { 0x01, 0x43 };
+            base58Prefixes[(int)Base58Type.EXT_PUBLIC_KEY] = new byte[] { (0x04), (0x88), (0xB2), (0x1E) };
+            base58Prefixes[(int)Base58Type.EXT_SECRET_KEY] = new byte[] { (0x04), (0x88), (0xAD), (0xE4) };
+            base58Prefixes[(int)Base58Type.PASSPHRASE_CODE] = new byte[] { 0x2C, 0xE9, 0xB3, 0xE1, 0xFF, 0x39, 0xE2 };
+            base58Prefixes[(int)Base58Type.CONFIRMATION_CODE] = new byte[] { 0x64, 0x3B, 0xF6, 0xA8, 0x9A };
+            base58Prefixes[(int)Base58Type.STEALTH_ADDRESS] = new byte[] { 0x2a };
+            base58Prefixes[(int)Base58Type.ASSET_ID] = new byte[] { 23 };
+            base58Prefixes[(int)Base58Type.COLORED_ADDRESS] = new byte[] { 0x13 };
+            base58Prefixes[(int)Base58Type.WITNESS_P2WPKH] = new byte[] { 0x6 };
+            base58Prefixes[(int)Base58Type.WITNESS_P2WSH] = new byte[] { (10) };
+
+#if !NOSOCKET
+            // Convert the pnSeeds array into usable address objects.
+            Random rand = new Random();
+            TimeSpan nOneWeek = TimeSpan.FromDays(7);
+            for (int i = 0; i < pnSeed.Length; i++)
+            {
+                // It'll only connect to one or two seed nodes because once it connects,
+                // it'll get a pile of addresses with newer timestamps.				
+                NetworkAddress addr = new NetworkAddress();
+                // Seed nodes are given a random 'last seen time' of between one and two
+                // weeks ago.
+                addr.Time = DateTime.UtcNow - (TimeSpan.FromSeconds(rand.NextDouble() * nOneWeek.TotalSeconds)) - nOneWeek;
+                addr.Endpoint = Utils.ParseIpEndpoint(pnSeed[i], DefaultPort);
+                vFixedSeeds.Add(addr);
+            }
+#endif
+        }
+
+		private void InitTest()
+		{
+			name = "TestNet";
+
+			consensus.SubsidyHalvingInterval = 210000;
+			consensus.MajorityEnforceBlockUpgrade = 51;
+			consensus.MajorityRejectBlockOutdated = 75;
+			consensus.MajorityWindow = 100;
+			consensus.BuriedDeployments[BuriedDeployments.BIP34] = 21111;
+			consensus.BuriedDeployments[BuriedDeployments.BIP65] = 581885;
+			consensus.BuriedDeployments[BuriedDeployments.BIP66] = 330776;
+			consensus.BIP34Hash = new uint256("0x0000000023b3a96d3484e5abb3755c413e7d41500f8e2a5c3f0dd01299cd8ef8");
+			consensus.PowLimit = new Target(new uint256("00000000ffffffffffffffffffffffffffffffffffffffffffffffffffffffff"));
+			consensus.MinimumChainWork = new uint256("0x0000000000000000000000000000000000000000000000198b4def2baa9338d6");
+			consensus.PowTargetTimespan = TimeSpan.FromSeconds(14 * 24 * 60 * 60); // two weeks
+			consensus.PowTargetSpacing = TimeSpan.FromSeconds(10 * 60);
+			consensus.PowAllowMinDifficultyBlocks = true;
+			consensus.PowNoRetargeting = false;
+			consensus.RuleChangeActivationThreshold = 1512; // 75% for testchains
+			consensus.MinerConfirmationWindow = 2016; // nPowTargetTimespan / nPowTargetSpacing
+
+			consensus.BIP9Deployments[BIP9Deployments.TestDummy] = new BIP9DeploymentsParameters(28, 1199145601, 1230767999);
+			consensus.BIP9Deployments[BIP9Deployments.CSV] = new BIP9DeploymentsParameters(0, 1456790400, 1493596800);
+			consensus.BIP9Deployments[BIP9Deployments.Segwit] = new BIP9DeploymentsParameters(1, 1462060800, 1493596800);
+
+			consensus.LastPOWBlock = 0x7fffffff;
+
+			var pchMessageStart = new byte[4];
+			pchMessageStart[0] = 0xcd;
+			pchMessageStart[1] = 0xf2;
+			pchMessageStart[2] = 0xc0;
+			pchMessageStart[3] = 0xef;
+			var mhash = BitConverter.ToUInt32(pchMessageStart, 0);
+			magic = mhash;
+
+			vAlertPubKey = DataEncoders.Encoders.Hex.DecodeData("0471dc165db490094d35cde15b1f5d755fa6ad6f2b5ed0f340e3f17f57389c3c2af113a8cbcc885bde73305a553b5640c83021128008ddf882e856336269080496");
+			nDefaultPort = 25714;
+			nRPCPort = 25715;
+
+			// Modify the testnet genesis block so the timestamp is valid for a later start.
+			genesis = CreateGenesisBlock(1470467000, 235708, 520159231, 1, Money.Zero);
+			consensus.HashGenesisBlock = genesis.GetHash();
+
+			assert(consensus.HashGenesisBlock == uint256.Parse("0x00000161ec84df354cc488b6de9c2a24ba12046e6c0286a797d6a0c8a43f0515"));
+
+#if !NOSOCKET
+			vFixedSeeds.Clear();
+			vSeeds.Clear();
+#endif
+
+			base58Prefixes = Network.Main.base58Prefixes.ToArray();
+			base58Prefixes[(int)Base58Type.PUBKEY_ADDRESS] = new byte[] { (111) };
+			base58Prefixes[(int)Base58Type.SCRIPT_ADDRESS] = new byte[] { (196) };
+			base58Prefixes[(int)Base58Type.SECRET_KEY] = new byte[] { (239) };
+			base58Prefixes[(int)Base58Type.EXT_PUBLIC_KEY] = new byte[] { (0x04), (0x35), (0x87), (0xCF) };
+			base58Prefixes[(int)Base58Type.EXT_SECRET_KEY] = new byte[] { (0x04), (0x35), (0x83), (0x94) };
+			base58Prefixes[(int)Base58Type.STEALTH_ADDRESS] = new byte[] { 0x2b };
+			base58Prefixes[(int)Base58Type.ASSET_ID] = new byte[] { 115 };
+			base58Prefixes[(int)Base58Type.COLORED_ADDRESS] = new byte[] { 0x13 };
+			base58Prefixes[(int)Base58Type.WITNESS_P2WPKH] = new byte[] { (0x03) };
+			base58Prefixes[(int)Base58Type.WITNESS_P2WSH] = new byte[] { (40) };
+		}
+		private void InitReg()
+		{
+			name = "RegTest";
+			consensus.SubsidyHalvingInterval = 150;
+			consensus.MajorityEnforceBlockUpgrade = 750;
+			consensus.MajorityRejectBlockOutdated = 950;
+			consensus.MajorityWindow = 1000;
+			consensus.BuriedDeployments[BuriedDeployments.BIP34] = 100000000;
+			consensus.BuriedDeployments[BuriedDeployments.BIP65] = 100000000;
+			consensus.BuriedDeployments[BuriedDeployments.BIP66] = 100000000;
+			consensus.BIP34Hash = new uint256();
+			consensus.PowLimit = new Target(new uint256("7fffffffffffffffffffffffffffffffffffffffffffffffffffffffffffffff"));
+			consensus.MinimumChainWork = uint256.Zero;
+			consensus.PowTargetTimespan = TimeSpan.FromSeconds(14 * 24 * 60 * 60); // two weeks
+			consensus.PowTargetSpacing = TimeSpan.FromSeconds(10 * 60);
+			consensus.PowAllowMinDifficultyBlocks = true;
+			consensus.PowNoRetargeting = true;
+			consensus.RuleChangeActivationThreshold = 108;
+			consensus.MinerConfirmationWindow = 144;
+
+			consensus.LastPOWBlock = 0x7fffffff;
+
+			var pchMessageStart = new byte[4];
+			pchMessageStart[0] = 0xcd;
+			pchMessageStart[1] = 0xf2;
+			pchMessageStart[2] = 0xc0;
+			pchMessageStart[3] = 0xef;
+			var mhash = BitConverter.ToUInt32(pchMessageStart, 0);
+			magic = mhash;
+
+			nSubsidyHalvingInterval = 150;
+
+			consensus.BIP9Deployments[BIP9Deployments.TestDummy] = new BIP9DeploymentsParameters(28, 0, 999999999);
+			consensus.BIP9Deployments[BIP9Deployments.CSV] = new BIP9DeploymentsParameters(0, 0, 999999999);
+			consensus.BIP9Deployments[BIP9Deployments.Segwit] = new BIP9DeploymentsParameters(1, 0, 999999999);
+
+			genesis = CreateGenesisBlock(1411111111, 1659424, 545259519, 1, Money.Zero);
+			consensus.HashGenesisBlock = genesis.GetHash();
+			nDefaultPort = 18444;
+
+			assert(consensus.HashGenesisBlock == uint256.Parse("0x00000d97ffc6d5e27e78954c5bf9022b081177756488f44780b4f3c2210b1645"));
+
+#if !NOSOCKET
+			vSeeds.Clear();  // Regtest mode doesn't have any DNS seeds.
+#endif
+			base58Prefixes = Network.TestNet.base58Prefixes.ToArray();
+			base58Prefixes[(int)Base58Type.PUBKEY_ADDRESS] = new byte[] { (111) };
+			base58Prefixes[(int)Base58Type.SCRIPT_ADDRESS] = new byte[] { (196) };
+			base58Prefixes[(int)Base58Type.SECRET_KEY] = new byte[] { (239) };
+			base58Prefixes[(int)Base58Type.EXT_PUBLIC_KEY] = new byte[] { (0x04), (0x35), (0x87), (0xCF) };
+			base58Prefixes[(int)Base58Type.EXT_SECRET_KEY] = new byte[] { (0x04), (0x35), (0x83), (0x94) };
+			base58Prefixes[(int)Base58Type.COLORED_ADDRESS] = new byte[] { 0x13 };
+		}
+
+        private Block CreateGenesisBlock(uint nTime, uint nNonce, uint nBits, int nVersion, Money genesisReward)
+        {
+            string pszTimestamp = "http://www.theonion.com/article/olympics-head-priestess-slits-throat-official-rio--53466";
+            return CreateGenesisBlock(pszTimestamp, nTime, nNonce, nBits, nVersion, genesisReward);
+        }
+
+        private Block CreateGenesisBlock(string pszTimestamp, uint nTime, uint nNonce, uint nBits, int nVersion, Money genesisReward)
+        {
+            Transaction txNew = new Transaction();
+            txNew.Version = 1;
+            txNew.Time = nTime;
+            txNew.AddInput(new TxIn()
+            {
+                ScriptSig = new Script(Op.GetPushOp(0), new Op()
+                {
+                    Code = (OpcodeType)0x1,
+                    PushData = new[] { (byte)42 }
+                }, Op.GetPushOp(Encoders.ASCII.DecodeData(pszTimestamp)))
+            });
+            txNew.AddOutput(new TxOut()
+            {
+                Value = genesisReward,
+            });
+            Block genesis = new Block();
+            genesis.Header.BlockTime = Utils.UnixTimeToDateTime(nTime);
+            genesis.Header.Bits = nBits;
+            genesis.Header.Nonce = nNonce;
+            genesis.Header.Version = nVersion;
+            genesis.Transactions.Add(txNew);
+            genesis.Header.HashPrevBlock = uint256.Zero;
+            genesis.UpdateMerkleRoot();
+            return genesis;
+        }
+
+		protected static void assert(bool v)
+		{
+			if(!v)
+				throw new InvalidOperationException("Invalid network");
+		}
+
+		public BitcoinSecret CreateBitcoinSecret(string base58)
+		{
+			return new BitcoinSecret(base58, this);
+		}
+
+		/// <summary>
+		/// Create a bitcoin address from base58 data, return a BitcoinAddress or BitcoinScriptAddress
+		/// </summary>
+		/// <param name="base58">base58 address</param>
+		/// <exception cref="System.FormatException">Invalid base58 address</exception>
+		/// <returns>BitcoinScriptAddress, BitcoinAddress</returns>
+		public BitcoinAddress CreateBitcoinAddress(string base58)
+		{
+			var type = GetBase58Type(base58);
+			if(!type.HasValue)
+				throw new FormatException("Invalid Base58 version");
+			if(type == Base58Type.PUBKEY_ADDRESS)
+				return new BitcoinPubKeyAddress(base58, this);
+			if(type == Base58Type.SCRIPT_ADDRESS)
+				return new BitcoinScriptAddress(base58, this);
+			throw new FormatException("Invalid Base58 version");
+		}
+
+		public BitcoinScriptAddress CreateBitcoinScriptAddress(string base58)
+		{
+			return new BitcoinScriptAddress(base58, this);
+		}
+
+		private Base58Type? GetBase58Type(string base58)
+		{
+			var bytes = Encoders.Base58Check.DecodeData(base58);
+			for(int i = 0; i < base58Prefixes.Length; i++)
+			{
+				var prefix = base58Prefixes[i];
+				if(prefix == null)
+					continue;
+				if(bytes.Length < prefix.Length)
+					continue;
+				if(Utils.ArrayEqual(bytes, 0, prefix, 0, prefix.Length))
+					return (Base58Type)i;
+			}
+			return null;
+		}
+
+		public static Network GetNetworkFromBase58Data(string base58, Base58Type? expectedType = null)
+		{
+			foreach(var network in GetNetworks())
+			{
+				var type = network.GetBase58Type(base58);
+				if(type.HasValue)
+				{
+					if(expectedType != null && expectedType.Value != type.Value)
+						continue;
+					if(type.Value == Base58Type.COLORED_ADDRESS)
+					{
+						var raw = Encoders.Base58Check.DecodeData(base58);
+						var version = network.GetVersionBytes(type.Value);
+						raw = raw.Skip(version.Length).ToArray();
+						base58 = Encoders.Base58Check.EncodeData(raw);
+						return GetNetworkFromBase58Data(base58, null);
+					}
+					return network;
+				}
+			}
+			return null;
+		}
+
+		/// <summary>
+		/// Find automatically the data type and the network to which belong the base58 data
+		/// </summary>
+		/// <param name="base58">base58 data</param>
+		/// <exception cref="System.FormatException">Invalid base58 data</exception>
+		public static Base58Data CreateFromBase58Data(string base58, Network expectedNetwork = null)
+		{
+			if(base58 == null)
+				throw new ArgumentNullException("base58");
+			bool invalidNetwork = false;
+			foreach(var network in expectedNetwork?.EnumerateNetworks() ?? GetNetworks())
+			{
+				var type = network.GetBase58Type(base58);
+				if(type.HasValue)
+				{
+					if(type.Value == Base58Type.COLORED_ADDRESS)
+					{
+						var wrapped = BitcoinColoredAddress.GetWrappedBase58(base58, network);
+						var wrappedType = network.GetBase58Type(wrapped);
+						if(wrappedType == null)
+							continue;
+						var inner = network.CreateBase58Data(wrappedType.Value, wrapped);
+						if(inner.Network != network)
+							continue;
+					}
+					if(expectedNetwork != null && network != expectedNetwork)
+					{
+						invalidNetwork = true;
+						continue;
+					}
+					return network.CreateBase58Data(type.Value, base58);
+				}
+			}
+			if(invalidNetwork)
+				throw new FormatException("Invalid network");
+			throw new FormatException("Invalid base58 data");
+		}
+
+		public static T CreateFromBase58Data<T>(string base58, Network expectedNetwork = null) where T : Base58Data
+		{
+			if(base58 == null)
+				throw new ArgumentNullException("base58");
+			var result = CreateFromBase58Data(base58, expectedNetwork) as T;
+			if(result == null)
+				throw new FormatException("Invalid base58 data");
+			return result;
+		}
+
+		public T Parse<T>(string base58) where T : Base58Data
+		{
+			var type = GetBase58Type(base58);
+			if(type.HasValue)
+			{
+				var result = CreateBase58Data(type.Value, base58) as T;
+				if(result == null)
+					throw new FormatException("Invalid base58 data");
+				return result;
+			}
+			throw new FormatException("Invalid base58 data");
+		}
+
+		public T TryParse<T>(string base58) where T : Base58Data
+		{
+			var type = GetBase58Type(base58);
+			if(type.HasValue)
+			{
+				return CreateBase58Data(type.Value, base58) as T;
+			}
+			return null;
+		}
+
+		public Base58Data CreateBase58Data(Base58Type type, string base58)
+		{
+			if(type == Base58Type.EXT_PUBLIC_KEY)
+				return CreateBitcoinExtPubKey(base58);
+			if(type == Base58Type.EXT_SECRET_KEY)
+				return CreateBitcoinExtKey(base58);
+			if(type == Base58Type.PUBKEY_ADDRESS)
+				return CreateBitcoinAddress(base58);
+			if(type == Base58Type.SCRIPT_ADDRESS)
+				return CreateBitcoinScriptAddress(base58);
+			if(type == Base58Type.SECRET_KEY)
+				return CreateBitcoinSecret(base58);
+			if(type == Base58Type.CONFIRMATION_CODE)
+				return CreateConfirmationCode(base58);
+			if(type == Base58Type.ENCRYPTED_SECRET_KEY_EC)
+				return CreateEncryptedKeyEC(base58);
+			if(type == Base58Type.ENCRYPTED_SECRET_KEY_NO_EC)
+				return CreateEncryptedKeyNoEC(base58);
+			if(type == Base58Type.PASSPHRASE_CODE)
+				return CreatePassphraseCode(base58);
+			if(type == Base58Type.STEALTH_ADDRESS)
+				return CreateStealthAddress(base58);
+			if(type == Base58Type.ASSET_ID)
+				return CreateAssetId(base58);
+			if(type == Base58Type.COLORED_ADDRESS)
+				return CreateColoredAddress(base58);
+			if(type == Base58Type.WITNESS_P2WPKH)
+				return CreateWitPubKeyAddress(base58);
+			if(type == Base58Type.WITNESS_P2WSH)
+				return CreateWitScriptAddress(base58);
+			throw new NotSupportedException("Invalid Base58Data type : " + type.ToString());
+		}
+
+		private BitcoinWitScriptAddress CreateWitScriptAddress(string base58)
+		{
+			return new BitcoinWitScriptAddress(base58, this);
+		}
+
+		private BitcoinWitPubKeyAddress CreateWitPubKeyAddress(string base58)
+		{
+			return new BitcoinWitPubKeyAddress(base58, this);
+		}
+
+		private BitcoinColoredAddress CreateColoredAddress(string base58)
+		{
+			return new BitcoinColoredAddress(base58, this);
+		}
+
+		public BitcoinAssetId CreateAssetId(string base58)
+		{
+			return new BitcoinAssetId(base58, this);
+		}
+
+		public BitcoinStealthAddress CreateStealthAddress(string base58)
+		{
+			return new BitcoinStealthAddress(base58, this);
+		}
+
+		private BitcoinPassphraseCode CreatePassphraseCode(string base58)
+		{
+			return new BitcoinPassphraseCode(base58, this);
+		}
+
+		private BitcoinEncryptedSecretNoEC CreateEncryptedKeyNoEC(string base58)
+		{
+			return new BitcoinEncryptedSecretNoEC(base58, this);
+		}
+
+		private BitcoinEncryptedSecretEC CreateEncryptedKeyEC(string base58)
+		{
+			return new BitcoinEncryptedSecretEC(base58, this);
+		}
+
+		private Base58Data CreateConfirmationCode(string base58)
+		{
+			return new BitcoinConfirmationCode(base58, this);
+		}
+
+		private Base58Data CreateBitcoinExtPubKey(string base58)
+		{
+			return new BitcoinExtPubKey(base58, this);
+		}
+
+
+		public BitcoinExtKey CreateBitcoinExtKey(ExtKey key)
+		{
+			return new BitcoinExtKey(key, this);
+		}
+
+		public BitcoinExtPubKey CreateBitcoinExtPubKey(ExtPubKey pubkey)
+		{
+			return new BitcoinExtPubKey(pubkey, this);
+		}
+
+		public BitcoinExtKey CreateBitcoinExtKey(string base58)
+		{
+			return new BitcoinExtKey(base58, this);
+		}
+
+		public byte[] GetVersionBytes(Base58Type type)
+		{
+			var prefix = base58Prefixes[(int)type];
+			if(prefix == null)
+				throw new InvalidOperationException("The network " + this + " does not have any prefix for base58 " + Enum.GetName(typeof(Base58Type), type));
+			return prefix.ToArray();
+		}
+
+		public override string ToString()
+		{
+			return name;
+		}
+
+		public Block GetGenesis()
+		{
+			var block = new Block();
+			block.ReadWrite(genesis.ToBytes());
+			return block;
+		}
+
+
+		public uint256 GenesisHash
+		{
+			get
+			{
+				return consensus.HashGenesisBlock;
+			}
+		}
+
+		public static IEnumerable<Network> GetNetworks()
+		{
+			yield return Main;
+			yield return TestNet;
+			yield return RegTest;
+			
+			if(_OtherNetworks.Count != 0)
+			{
+				List<Network> others = new List<Network>();
+				lock(_OtherNetworks)
+				{
+					others = _OtherNetworks.ToList();
+				}
+				foreach(var network in others)
+				{
+					yield return network;
+				}
+			}
+		}
+
+		/// <summary>
+		/// Get network from protocol magic number
+		/// </summary>
+		/// <param name="magic">Magic number</param>
+		/// <returns>The network, or null of the magic number does not match any network</returns>
+		public static Network GetNetwork(uint magic)
+		{
+			return GetNetworks().FirstOrDefault(r => r.Magic == magic);
+		}
+
+		/// <summary>
+		/// Get network from name
+		/// </summary>
+		/// <param name="name">main,mainnet,testnet,test,testnet3,reg,regtest,seg,segnet</param>
+		/// <returns>The network or null of the name does not match any network</returns>
+		public static Network GetNetwork(string name)
+		{
+			if(name == null)
+				throw new ArgumentNullException("name");
+			name = name.ToLowerInvariant();
+			switch(name)
+			{
+				case "main":
+				case "mainnet":
+					return Network.Main;
+				case "testnet":
+				case "test":
+				case "testnet3":
+					return Network.TestNet;
+				case "reg":
+				case "regtest":
+				case "regnet":
+					return Network.RegTest;
+			}
+
+			if(_OtherAliases.Count != 0)
+			{
+				return _OtherAliases.TryGet(name);
+			}
+			return null;
+		}
+
+		public BitcoinSecret CreateBitcoinSecret(Key key)
+		{
+			return new BitcoinSecret(key, this);
+		}
+		public BitcoinPubKeyAddress CreateBitcoinAddress(KeyId dest)
+		{
+			if(dest == null)
+				throw new ArgumentNullException("dest");
+			return new BitcoinPubKeyAddress(dest, this);
+		}
+
+		private BitcoinAddress CreateBitcoinScriptAddress(ScriptId scriptId)
+		{
+			return new BitcoinScriptAddress(scriptId, this);
+		}
+
+		public Message ParseMessage(byte[] bytes, ProtocolVersion version = ProtocolVersion.PROTOCOL_VERSION)
+		{
+			BitcoinStream bstream = new BitcoinStream(bytes);
+			Message message = new Message();
+			using(bstream.ProtocolVersionScope(version))
+			{
+				bstream.ReadWrite(ref message);
+			}
+			if(message.Magic != magic)
+				throw new FormatException("Unexpected magic field in the message");
+			return message;
+		}
+
+#if !NOSOCKET
+		public IEnumerable<NetworkAddress> SeedNodes
+		{
+			get
+			{
+				return this.vFixedSeeds;
+			}
+		}
+		public IEnumerable<DNSSeedData> DNSSeeds
+		{
+			get
+			{
+				return this.vSeeds;
+			}
+		}
+#endif
+		public byte[] _MagicBytes;
+		public byte[] MagicBytes
+		{
+			get
+			{
+				if(_MagicBytes == null)
+				{
+					var bytes = new byte[]
+					{
+						(byte)Magic,
+						(byte)(Magic >> 8),
+						(byte)(Magic >> 16),
+						(byte)(Magic >> 24)
+					};
+					_MagicBytes = bytes;
+				}
+				return _MagicBytes;
+			}
+		}
+		public uint Magic
+		{
+			get
+			{
+				return magic;
+			}
+		}
+
+		public Money GetReward(int nHeight)
+		{
+			long nSubsidy = new Money(50 * Money.COIN);
+			int halvings = nHeight / consensus.SubsidyHalvingInterval;
+
+			// Force block reward to zero when right shift is undefined.
+			if(halvings >= 64)
+				return Money.Zero;
+
+			// Subsidy is cut in half every 210,000 blocks which will occur approximately every 4 years.
+			nSubsidy >>= halvings;
+
+			return new Money(nSubsidy);
+		}
+
+		public bool ReadMagic(Stream stream, CancellationToken cancellation, bool throwIfEOF = false)
+		{
+			byte[] bytes = new byte[1];
+			for(int i = 0; i < MagicBytes.Length; i++)
+			{
+				i = Math.Max(0, i);
+				cancellation.ThrowIfCancellationRequested();
+
+				var read = stream.ReadEx(bytes, 0, bytes.Length, cancellation);
+				if(read == 0)
+					if(throwIfEOF)
+						throw new EndOfStreamException("No more bytes to read");
+					else
+						return false;
+				if(read != 1)
+					i--;
+				else if(_MagicBytes[i] != bytes[0])
+					i = _MagicBytes[0] == bytes[0] ? 0 : - 1;
+			}
+			return true;
+		}
+
+
+		[Obsolete("Use Network.Consensus.CoinbaseMaturity instead")]
+		public int SpendableCoinbaseDepth
+		{
+			get
+			{
+				return Consensus.CoinbaseMaturity;
+			}
+		}
+	}
+}