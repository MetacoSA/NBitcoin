<<<<<<< HEAD
﻿using System;
using System.Linq;
using NBitcoin.DataEncoders;

namespace NBitcoin
{
	/// <summary>
	/// Base class for all Base58 check representation of data
	/// </summary>
	public abstract class Base58Data
	{
		protected byte[] vchData = new byte[0];
		protected byte[] vchVersion = new byte[0];
		protected string wifData = "";
		private Network _Network;
		public Network Network
		{
			get
			{
				return _Network;
			}
		}

		protected Base58Data(string base64, Network expectedNetwork = null)
		{
			_Network = expectedNetwork;
			SetString(base64);
		}

		protected Base58Data(byte[] rawBytes, Network network)
		{
			if(network == null)
				throw new ArgumentNullException("network");
			_Network = network;
			SetData(rawBytes);
		}

		public static Base58Data GetFromBase58Data(string base58, Network expectedNetwork = null)
		{
			return Network.CreateFromBase58Data(base58, expectedNetwork);
		}

		private void SetString(string psz)
		{
			if(_Network == null)
			{
				_Network = Network.GetNetworkFromBase58Data(psz, Type);
				if(_Network == null)
					throw new FormatException("Invalid " + this.GetType().Name);
			}

			byte[] vchTemp = Encoders.Base58Check.DecodeData(psz);
			var expectedVersion = _Network.GetVersionBytes(Type);


			vchVersion = vchTemp.SafeSubarray(0, expectedVersion.Length);
			if(!Utils.ArrayEqual(vchVersion, expectedVersion))
				throw new FormatException("The version prefix does not match the expected one " + String.Join(",", expectedVersion));

			vchData = vchTemp.SafeSubarray(expectedVersion.Length);
			wifData = psz;

			if(!IsValid)
				throw new FormatException("Invalid " + this.GetType().Name);

		}


		private void SetData(byte[] vchData)
		{
			this.vchData = vchData;
			this.vchVersion = _Network.GetVersionBytes(Type);
			wifData = Encoders.Base58Check.EncodeData(vchVersion.Concat(vchData).ToArray());

			if(!IsValid)
				throw new FormatException("Invalid " + this.GetType().Name);
		}


		protected virtual bool IsValid
		{
			get
			{
				return true;
			}
		}

		public abstract Base58Type Type
		{
			get;
		}



		public string ToWif()
		{
			return wifData;
		}
		public byte[] ToBytes()
		{
			return vchData.ToArray();
		}
		public override string ToString()
		{
			return wifData;
		}

		public override bool Equals(object obj)
		{
			Base58Data item = obj as Base58Data;
			if(item == null)
				return false;
			return ToString().Equals(item.ToString());
		}
		public static bool operator ==(Base58Data a, Base58Data b)
		{
			if(System.Object.ReferenceEquals(a, b))
				return true;
			if(((object)a == null) || ((object)b == null))
				return false;
			return a.ToString() == b.ToString();
		}

		public static bool operator !=(Base58Data a, Base58Data b)
		{
			return !(a == b);
		}

		public override int GetHashCode()
		{
			return ToString().GetHashCode();
		}
	}
}
=======
﻿using NBitcoin.DataEncoders;
using System;
using System.Collections.Generic;
using System.Linq;
using System.Text;
using System.Threading.Tasks;

namespace NBitcoin
{

	public interface IBase58Data : IBitcoinString
	{
		Base58Type Type
		{
			get;
		}
	}

	/// <summary>
	/// Base class for all Base58 check representation of data
	/// </summary>
	public abstract class Base58Data : IBase58Data
	{
		protected byte[] vchData = new byte[0];
		protected byte[] vchVersion = new byte[0];
		protected string wifData = "";
		private Network _Network;
		public Network Network
		{
			get
			{
				return _Network;
			}
		}

		protected Base58Data(string base64, Network expectedNetwork = null)
		{
			_Network = expectedNetwork;
			SetString(base64);
		}

		protected Base58Data(byte[] rawBytes, Network network)
		{
			if(network == null)
				throw new ArgumentNullException("network");
			_Network = network;
			SetData(rawBytes);
		}

		private void SetString(string psz)
		{
			if(_Network == null)
			{
				_Network = Network.GetNetworkFromBase58Data(psz, Type);
				if(_Network == null)
					throw new FormatException("Invalid " + this.GetType().Name);
			}

			byte[] vchTemp = Encoders.Base58Check.DecodeData(psz);
			var expectedVersion = _Network.GetVersionBytes(Type, true);


			vchVersion = vchTemp.SafeSubarray(0, expectedVersion.Length);
			if(!Utils.ArrayEqual(vchVersion, expectedVersion))
				throw new FormatException("The version prefix does not match the expected one " + String.Join(",", expectedVersion));

			vchData = vchTemp.SafeSubarray(expectedVersion.Length);
			wifData = psz;

			if(!IsValid)
				throw new FormatException("Invalid " + this.GetType().Name);

		}


		private void SetData(byte[] vchData)
		{
			this.vchData = vchData;
			this.vchVersion = _Network.GetVersionBytes(Type, true);
			wifData = Encoders.Base58Check.EncodeData(vchVersion.Concat(vchData).ToArray());

			if(!IsValid)
				throw new FormatException("Invalid " + this.GetType().Name);
		}


		protected virtual bool IsValid
		{
			get
			{
				return true;
			}
		}

		public abstract Base58Type Type
		{
			get;
		}



		public string ToWif()
		{
			return wifData;
		}
		public byte[] ToBytes()
		{
			return vchData.ToArray();
		}
		public override string ToString()
		{
			return wifData;
		}

		public override bool Equals(object obj)
		{
			Base58Data item = obj as Base58Data;
			if(item == null)
				return false;
			return ToString().Equals(item.ToString());
		}
		public static bool operator ==(Base58Data a, Base58Data b)
		{
			if(System.Object.ReferenceEquals(a, b))
				return true;
			if(((object)a == null) || ((object)b == null))
				return false;
			return a.ToString() == b.ToString();
		}

		public static bool operator !=(Base58Data a, Base58Data b)
		{
			return !(a == b);
		}

		public override int GetHashCode()
		{
			return ToString().GetHashCode();
		}
	}
}
>>>>>>> 4f3cea03
<|MERGE_RESOLUTION|>--- conflicted
+++ resolved
@@ -1,139 +1,3 @@
-<<<<<<< HEAD
-﻿using System;
-using System.Linq;
-using NBitcoin.DataEncoders;
-
-namespace NBitcoin
-{
-	/// <summary>
-	/// Base class for all Base58 check representation of data
-	/// </summary>
-	public abstract class Base58Data
-	{
-		protected byte[] vchData = new byte[0];
-		protected byte[] vchVersion = new byte[0];
-		protected string wifData = "";
-		private Network _Network;
-		public Network Network
-		{
-			get
-			{
-				return _Network;
-			}
-		}
-
-		protected Base58Data(string base64, Network expectedNetwork = null)
-		{
-			_Network = expectedNetwork;
-			SetString(base64);
-		}
-
-		protected Base58Data(byte[] rawBytes, Network network)
-		{
-			if(network == null)
-				throw new ArgumentNullException("network");
-			_Network = network;
-			SetData(rawBytes);
-		}
-
-		public static Base58Data GetFromBase58Data(string base58, Network expectedNetwork = null)
-		{
-			return Network.CreateFromBase58Data(base58, expectedNetwork);
-		}
-
-		private void SetString(string psz)
-		{
-			if(_Network == null)
-			{
-				_Network = Network.GetNetworkFromBase58Data(psz, Type);
-				if(_Network == null)
-					throw new FormatException("Invalid " + this.GetType().Name);
-			}
-
-			byte[] vchTemp = Encoders.Base58Check.DecodeData(psz);
-			var expectedVersion = _Network.GetVersionBytes(Type);
-
-
-			vchVersion = vchTemp.SafeSubarray(0, expectedVersion.Length);
-			if(!Utils.ArrayEqual(vchVersion, expectedVersion))
-				throw new FormatException("The version prefix does not match the expected one " + String.Join(",", expectedVersion));
-
-			vchData = vchTemp.SafeSubarray(expectedVersion.Length);
-			wifData = psz;
-
-			if(!IsValid)
-				throw new FormatException("Invalid " + this.GetType().Name);
-
-		}
-
-
-		private void SetData(byte[] vchData)
-		{
-			this.vchData = vchData;
-			this.vchVersion = _Network.GetVersionBytes(Type);
-			wifData = Encoders.Base58Check.EncodeData(vchVersion.Concat(vchData).ToArray());
-
-			if(!IsValid)
-				throw new FormatException("Invalid " + this.GetType().Name);
-		}
-
-
-		protected virtual bool IsValid
-		{
-			get
-			{
-				return true;
-			}
-		}
-
-		public abstract Base58Type Type
-		{
-			get;
-		}
-
-
-
-		public string ToWif()
-		{
-			return wifData;
-		}
-		public byte[] ToBytes()
-		{
-			return vchData.ToArray();
-		}
-		public override string ToString()
-		{
-			return wifData;
-		}
-
-		public override bool Equals(object obj)
-		{
-			Base58Data item = obj as Base58Data;
-			if(item == null)
-				return false;
-			return ToString().Equals(item.ToString());
-		}
-		public static bool operator ==(Base58Data a, Base58Data b)
-		{
-			if(System.Object.ReferenceEquals(a, b))
-				return true;
-			if(((object)a == null) || ((object)b == null))
-				return false;
-			return a.ToString() == b.ToString();
-		}
-
-		public static bool operator !=(Base58Data a, Base58Data b)
-		{
-			return !(a == b);
-		}
-
-		public override int GetHashCode()
-		{
-			return ToString().GetHashCode();
-		}
-	}
-}
-=======
 ﻿using NBitcoin.DataEncoders;
 using System;
 using System.Collections.Generic;
@@ -274,5 +138,4 @@
 			return ToString().GetHashCode();
 		}
 	}
-}
->>>>>>> 4f3cea03
+}