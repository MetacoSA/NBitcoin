--- conflicted
+++ resolved
@@ -6,11 +6,8 @@
 * Feathercoin
 * Dogecoin
 * Dash
-<<<<<<< HEAD
 * BitcoinGold
-=======
 * Polis
->>>>>>> f28f5a98
 * BCash (also known as Bitcoin Cash)
 
 ## How to use?
