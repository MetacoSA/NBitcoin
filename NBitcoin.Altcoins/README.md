# NBitcoin.Altcoins

Currently supported altcoins are:

<<<<<<< HEAD
* Litecoin
* Feathercoin
* Dogecoin
* Dash
* Dystem
* BGold
* Polis
=======
>>>>>>> 3b0951fd
* BCash
* BGold
* BitCore
* Dash
* Dogecoin
* Feathercoin
* Groestlcoin
* Litecoin
* Monacoin
* Polis
* UFO
* Viacoin

## How to use?

This package expose altcoin's `Network` class.
For example if you want to use Litecoin testnet:

```
Network network = NBitcoin.Altcoins.Litecoin.Instance.Testnet;
```

You can then use this fork generating a Litecoin address for example:

```
Console.WriteLine(new Key().PubKey.GetAddress(network));
```

## How to support my own altcoin?

Follow Litecoin example and make a pull request.

NBitcoin developers do not test those PRs, so you are responsible to keep it working.

## How to test?

If you want to test your newly created `Network`, update [WellknownNodeDownloadData](../NBitcoin.Tests/WellknownNodeDownloadData.cs) so the test environment can download binaries and run for your blockchain on regtest.

Then, change [NodeBuilderEx](../NBitcoin.Tests/NodeBuilderEx.cs) like the following example.

```
public static NodeBuilder Create([CallerMemberName] string caller = null)
{
	return NodeBuilder.Create(NodeDownloadData.Litecoin.v0_15_1, Altcoins.AltNetworkSets.Litecoin.Regtest, caller);
}
```

You can then run the tests for your altcoin in command line from the NBitcoin.Tests project:

Note that the first time can take a while because the test environment download the node binaries.

```
dotnet test NBitcoin.Tests.csproj --filter "Altcoins=Altcoins" -p:ParallelizeTestCollections=false --framework netcoreapp2.1
```

You can also manually execute any test with Visual Studio.

Note that the tests with the trait `Altcoins=Altcoins` are only doing some sanity check. You might want to run additional tests.

You can take a look at [this commit as an example](https://github.com/MetacoSA/NBitcoin/commit/e075d1549ddd356f112cb3322c240490382c757e).<|MERGE_RESOLUTION|>--- conflicted
+++ resolved
@@ -2,21 +2,12 @@
 
 Currently supported altcoins are:
 
-<<<<<<< HEAD
-* Litecoin
-* Feathercoin
-* Dogecoin
-* Dash
-* Dystem
-* BGold
-* Polis
-=======
->>>>>>> 3b0951fd
 * BCash
 * BGold
 * BitCore
 * Dash
 * Dogecoin
+* Dystem
 * Feathercoin
 * Groestlcoin
 * Litecoin
